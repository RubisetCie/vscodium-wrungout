--- conflicted
+++ resolved
@@ -329,14 +329,7 @@
 						"restrictions": [
 							"vs/base/~",
 							"vs/base/parts/*/~",
-<<<<<<< HEAD
 							"vs/platform/*/~"
-=======
-							"vs/platform/*/~",
-							"tas-client-umd", // node module allowed even in /common/
-							"@microsoft/1ds-core-js", // node module allowed even in /common/
-							"@microsoft/1ds-post-js" // node module allowed even in /common/
->>>>>>> fc4a4cee
 						]
 					},
 					{
