parameters:
  - name: VSCODE_BUILD_ALPINE
    type: boolean
    default: false
  - name: VSCODE_BUILD_ALPINE_ARM64
    type: boolean
    default: false
  - name: VSCODE_QUALITY
    type: string

steps:
  - task: NodeTool@0
    inputs:
      versionSource: fromFile
      versionFilePath: .nvmrc
<<<<<<< HEAD
=======
      nodejsMirror: https://github.com/joaomoreno/node-mirror/releases/download
>>>>>>> d037ac07

  - ${{ if ne(parameters.VSCODE_QUALITY, 'oss') }}:
    # Install yarn as the ARM64 build agent is using vanilla Ubuntu
    - ${{ if eq(parameters.VSCODE_BUILD_ALPINE_ARM64, true) }}:
      - task: Npm@1
        displayName: Install yarn
        inputs:
          command: custom
          customCommand: install --global yarn

    - script: |
        set -e
        yarn --frozen-lockfile --ignore-optional
      workingDirectory: build
      displayName: Install pipeline build

    - template: ../cli/cli-apply-patches.yml

  - task: Npm@1
    displayName: Download openssl prebuilt
    inputs:
      command: custom
      customCommand: pack @vscode-internal/openssl-prebuilt@0.0.10
      customRegistry: useFeed
      customFeed: "Monaco/openssl-prebuilt"
      workingDir: $(Build.ArtifactStagingDirectory)

  - script: |
      set -e
      mkdir $(Build.ArtifactStagingDirectory)/openssl
      tar -xvzf $(Build.ArtifactStagingDirectory)/vscode-internal-openssl-prebuilt-0.0.10.tgz --strip-components=1 --directory=$(Build.ArtifactStagingDirectory)/openssl
    displayName: Extract openssl prebuilt

  # inspired by: https://github.com/emk/rust-musl-builder/blob/main/Dockerfile
  - bash: |
      set -e
      sudo apt-get update
      sudo apt-get install -yq build-essential musl-dev musl-tools linux-libc-dev pkgconf xutils-dev lld
      sudo ln -s "/usr/bin/g++" "/usr/bin/musl-g++" || echo "link exists"
    displayName: Install musl build dependencies

  - template: ../cli/install-rust-posix.yml
    parameters:
      targets:
        - ${{ if eq(parameters.VSCODE_BUILD_ALPINE_ARM64, true) }}:
          - aarch64-unknown-linux-musl
        - ${{ if eq(parameters.VSCODE_BUILD_ALPINE, true) }}:
          - x86_64-unknown-linux-musl

  - ${{ if eq(parameters.VSCODE_BUILD_ALPINE_ARM64, true) }}:
    - template: ../cli/cli-compile-and-publish.yml
      parameters:
        VSCODE_CLI_TARGET: aarch64-unknown-linux-musl
        VSCODE_CLI_ARTIFACT: vscode_cli_alpine_arm64_cli
        VSCODE_QUALITY: ${{ parameters.VSCODE_QUALITY }}
        VSCODE_CLI_ENV:
          CXX_aarch64-unknown-linux-musl: musl-g++
          CC_aarch64-unknown-linux-musl: musl-gcc
          OPENSSL_LIB_DIR: $(Build.ArtifactStagingDirectory)/openssl/arm64-linux-musl/lib
          OPENSSL_INCLUDE_DIR: $(Build.ArtifactStagingDirectory)/openssl/arm64-linux-musl/include
          OPENSSL_STATIC: "1"

  - ${{ if eq(parameters.VSCODE_BUILD_ALPINE, true) }}:
    - template: ../cli/cli-compile-and-publish.yml
      parameters:
        VSCODE_CLI_TARGET: x86_64-unknown-linux-musl
        VSCODE_CLI_ARTIFACT: vscode_cli_alpine_x64_cli
        VSCODE_QUALITY: ${{ parameters.VSCODE_QUALITY }}
        VSCODE_CLI_ENV:
          CXX_aarch64-unknown-linux-musl: musl-g++
          CC_aarch64-unknown-linux-musl: musl-gcc
          OPENSSL_LIB_DIR: $(Build.ArtifactStagingDirectory)/openssl/x64-linux-musl/lib
          OPENSSL_INCLUDE_DIR: $(Build.ArtifactStagingDirectory)/openssl/x64-linux-musl/include
          OPENSSL_STATIC: "1"<|MERGE_RESOLUTION|>--- conflicted
+++ resolved
@@ -13,10 +13,7 @@
     inputs:
       versionSource: fromFile
       versionFilePath: .nvmrc
-<<<<<<< HEAD
-=======
       nodejsMirror: https://github.com/joaomoreno/node-mirror/releases/download
->>>>>>> d037ac07
 
   - ${{ if ne(parameters.VSCODE_QUALITY, 'oss') }}:
     # Install yarn as the ARM64 build agent is using vanilla Ubuntu
