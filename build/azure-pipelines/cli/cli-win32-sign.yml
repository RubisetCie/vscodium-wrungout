parameters:
  - name: VSCODE_CLI_ARTIFACTS
    type: object
    default: []

steps:
<<<<<<< HEAD
  - task: AzureKeyVault@2
    displayName: "Azure Key Vault: Get Secrets"
    inputs:
      azureSubscription: vscode
      KeyVaultName: vscode-build-secrets
      SecretsFilter: "ESRP-PKI,esrp-aad-username,esrp-aad-password"

=======
>>>>>>> 138f619c
  - task: UseDotNet@2
    inputs:
      version: 6.x

  - task: EsrpCodeSigning@5
    inputs:
      UseMSIAuthentication: true
      ConnectedServiceName: vscode-esrp
      AppRegistrationClientId: $(ESRP_CLIENT_ID)
      AppRegistrationTenantId: $(ESRP_TENANT_ID)
      AuthAKVName: vscode-esrp
      AuthSignCertName: esrp-sign
      FolderPath: .
      Pattern: noop
    displayName: 'Install ESRP Tooling'

  - powershell: |
      . build/azure-pipelines/win32/exec.ps1
      $ErrorActionPreference = "Stop"
      $EsrpCodeSigningTool = (gci -directory -filter EsrpCodeSigning_* $(Agent.RootDirectory)\_tasks | Select-Object -last 1).FullName
      $Version = (gci -directory $EsrpCodeSigningTool | Select-Object -last 1).FullName
      echo "##vso[task.setvariable variable=EsrpCliDllPath]$Version\net6.0\esrpcli.dll"
    displayName: Find ESRP CLI

  - ${{ each target in parameters.VSCODE_CLI_ARTIFACTS }}:
      - task: DownloadPipelineArtifact@2
        displayName: Download artifact
        inputs:
          artifact: ${{ target }}
          path: $(Build.ArtifactStagingDirectory)/pkg/${{ target }}

      - task: ExtractFiles@1
        displayName: Extract artifact
        inputs:
          archiveFilePatterns: $(Build.ArtifactStagingDirectory)/pkg/${{ target }}/*.zip
          destinationFolder: $(Build.ArtifactStagingDirectory)/sign/${{ target }}

  - powershell: node build\azure-pipelines\common\sign $env:EsrpCliDllPath sign-windows $(Build.ArtifactStagingDirectory)/sign "*.exe"
    env:
      SYSTEM_ACCESSTOKEN: $(System.AccessToken)
    displayName: Codesign

  - ${{ each target in parameters.VSCODE_CLI_ARTIFACTS }}:
      - powershell: |
          $ASSET_ID = "${{ target }}".replace("unsigned_", "");
          echo "##vso[task.setvariable variable=ASSET_ID]$ASSET_ID"
        displayName: Set asset id variable

      - task: ArchiveFiles@2
        displayName: Archive signed files
        inputs:
          rootFolderOrFile: $(Build.ArtifactStagingDirectory)/sign/${{ target }}
          includeRootFolder: false
          archiveType: zip
          archiveFile: $(Build.ArtifactStagingDirectory)/$(ASSET_ID).zip

      - task: 1ES.PublishPipelineArtifact@1
        inputs:
          targetPath: $(Build.ArtifactStagingDirectory)/$(ASSET_ID).zip
          artifactName: $(ASSET_ID)
          sbomBuildDropPath: $(Build.ArtifactStagingDirectory)/sign/${{ target }}
          sbomPackageName: "VS Code Windows ${{ target }} CLI"
          sbomPackageVersion: $(Build.SourceVersion)
        displayName: Publish signed artifact with ID $(ASSET_ID)<|MERGE_RESOLUTION|>--- conflicted
+++ resolved
@@ -4,16 +4,6 @@
     default: []
 
 steps:
-<<<<<<< HEAD
-  - task: AzureKeyVault@2
-    displayName: "Azure Key Vault: Get Secrets"
-    inputs:
-      azureSubscription: vscode
-      KeyVaultName: vscode-build-secrets
-      SecretsFilter: "ESRP-PKI,esrp-aad-username,esrp-aad-password"
-
-=======
->>>>>>> 138f619c
   - task: UseDotNet@2
     inputs:
       version: 6.x
