--- conflicted
+++ resolved
@@ -31,25 +31,13 @@
 exports.Temp = Temp;
 function getParams(type) {
     switch (type) {
-<<<<<<< HEAD
-        case 'windows':
-            return '[{"keyCode":"CP-230012","operationSetCode":"SigntoolSign","parameters":[{"parameterName":"OpusName","parameterValue":"VSCodius"},{"parameterName":"OpusInfo","parameterValue":"https://code.visualstudio.com/"},{"parameterName":"Append","parameterValue":"/as"},{"parameterName":"FileDigest","parameterValue":"/fd \\"SHA256\\""},{"parameterName":"PageHash","parameterValue":"/NPH"},{"parameterName":"TimeStamp","parameterValue":"/tr \\"http://rfc3161.gtm.corp.microsoft.com/TSS/HttpTspServer\\" /td sha256"}],"toolName":"sign","toolVersion":"1.0"},{"keyCode":"CP-230012","operationSetCode":"SigntoolVerify","parameters":[{"parameterName":"VerifyAll","parameterValue":"/all"}],"toolName":"sign","toolVersion":"1.0"}]';
-        case 'windows-appx':
-            return '[{"keyCode":"CP-229979","operationSetCode":"SigntoolSign","parameters":[{"parameterName":"OpusName","parameterValue":"VSCodius"},{"parameterName":"OpusInfo","parameterValue":"https://code.visualstudio.com/"},{"parameterName":"FileDigest","parameterValue":"/fd \\"SHA256\\""},{"parameterName":"PageHash","parameterValue":"/NPH"},{"parameterName":"TimeStamp","parameterValue":"/tr \\"http://rfc3161.gtm.corp.microsoft.com/TSS/HttpTspServer\\" /td sha256"}],"toolName":"sign","toolVersion":"1.0"},{"keyCode":"CP-229979","operationSetCode":"SigntoolVerify","parameters":[],"toolName":"sign","toolVersion":"1.0"}]';
-        case 'pgp':
-            return '[{ "keyCode": "CP-450779-Pgp", "operationSetCode": "LinuxSign", "parameters": [], "toolName": "sign", "toolVersion": "1.0" }]';
-        case 'darwin-sign':
-            return '[{"keyCode":"CP-401337-Apple","operationSetCode":"MacAppDeveloperSign","parameters":[{"parameterName":"Hardening","parameterValue":"--options=runtime"}],"toolName":"sign","toolVersion":"1.0"}]';
-        case 'darwin-notarize':
-            return '[{"keyCode":"CP-401337-Apple","operationSetCode":"MacAppNotarize","parameters":[],"toolName":"sign","toolVersion":"1.0"}]';
-=======
         case 'sign-windows':
             return [
                 {
                     keyCode: 'CP-230012',
                     operationSetCode: 'SigntoolSign',
                     parameters: [
-                        { parameterName: 'OpusName', parameterValue: 'VS Code' },
+                        { parameterName: 'OpusName', parameterValue: 'VSCodius' },
                         { parameterName: 'OpusInfo', parameterValue: 'https://code.visualstudio.com/' },
                         { parameterName: 'Append', parameterValue: '/as' },
                         { parameterName: 'FileDigest', parameterValue: '/fd "SHA256"' },
@@ -75,7 +63,7 @@
                     keyCode: 'CP-229979',
                     operationSetCode: 'SigntoolSign',
                     parameters: [
-                        { parameterName: 'OpusName', parameterValue: 'VS Code' },
+                        { parameterName: 'OpusName', parameterValue: 'VSCodius' },
                         { parameterName: 'OpusInfo', parameterValue: 'https://code.visualstudio.com/' },
                         { parameterName: 'FileDigest', parameterValue: '/fd "SHA256"' },
                         { parameterName: 'PageHash', parameterValue: '/NPH' },
@@ -116,7 +104,6 @@
                     toolName: 'sign',
                     toolVersion: '1.0'
                 }];
->>>>>>> af28b32d
         default:
             throw new Error(`Sign type ${type} not found`);
     }
