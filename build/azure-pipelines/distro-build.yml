pool:
  vmImage: "ubuntu-latest"

trigger:
  branches:
    include: ["main", "release/*"]
pr: none

steps:
  - task: NodeTool@0
    inputs:
      versionSource: fromFile
      versionFilePath: .nvmrc
<<<<<<< HEAD
=======
      nodejsMirror: https://github.com/joaomoreno/node-mirror/releases/download
>>>>>>> d037ac07
  - template: ./distro/download-distro.yml<|MERGE_RESOLUTION|>--- conflicted
+++ resolved
@@ -11,8 +11,5 @@
     inputs:
       versionSource: fromFile
       versionFilePath: .nvmrc
-<<<<<<< HEAD
-=======
       nodejsMirror: https://github.com/joaomoreno/node-mirror/releases/download
->>>>>>> d037ac07
   - template: ./distro/download-distro.yml