--- conflicted
+++ resolved
@@ -156,13 +156,6 @@
 name: "$(Date:yyyyMMdd).$(Rev:r) (${{ parameters.VSCODE_QUALITY }})"
 
 resources:
-<<<<<<< HEAD
-  containers:
-    - container: snapcraft
-      image: vscodehub.azurecr.io/vscode-linux-build-agent@sha256:ab4a88c4d85e0d7a85acabba59543f7143f575bab2c0b2b07f5b77d4a7e491ff
-      endpoint: VSCodeHub
-=======
->>>>>>> 5c3e652f
   pipelines:
     - pipeline: vscode-7pm-kick-off
       source: 'VS Code 7PM Kick-Off'
@@ -506,112 +499,6 @@
               - job: LinuxArm64
                 variables:
                   VSCODE_ARCH: arm64
-<<<<<<< HEAD
-                  VSCODE_QUALITY: ${{ variables.VSCODE_QUALITY }}
-                  VSCODE_CIBUILD: ${{ variables.VSCODE_CIBUILD }}
-                  VSCODE_RUN_UNIT_TESTS: false
-                  VSCODE_RUN_INTEGRATION_TESTS: false
-                  VSCODE_RUN_SMOKE_TESTS: false
-
-  - ${{ if and(eq(variables['VSCODE_CIBUILD'], false), eq(parameters.VSCODE_COMPILE_ONLY, false), eq(variables['VSCODE_BUILD_STAGE_ALPINE'], true)) }}:
-    - stage: Alpine
-      dependsOn:
-        - Compile
-        - CompileCLI
-      pool: 1es-ubuntu-20.04-x64
-      jobs:
-        - ${{ if eq(parameters.VSCODE_BUILD_ALPINE, true) }}:
-          - job: LinuxAlpine
-            variables:
-              VSCODE_ARCH: x64
-              NPM_ARCH: x64
-            steps:
-              - template: alpine/product-build-alpine.yml
-                parameters:
-                  VSCODE_BUILD_ALPINE: ${{ parameters.VSCODE_BUILD_ALPINE }}
-
-        - ${{ if eq(parameters.VSCODE_BUILD_ALPINE_ARM64, true) }}:
-          - job: LinuxAlpineArm64
-            timeoutInMinutes: 120
-            variables:
-              VSCODE_ARCH: arm64
-              NPM_ARCH: arm64
-            steps:
-              - template: alpine/product-build-alpine.yml
-                parameters:
-                  VSCODE_BUILD_ALPINE_ARM64: ${{ parameters.VSCODE_BUILD_ALPINE_ARM64 }}
-
-  - ${{ if and(eq(parameters.VSCODE_COMPILE_ONLY, false), eq(variables['VSCODE_BUILD_STAGE_MACOS'], true)) }}:
-    - stage: macOS
-      dependsOn:
-        - Compile
-        - CompileCLI
-      pool:
-        vmImage: macOS-11
-      variables:
-        BUILDSECMON_OPT_IN: true
-      jobs:
-        - ${{ if eq(variables['VSCODE_CIBUILD'], true) }}:
-          - job: macOSUnitTest
-            displayName: Unit Tests
-            timeoutInMinutes: 90
-            variables:
-              VSCODE_ARCH: x64
-            steps:
-              - template: darwin/product-build-darwin.yml
-                parameters:
-                  VSCODE_QUALITY: ${{ variables.VSCODE_QUALITY }}
-                  VSCODE_CIBUILD: ${{ variables.VSCODE_CIBUILD }}
-                  VSCODE_RUN_UNIT_TESTS: true
-                  VSCODE_RUN_INTEGRATION_TESTS: false
-                  VSCODE_RUN_SMOKE_TESTS: false
-          - job: macOSIntegrationTest
-            displayName: Integration Tests
-            timeoutInMinutes: 90
-            variables:
-              VSCODE_ARCH: x64
-            steps:
-              - template: darwin/product-build-darwin.yml
-                parameters:
-                  VSCODE_QUALITY: ${{ variables.VSCODE_QUALITY }}
-                  VSCODE_CIBUILD: ${{ variables.VSCODE_CIBUILD }}
-                  VSCODE_RUN_UNIT_TESTS: false
-                  VSCODE_RUN_INTEGRATION_TESTS: true
-                  VSCODE_RUN_SMOKE_TESTS: false
-          - job: macOSSmokeTest
-            displayName: Smoke Tests
-            timeoutInMinutes: 90
-            variables:
-              VSCODE_ARCH: x64
-            steps:
-              - template: darwin/product-build-darwin.yml
-                parameters:
-                  VSCODE_QUALITY: ${{ variables.VSCODE_QUALITY }}
-                  VSCODE_CIBUILD: ${{ variables.VSCODE_CIBUILD }}
-                  VSCODE_RUN_UNIT_TESTS: false
-                  VSCODE_RUN_INTEGRATION_TESTS: false
-                  VSCODE_RUN_SMOKE_TESTS: true
-
-        - ${{ if and(eq(variables['VSCODE_CIBUILD'], false), eq(parameters.VSCODE_BUILD_MACOS, true)) }}:
-          - job: macOS
-            timeoutInMinutes: 90
-            variables:
-              VSCODE_ARCH: x64
-            steps:
-              - template: darwin/product-build-darwin.yml
-                parameters:
-                  VSCODE_QUALITY: ${{ variables.VSCODE_QUALITY }}
-                  VSCODE_CIBUILD: ${{ variables.VSCODE_CIBUILD }}
-                  VSCODE_RUN_UNIT_TESTS: false
-                  VSCODE_RUN_INTEGRATION_TESTS: false
-                  VSCODE_RUN_SMOKE_TESTS: false
-
-          - ${{ if eq(parameters.VSCODE_STEP_ON_IT, false) }}:
-            - job: macOSTest
-              timeoutInMinutes: 90
-              variables:
-                VSCODE_ARCH: x64
-=======
                   NPM_ARCH: arm64
                 steps:
                   - template: build/azure-pipelines/linux/product-build-linux.yml@self
@@ -643,6 +530,8 @@
                       VSCODE_ARCH: x64
                       VSCODE_QUALITY: ${{ variables.VSCODE_QUALITY }}
                       VSCODE_RUN_INTEGRATION_TESTS: ${{ eq(parameters.VSCODE_STEP_ON_IT, false) }}
+                parameters:
+                  VSCODE_BUILD_ALPINE: ${{ parameters.VSCODE_BUILD_ALPINE }}
 
             - ${{ if eq(parameters.VSCODE_BUILD_LINUX_ARMHF_LEGACY_SERVER, true) }}:
               - job: LinuxArmhfLegacyServer
@@ -655,6 +544,8 @@
                       VSCODE_ARCH: armhf
                       VSCODE_QUALITY: ${{ variables.VSCODE_QUALITY }}
                       VSCODE_RUN_INTEGRATION_TESTS: false
+                parameters:
+                  VSCODE_BUILD_ALPINE_ARM64: ${{ parameters.VSCODE_BUILD_ALPINE_ARM64 }}
 
             - ${{ if eq(parameters.VSCODE_BUILD_LINUX_ARM64_LEGACY_SERVER, true) }}:
               - job: LinuxArm64LegacyServer
@@ -863,7 +754,6 @@
             - job: PublishBuild
               timeoutInMinutes: 180
               displayName: Publish Build
->>>>>>> 5c3e652f
               steps:
                 - template: build/azure-pipelines/product-publish.yml@self
 
