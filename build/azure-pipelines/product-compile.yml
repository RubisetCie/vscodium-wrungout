--- conflicted
+++ resolved
@@ -147,23 +147,10 @@
         displayName: Upload sourcemaps
 
   - ${{ if ne(parameters.VSCODE_QUALITY, 'oss') }}:
-<<<<<<< HEAD
     - script: |
         set -e
         tar -cz --ignore-failed-read -f $(Build.ArtifactStagingDirectory)/compilation.tar.gz .build out-* test/integration/browser/out test/smoke/out test/automation/out
       displayName: Compress compilation artifact
-=======
-      - script: |
-          set -
-          ./build/azure-pipelines/common/extract-telemetry.sh
-        displayName: Extract Telemetry
-
-  - ${{ if ne(parameters.VSCODE_QUALITY, 'oss') }}:
-      - script: |
-          set -e
-          tar -cz --ignore-failed-read -f $(Build.ArtifactStagingDirectory)/compilation.tar.gz .build out-* test/integration/browser/out test/smoke/out test/automation/out
-        displayName: Compress compilation artifact
->>>>>>> 8fa188b2
 
   - ${{ if ne(parameters.VSCODE_QUALITY, 'oss') }}:
       - task: PublishPipelineArtifact@1
