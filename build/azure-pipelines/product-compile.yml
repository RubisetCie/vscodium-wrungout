--- conflicted
+++ resolved
@@ -146,24 +146,11 @@
           node build/azure-pipelines/upload-sourcemaps
       displayName: Upload sourcemaps
 
-<<<<<<< HEAD
-  - script: |
-      set -e
-      tar -cz --ignore-failed-read -f $(Build.ArtifactStagingDirectory)/compilation.tar.gz .build out-* test/integration/browser/out test/smoke/out test/automation/out
-    displayName: Compress compilation artifact
-=======
-  - ${{ if ne(parameters.VSCODE_QUALITY, 'oss') }}:
-    - script: |
-        set -
-        ./build/azure-pipelines/common/extract-telemetry.sh
-      displayName: Extract Telemetry
-
   - ${{ if ne(parameters.VSCODE_QUALITY, 'oss') }}:
     - script: |
         set -e
         tar -cz --ignore-failed-read -f $(Build.ArtifactStagingDirectory)/compilation.tar.gz .build out-* test/integration/browser/out test/smoke/out test/automation/out
       displayName: Compress compilation artifact
->>>>>>> da76f933
 
   - ${{ if ne(parameters.VSCODE_QUALITY, 'oss') }}:
     - task: PublishPipelineArtifact@1
