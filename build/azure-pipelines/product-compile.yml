--- conflicted
+++ resolved
@@ -7,10 +7,7 @@
     inputs:
       versionSource: fromFile
       versionFilePath: .nvmrc
-<<<<<<< HEAD
-=======
       nodejsMirror: https://github.com/joaomoreno/node-mirror/releases/download
->>>>>>> d037ac07
 
   - ${{ if ne(parameters.VSCODE_QUALITY, 'oss') }}:
     - template: ./distro/download-distro.yml
