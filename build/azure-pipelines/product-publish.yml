--- conflicted
+++ resolved
@@ -3,10 +3,7 @@
     inputs:
       versionSource: fromFile
       versionFilePath: .nvmrc
-<<<<<<< HEAD
-=======
       nodejsMirror: https://github.com/joaomoreno/node-mirror/releases/download
->>>>>>> d037ac07
 
   - task: AzureKeyVault@1
     displayName: "Azure Key Vault: Get Secrets"
