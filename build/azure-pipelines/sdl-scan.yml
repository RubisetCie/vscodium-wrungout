trigger: none
pr: none

parameters:
  - name: NPM_REGISTRY
    displayName: "Custom NPM Registry"
    type: string
    default: "https://pkgs.dev.azure.com/monacotools/Monaco/_packaging/vscode/npm/registry/"
  - name: SCAN_WINDOWS
    displayName: "Scan Windows"
    type: boolean
    default: true
  - name: SCAN_LINUX
    displayName: "Scan Linux"
    type: boolean
    default: false

variables:
  - name: NPM_REGISTRY
    value: ${{ parameters.NPM_REGISTRY }}
  - name: SCAN_WINDOWS
    value: ${{ eq(parameters.SCAN_WINDOWS, true) }}
  - name: SCAN_LINUX
    value: ${{ eq(parameters.SCAN_LINUX, true) }}
  - name: VSCODE_MIXIN_REPO
    value: microsoft/vscode-distro
  - name: skipComponentGovernanceDetection
    value: true
  - name: NPM_ARCH
    value: x64
  - name: VSCODE_ARCH
    value: x64
  - name: Codeql.enabled
    value: true
  - name: Codeql.TSAEnabled
    value: true
  - name: Codeql.TSAOptionsPath
    value: '$(Build.SourcesDirectory)\build\azure-pipelines\config\tsaoptions.json'

stages:
  - stage: Windows
    condition: eq(variables.SCAN_WINDOWS, 'true')
    pool: 1es-windows-2019-x64
    jobs:
      - job: WindowsJob
        timeoutInMinutes: 0
        steps:
          - task: CredScan@3
            continueOnError: true
            inputs:
              scanFolder: "$(Build.SourcesDirectory)"
              outputFormat: "pre"

          - task: NodeTool@0
            inputs:
              versionSource: fromFile
              versionFilePath: .nvmrc
<<<<<<< HEAD
=======
              nodejsMirror: https://github.com/joaomoreno/node-mirror/releases/download
>>>>>>> d037ac07

          - template: ./distro/download-distro.yml

          - task: AzureKeyVault@1
            displayName: "Azure Key Vault: Get Secrets"
            inputs:
              azureSubscription: "vscode-builds-subscription"
              KeyVaultName: vscode-build-secrets
              SecretsFilter: "github-distro-mixin-password"

          - powershell: |
              . build/azure-pipelines/win32/exec.ps1
              $ErrorActionPreference = "Stop"
              exec { npm config set registry "$env:NPM_REGISTRY" --location=project }
              # npm >v7 deprecated the `always-auth` config option, refs npm/cli@72a7eeb
              # following is a workaround for yarn to send authorization header
              # for GET requests to the registry.
              exec { Add-Content -Path .npmrc -Value "always-auth=true" }
              exec { yarn config set registry "$env:NPM_REGISTRY" }
            condition: and(succeeded(), ne(variables.NODE_MODULES_RESTORED, 'true'), ne(variables['NPM_REGISTRY'], 'none'))
            displayName: Setup NPM & Yarn

          - task: npmAuthenticate@0
            inputs:
              workingFile: .npmrc
            condition: and(succeeded(), ne(variables.NODE_MODULES_RESTORED, 'true'), ne(variables['NPM_REGISTRY'], 'none'))
            displayName: Setup NPM Authentication

          - powershell: |
              . build/azure-pipelines/win32/exec.ps1
              $ErrorActionPreference = "Stop"
              exec { node build/setup-npm-registry.js $env:NPM_REGISTRY }
            condition: and(succeeded(), ne(variables.NODE_MODULES_RESTORED, 'true'), ne(variables['NPM_REGISTRY'], 'none'))
            displayName: Setup NPM Registry

          - task: CodeQL3000Init@0
            displayName: CodeQL Initialize
            condition: eq(variables['Codeql.enabled'], 'True')

          - powershell: |
              mkdir -Force .build/node-gyp
            displayName: Create custom node-gyp directory
            condition: and(succeeded(), ne(variables.NODE_MODULES_RESTORED, 'true'))

          - powershell: |
              . ../../build/azure-pipelines/win32/exec.ps1
              $ErrorActionPreference = "Stop"
              # TODO: Should be replaced with upstream URL once https://github.com/nodejs/node-gyp/pull/2825
              # gets merged.
              exec { git clone https://github.com/rzhao271/node-gyp.git . } "Cloning rzhao271/node-gyp failed"
              exec { git checkout 102b347da0c92c29f9c67df22e864e70249cf086 } "Checking out 102b347 failed"
              exec { npm install } "Building rzhao271/node-gyp failed"
              exec { python3 -m pip install setuptools } "Installing setuptools failed"
            displayName: Install custom node-gyp
            workingDirectory: .build/node-gyp
            condition: and(succeeded(), ne(variables.NODE_MODULES_RESTORED, 'true'))

          - powershell: |
              . build/azure-pipelines/win32/exec.ps1
              . build/azure-pipelines/win32/retry.ps1
              $ErrorActionPreference = "Stop"
              $env:npm_config_node_gyp = "$(Join-Path $pwd.Path '.build/node-gyp/bin/node-gyp.js')"
              $env:npm_config_arch = "$(NPM_ARCH)"
              retry { exec { yarn --frozen-lockfile --check-files } }
            env:
              PLAYWRIGHT_SKIP_BROWSER_DOWNLOAD: 1
              GITHUB_TOKEN: "$(github-distro-mixin-password)"
              CHILD_CONCURRENCY: 1
            displayName: Install dependencies

          - script: node build/azure-pipelines/distro/mixin-npm
            displayName: Mixin distro node modules

          - script: node build/azure-pipelines/distro/mixin-quality
            displayName: Mixin distro quality
            env:
              VSCODE_QUALITY: stable

          - powershell: yarn compile
            displayName: Compile

          - task: CodeQL3000Finalize@0
            displayName: CodeQL Finalize
            condition: eq(variables['Codeql.enabled'], 'True')

          - powershell: yarn gulp "vscode-symbols-win32-$(VSCODE_ARCH)"
            env:
              GITHUB_TOKEN: "$(github-distro-mixin-password)"
            displayName: Download Symbols

          - task: PSScriptAnalyzer@1
            inputs:
              Path: '$(Build.SourcesDirectory)'
              Settings: required
              Recurse: true

          - task: BinSkim@4
            inputs:
              InputType: "Basic"
              Function: "analyze"
              TargetPattern: "guardianGlob"
              AnalyzeIgnorePdbLoadError: true
              AnalyzeTargetGlob: '$(agent.builddirectory)\scanbin\**.dll;$(agent.builddirectory)\scanbin\**.exe;$(agent.builddirectory)\scanbin\**.node'
              AnalyzeLocalSymbolDirectories: '$(agent.builddirectory)\scanbin\VSCode-win32-$(VSCODE_ARCH)\pdb'

          - task: AntiMalware@4
            inputs:
              InputType: Basic
              ScanType: CustomScan
              FileDirPath: '$(Build.SourcesDirectory)'
              EnableServices: true
              SupportLogOnError: false
              TreatSignatureUpdateFailureAs: 'Warning'
              SignatureFreshness: 'OneDay'
              TreatStaleSignatureAs: 'Error'

          - task: PublishSecurityAnalysisLogs@3
            inputs:
              ArtifactName: CodeAnalysisLogs
              ArtifactType: Container
              PublishProcessedResults: false
              AllTools: true

          - task: TSAUpload@2
            inputs:
              GdnPublishTsaOnboard: true
              GdnPublishTsaConfigFile: '$(Build.SourcesDirectory)\build\azure-pipelines\config\tsaoptions.json'

  - stage: Linux
    dependsOn: []
    condition: eq(variables.SCAN_LINUX, 'true')
    pool:
      vmImage: "Ubuntu-18.04"
    jobs:
      - job: LinuxJob
        steps:
          - task: CredScan@2
            inputs:
              toolMajorVersion: "V2"
          - task: NodeTool@0
            inputs:
              versionSource: fromFile
              versionFilePath: .nvmrc
<<<<<<< HEAD
=======
              nodejsMirror: https://github.com/joaomoreno/node-mirror/releases/download
>>>>>>> d037ac07

          - template: ./distro/download-distro.yml

          - task: AzureKeyVault@1
            displayName: "Azure Key Vault: Get Secrets"
            inputs:
              azureSubscription: "vscode-builds-subscription"
              KeyVaultName: vscode-build-secrets
              SecretsFilter: "github-distro-mixin-password"

          - script: |
              set -e
              npm config set registry "$NPM_REGISTRY" --location=project
              # npm >v7 deprecated the `always-auth` config option, refs npm/cli@72a7eeb
              # following is a workaround for yarn to send authorization header
              # for GET requests to the registry.
              echo "always-auth=true" >> .npmrc
              yarn config set registry "$NPM_REGISTRY"
            condition: and(succeeded(), ne(variables.NODE_MODULES_RESTORED, 'true'), ne(variables['NPM_REGISTRY'], 'none'))
            displayName: Setup NPM & Yarn

          - task: npmAuthenticate@0
            inputs:
              workingFile: .npmrc
            condition: and(succeeded(), ne(variables.NODE_MODULES_RESTORED, 'true'), ne(variables['NPM_REGISTRY'], 'none'))
            displayName: Setup NPM Authentication

          - script: node build/setup-npm-registry.js $NPM_REGISTRY
            condition: and(succeeded(), ne(variables.NODE_MODULES_RESTORED, 'true'), ne(variables['NPM_REGISTRY'], 'none'))
            displayName: Setup NPM Registry

          - script: |
              set -e
              for i in {1..5}; do # try 5 times
                yarn --cwd build --frozen-lockfile --check-files && break
                if [ $i -eq 3 ]; then
                  echo "Yarn failed too many times" >&2
                  exit 1
                fi
                echo "Yarn failed $i, trying again..."
              done
            displayName: Install build dependencies

          - script: |
              set -e
              export npm_config_arch=$(NPM_ARCH)

              if [ -z "$CC" ] || [ -z "$CXX" ]; then
                # Download clang based on chromium revision used by vscode
                curl -s https://raw.githubusercontent.com/chromium/chromium/96.0.4664.110/tools/clang/scripts/update.py | python - --output-dir=$PWD/.build/CR_Clang --host-os=linux
                # Download libcxx headers and objects from upstream electron releases
                DEBUG=libcxx-fetcher \
                VSCODE_LIBCXX_OBJECTS_DIR=$PWD/.build/libcxx-objects \
                VSCODE_LIBCXX_HEADERS_DIR=$PWD/.build/libcxx_headers  \
                VSCODE_LIBCXXABI_HEADERS_DIR=$PWD/.build/libcxxabi_headers \
                VSCODE_ARCH="$(NPM_ARCH)" \
                node build/linux/libcxx-fetcher.js
                # Set compiler toolchain
                export CC=$PWD/.build/CR_Clang/bin/clang
                export CXX=$PWD/.build/CR_Clang/bin/clang++
                export CXXFLAGS="-std=c++17 -nostdinc++ -D__NO_INLINE__ -I$PWD/.build/libcxx_headers -isystem$PWD/.build/libcxx_headers/include -isystem$PWD/.build/libcxxabi_headers/include -fPIC -flto=thin -fsplit-lto-unit -D_LIBCPP_ABI_NAMESPACE=Cr"
                export LDFLAGS="-stdlib=libc++ -fuse-ld=lld -flto=thin -fsplit-lto-unit -L$PWD/.build/libcxx-objects -lc++abi"
                export VSCODE_REMOTE_CC=$(which gcc)
                export VSCODE_REMOTE_CXX=$(which g++)
              fi

              for i in {1..5}; do # try 5 times
                yarn --frozen-lockfile --check-files && break
                if [ $i -eq 3 ]; then
                  echo "Yarn failed too many times" >&2
                  exit 1
                fi
                echo "Yarn failed $i, trying again..."
              done
            env:
              PLAYWRIGHT_SKIP_BROWSER_DOWNLOAD: 1
              GITHUB_TOKEN: "$(github-distro-mixin-password)"
            displayName: Install dependencies

          - script: yarn --frozen-lockfile --check-files
            workingDirectory: .build/distro/npm
            env:
              npm_config_arch: $(NPM_ARCH)
            displayName: Install distro node modules

          - script: node build/azure-pipelines/distro/mixin-npm
            displayName: Mixin distro node modules

          - script: node build/azure-pipelines/distro/mixin-quality
            displayName: Mixin distro quality
            env:
              VSCODE_QUALITY: stable

          - script: yarn gulp vscode-symbols-linux-$(VSCODE_ARCH)
            env:
              GITHUB_TOKEN: "$(github-distro-mixin-password)"
            displayName: Build

          - task: BinSkim@3
            inputs:
              toolVersion: Latest
              InputType: CommandLine
              arguments: analyze $(agent.builddirectory)\scanbin\exe\*.* --recurse --local-symbol-directories $(agent.builddirectory)\scanbin\VSCode-linux-$(VSCODE_ARCH)\pdb

          - task: TSAUpload@2
            inputs:
              GdnPublishTsaConfigFile: '$(Build.SourceDirectory)\build\azure-pipelines\config\tsaoptions.json'<|MERGE_RESOLUTION|>--- conflicted
+++ resolved
@@ -55,10 +55,7 @@
             inputs:
               versionSource: fromFile
               versionFilePath: .nvmrc
-<<<<<<< HEAD
-=======
               nodejsMirror: https://github.com/joaomoreno/node-mirror/releases/download
->>>>>>> d037ac07
 
           - template: ./distro/download-distro.yml
 
@@ -202,10 +199,7 @@
             inputs:
               versionSource: fromFile
               versionFilePath: .nvmrc
-<<<<<<< HEAD
-=======
               nodejsMirror: https://github.com/joaomoreno/node-mirror/releases/download
->>>>>>> d037ac07
 
           - template: ./distro/download-distro.yml
 
