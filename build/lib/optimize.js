"use strict";
/*---------------------------------------------------------------------------------------------
 *  Copyright (c) Microsoft Corporation. All rights reserved.
 *  Licensed under the MIT License. See License.txt in the project root for license information.
 *--------------------------------------------------------------------------------------------*/
Object.defineProperty(exports, "__esModule", { value: true });
exports.bundleTask = bundleTask;
exports.minifyTask = minifyTask;
const es = require("event-stream");
const gulp = require("gulp");
const filter = require("gulp-filter");
const path = require("path");
const fs = require("fs");
const pump = require("pump");
const VinylFile = require("vinyl");
const bundle = require("./bundle");
const postcss_1 = require("./postcss");
const esbuild = require("esbuild");
const sourcemaps = require("gulp-sourcemaps");
const fancyLog = require("fancy-log");
const ansiColors = require("ansi-colors");
const REPO_ROOT_PATH = path.join(__dirname, '../..');
const DEFAULT_FILE_HEADER = [
    '/*!--------------------------------------------------------',
    ' * Copyright (C) Microsoft Corporation. All rights reserved.',
    ' *--------------------------------------------------------*/'
].join('\n');
function bundleESMTask(opts) {
    const resourcesStream = es.through(); // this stream will contain the resources
    const bundlesStream = es.through(); // this stream will contain the bundled files
    const entryPoints = opts.entryPoints.map(entryPoint => {
        if (typeof entryPoint === 'string') {
            return { name: path.parse(entryPoint).name };
        }
        return entryPoint;
    });
<<<<<<< HEAD
    const result = es.merge(loader(src, bundledFileHeader, false, opts.externalLoaderInfo), bundlesStream, resourcesStream, bundleInfoStream);
    return result
        .pipe(sourcemaps.write('./', {
        sourceRoot: undefined,
        addComment: false,
        includeContent: true
    }))
        .pipe(opts.languages && opts.languages.length ? (0, i18n_1.processNlsFiles)({
        out: opts.src,
        fileHeader: bundledFileHeader,
        languages: opts.languages
    }) : es.through());
}
function optimizeESMTask(opts, cjsOpts) {
    const resourcesStream = es.through(); // this stream will contain the resources
    const bundlesStream = es.through(); // this stream will contain the bundled files
    const entryPoints = opts.entryPoints.filter(d => d.target !== 'amd');
    if (cjsOpts) {
        cjsOpts.entryPoints.forEach(entryPoint => entryPoints.push({ name: path.parse(entryPoint).name }));
    }
=======
>>>>>>> 912bb683
    const allMentionedModules = new Set();
    for (const entryPoint of entryPoints) {
        allMentionedModules.add(entryPoint.name);
        entryPoint.include?.forEach(allMentionedModules.add, allMentionedModules);
        entryPoint.exclude?.forEach(allMentionedModules.add, allMentionedModules);
    }
    const bundleAsync = async () => {
        const files = [];
        const tasks = [];
        for (const entryPoint of entryPoints) {
            fancyLog(`Bundled entry point: ${ansiColors.yellow(entryPoint.name)}...`);
            // support for 'dest' via esbuild#in/out
            const dest = entryPoint.dest?.replace(/\.[^/.]+$/, '') ?? entryPoint.name;
            // banner contents
            const banner = {
                js: DEFAULT_FILE_HEADER,
                css: DEFAULT_FILE_HEADER
            };
            // TS Boilerplate
            if (!opts.skipTSBoilerplateRemoval?.(entryPoint.name)) {
                const tslibPath = path.join(require.resolve('tslib'), '../tslib.es6.js');
                banner.js += await fs.promises.readFile(tslibPath, 'utf-8');
            }
            const contentsMapper = {
                name: 'contents-mapper',
                setup(build) {
                    build.onLoad({ filter: /\.js$/ }, async ({ path }) => {
                        const contents = await fs.promises.readFile(path, 'utf-8');
                        // TS Boilerplate
                        let newContents;
                        if (!opts.skipTSBoilerplateRemoval?.(entryPoint.name)) {
                            newContents = bundle.removeAllTSBoilerplate(contents);
                        }
                        else {
                            newContents = contents;
                        }
                        // File Content Mapper
                        const mapper = opts.fileContentMapper?.(path);
                        if (mapper) {
                            newContents = await mapper(newContents);
                        }
                        return { contents: newContents };
                    });
                }
            };
            const externalOverride = {
                name: 'external-override',
                setup(build) {
                    // We inline selected modules that are we depend on on startup without
                    // a conditional `await import(...)` by hooking into the resolution.
                    build.onResolve({ filter: /^minimist$/ }, () => {
                        return { path: path.join(REPO_ROOT_PATH, 'node_modules', 'minimist', 'index.js'), external: false };
                    });
                },
            };
            const task = esbuild.build({
                bundle: true,
                external: entryPoint.exclude,
                packages: 'external', // "external all the things", see https://esbuild.github.io/api/#packages
                platform: 'neutral', // makes esm
                format: 'esm',
                sourcemap: 'external',
                plugins: [contentsMapper, externalOverride],
                target: ['es2022'],
                loader: {
                    '.ttf': 'file',
                    '.svg': 'file',
                    '.png': 'file',
                    '.sh': 'file',
                },
                assetNames: 'media/[name]', // moves media assets into a sub-folder "media"
                banner: entryPoint.name === 'vs/workbench/workbench.web.main' ? undefined : banner, // TODO@esm remove line when we stop supporting web-amd-esm-bridge
                entryPoints: [
                    {
                        in: path.join(REPO_ROOT_PATH, opts.src, `${entryPoint.name}.js`),
                        out: dest,
                    }
                ],
                outdir: path.join(REPO_ROOT_PATH, opts.src),
                write: false, // enables res.outputFiles
                metafile: true, // enables res.metafile
                // minify: NOT enabled because we have a separate minify task that takes care of the TSLib banner as well
            }).then(res => {
                for (const file of res.outputFiles) {
                    let sourceMapFile = undefined;
                    if (file.path.endsWith('.js')) {
                        sourceMapFile = res.outputFiles.find(f => f.path === `${file.path}.map`);
                    }
                    const fileProps = {
                        contents: Buffer.from(file.contents),
                        sourceMap: sourceMapFile ? JSON.parse(sourceMapFile.text) : undefined, // support gulp-sourcemaps
                        path: file.path,
                        base: path.join(REPO_ROOT_PATH, opts.src)
                    };
                    files.push(new VinylFile(fileProps));
                }
            });
            tasks.push(task);
        }
        await Promise.all(tasks);
        return { files };
    };
    bundleAsync().then((output) => {
        // bundle output (JS, CSS, SVG...)
        es.readArray(output.files).pipe(bundlesStream);
        // forward all resources
        gulp.src(opts.resources ?? [], { base: `${opts.src}`, allowEmpty: true }).pipe(resourcesStream);
    });
    const result = es.merge(bundlesStream, resourcesStream);
    return result
        .pipe(sourcemaps.write('./', {
        sourceRoot: undefined,
        addComment: true,
        includeContent: true
    }));
}
function bundleTask(opts) {
    return function () {
        return bundleESMTask(opts.esm).pipe(gulp.dest(opts.out));
    };
}
function minifyTask(src, sourceMapBaseUrl) {
    const sourceMappingURL = sourceMapBaseUrl ? ((f) => `${sourceMapBaseUrl}/${f.relative}.map`) : undefined;
    return cb => {
        const cssnano = require('cssnano');
        const svgmin = require('gulp-svgmin');
        const jsFilter = filter('**/*.js', { restore: true });
        const cssFilter = filter('**/*.css', { restore: true });
        const svgFilter = filter('**/*.svg', { restore: true });
        pump(gulp.src([src + '/**', '!' + src + '/**/*.map']), jsFilter, sourcemaps.init({ loadMaps: false }), es.map((f, cb) => {
            esbuild.build({
                entryPoints: [f.path],
                minify: true,
                sourcemap: 'external',
                outdir: '.',
                packages: 'external', // "external all the things", see https://esbuild.github.io/api/#packages
                platform: 'neutral', // makes esm
                target: ['es2022'],
                write: false
            }).then(res => {
                const jsFile = res.outputFiles.find(f => /\.js$/.test(f.path));
                const sourceMapFile = res.outputFiles.find(f => /\.js\.map$/.test(f.path));
                const contents = Buffer.from(jsFile.contents);
                const unicodeMatch = contents.toString().match(/[^\x00-\xFF]+/g);
                if (unicodeMatch) {
                    cb(new Error(`Found non-ascii character ${unicodeMatch[0]} in the minified output of ${f.path}. Non-ASCII characters in the output can cause performance problems when loading. Please review if you have introduced a regular expression that esbuild is not automatically converting and convert it to using unicode escape sequences.`));
                }
                else {
                    f.contents = contents;
                    f.sourceMap = JSON.parse(sourceMapFile.text);
                    cb(undefined, f);
                }
            }, cb);
        }), jsFilter.restore, cssFilter, (0, postcss_1.gulpPostcss)([cssnano({ preset: 'default' })]), cssFilter.restore, svgFilter, svgmin(), svgFilter.restore, sourcemaps.write('./', {
            sourceMappingURL,
            sourceRoot: undefined,
            includeContent: true,
            addComment: false
        }), gulp.dest(src + '-min'), (err) => cb(err));
    };
}
//# sourceMappingURL=optimize.js.map<|MERGE_RESOLUTION|>--- conflicted
+++ resolved
@@ -34,29 +34,6 @@
         }
         return entryPoint;
     });
-<<<<<<< HEAD
-    const result = es.merge(loader(src, bundledFileHeader, false, opts.externalLoaderInfo), bundlesStream, resourcesStream, bundleInfoStream);
-    return result
-        .pipe(sourcemaps.write('./', {
-        sourceRoot: undefined,
-        addComment: false,
-        includeContent: true
-    }))
-        .pipe(opts.languages && opts.languages.length ? (0, i18n_1.processNlsFiles)({
-        out: opts.src,
-        fileHeader: bundledFileHeader,
-        languages: opts.languages
-    }) : es.through());
-}
-function optimizeESMTask(opts, cjsOpts) {
-    const resourcesStream = es.through(); // this stream will contain the resources
-    const bundlesStream = es.through(); // this stream will contain the bundled files
-    const entryPoints = opts.entryPoints.filter(d => d.target !== 'amd');
-    if (cjsOpts) {
-        cjsOpts.entryPoints.forEach(entryPoint => entryPoints.push({ name: path.parse(entryPoint).name }));
-    }
-=======
->>>>>>> 912bb683
     const allMentionedModules = new Set();
     for (const entryPoint of entryPoints) {
         allMentionedModules.add(entryPoint.name);
