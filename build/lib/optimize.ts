--- conflicted
+++ resolved
@@ -248,19 +248,6 @@
 		bundleInfoStream
 	);
 
-<<<<<<< HEAD
-		return result
-			.pipe(sourcemaps.write('./', {
-				sourceRoot: undefined,
-				addComment: false,
-				includeContent: true
-			}))
-			.pipe(opts.languages && opts.languages.length ? processNlsFiles({
-				fileHeader: bundledFileHeader,
-				languages: opts.languages
-			}) : es.through())
-			.pipe(gulp.dest(out));
-=======
 	return result
 		.pipe(sourcemaps.write('./', {
 			sourceRoot: undefined,
@@ -372,7 +359,6 @@
 		}
 
 		return es.merge(...optimizers).pipe(gulp.dest(opts.out));
->>>>>>> 64bbfbf6
 	};
 }
 
