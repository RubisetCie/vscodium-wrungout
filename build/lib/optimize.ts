/*---------------------------------------------------------------------------------------------
 *  Copyright (c) Microsoft Corporation. All rights reserved.
 *  Licensed under the MIT License. See License.txt in the project root for license information.
 *--------------------------------------------------------------------------------------------*/

import * as es from 'event-stream';
import * as gulp from 'gulp';
import * as filter from 'gulp-filter';
import * as path from 'path';
import * as fs from 'fs';
import * as pump from 'pump';
import * as VinylFile from 'vinyl';
import * as bundle from './bundle';
import { gulpPostcss } from './postcss';
import * as esbuild from 'esbuild';
import * as sourcemaps from 'gulp-sourcemaps';
import * as fancyLog from 'fancy-log';
import * as ansiColors from 'ansi-colors';

const REPO_ROOT_PATH = path.join(__dirname, '../..');

export interface IBundleESMTaskOpts {
	/**
	 * The folder to read files from.
	 */
	src: string;
	/**
	 * The entry points to bundle.
	 */
	entryPoints: Array<bundle.IEntryPoint | string>;
	/**
	 * Other resources to consider (svg, etc.)
	 */
	resources?: string[];
	/**
	 * File contents interceptor for a given path.
	 */
	fileContentMapper?: (path: string) => ((contents: string) => Promise<string> | string) | undefined;
	/**
	 * Allows to skip the removal of TS boilerplate. Use this when
	 * the entry point is small and the overhead of removing the
	 * boilerplate makes the file larger in the end.
	 */
	skipTSBoilerplateRemoval?: (entryPointName: string) => boolean;
}

const DEFAULT_FILE_HEADER = [
	'/*!--------------------------------------------------------',
	' * Copyright (C) Microsoft Corporation. All rights reserved.',
	' *--------------------------------------------------------*/'
].join('\n');

function bundleESMTask(opts: IBundleESMTaskOpts): NodeJS.ReadWriteStream {
	const resourcesStream = es.through(); // this stream will contain the resources
	const bundlesStream = es.through(); // this stream will contain the bundled files

	const entryPoints = opts.entryPoints.map(entryPoint => {
		if (typeof entryPoint === 'string') {
			return { name: path.parse(entryPoint).name };
		}
<<<<<<< HEAD
		es.readArray(bundleInfoArray).pipe(bundleInfoStream);
	});

	const result = es.merge(
		loader(src, bundledFileHeader, false, opts.externalLoaderInfo),
		bundlesStream,
		resourcesStream,
		bundleInfoStream
	);

	return result
		.pipe(sourcemaps.write('./', {
			sourceRoot: undefined,
			addComment: false,
			includeContent: true
		}))
		.pipe(opts.languages && opts.languages.length ? processNlsFiles({
			out: opts.src,
			fileHeader: bundledFileHeader,
			languages: opts.languages
		}) : es.through());
}
=======
>>>>>>> 912bb683

		return entryPoint;
	});

	const allMentionedModules = new Set<string>();
	for (const entryPoint of entryPoints) {
		allMentionedModules.add(entryPoint.name);
		entryPoint.include?.forEach(allMentionedModules.add, allMentionedModules);
		entryPoint.exclude?.forEach(allMentionedModules.add, allMentionedModules);
	}

	const bundleAsync = async () => {
		const files: VinylFile[] = [];
		const tasks: Promise<any>[] = [];

		for (const entryPoint of entryPoints) {
			fancyLog(`Bundled entry point: ${ansiColors.yellow(entryPoint.name)}...`);

			// support for 'dest' via esbuild#in/out
			const dest = entryPoint.dest?.replace(/\.[^/.]+$/, '') ?? entryPoint.name;

			// banner contents
			const banner = {
				js: DEFAULT_FILE_HEADER,
				css: DEFAULT_FILE_HEADER
			};

			// TS Boilerplate
			if (!opts.skipTSBoilerplateRemoval?.(entryPoint.name)) {
				const tslibPath = path.join(require.resolve('tslib'), '../tslib.es6.js');
				banner.js += await fs.promises.readFile(tslibPath, 'utf-8');
			}

			const contentsMapper: esbuild.Plugin = {
				name: 'contents-mapper',
				setup(build) {
					build.onLoad({ filter: /\.js$/ }, async ({ path }) => {
						const contents = await fs.promises.readFile(path, 'utf-8');

						// TS Boilerplate
						let newContents: string;
						if (!opts.skipTSBoilerplateRemoval?.(entryPoint.name)) {
							newContents = bundle.removeAllTSBoilerplate(contents);
						} else {
							newContents = contents;
						}

						// File Content Mapper
						const mapper = opts.fileContentMapper?.(path);
						if (mapper) {
							newContents = await mapper(newContents);
						}

						return { contents: newContents };
					});
				}
			};

			const externalOverride: esbuild.Plugin = {
				name: 'external-override',
				setup(build) {
					// We inline selected modules that are we depend on on startup without
					// a conditional `await import(...)` by hooking into the resolution.
					build.onResolve({ filter: /^minimist$/ }, () => {
						return { path: path.join(REPO_ROOT_PATH, 'node_modules', 'minimist', 'index.js'), external: false };
					});
				},
			};

			const task = esbuild.build({
				bundle: true,
				external: entryPoint.exclude,
				packages: 'external', // "external all the things", see https://esbuild.github.io/api/#packages
				platform: 'neutral', // makes esm
				format: 'esm',
				sourcemap: 'external',
				plugins: [contentsMapper, externalOverride],
				target: ['es2022'],
				loader: {
					'.ttf': 'file',
					'.svg': 'file',
					'.png': 'file',
					'.sh': 'file',
				},
				assetNames: 'media/[name]', // moves media assets into a sub-folder "media"
				banner: entryPoint.name === 'vs/workbench/workbench.web.main' ? undefined : banner, // TODO@esm remove line when we stop supporting web-amd-esm-bridge
				entryPoints: [
					{
						in: path.join(REPO_ROOT_PATH, opts.src, `${entryPoint.name}.js`),
						out: dest,
					}
				],
				outdir: path.join(REPO_ROOT_PATH, opts.src),
				write: false, // enables res.outputFiles
				metafile: true, // enables res.metafile
				// minify: NOT enabled because we have a separate minify task that takes care of the TSLib banner as well
			}).then(res => {
				for (const file of res.outputFiles) {
					let sourceMapFile: esbuild.OutputFile | undefined = undefined;
					if (file.path.endsWith('.js')) {
						sourceMapFile = res.outputFiles.find(f => f.path === `${file.path}.map`);
					}

					const fileProps = {
						contents: Buffer.from(file.contents),
						sourceMap: sourceMapFile ? JSON.parse(sourceMapFile.text) : undefined, // support gulp-sourcemaps
						path: file.path,
						base: path.join(REPO_ROOT_PATH, opts.src)
					};
					files.push(new VinylFile(fileProps));
				}
			});

			tasks.push(task);
		}

		await Promise.all(tasks);
		return { files };
	};

	bundleAsync().then((output) => {

		// bundle output (JS, CSS, SVG...)
		es.readArray(output.files).pipe(bundlesStream);

		// forward all resources
		gulp.src(opts.resources ?? [], { base: `${opts.src}`, allowEmpty: true }).pipe(resourcesStream);
	});

	const result = es.merge(
		bundlesStream,
		resourcesStream
	);

	return result
		.pipe(sourcemaps.write('./', {
			sourceRoot: undefined,
			addComment: true,
			includeContent: true
		}));
}

export interface IBundleESMTaskOpts {
	/**
	 * Destination folder for the bundled files.
	 */
	out: string;
	/**
	 * Bundle ESM modules (using esbuild).
	*/
	esm: IBundleESMTaskOpts;
}

export function bundleTask(opts: IBundleESMTaskOpts): () => NodeJS.ReadWriteStream {
	return function () {
		return bundleESMTask(opts.esm).pipe(gulp.dest(opts.out));
	};
}

export function minifyTask(src: string, sourceMapBaseUrl?: string): (cb: any) => void {
	const sourceMappingURL = sourceMapBaseUrl ? ((f: any) => `${sourceMapBaseUrl}/${f.relative}.map`) : undefined;

	return cb => {
		const cssnano = require('cssnano') as typeof import('cssnano');
		const svgmin = require('gulp-svgmin') as typeof import('gulp-svgmin');

		const jsFilter = filter('**/*.js', { restore: true });
		const cssFilter = filter('**/*.css', { restore: true });
		const svgFilter = filter('**/*.svg', { restore: true });

		pump(
			gulp.src([src + '/**', '!' + src + '/**/*.map']),
			jsFilter,
			sourcemaps.init({ loadMaps: false }),
			es.map((f: any, cb) => {
				esbuild.build({
					entryPoints: [f.path],
					minify: true,
					sourcemap: 'external',
					outdir: '.',
					packages: 'external', // "external all the things", see https://esbuild.github.io/api/#packages
					platform: 'neutral', // makes esm
					target: ['es2022'],
					write: false
				}).then(res => {
					const jsFile = res.outputFiles.find(f => /\.js$/.test(f.path))!;
					const sourceMapFile = res.outputFiles.find(f => /\.js\.map$/.test(f.path))!;

					const contents = Buffer.from(jsFile.contents);
					const unicodeMatch = contents.toString().match(/[^\x00-\xFF]+/g);
					if (unicodeMatch) {
						cb(new Error(`Found non-ascii character ${unicodeMatch[0]} in the minified output of ${f.path}. Non-ASCII characters in the output can cause performance problems when loading. Please review if you have introduced a regular expression that esbuild is not automatically converting and convert it to using unicode escape sequences.`));
					} else {
						f.contents = contents;
						f.sourceMap = JSON.parse(sourceMapFile.text);

						cb(undefined, f);
					}
				}, cb);
			}),
			jsFilter.restore,
			cssFilter,
			gulpPostcss([cssnano({ preset: 'default' })]),
			cssFilter.restore,
			svgFilter,
			svgmin(),
			svgFilter.restore,
			sourcemaps.write('./', {
				sourceMappingURL,
				sourceRoot: undefined,
				includeContent: true,
				addComment: false
			} as any),
			gulp.dest(src + '-min'),
			(err: any) => cb(err));
	};
}<|MERGE_RESOLUTION|>--- conflicted
+++ resolved
@@ -58,31 +58,6 @@
 		if (typeof entryPoint === 'string') {
 			return { name: path.parse(entryPoint).name };
 		}
-<<<<<<< HEAD
-		es.readArray(bundleInfoArray).pipe(bundleInfoStream);
-	});
-
-	const result = es.merge(
-		loader(src, bundledFileHeader, false, opts.externalLoaderInfo),
-		bundlesStream,
-		resourcesStream,
-		bundleInfoStream
-	);
-
-	return result
-		.pipe(sourcemaps.write('./', {
-			sourceRoot: undefined,
-			addComment: false,
-			includeContent: true
-		}))
-		.pipe(opts.languages && opts.languages.length ? processNlsFiles({
-			out: opts.src,
-			fileHeader: bundledFileHeader,
-			languages: opts.languages
-		}) : es.through());
-}
-=======
->>>>>>> 912bb683
 
 		return entryPoint;
 	});
