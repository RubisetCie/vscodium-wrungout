--- conflicted
+++ resolved
@@ -614,28 +614,6 @@
 	return [parseInt(major), parseInt(minor), parseInt(patch)];
 }
 
-<<<<<<< HEAD
-async function getNLS(resourceUrlTemplate: string, languageId: string, version: string) {
-	try {
-		return await getSpecificNLS(resourceUrlTemplate, languageId, version);
-	} catch (err) {
-		if (/\[404\]/.test(err.message)) {
-			const thePreviousVersion = previousVersion(version);
-			console.warn(`Language pack ${languageId}@${version} is missing. Downloading previous version ${thePreviousVersion}...`);
-			try {
-				return await getSpecificNLS(resourceUrlTemplate, languageId, thePreviousVersion);
-			} catch (err) {
-				if (/\[404\]/.test(err.message)) {
-					console.warn(`Language pack ${languageId}@${thePreviousVersion} is missing. Downloading previous version...`);
-					return await getSpecificNLS(resourceUrlTemplate, languageId, previousVersion(thePreviousVersion));
-				} else {
-					throw err;
-				}
-			}
-		} else {
-			throw err;
-		}
-=======
 function compareVersions(a: Version, b: Version): number {
 	if (a[0] !== b[0]) { return a[0] - b[0]; }
 	if (a[1] !== b[1]) { return a[1] - b[1]; }
@@ -658,7 +636,6 @@
 
 	if (res.status !== 200) {
 		throw new Error(`[${res.status}] Error querying for extension: ${languageId}`);
->>>>>>> 784b0177
 	}
 
 	const result = await res.json() as { results: [{ extensions: { versions: { version: string }[] }[] }] };
