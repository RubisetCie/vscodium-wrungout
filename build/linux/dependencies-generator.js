/*---------------------------------------------------------------------------------------------
 *  Copyright (c) Microsoft Corporation. All rights reserved.
 *  Licensed under the MIT License. See License.txt in the project root for license information.
 *--------------------------------------------------------------------------------------------*/
'use strict';
Object.defineProperty(exports, "__esModule", { value: true });
exports.getDependencies = getDependencies;
const child_process_1 = require("child_process");
const path = require("path");
const install_sysroot_1 = require("./debian/install-sysroot");
const calculate_deps_1 = require("./debian/calculate-deps");
const calculate_deps_2 = require("./rpm/calculate-deps");
const dep_lists_1 = require("./debian/dep-lists");
const dep_lists_2 = require("./rpm/dep-lists");
const types_1 = require("./debian/types");
const types_2 = require("./rpm/types");
const product = require("../../product.json");
// A flag that can easily be toggled.
// Make sure to compile the build directory after toggling the value.
// If false, we warn about new dependencies if they show up
// while running the prepare package tasks for a release.
// If true, we fail the build if there are new dependencies found during that task.
// The reference dependencies, which one has to update when the new dependencies
// are valid, are in dep-lists.ts
<<<<<<< HEAD
const FAIL_BUILD_FOR_NEW_DEPENDENCIES = false;
// Based on https://source.chromium.org/chromium/chromium/src/+/refs/tags/124.0.6367.243:chrome/installer/linux/BUILD.gn;l=64-80
=======
const FAIL_BUILD_FOR_NEW_DEPENDENCIES = true;
// Based on https://source.chromium.org/chromium/chromium/src/+/refs/tags/128.0.6613.186:chrome/installer/linux/BUILD.gn;l=64-80
>>>>>>> 912bb683
// and the Linux Archive build
// Shared library dependencies that we already bundle.
const bundledDeps = [
    'libEGL.so',
    'libGLESv2.so',
    'libvulkan.so.1',
    'libvk_swiftshader.so',
    'libffmpeg.so'
];
async function getDependencies(packageType, buildDir, applicationName, arch) {
    if (packageType === 'deb') {
        if (!(0, types_1.isDebianArchString)(arch)) {
            throw new Error('Invalid Debian arch string ' + arch);
        }
    }
    if (packageType === 'rpm' && !(0, types_2.isRpmArchString)(arch)) {
        throw new Error('Invalid RPM arch string ' + arch);
    }
    // Get the files for which we want to find dependencies.
    const canAsar = false; // TODO@esm ASAR disabled in ESM
    const nativeModulesPath = path.join(buildDir, 'resources', 'app', canAsar ? 'node_modules.asar.unpacked' : 'node_modules');
    const findResult = (0, child_process_1.spawnSync)('find', [nativeModulesPath, '-name', '*.node']);
    if (findResult.status) {
        console.error('Error finding files:');
        console.error(findResult.stderr.toString());
        return [];
    }
    const appPath = path.join(buildDir, applicationName);
    // Add the native modules
    const files = findResult.stdout.toString().trimEnd().split('\n');
    // Add the tunnel binary.
    files.push(path.join(buildDir, 'bin', product.tunnelApplicationName));
    // Add the main executable.
    files.push(appPath);
    // Add chrome sandbox and crashpad handler.
    files.push(path.join(buildDir, 'chrome-sandbox'));
    files.push(path.join(buildDir, 'chrome_crashpad_handler'));
    // Generate the dependencies.
    let dependencies;
    if (packageType === 'deb') {
        const chromiumSysroot = await (0, install_sysroot_1.getChromiumSysroot)(arch);
        const vscodeSysroot = await (0, install_sysroot_1.getVSCodeSysroot)(arch);
        dependencies = (0, calculate_deps_1.generatePackageDeps)(files, arch, chromiumSysroot, vscodeSysroot);
    }
    else {
        dependencies = (0, calculate_deps_2.generatePackageDeps)(files);
    }
    // Merge all the dependencies.
    const mergedDependencies = mergePackageDeps(dependencies);
    // Exclude bundled dependencies and sort
    const sortedDependencies = Array.from(mergedDependencies).filter(dependency => {
        return !bundledDeps.some(bundledDep => dependency.startsWith(bundledDep));
    }).sort();
    const referenceGeneratedDeps = packageType === 'deb' ?
        dep_lists_1.referenceGeneratedDepsByArch[arch] :
        dep_lists_2.referenceGeneratedDepsByArch[arch];
    if (JSON.stringify(sortedDependencies) !== JSON.stringify(referenceGeneratedDeps)) {
        const failMessage = 'The dependencies list has changed.'
            + '\nOld:\n' + referenceGeneratedDeps.join('\n')
            + '\nNew:\n' + sortedDependencies.join('\n');
        if (FAIL_BUILD_FOR_NEW_DEPENDENCIES) {
            throw new Error(failMessage);
        }
        else {
            console.warn(failMessage);
        }
    }
    return sortedDependencies;
}
// Based on https://source.chromium.org/chromium/chromium/src/+/main:chrome/installer/linux/rpm/merge_package_deps.py.
function mergePackageDeps(inputDeps) {
    const requires = new Set();
    for (const depSet of inputDeps) {
        for (const dep of depSet) {
            const trimmedDependency = dep.trim();
            if (trimmedDependency.length && !trimmedDependency.startsWith('#')) {
                requires.add(trimmedDependency);
            }
        }
    }
    return requires;
}
//# sourceMappingURL=dependencies-generator.js.map<|MERGE_RESOLUTION|>--- conflicted
+++ resolved
@@ -22,13 +22,8 @@
 // If true, we fail the build if there are new dependencies found during that task.
 // The reference dependencies, which one has to update when the new dependencies
 // are valid, are in dep-lists.ts
-<<<<<<< HEAD
 const FAIL_BUILD_FOR_NEW_DEPENDENCIES = false;
-// Based on https://source.chromium.org/chromium/chromium/src/+/refs/tags/124.0.6367.243:chrome/installer/linux/BUILD.gn;l=64-80
-=======
-const FAIL_BUILD_FOR_NEW_DEPENDENCIES = true;
 // Based on https://source.chromium.org/chromium/chromium/src/+/refs/tags/128.0.6613.186:chrome/installer/linux/BUILD.gn;l=64-80
->>>>>>> 912bb683
 // and the Linux Archive build
 // Shared library dependencies that we already bundle.
 const bundledDeps = [
