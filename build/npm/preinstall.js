/*---------------------------------------------------------------------------------------------
 *  Copyright (c) Microsoft Corporation. All rights reserved.
 *  Licensed under the MIT License. See License.txt in the project root for license information.
 *--------------------------------------------------------------------------------------------*/

const nodeVersion = /^(\d+)\.(\d+)\.(\d+)/.exec(process.versions.node);
const majorNodeVersion = parseInt(nodeVersion[1]);
const minorNodeVersion = parseInt(nodeVersion[2]);
const patchNodeVersion = parseInt(nodeVersion[3]);

if (!process.env['VSCODE_SKIP_NODE_VERSION_CHECK']) {
	if (majorNodeVersion < 20) {
		console.error('\x1b[1;31m*** Please use latest Node.js v20 LTS for development.\x1b[0;0m');
		throw new Error();
	}
}

if (process.env['npm_execpath'].includes('yarn')) {
	console.error('\x1b[1;31m*** Seems like you are using `yarn` which is not supported in this repo any more, please use `npm i` instead. ***\x1b[0;0m');
	throw new Error();
}

const path = require('path');
const fs = require('fs');
const cp = require('child_process');

if (process.platform === 'win32') {
	if (!hasSupportedVisualStudioVersion()) {
<<<<<<< HEAD
		console.error('\x1b[1;31m*** Invalid C/C++ Compiler Toolchain. Please check https://github.com/RubisetCie/vscodius/blob/main/README.md#prerequistes.\x1b[0;0m');
		err = true;
	}
	if (!err) {
		installHeaders();
=======
		console.error('\x1b[1;31m*** Invalid C/C++ Compiler Toolchain. Please check https://github.com/microsoft/vscode/wiki/How-to-Contribute#prerequisites.\x1b[0;0m');
		throw new Error();
>>>>>>> d78a74bc
	}
	installHeaders();
}

function hasSupportedVisualStudioVersion() {
	const fs = require('fs');
	const path = require('path');
	// Translated over from
	// https://source.chromium.org/chromium/chromium/src/+/master:build/vs_toolchain.py;l=140-175
	const supportedVersions = ['2022', '2019', '2017'];

	const availableVersions = [];
	for (const version of supportedVersions) {
		let vsPath = process.env[`vs${version}_install`];
		if (vsPath && fs.existsSync(vsPath)) {
			availableVersions.push(version);
			break;
		}
		const programFiles86Path = process.env['ProgramFiles(x86)'];
		const programFiles64Path = process.env['ProgramFiles'];

		const vsTypes = ['Enterprise', 'Professional', 'Community', 'Preview', 'BuildTools', 'IntPreview'];
		if (programFiles64Path) {
			vsPath = `${programFiles64Path}/Microsoft Visual Studio/${version}`;
			if (vsTypes.some(vsType => fs.existsSync(path.join(vsPath, vsType)))) {
				availableVersions.push(version);
				break;
			}
		}

		if (programFiles86Path) {
			vsPath = `${programFiles86Path}/Microsoft Visual Studio/${version}`;
			if (vsTypes.some(vsType => fs.existsSync(path.join(vsPath, vsType)))) {
				availableVersions.push(version);
				break;
			}
		}
	}
	return availableVersions.length;
}

function installHeaders() {
	cp.execSync(`npm.cmd ${process.env['npm_command'] || 'ci'}`, {
		env: process.env,
		cwd: path.join(__dirname, 'gyp'),
		stdio: 'inherit'
	});

	// The node gyp package got installed using the above npm command using the gyp/package.json
	// file checked into our repository. So from that point it is save to construct the path
	// to that executable
	const node_gyp = path.join(__dirname, 'gyp', 'node_modules', '.bin', 'node-gyp.cmd');
	const result = cp.execFileSync(node_gyp, ['list'], { encoding: 'utf8', shell: true });
	const versions = new Set(result.split(/\n/g).filter(line => !line.startsWith('gyp info')).map(value => value));

	const local = getHeaderInfo(path.join(__dirname, '..', '..', '.npmrc'));
	const remote = getHeaderInfo(path.join(__dirname, '..', '..', 'remote', '.npmrc'));

	if (local !== undefined && !versions.has(local.target)) {
		// Both disturl and target come from a file checked into our repository
		cp.execFileSync(node_gyp, ['install', '--dist-url', local.disturl, local.target], { shell: true });
	}

	if (remote !== undefined && !versions.has(remote.target)) {
		// Both disturl and target come from a file checked into our repository
		cp.execFileSync(node_gyp, ['install', '--dist-url', remote.disturl, remote.target], { shell: true });
	}
}

/**
 * @param {string} rcFile
 * @returns {{ disturl: string; target: string } | undefined}
 */
function getHeaderInfo(rcFile) {
	const lines = fs.readFileSync(rcFile, 'utf8').split(/\r\n?/g);
	let disturl, target;
	for (const line of lines) {
		let match = line.match(/\s*disturl=*\"(.*)\"\s*$/);
		if (match !== null && match.length >= 1) {
			disturl = match[1];
		}
		match = line.match(/\s*target=*\"(.*)\"\s*$/);
		if (match !== null && match.length >= 1) {
			target = match[1];
		}
	}
	return disturl !== undefined && target !== undefined
		? { disturl, target }
		: undefined;
}<|MERGE_RESOLUTION|>--- conflicted
+++ resolved
@@ -26,16 +26,8 @@
 
 if (process.platform === 'win32') {
 	if (!hasSupportedVisualStudioVersion()) {
-<<<<<<< HEAD
 		console.error('\x1b[1;31m*** Invalid C/C++ Compiler Toolchain. Please check https://github.com/RubisetCie/vscodius/blob/main/README.md#prerequistes.\x1b[0;0m');
-		err = true;
-	}
-	if (!err) {
-		installHeaders();
-=======
-		console.error('\x1b[1;31m*** Invalid C/C++ Compiler Toolchain. Please check https://github.com/microsoft/vscode/wiki/How-to-Contribute#prerequisites.\x1b[0;0m');
 		throw new Error();
->>>>>>> d78a74bc
 	}
 	installHeaders();
 }
