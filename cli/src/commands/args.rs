--- conflicted
+++ resolved
@@ -509,15 +509,6 @@
 		if let Some(log) = self.log {
 			target.push(format!("--log={log}"));
 		}
-<<<<<<< HEAD
-=======
-		if self.disable_telemetry {
-			target.push("--disable-telemetry".to_string());
-		}
-		if let Some(telemetry_level) = &self.telemetry_level {
-			target.push(format!("--telemetry-level={telemetry_level}"));
-		}
->>>>>>> 912bb683
 	}
 }
 
