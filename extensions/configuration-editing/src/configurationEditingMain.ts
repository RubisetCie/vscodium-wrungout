/*---------------------------------------------------------------------------------------------
 *  Copyright (c) Microsoft Corporation. All rights reserved.
 *  Licensed under the MIT License. See License.txt in the project root for license information.
 *--------------------------------------------------------------------------------------------*/

import { getLocation, JSONPath, parse, visit, Location } from 'jsonc-parser';
import * as vscode from 'vscode';
import { SettingsDocument } from './settingsDocumentHelper';
import { provideInstalledExtensionProposals } from './extensionsProposals';
import './importExportProfiles';

export function activate(context: vscode.ExtensionContext): void {
	//settings.json suggestions
	context.subscriptions.push(registerSettingsCompletions());

	//extensions suggestions
	context.subscriptions.push(...registerExtensionsCompletions());

	// launch.json variable suggestions
	context.subscriptions.push(registerVariableCompletions('**/launch.json'));

	// task.json variable suggestions
	context.subscriptions.push(registerVariableCompletions('**/tasks.json'));

	// Workspace file launch/tasks variable completions
	context.subscriptions.push(registerVariableCompletions('**/*.code-workspace'));

	// keybindings.json/package.json context key suggestions
	context.subscriptions.push(registerContextKeyCompletions());
}

function registerSettingsCompletions(): vscode.Disposable {
	return vscode.languages.registerCompletionItemProvider({ language: 'jsonc', pattern: '**/settings.json' }, {
		provideCompletionItems(document, position, token) {
			return new SettingsDocument(document).provideCompletionItems(position, token);
		}
	});
}

function registerVariableCompletions(pattern: string): vscode.Disposable {
	return vscode.languages.registerCompletionItemProvider({ language: 'jsonc', pattern }, {
		provideCompletionItems(document, position, _token) {
			const location = getLocation(document.getText(), document.offsetAt(position));
			if (isCompletingInsidePropertyStringValue(document, location, position)) {
				if (document.fileName.endsWith('.code-workspace') && !isLocationInsideTopLevelProperty(location, ['launch', 'tasks'])) {
					return [];
				}

				let range = document.getWordRangeAtPosition(position, /\$\{[^"\}]*\}?/);
				if (!range || range.start.isEqual(position) || range.end.isEqual(position) && document.getText(range).endsWith('}')) {
					range = new vscode.Range(position, position);
				}

				return [
<<<<<<< HEAD
					{ label: 'workspaceFolder', detail: vscode.l10n.t("The path of the folder opened in VSCodius") },
					{ label: 'workspaceFolderBasename', detail: vscode.l10n.t("The name of the folder opened in VSCodius without any slashes (/)") },
=======
					{ label: 'workspaceFolder', detail: vscode.l10n.t("The path of the folder opened in VS Code") },
					{ label: 'workspaceFolderBasename', detail: vscode.l10n.t("The name of the folder opened in VS Code without any slashes (/)") },
					{ label: 'fileWorkspaceFolderBasename', detail: vscode.l10n.t("The current opened file workspace folder name without any slashes (/)") },
>>>>>>> af28b32d
					{ label: 'relativeFile', detail: vscode.l10n.t("The current opened file relative to ${workspaceFolder}") },
					{ label: 'relativeFileDirname', detail: vscode.l10n.t("The current opened file's dirname relative to ${workspaceFolder}") },
					{ label: 'file', detail: vscode.l10n.t("The current opened file") },
					{ label: 'cwd', detail: vscode.l10n.t("The task runner's current working directory on startup") },
					{ label: 'lineNumber', detail: vscode.l10n.t("The current selected line number in the active file") },
					{ label: 'selectedText', detail: vscode.l10n.t("The current selected text in the active file") },
					{ label: 'fileDirname', detail: vscode.l10n.t("The current opened file's dirname") },
					{ label: 'fileExtname', detail: vscode.l10n.t("The current opened file's extension") },
					{ label: 'fileBasename', detail: vscode.l10n.t("The current opened file's basename") },
					{ label: 'fileBasenameNoExtension', detail: vscode.l10n.t("The current opened file's basename with no file extension") },
					{ label: 'defaultBuildTask', detail: vscode.l10n.t("The name of the default build task. If there is not a single default build task then a quick pick is shown to choose the build task.") },
					{ label: 'pathSeparator', detail: vscode.l10n.t("The character used by the operating system to separate components in file paths") },
					{ label: 'extensionInstallFolder', detail: vscode.l10n.t("The path where an an extension is installed."), param: 'publisher.extension' },
				].map(variable => ({
					label: `\${${variable.label}}`,
					range,
					insertText: variable.param ? new vscode.SnippetString(`\${${variable.label}:`).appendPlaceholder(variable.param).appendText('}') : (`\${${variable.label}}`),
					detail: variable.detail
				}));
			}

			return [];
		}
	});
}

function isCompletingInsidePropertyStringValue(document: vscode.TextDocument, location: Location, pos: vscode.Position) {
	if (location.isAtPropertyKey) {
		return false;
	}
	const previousNode = location.previousNode;
	if (previousNode && previousNode.type === 'string') {
		const offset = document.offsetAt(pos);
		return offset > previousNode.offset && offset < previousNode.offset + previousNode.length;
	}
	return false;
}

function isLocationInsideTopLevelProperty(location: Location, values: string[]) {
	return values.includes(location.path[0] as string);
}

interface IExtensionsContent {
	recommendations: string[];
}

function registerExtensionsCompletions(): vscode.Disposable[] {
	return [registerExtensionsCompletionsInExtensionsDocument(), registerExtensionsCompletionsInWorkspaceConfigurationDocument()];
}

function registerExtensionsCompletionsInExtensionsDocument(): vscode.Disposable {
	return vscode.languages.registerCompletionItemProvider({ pattern: '**/extensions.json' }, {
		provideCompletionItems(document, position, _token) {
			const location = getLocation(document.getText(), document.offsetAt(position));
			if (location.path[0] === 'recommendations') {
				const range = getReplaceRange(document, location, position);
				const extensionsContent = <IExtensionsContent>parse(document.getText());
				return provideInstalledExtensionProposals(extensionsContent && extensionsContent.recommendations || [], '', range, false);
			}
			return [];
		}
	});
}

function registerExtensionsCompletionsInWorkspaceConfigurationDocument(): vscode.Disposable {
	return vscode.languages.registerCompletionItemProvider({ pattern: '**/*.code-workspace' }, {
		provideCompletionItems(document, position, _token) {
			const location = getLocation(document.getText(), document.offsetAt(position));
			if (location.path[0] === 'extensions' && location.path[1] === 'recommendations') {
				const range = getReplaceRange(document, location, position);
				const extensionsContent = <IExtensionsContent>parse(document.getText())['extensions'];
				return provideInstalledExtensionProposals(extensionsContent && extensionsContent.recommendations || [], '', range, false);
			}
			return [];
		}
	});
}

function getReplaceRange(document: vscode.TextDocument, location: Location, position: vscode.Position) {
	const node = location.previousNode;
	if (node) {
		const nodeStart = document.positionAt(node.offset), nodeEnd = document.positionAt(node.offset + node.length);
		if (nodeStart.isBeforeOrEqual(position) && nodeEnd.isAfterOrEqual(position)) {
			return new vscode.Range(nodeStart, nodeEnd);
		}
	}
	return new vscode.Range(position, position);
}

vscode.languages.registerDocumentSymbolProvider({ pattern: '**/launch.json', language: 'jsonc' }, {
	provideDocumentSymbols(document: vscode.TextDocument, _token: vscode.CancellationToken): vscode.ProviderResult<vscode.SymbolInformation[]> {
		const result: vscode.SymbolInformation[] = [];
		let name: string = '';
		let lastProperty = '';
		let startOffset = 0;
		let depthInObjects = 0;

		visit(document.getText(), {
			onObjectProperty: (property, _offset, _length) => {
				lastProperty = property;
			},
			onLiteralValue: (value: any, _offset: number, _length: number) => {
				if (lastProperty === 'name') {
					name = value;
				}
			},
			onObjectBegin: (offset: number, _length: number) => {
				depthInObjects++;
				if (depthInObjects === 2) {
					startOffset = offset;
				}
			},
			onObjectEnd: (offset: number, _length: number) => {
				if (name && depthInObjects === 2) {
					result.push(new vscode.SymbolInformation(name, vscode.SymbolKind.Object, new vscode.Range(document.positionAt(startOffset), document.positionAt(offset))));
				}
				depthInObjects--;
			},
		});

		return result;
	}
}, { label: 'Launch Targets' });

function registerContextKeyCompletions(): vscode.Disposable {
	type ContextKeyInfo = { key: string; type?: string; description?: string };

	const paths = new Map<vscode.DocumentFilter, JSONPath[]>([
		[{ language: 'jsonc', pattern: '**/keybindings.json' }, [
			['*', 'when']
		]],
		[{ language: 'json', pattern: '**/package.json' }, [
			['contributes', 'menus', '*', '*', 'when'],
			['contributes', 'views', '*', '*', 'when'],
			['contributes', 'viewsWelcome', '*', 'when'],
			['contributes', 'keybindings', '*', 'when'],
			['contributes', 'keybindings', 'when'],
		]]
	]);

	return vscode.languages.registerCompletionItemProvider(
		[...paths.keys()],
		{
			async provideCompletionItems(document: vscode.TextDocument, position: vscode.Position, token: vscode.CancellationToken) {

				const location = getLocation(document.getText(), document.offsetAt(position));

				if (location.isAtPropertyKey) {
					return;
				}

				let isValidLocation = false;
				for (const [key, value] of paths) {
					if (vscode.languages.match(key, document)) {
						if (value.some(location.matches.bind(location))) {
							isValidLocation = true;
							break;
						}
					}
				}

				if (!isValidLocation || !isCompletingInsidePropertyStringValue(document, location, position)) {
					return;
				}

				const replacing = document.getWordRangeAtPosition(position, /[a-zA-Z.]+/) || new vscode.Range(position, position);
				const inserting = replacing.with(undefined, position);

				const data = await vscode.commands.executeCommand<ContextKeyInfo[]>('getContextKeyInfo');
				if (token.isCancellationRequested || !data) {
					return;
				}

				const result = new vscode.CompletionList();
				for (const item of data) {
					const completion = new vscode.CompletionItem(item.key, vscode.CompletionItemKind.Constant);
					completion.detail = item.type;
					completion.range = { replacing, inserting };
					completion.documentation = item.description;
					result.items.push(completion);
				}
				return result;
			}
		}
	);
}<|MERGE_RESOLUTION|>--- conflicted
+++ resolved
@@ -52,14 +52,9 @@
 				}
 
 				return [
-<<<<<<< HEAD
 					{ label: 'workspaceFolder', detail: vscode.l10n.t("The path of the folder opened in VSCodius") },
 					{ label: 'workspaceFolderBasename', detail: vscode.l10n.t("The name of the folder opened in VSCodius without any slashes (/)") },
-=======
-					{ label: 'workspaceFolder', detail: vscode.l10n.t("The path of the folder opened in VS Code") },
-					{ label: 'workspaceFolderBasename', detail: vscode.l10n.t("The name of the folder opened in VS Code without any slashes (/)") },
 					{ label: 'fileWorkspaceFolderBasename', detail: vscode.l10n.t("The current opened file workspace folder name without any slashes (/)") },
->>>>>>> af28b32d
 					{ label: 'relativeFile', detail: vscode.l10n.t("The current opened file relative to ${workspaceFolder}") },
 					{ label: 'relativeFileDirname', detail: vscode.l10n.t("The current opened file's dirname relative to ${workspaceFolder}") },
 					{ label: 'file', detail: vscode.l10n.t("The current opened file") },
