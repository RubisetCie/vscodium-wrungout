{
  "name": "git",
  "displayName": "%displayName%",
  "description": "%description%",
  "publisher": "vscode",
  "license": "MIT",
  "version": "1.0.0",
  "engines": {
    "vscode": "^1.5.0"
  },
  "aiKey": "AIF-d9b70cd4-b9f9-4d70-929b-a071c400b217",
  "enabledApiProposals": [
    "diffCommand",
    "contribMergeEditorToolbar",
    "contribViewsWelcome",
    "scmActionButton",
    "scmSelectedProvider",
    "scmValidation",
    "timeline"
  ],
  "categories": [
    "Other"
  ],
  "activationEvents": [
    "*",
    "onFileSystem:git",
    "onFileSystem:git-show"
  ],
  "extensionDependencies": [
    "vscode.git-base"
  ],
  "main": "./out/main",
  "icon": "resources/icons/git.png",
  "scripts": {
    "compile": "gulp compile-extension:git",
    "watch": "gulp watch-extension:git",
    "update-emoji": "node ./build/update-emoji.js",
    "test": "node ../../node_modules/mocha/bin/mocha"
  },
  "capabilities": {
    "virtualWorkspaces": true,
    "untrustedWorkspaces": {
      "supported": false
    }
  },
  "contributes": {
    "commands": [
      {
        "command": "git.setLogLevel",
        "title": "%command.setLogLevel%",
        "category": "Git"
      },
      {
        "command": "git.clone",
        "title": "%command.clone%",
        "category": "Git"
      },
      {
        "command": "git.cloneRecursive",
        "title": "%command.cloneRecursive%",
        "category": "Git"
      },
      {
        "command": "git.init",
        "title": "%command.init%",
        "category": "Git",
        "icon": "$(add)"
      },
      {
        "command": "git.openRepository",
        "title": "%command.openRepository%",
        "category": "Git"
      },
      {
        "command": "git.close",
        "title": "%command.close%",
        "category": "Git"
      },
      {
        "command": "git.refresh",
        "title": "%command.refresh%",
        "category": "Git",
        "icon": "$(refresh)"
      },
      {
        "command": "git.openChange",
        "title": "%command.openChange%",
        "category": "Git",
        "icon": "$(compare-changes)"
      },
      {
        "command": "git.openAllChanges",
        "title": "%command.openAllChanges%",
        "category": "Git"
      },
      {
        "command": "git.openFile",
        "title": "%command.openFile%",
        "category": "Git",
        "icon": "$(go-to-file)"
      },
      {
        "command": "git.openFile2",
        "title": "%command.openFile%",
        "category": "Git",
        "icon": "$(go-to-file)"
      },
      {
        "command": "git.openHEADFile",
        "title": "%command.openHEADFile%",
        "category": "Git"
      },
      {
        "command": "git.stage",
        "title": "%command.stage%",
        "category": "Git",
        "icon": "$(add)"
      },
      {
        "command": "git.stageAll",
        "title": "%command.stageAll%",
        "category": "Git",
        "icon": "$(add)"
      },
      {
        "command": "git.stageAllTracked",
        "title": "%command.stageAllTracked%",
        "category": "Git",
        "icon": "$(add)"
      },
      {
        "command": "git.stageAllUntracked",
        "title": "%command.stageAllUntracked%",
        "category": "Git",
        "icon": "$(add)"
      },
      {
        "command": "git.stageAllMerge",
        "title": "%command.stageAllMerge%",
        "category": "Git",
        "icon": "$(add)"
      },
      {
        "command": "git.stageSelectedRanges",
        "title": "%command.stageSelectedRanges%",
        "category": "Git"
      },
      {
        "command": "git.revertSelectedRanges",
        "title": "%command.revertSelectedRanges%",
        "category": "Git"
      },
      {
        "command": "git.stageChange",
        "title": "%command.stageChange%",
        "category": "Git",
        "icon": "$(add)"
      },
      {
        "command": "git.revertChange",
        "title": "%command.revertChange%",
        "category": "Git",
        "icon": "$(discard)"
      },
      {
        "command": "git.unstage",
        "title": "%command.unstage%",
        "category": "Git",
        "icon": "$(remove)"
      },
      {
        "command": "git.unstageAll",
        "title": "%command.unstageAll%",
        "category": "Git",
        "icon": "$(remove)"
      },
      {
        "command": "git.unstageSelectedRanges",
        "title": "%command.unstageSelectedRanges%",
        "category": "Git"
      },
      {
        "command": "git.clean",
        "title": "%command.clean%",
        "category": "Git",
        "icon": "$(discard)"
      },
      {
        "command": "git.cleanAll",
        "title": "%command.cleanAll%",
        "category": "Git",
        "icon": "$(discard)"
      },
      {
        "command": "git.cleanAllTracked",
        "title": "%command.cleanAllTracked%",
        "category": "Git",
        "icon": "$(discard)"
      },
      {
        "command": "git.cleanAllUntracked",
        "title": "%command.cleanAllUntracked%",
        "category": "Git",
        "icon": "$(discard)"
      },
      {
        "command": "git.rename",
        "title": "%command.rename%",
        "category": "Git",
        "icon": "$(discard)"
      },
      {
        "command": "git.commit",
        "title": "%command.commit%",
        "category": "Git",
        "icon": "$(check)",
        "enablement": "!commitInProgress"
      },
      {
        "command": "git.commitStaged",
        "title": "%command.commitStaged%",
        "category": "Git",
        "enablement": "!commitInProgress"
      },
      {
        "command": "git.commitEmpty",
        "title": "%command.commitEmpty%",
        "category": "Git",
        "enablement": "!commitInProgress"
      },
      {
        "command": "git.commitStagedSigned",
        "title": "%command.commitStagedSigned%",
        "category": "Git",
        "enablement": "!commitInProgress"
      },
      {
        "command": "git.commitStagedAmend",
        "title": "%command.commitStagedAmend%",
        "category": "Git",
        "enablement": "!commitInProgress"
      },
      {
        "command": "git.commitAll",
        "title": "%command.commitAll%",
        "category": "Git",
        "enablement": "!commitInProgress"
      },
      {
        "command": "git.commitAllSigned",
        "title": "%command.commitAllSigned%",
        "category": "Git",
        "enablement": "!commitInProgress"
      },
      {
        "command": "git.commitAllAmend",
        "title": "%command.commitAllAmend%",
        "category": "Git",
        "enablement": "!commitInProgress"
      },
      {
        "command": "git.commitNoVerify",
        "title": "%command.commitNoVerify%",
        "category": "Git",
        "icon": "$(check)",
        "enablement": "!commitInProgress"
      },
      {
        "command": "git.commitStagedNoVerify",
        "title": "%command.commitStagedNoVerify%",
        "category": "Git",
        "enablement": "!commitInProgress"
      },
      {
        "command": "git.commitEmptyNoVerify",
        "title": "%command.commitEmptyNoVerify%",
        "category": "Git",
        "enablement": "!commitInProgress"
      },
      {
        "command": "git.commitStagedSignedNoVerify",
        "title": "%command.commitStagedSignedNoVerify%",
        "category": "Git",
        "enablement": "!commitInProgress"
      },
      {
        "command": "git.commitStagedAmendNoVerify",
        "title": "%command.commitStagedAmendNoVerify%",
        "category": "Git",
        "enablement": "!commitInProgress"
      },
      {
        "command": "git.commitAllNoVerify",
        "title": "%command.commitAllNoVerify%",
        "category": "Git",
        "enablement": "!commitInProgress"
      },
      {
        "command": "git.commitAllSignedNoVerify",
        "title": "%command.commitAllSignedNoVerify%",
        "category": "Git",
        "enablement": "!commitInProgress"
      },
      {
        "command": "git.commitAllAmendNoVerify",
        "title": "%command.commitAllAmendNoVerify%",
        "category": "Git",
        "enablement": "!commitInProgress"
      },
      {
        "command": "git.restoreCommitTemplate",
        "title": "%command.restoreCommitTemplate%",
        "category": "Git"
      },
      {
        "command": "git.undoCommit",
        "title": "%command.undoCommit%",
        "category": "Git"
      },
      {
        "command": "git.checkout",
        "title": "%command.checkout%",
        "category": "Git"
      },
      {
        "command": "git.checkoutDetached",
        "title": "%command.checkoutDetached%",
        "category": "Git"
      },
      {
        "command": "git.branch",
        "title": "%command.branch%",
        "category": "Git"
      },
      {
        "command": "git.branchFrom",
        "title": "%command.branchFrom%",
        "category": "Git"
      },
      {
        "command": "git.deleteBranch",
        "title": "%command.deleteBranch%",
        "category": "Git"
      },
      {
        "command": "git.renameBranch",
        "title": "%command.renameBranch%",
        "category": "Git"
      },
      {
        "command": "git.merge",
        "title": "%command.merge%",
        "category": "Git"
      },
      {
        "command": "git.rebase",
        "title": "%command.rebase%",
        "category": "Git"
      },
      {
        "command": "git.createTag",
        "title": "%command.createTag%",
        "category": "Git"
      },
      {
        "command": "git.deleteTag",
        "title": "%command.deleteTag%",
        "category": "Git"
      },
      {
        "command": "git.fetch",
        "title": "%command.fetch%",
        "category": "Git"
      },
      {
        "command": "git.fetchPrune",
        "title": "%command.fetchPrune%",
        "category": "Git"
      },
      {
        "command": "git.fetchAll",
        "title": "%command.fetchAll%",
        "category": "Git"
      },
      {
        "command": "git.pull",
        "title": "%command.pull%",
        "category": "Git"
      },
      {
        "command": "git.pullRebase",
        "title": "%command.pullRebase%",
        "category": "Git"
      },
      {
        "command": "git.pullFrom",
        "title": "%command.pullFrom%",
        "category": "Git"
      },
      {
        "command": "git.push",
        "title": "%command.push%",
        "category": "Git"
      },
      {
        "command": "git.pushForce",
        "title": "%command.pushForce%",
        "category": "Git"
      },
      {
        "command": "git.pushTo",
        "title": "%command.pushTo%",
        "category": "Git"
      },
      {
        "command": "git.pushToForce",
        "title": "%command.pushToForce%",
        "category": "Git"
      },
      {
        "command": "git.pushTags",
        "title": "%command.pushTags%",
        "category": "Git"
      },
      {
        "command": "git.pushWithTags",
        "title": "%command.pushFollowTags%",
        "category": "Git"
      },
      {
        "command": "git.pushWithTagsForce",
        "title": "%command.pushFollowTagsForce%",
        "category": "Git"
      },
      {
        "command": "git.cherryPick",
        "title": "%command.cherryPick%",
        "category": "Git"
      },
      {
        "command": "git.addRemote",
        "title": "%command.addRemote%",
        "category": "Git"
      },
      {
        "command": "git.removeRemote",
        "title": "%command.removeRemote%",
        "category": "Git"
      },
      {
        "command": "git.sync",
        "title": "%command.sync%",
        "category": "Git"
      },
      {
        "command": "git.syncRebase",
        "title": "%command.syncRebase%",
        "category": "Git"
      },
      {
        "command": "git.publish",
        "title": "%command.publish%",
        "category": "Git"
      },
      {
        "command": "git.showOutput",
        "title": "%command.showOutput%",
        "category": "Git"
      },
      {
        "command": "git.ignore",
        "title": "%command.ignore%",
        "category": "Git"
      },
      {
        "command": "git.revealInExplorer",
        "title": "%command.revealInExplorer%",
        "category": "Git"
      },
      {
        "command": "git.revealFileInOS.linux",
        "title": "%command.revealFileInOS.linux%",
        "category": "Git"
      },
      {
        "command": "git.revealFileInOS.mac",
        "title": "%command.revealFileInOS.mac%",
        "category": "Git"
      },
      {
        "command": "git.revealFileInOS.windows",
        "title": "%command.revealFileInOS.windows%",
        "category": "Git"
      },
      {
        "command": "git.stashIncludeUntracked",
        "title": "%command.stashIncludeUntracked%",
        "category": "Git"
      },
      {
        "command": "git.stash",
        "title": "%command.stash%",
        "category": "Git"
      },
      {
        "command": "git.stashPop",
        "title": "%command.stashPop%",
        "category": "Git"
      },
      {
        "command": "git.stashPopLatest",
        "title": "%command.stashPopLatest%",
        "category": "Git"
      },
      {
        "command": "git.stashApply",
        "title": "%command.stashApply%",
        "category": "Git"
      },
      {
        "command": "git.stashApplyLatest",
        "title": "%command.stashApplyLatest%",
        "category": "Git"
      },
      {
        "command": "git.stashDrop",
        "title": "%command.stashDrop%",
        "category": "Git"
      },
      {
        "command": "git.stashDropAll",
        "title": "%command.stashDropAll%",
        "category": "Git"
      },
      {
        "command": "git.timeline.openDiff",
        "title": "%command.timelineOpenDiff%",
        "icon": "$(compare-changes)",
        "category": "Git"
      },
      {
        "command": "git.timeline.copyCommitId",
        "title": "%command.timelineCopyCommitId%",
        "category": "Git"
      },
      {
        "command": "git.timeline.copyCommitMessage",
        "title": "%command.timelineCopyCommitMessage%",
        "category": "Git"
      },
      {
        "command": "git.timeline.selectForCompare",
        "title": "%command.timelineSelectForCompare%",
        "category": "Git"
      },
      {
        "command": "git.timeline.compareWithSelected",
        "title": "%command.timelineCompareWithSelected%",
        "category": "Git"
      },
      {
        "command": "git.rebaseAbort",
        "title": "%command.rebaseAbort%",
        "category": "Git"
      },
      {
        "command": "git.closeAllDiffEditors",
        "title": "%command.closeAllDiffEditors%",
        "category": "Git"
      },
      {
        "command": "git.api.getRepositories",
        "title": "%command.api.getRepositories%",
        "category": "Git API"
      },
      {
        "command": "git.api.getRepositoryState",
        "title": "%command.api.getRepositoryState%",
        "category": "Git API"
      },
      {
        "command": "git.api.getRemoteSources",
        "title": "%command.api.getRemoteSources%",
        "category": "Git API"
      },
      {
        "command": "git.acceptMerge",
        "title": "%command.git.acceptMerge%",
        "category": "Git"
      }
    ],
    "keybindings": [
      {
        "command": "git.stageSelectedRanges",
        "key": "ctrl+k ctrl+alt+s",
        "mac": "cmd+k cmd+alt+s",
        "when": "isInDiffEditor"
      },
      {
        "command": "git.unstageSelectedRanges",
        "key": "ctrl+k ctrl+n",
        "mac": "cmd+k cmd+n",
        "when": "isInDiffEditor"
      },
      {
        "command": "git.revertSelectedRanges",
        "key": "ctrl+k ctrl+r",
        "mac": "cmd+k cmd+r",
        "when": "isInDiffEditor"
      }
    ],
    "menus": {
      "commandPalette": [
        {
          "command": "git.setLogLevel",
          "when": "config.git.enabled && !git.missing"
        },
        {
          "command": "git.clone",
          "when": "config.git.enabled && !git.missing"
        },
        {
          "command": "git.cloneRecursive",
          "when": "config.git.enabled && !git.missing"
        },
        {
          "command": "git.init",
          "when": "config.git.enabled && !git.missing"
        },
        {
          "command": "git.openRepository",
          "when": "config.git.enabled && !git.missing"
        },
        {
          "command": "git.close",
          "when": "config.git.enabled && !git.missing && gitOpenRepositoryCount != 0"
        },
        {
          "command": "git.refresh",
          "when": "config.git.enabled && !git.missing && gitOpenRepositoryCount != 0"
        },
        {
          "command": "git.openFile",
          "when": "config.git.enabled && !git.missing && gitOpenRepositoryCount != 0 && resourceScheme == file && scmActiveResourceHasChanges"
        },
        {
          "command": "git.openHEADFile",
          "when": "config.git.enabled && !git.missing && gitOpenRepositoryCount != 0 && resourceScheme == file && scmActiveResourceHasChanges"
        },
        {
          "command": "git.openChange",
          "when": "config.git.enabled && !git.missing && gitOpenRepositoryCount != 0"
        },
        {
          "command": "git.stage",
          "when": "config.git.enabled && !git.missing && gitOpenRepositoryCount != 0"
        },
        {
          "command": "git.stageAll",
          "when": "config.git.enabled && !git.missing && gitOpenRepositoryCount != 0"
        },
        {
          "command": "git.stageAllTracked",
          "when": "config.git.enabled && !git.missing && gitOpenRepositoryCount != 0"
        },
        {
          "command": "git.stageAllUntracked",
          "when": "config.git.enabled && !git.missing && gitOpenRepositoryCount != 0"
        },
        {
          "command": "git.stageAllMerge",
          "when": "config.git.enabled && !git.missing && gitOpenRepositoryCount != 0"
        },
        {
          "command": "git.stageSelectedRanges",
          "when": "config.git.enabled && !git.missing && gitOpenRepositoryCount != 0"
        },
        {
          "command": "git.stageChange",
          "when": "false"
        },
        {
          "command": "git.revertSelectedRanges",
          "when": "config.git.enabled && !git.missing && gitOpenRepositoryCount != 0"
        },
        {
          "command": "git.revertChange",
          "when": "false"
        },
        {
          "command": "git.openFile2",
          "when": "false"
        },
        {
          "command": "git.unstage",
          "when": "config.git.enabled && !git.missing && gitOpenRepositoryCount != 0"
        },
        {
          "command": "git.unstageAll",
          "when": "config.git.enabled && !git.missing && gitOpenRepositoryCount != 0"
        },
        {
          "command": "git.unstageSelectedRanges",
          "when": "config.git.enabled && !git.missing && gitOpenRepositoryCount != 0"
        },
        {
          "command": "git.clean",
          "when": "config.git.enabled && !git.missing && gitOpenRepositoryCount != 0"
        },
        {
          "command": "git.cleanAll",
          "when": "config.git.enabled && !git.missing && gitOpenRepositoryCount != 0"
        },
        {
          "command": "git.cleanAllTracked",
          "when": "config.git.enabled && !git.missing && gitOpenRepositoryCount != 0"
        },
        {
          "command": "git.cleanAllUntracked",
          "when": "config.git.enabled && !git.missing && gitOpenRepositoryCount != 0"
        },
        {
          "command": "git.rename",
          "when": "config.git.enabled && !git.missing && gitOpenRepositoryCount != 0 && resourceScheme == file && scmActiveResourceRepository"
        },
        {
          "command": "git.commit",
          "when": "config.git.enabled && !git.missing && gitOpenRepositoryCount != 0"
        },
        {
          "command": "git.commitStaged",
          "when": "config.git.enabled && !git.missing && gitOpenRepositoryCount != 0"
        },
        {
          "command": "git.commitEmpty",
          "when": "config.git.enabled && !git.missing && gitOpenRepositoryCount != 0"
        },
        {
          "command": "git.commitStagedSigned",
          "when": "config.git.enabled && !git.missing && gitOpenRepositoryCount != 0"
        },
        {
          "command": "git.commitStagedAmend",
          "when": "config.git.enabled && !git.missing && gitOpenRepositoryCount != 0"
        },
        {
          "command": "git.commitAll",
          "when": "config.git.enabled && !git.missing && gitOpenRepositoryCount != 0"
        },
        {
          "command": "git.commitAllSigned",
          "when": "config.git.enabled && !git.missing && gitOpenRepositoryCount != 0"
        },
        {
          "command": "git.commitAllAmend",
          "when": "config.git.enabled && !git.missing && gitOpenRepositoryCount != 0"
        },
        {
          "command": "git.rebaseAbort",
          "when": "config.git.enabled && !git.missing && gitOpenRepositoryCount != 0 && gitRebaseInProgress"
        },
        {
          "command": "git.commitNoVerify",
          "when": "config.git.enabled && !git.missing && config.git.allowNoVerifyCommit && gitOpenRepositoryCount != 0"
        },
        {
          "command": "git.commitStagedNoVerify",
          "when": "config.git.enabled && !git.missing && config.git.allowNoVerifyCommit && gitOpenRepositoryCount != 0"
        },
        {
          "command": "git.commitEmptyNoVerify",
          "when": "config.git.enabled && !git.missing && config.git.allowNoVerifyCommit && gitOpenRepositoryCount != 0"
        },
        {
          "command": "git.commitStagedSignedNoVerify",
          "when": "config.git.enabled && !git.missing && config.git.allowNoVerifyCommit && gitOpenRepositoryCount != 0"
        },
        {
          "command": "git.commitStagedAmendNoVerify",
          "when": "config.git.enabled && !git.missing && config.git.allowNoVerifyCommit && gitOpenRepositoryCount != 0"
        },
        {
          "command": "git.commitAllNoVerify",
          "when": "config.git.enabled && !git.missing && config.git.allowNoVerifyCommit && gitOpenRepositoryCount != 0"
        },
        {
          "command": "git.commitAllSignedNoVerify",
          "when": "config.git.enabled && !git.missing && config.git.allowNoVerifyCommit && gitOpenRepositoryCount != 0"
        },
        {
          "command": "git.commitAllAmendNoVerify",
          "when": "config.git.enabled && !git.missing && config.git.allowNoVerifyCommit && gitOpenRepositoryCount != 0"
        },
        {
          "command": "git.restoreCommitTemplate",
          "when": "false"
        },
        {
          "command": "git.revealInExplorer",
          "when": "false"
        },
        {
          "command": "git.revealFileInOS.linux",
          "when": "false"
        },
        {
          "command": "git.revealFileInOS.mac",
          "when": "false"
        },
        {
          "command": "git.revealFileInOS.windows",
          "when": "false"
        },
        {
          "command": "git.undoCommit",
          "when": "config.git.enabled && !git.missing && gitOpenRepositoryCount != 0"
        },
        {
          "command": "git.checkout",
          "when": "config.git.enabled && !git.missing && gitOpenRepositoryCount != 0"
        },
        {
          "command": "git.branch",
          "when": "config.git.enabled && !git.missing && gitOpenRepositoryCount != 0"
        },
        {
          "command": "git.branchFrom",
          "when": "config.git.enabled && !git.missing && gitOpenRepositoryCount != 0"
        },
        {
          "command": "git.deleteBranch",
          "when": "config.git.enabled && !git.missing && gitOpenRepositoryCount != 0"
        },
        {
          "command": "git.renameBranch",
          "when": "config.git.enabled && !git.missing && gitOpenRepositoryCount != 0"
        },
        {
          "command": "git.cherryPick",
          "when": "config.git.enabled && !git.missing && gitOpenRepositoryCount != 0"
        },
        {
          "command": "git.pull",
          "when": "config.git.enabled && !git.missing && gitOpenRepositoryCount != 0"
        },
        {
          "command": "git.pullFrom",
          "when": "config.git.enabled && !git.missing && gitOpenRepositoryCount != 0"
        },
        {
          "command": "git.pullRebase",
          "when": "config.git.enabled && !git.missing && gitOpenRepositoryCount != 0"
        },
        {
          "command": "git.merge",
          "when": "config.git.enabled && !git.missing && gitOpenRepositoryCount != 0"
        },
        {
          "command": "git.rebase",
          "when": "config.git.enabled && !git.missing && gitOpenRepositoryCount != 0"
        },
        {
          "command": "git.createTag",
          "when": "config.git.enabled && !git.missing && gitOpenRepositoryCount != 0"
        },
        {
          "command": "git.deleteTag",
          "when": "config.git.enabled && !git.missing && gitOpenRepositoryCount != 0"
        },
        {
          "command": "git.fetch",
          "when": "config.git.enabled && !git.missing && gitOpenRepositoryCount != 0"
        },
        {
          "command": "git.fetchPrune",
          "when": "config.git.enabled && !git.missing && gitOpenRepositoryCount != 0"
        },
        {
          "command": "git.fetchAll",
          "when": "config.git.enabled && !git.missing && gitOpenRepositoryCount != 0"
        },
        {
          "command": "git.push",
          "when": "config.git.enabled && !git.missing && gitOpenRepositoryCount != 0"
        },
        {
          "command": "git.pushForce",
          "when": "config.git.enabled && !git.missing && config.git.allowForcePush && gitOpenRepositoryCount != 0"
        },
        {
          "command": "git.pushTo",
          "when": "config.git.enabled && !git.missing && gitOpenRepositoryCount != 0"
        },
        {
          "command": "git.pushToForce",
          "when": "config.git.enabled && !git.missing && config.git.allowForcePush && gitOpenRepositoryCount != 0"
        },
        {
          "command": "git.pushWithTags",
          "when": "config.git.enabled && !git.missing && gitOpenRepositoryCount != 0"
        },
        {
          "command": "git.pushWithTagsForce",
          "when": "config.git.enabled && !git.missing && config.git.allowForcePush && gitOpenRepositoryCount != 0"
        },
        {
          "command": "git.pushTags",
          "when": "config.git.enabled && !git.missing && gitOpenRepositoryCount != 0"
        },
        {
          "command": "git.addRemote",
          "when": "config.git.enabled && !git.missing && gitOpenRepositoryCount != 0"
        },
        {
          "command": "git.removeRemote",
          "when": "config.git.enabled && !git.missing && gitOpenRepositoryCount != 0"
        },
        {
          "command": "git.sync",
          "when": "config.git.enabled && !git.missing && gitOpenRepositoryCount != 0"
        },
        {
          "command": "git.syncRebase",
          "when": "config.git.enabled && !git.missing && gitOpenRepositoryCount != 0"
        },
        {
          "command": "git.publish",
          "when": "config.git.enabled && !git.missing && gitOpenRepositoryCount != 0"
        },
        {
          "command": "git.showOutput",
          "when": "config.git.enabled"
        },
        {
          "command": "git.ignore",
          "when": "config.git.enabled && !git.missing && gitOpenRepositoryCount != 0 && resourceScheme == file && scmActiveResourceRepository"
        },
        {
          "command": "git.stashIncludeUntracked",
          "when": "config.git.enabled && !git.missing && gitOpenRepositoryCount != 0"
        },
        {
          "command": "git.stash",
          "when": "config.git.enabled && !git.missing && gitOpenRepositoryCount != 0"
        },
        {
          "command": "git.stashPop",
          "when": "config.git.enabled && !git.missing && gitOpenRepositoryCount != 0"
        },
        {
          "command": "git.stashPopLatest",
          "when": "config.git.enabled && !git.missing && gitOpenRepositoryCount != 0"
        },
        {
          "command": "git.stashApply",
          "when": "config.git.enabled && !git.missing && gitOpenRepositoryCount != 0"
        },
        {
          "command": "git.stashApplyLatest",
          "when": "config.git.enabled && !git.missing && gitOpenRepositoryCount != 0"
        },
        {
          "command": "git.stashDrop",
          "when": "config.git.enabled && !git.missing && gitOpenRepositoryCount != 0"
        },
        {
          "command": "git.stashDropAll",
          "when": "config.git.enabled && !git.missing && gitOpenRepositoryCount != 0"
        },
        {
          "command": "git.timeline.openDiff",
          "when": "false"
        },
        {
          "command": "git.timeline.copyCommitId",
          "when": "false"
        },
        {
          "command": "git.timeline.copyCommitMessage",
          "when": "false"
        },
        {
          "command": "git.timeline.selectForCompare",
          "when": "false"
        },
        {
          "command": "git.timeline.compareWithSelected",
          "when": "false"
        },
        {
          "command": "git.closeAllDiffEditors",
          "when": "config.git.enabled && !git.missing && gitOpenRepositoryCount != 0"
        },
        {
          "command": "git.api.getRepositories",
          "when": "false"
        },
        {
          "command": "git.api.getRepositoryState",
          "when": "false"
        },
        {
          "command": "git.api.getRemoteSources",
          "when": "false"
        }
      ],
      "scm/title": [
        {
          "command": "git.commit",
          "group": "navigation",
          "when": "scmProvider == git"
        },
        {
          "command": "git.refresh",
          "group": "navigation",
          "when": "scmProvider == git"
        },
        {
          "command": "git.pull",
          "group": "1_header@1",
          "when": "scmProvider == git"
        },
        {
          "command": "git.push",
          "group": "1_header@2",
          "when": "scmProvider == git"
        },
        {
          "command": "git.clone",
          "group": "1_header@3",
          "when": "scmProvider == git"
        },
        {
          "command": "git.checkout",
          "group": "1_header@4",
          "when": "scmProvider == git"
        },
        {
          "command": "git.fetch",
          "group": "1_header@5",
          "when": "scmProvider == git"
        },
        {
          "submenu": "git.commit",
          "group": "2_main@1",
          "when": "scmProvider == git"
        },
        {
          "submenu": "git.changes",
          "group": "2_main@2",
          "when": "scmProvider == git"
        },
        {
          "submenu": "git.pullpush",
          "group": "2_main@3",
          "when": "scmProvider == git"
        },
        {
          "submenu": "git.branch",
          "group": "2_main@4",
          "when": "scmProvider == git"
        },
        {
          "submenu": "git.remotes",
          "group": "2_main@5",
          "when": "scmProvider == git"
        },
        {
          "submenu": "git.stash",
          "group": "2_main@6",
          "when": "scmProvider == git"
        },
        {
          "submenu": "git.tags",
          "group": "2_main@7",
          "when": "scmProvider == git"
        },
        {
          "command": "git.showOutput",
          "group": "3_footer",
          "when": "scmProvider == git"
        }
      ],
      "scm/sourceControl": [
        {
          "command": "git.close",
          "group": "navigation",
          "when": "scmProvider == git"
        }
      ],
      "scm/resourceGroup/context": [
        {
          "command": "git.stageAllMerge",
          "when": "scmProvider == git && scmResourceGroup == merge",
          "group": "1_modification"
        },
        {
          "command": "git.stageAllMerge",
          "when": "scmProvider == git && scmResourceGroup == merge",
          "group": "inline@2"
        },
        {
          "command": "git.unstageAll",
          "when": "scmProvider == git && scmResourceGroup == index",
          "group": "1_modification"
        },
        {
          "command": "git.unstageAll",
          "when": "scmProvider == git && scmResourceGroup == index",
          "group": "inline@2"
        },
        {
          "command": "git.cleanAll",
          "when": "scmProvider == git && scmResourceGroup == workingTree && config.git.untrackedChanges == mixed",
          "group": "1_modification"
        },
        {
          "command": "git.stageAll",
          "when": "scmProvider == git && scmResourceGroup == workingTree && config.git.untrackedChanges == mixed",
          "group": "1_modification"
        },
        {
          "command": "git.cleanAll",
          "when": "scmProvider == git && scmResourceGroup == workingTree && config.git.untrackedChanges == mixed",
          "group": "inline@2"
        },
        {
          "command": "git.stageAll",
          "when": "scmProvider == git && scmResourceGroup == workingTree && config.git.untrackedChanges == mixed",
          "group": "inline@2"
        },
        {
          "command": "git.cleanAllTracked",
          "when": "scmProvider == git && scmResourceGroup == workingTree && config.git.untrackedChanges != mixed",
          "group": "1_modification"
        },
        {
          "command": "git.stageAllTracked",
          "when": "scmProvider == git && scmResourceGroup == workingTree && config.git.untrackedChanges != mixed",
          "group": "1_modification"
        },
        {
          "command": "git.cleanAllTracked",
          "when": "scmProvider == git && scmResourceGroup == workingTree && config.git.untrackedChanges != mixed",
          "group": "inline@2"
        },
        {
          "command": "git.stageAllTracked",
          "when": "scmProvider == git && scmResourceGroup == workingTree && config.git.untrackedChanges != mixed",
          "group": "inline@2"
        },
        {
          "command": "git.cleanAllUntracked",
          "when": "scmProvider == git && scmResourceGroup == untracked",
          "group": "1_modification"
        },
        {
          "command": "git.stageAllUntracked",
          "when": "scmProvider == git && scmResourceGroup == untracked",
          "group": "1_modification"
        },
        {
          "command": "git.cleanAllUntracked",
          "when": "scmProvider == git && scmResourceGroup == untracked",
          "group": "inline@2"
        },
        {
          "command": "git.stageAllUntracked",
          "when": "scmProvider == git && scmResourceGroup == untracked",
          "group": "inline@2"
        }
      ],
      "scm/resourceFolder/context": [
        {
          "command": "git.stage",
          "when": "scmProvider == git && scmResourceGroup == merge",
          "group": "1_modification"
        },
        {
          "command": "git.stage",
          "when": "scmProvider == git && scmResourceGroup == merge",
          "group": "inline@2"
        },
        {
          "command": "git.unstage",
          "when": "scmProvider == git && scmResourceGroup == index",
          "group": "1_modification"
        },
        {
          "command": "git.unstage",
          "when": "scmProvider == git && scmResourceGroup == index",
          "group": "inline@2"
        },
        {
          "command": "git.stage",
          "when": "scmProvider == git && scmResourceGroup == workingTree",
          "group": "1_modification"
        },
        {
          "command": "git.clean",
          "when": "scmProvider == git && scmResourceGroup == workingTree",
          "group": "1_modification"
        },
        {
          "command": "git.clean",
          "when": "scmProvider == git && scmResourceGroup == workingTree",
          "group": "inline@2"
        },
        {
          "command": "git.stage",
          "when": "scmProvider == git && scmResourceGroup == workingTree",
          "group": "inline@2"
        },
        {
          "command": "git.ignore",
          "when": "scmProvider == git && scmResourceGroup == workingTree",
          "group": "1_modification@3"
        },
        {
          "command": "git.stage",
          "when": "scmProvider == git && scmResourceGroup == untracked",
          "group": "1_modification"
        },
        {
          "command": "git.stage",
          "when": "scmProvider == git && scmResourceGroup == untracked",
          "group": "inline@2"
        },
        {
          "command": "git.clean",
          "when": "scmProvider == git && scmResourceGroup == untracked",
          "group": "1_modification"
        },
        {
          "command": "git.clean",
          "when": "scmProvider == git && scmResourceGroup == untracked",
          "group": "inline@2"
        },
        {
          "command": "git.ignore",
          "when": "scmProvider == git && scmResourceGroup == untracked",
          "group": "1_modification@3"
        }
      ],
      "scm/resourceState/context": [
        {
          "command": "git.stage",
          "when": "scmProvider == git && scmResourceGroup == merge",
          "group": "1_modification"
        },
        {
          "command": "git.openFile",
          "when": "scmProvider == git && scmResourceGroup == merge",
          "group": "navigation"
        },
        {
          "command": "git.stage",
          "when": "scmProvider == git && scmResourceGroup == merge",
          "group": "inline@2"
        },
        {
          "command": "git.revealInExplorer",
          "when": "scmProvider == git && scmResourceGroup == merge",
          "group": "2_view@1"
        },
        {
          "command": "git.revealFileInOS.linux",
          "when": "scmProvider == git && scmResourceGroup == merge && remoteName == '' && isLinux",
          "group": "2_view@2"
        },
        {
          "command": "git.revealFileInOS.mac",
          "when": "scmProvider == git && scmResourceGroup == merge && remoteName == '' && isMac",
          "group": "2_view@2"
        },
        {
          "command": "git.revealFileInOS.windows",
          "when": "scmProvider == git && scmResourceGroup == merge && remoteName == '' && isWindows",
          "group": "2_view@2"
        },
        {
          "command": "git.openFile2",
          "when": "scmProvider == git && scmResourceGroup == merge && config.git.showInlineOpenFileAction && config.git.openDiffOnClick",
          "group": "inline@1"
        },
        {
          "command": "git.openChange",
          "when": "scmProvider == git && scmResourceGroup == merge && config.git.showInlineOpenFileAction && !config.git.openDiffOnClick",
          "group": "inline@1"
        },
        {
          "command": "git.openChange",
          "when": "scmProvider == git && scmResourceGroup == index",
          "group": "navigation"
        },
        {
          "command": "git.openFile",
          "when": "scmProvider == git && scmResourceGroup == index",
          "group": "navigation"
        },
        {
          "command": "git.openHEADFile",
          "when": "scmProvider == git && scmResourceGroup == index",
          "group": "navigation"
        },
        {
          "command": "git.unstage",
          "when": "scmProvider == git && scmResourceGroup == index",
          "group": "1_modification"
        },
        {
          "command": "git.unstage",
          "when": "scmProvider == git && scmResourceGroup == index",
          "group": "inline@2"
        },
        {
          "command": "git.revealInExplorer",
          "when": "scmProvider == git && scmResourceGroup == index",
          "group": "2_view@1"
        },
        {
          "command": "git.revealFileInOS.linux",
          "when": "scmProvider == git && scmResourceGroup == index && remoteName == '' && isLinux",
          "group": "2_view@2"
        },
        {
          "command": "git.revealFileInOS.mac",
          "when": "scmProvider == git && scmResourceGroup == index && remoteName == '' && isMac",
          "group": "2_view@2"
        },
        {
          "command": "git.revealFileInOS.windows",
          "when": "scmProvider == git && scmResourceGroup == index && remoteName == '' && isWindows",
          "group": "2_view@2"
        },
        {
          "command": "git.openFile2",
          "when": "scmProvider == git && scmResourceGroup == index && config.git.showInlineOpenFileAction && config.git.openDiffOnClick",
          "group": "inline@1"
        },
        {
          "command": "git.openChange",
          "when": "scmProvider == git && scmResourceGroup == index && config.git.showInlineOpenFileAction && !config.git.openDiffOnClick",
          "group": "inline@1"
        },
        {
          "command": "git.openChange",
          "when": "scmProvider == git && scmResourceGroup == workingTree",
          "group": "navigation"
        },
        {
          "command": "git.openHEADFile",
          "when": "scmProvider == git && scmResourceGroup == workingTree",
          "group": "navigation"
        },
        {
          "command": "git.openFile",
          "when": "scmProvider == git && scmResourceGroup == workingTree",
          "group": "navigation"
        },
        {
          "command": "git.stage",
          "when": "scmProvider == git && scmResourceGroup == workingTree",
          "group": "1_modification"
        },
        {
          "command": "git.clean",
          "when": "scmProvider == git && scmResourceGroup == workingTree",
          "group": "1_modification"
        },
        {
          "command": "git.clean",
          "when": "scmProvider == git && scmResourceGroup == workingTree",
          "group": "inline@2"
        },
        {
          "command": "git.stage",
          "when": "scmProvider == git && scmResourceGroup == workingTree",
          "group": "inline@2"
        },
        {
          "command": "git.openFile2",
          "when": "scmProvider == git && scmResourceGroup == workingTree && config.git.showInlineOpenFileAction && config.git.openDiffOnClick",
          "group": "inline@1"
        },
        {
          "command": "git.openChange",
          "when": "scmProvider == git && scmResourceGroup == workingTree && config.git.showInlineOpenFileAction && !config.git.openDiffOnClick",
          "group": "inline@1"
        },
        {
          "command": "git.ignore",
          "when": "scmProvider == git && scmResourceGroup == workingTree",
          "group": "1_modification@3"
        },
        {
          "command": "git.revealInExplorer",
          "when": "scmProvider == git && scmResourceGroup == workingTree",
          "group": "2_view@1"
        },
        {
          "command": "git.revealFileInOS.linux",
          "when": "scmProvider == git && scmResourceGroup == workingTree && remoteName == '' && isLinux",
          "group": "2_view@2"
        },
        {
          "command": "git.revealFileInOS.mac",
          "when": "scmProvider == git && scmResourceGroup == workingTree && remoteName == '' && isMac",
          "group": "2_view@2"
        },
        {
          "command": "git.revealFileInOS.windows",
          "when": "scmProvider == git && scmResourceGroup == workingTree && remoteName == '' && isWindows",
          "group": "2_view@2"
        },
        {
          "command": "git.openChange",
          "when": "scmProvider == git && scmResourceGroup == untracked",
          "group": "navigation"
        },
        {
          "command": "git.openHEADFile",
          "when": "scmProvider == git && scmResourceGroup == untracked",
          "group": "navigation"
        },
        {
          "command": "git.openFile",
          "when": "scmProvider == git && scmResourceGroup == untracked",
          "group": "navigation"
        },
        {
          "command": "git.stage",
          "when": "scmProvider == git && scmResourceGroup == untracked",
          "group": "1_modification"
        },
        {
          "command": "git.clean",
          "when": "scmProvider == git && scmResourceGroup == untracked && !gitFreshRepository",
          "group": "1_modification"
        },
        {
          "command": "git.clean",
          "when": "scmProvider == git && scmResourceGroup == untracked && !gitFreshRepository",
          "group": "inline@2"
        },
        {
          "command": "git.stage",
          "when": "scmProvider == git && scmResourceGroup == untracked",
          "group": "inline@2"
        },
        {
          "command": "git.openFile2",
          "when": "scmProvider == git && scmResourceGroup == untracked && config.git.showInlineOpenFileAction && config.git.openDiffOnClick",
          "group": "inline@1"
        },
        {
          "command": "git.openChange",
          "when": "scmProvider == git && scmResourceGroup == untracked && config.git.showInlineOpenFileAction && !config.git.openDiffOnClick",
          "group": "inline@1"
        },
        {
          "command": "git.ignore",
          "when": "scmProvider == git && scmResourceGroup == untracked",
          "group": "1_modification@3"
        }
      ],
      "editor/title": [
        {
          "command": "git.openFile",
          "group": "navigation",
          "when": "config.git.enabled && !git.missing && gitOpenRepositoryCount != 0 && isInDiffEditor && resourceScheme =~ /^git$|^file$/"
        },
        {
          "command": "git.openFile",
          "group": "navigation",
          "when": "config.git.enabled && !git.missing && gitOpenRepositoryCount != 0 && isInNotebookTextDiffEditor && resourceScheme =~ /^git$|^file$/"
        },
        {
          "command": "git.openChange",
          "group": "navigation",
          "when": "config.git.enabled && !git.missing && gitOpenRepositoryCount != 0 && !isInDiffEditor && !isMergeEditor && resourceScheme == file && scmActiveResourceHasChanges"
        },
        {
          "command": "git.stageSelectedRanges",
          "group": "2_git@1",
          "when": "config.git.enabled && !git.missing && gitOpenRepositoryCount != 0 && isInDiffEditor && resourceScheme =~ /^git$|^file$/"
        },
        {
          "command": "git.unstageSelectedRanges",
          "group": "2_git@2",
          "when": "config.git.enabled && !git.missing && gitOpenRepositoryCount != 0 && isInDiffEditor && resourceScheme =~ /^git$|^file$/"
        },
        {
          "command": "git.revertSelectedRanges",
          "group": "2_git@3",
          "when": "config.git.enabled && !git.missing && gitOpenRepositoryCount != 0 && isInDiffEditor && resourceScheme =~ /^git$|^file$/"
        }
      ],
      "editor/context": [
        {
          "command": "git.stageSelectedRanges",
          "group": "2_git@1",
          "when": "isInDiffRightEditor && !isInEmbeddedDiffEditor && config.git.enabled && !git.missing && gitOpenRepositoryCount != 0 && isInDiffEditor && resourceScheme =~ /^git$|^file$/"
        },
        {
          "command": "git.unstageSelectedRanges",
          "group": "2_git@2",
          "when": "isInDiffRightEditor && !isInEmbeddedDiffEditor && config.git.enabled && !git.missing && gitOpenRepositoryCount != 0 && isInDiffEditor && resourceScheme =~ /^git$|^file$/"
        },
        {
          "command": "git.revertSelectedRanges",
          "group": "2_git@3",
          "when": "isInDiffRightEditor && !isInEmbeddedDiffEditor && config.git.enabled && !git.missing && gitOpenRepositoryCount != 0 && isInDiffEditor && resourceScheme =~ /^git$|^file$/"
        }
      ],
      "merge/toolbar": [
        {
          "command": "git.acceptMerge",
          "when": "isMergeEditor && baseResourceScheme =~ /^git$|^file$/"
        }
      ],
      "scm/change/title": [
        {
          "command": "git.stageChange",
          "when": "config.git.enabled && !git.missing && originalResourceScheme == git"
        },
        {
          "command": "git.revertChange",
          "when": "config.git.enabled && !git.missing && originalResourceScheme == git"
        }
      ],
      "timeline/item/context": [
        {
          "command": "git.timeline.openDiff",
          "group": "1_actions",
          "when": "config.git.enabled && !git.missing && timelineItem =~ /git:file\\b/ && !listMultiSelection"
        },
        {
          "command": "git.timeline.compareWithSelected",
          "group": "3_compare@1",
          "when": "config.git.enabled && !git.missing && git.timeline.selectedForCompare && timelineItem =~ /git:file\\b/ && !listMultiSelection"
        },
        {
          "command": "git.timeline.selectForCompare",
          "group": "3_compare@2",
          "when": "config.git.enabled && !git.missing && timelineItem =~ /git:file\\b/ && !listMultiSelection"
        },
        {
          "command": "git.timeline.copyCommitId",
          "group": "5_copy@1",
          "when": "config.git.enabled && !git.missing && timelineItem =~ /git:file:commit\\b/ && !listMultiSelection"
        },
        {
          "command": "git.timeline.copyCommitMessage",
          "group": "5_copy@2",
          "when": "config.git.enabled && !git.missing && timelineItem =~ /git:file:commit\\b/ && !listMultiSelection"
        }
      ],
      "git.commit": [
        {
          "command": "git.commit",
          "group": "1_commit@1"
        },
        {
          "command": "git.commitStaged",
          "group": "1_commit@2"
        },
        {
          "command": "git.commitAll",
          "group": "1_commit@3"
        },
        {
          "command": "git.undoCommit",
          "group": "1_commit@4"
        },
        {
          "command": "git.rebaseAbort",
          "group": "1_commit@5"
        },
        {
          "command": "git.commitNoVerify",
          "group": "1_commit@6",
          "when": "config.git.allowNoVerifyCommit"
        },
        {
          "command": "git.commitStagedNoVerify",
          "group": "1_commit@7",
          "when": "config.git.allowNoVerifyCommit"
        },
        {
          "command": "git.commitAllNoVerify",
          "group": "1_commit@8",
          "when": "config.git.allowNoVerifyCommit"
        },
        {
          "command": "git.commitStagedAmend",
          "group": "2_amend@1"
        },
        {
          "command": "git.commitAllAmend",
          "group": "2_amend@2"
        },
        {
          "command": "git.commitStagedAmendNoVerify",
          "group": "2_amend@3",
          "when": "config.git.allowNoVerifyCommit"
        },
        {
          "command": "git.commitAllAmendNoVerify",
          "group": "2_amend@4",
          "when": "config.git.allowNoVerifyCommit"
        },
        {
          "command": "git.commitStagedSigned",
          "group": "3_signoff@1"
        },
        {
          "command": "git.commitAllSigned",
          "group": "3_signoff@2"
        },
        {
          "command": "git.commitStagedSignedNoVerify",
          "group": "3_signoff@3",
          "when": "config.git.allowNoVerifyCommit"
        },
        {
          "command": "git.commitAllSignedNoVerify",
          "group": "3_signoff@4",
          "when": "config.git.allowNoVerifyCommit"
        }
      ],
      "git.changes": [
        {
          "command": "git.stageAll",
          "group": "changes@1"
        },
        {
          "command": "git.unstageAll",
          "group": "changes@2"
        },
        {
          "command": "git.cleanAll",
          "group": "changes@3"
        }
      ],
      "git.pullpush": [
        {
          "command": "git.sync",
          "group": "1_sync@1"
        },
        {
          "command": "git.syncRebase",
          "when": "gitState == idle",
          "group": "1_sync@2"
        },
        {
          "command": "git.pull",
          "group": "2_pull@1"
        },
        {
          "command": "git.pullRebase",
          "group": "2_pull@2"
        },
        {
          "command": "git.pullFrom",
          "group": "2_pull@3"
        },
        {
          "command": "git.push",
          "group": "3_push@1"
        },
        {
          "command": "git.pushForce",
          "when": "config.git.allowForcePush",
          "group": "3_push@2"
        },
        {
          "command": "git.pushTo",
          "group": "3_push@3"
        },
        {
          "command": "git.pushToForce",
          "when": "config.git.allowForcePush",
          "group": "3_push@4"
        },
        {
          "command": "git.fetch",
          "group": "4_fetch@1"
        },
        {
          "command": "git.fetchPrune",
          "group": "4_fetch@2"
        },
        {
          "command": "git.fetchAll",
          "group": "4_fetch@3"
        }
      ],
      "git.branch": [
        {
          "command": "git.merge",
          "group": "branch@1"
        },
        {
          "command": "git.rebase",
          "group": "branch@2"
        },
        {
          "command": "git.branch",
          "group": "branch@3"
        },
        {
          "command": "git.branchFrom",
          "group": "branch@4"
        },
        {
          "command": "git.renameBranch",
          "group": "branch@5"
        },
        {
          "command": "git.deleteBranch",
          "group": "branch@6"
        },
        {
          "command": "git.publish",
          "group": "branch@7"
        }
      ],
      "git.remotes": [
        {
          "command": "git.addRemote",
          "group": "remote@1"
        },
        {
          "command": "git.removeRemote",
          "group": "remote@2"
        }
      ],
      "git.stash": [
        {
          "command": "git.stash",
          "group": "stash@1"
        },
        {
          "command": "git.stashIncludeUntracked",
          "group": "stash@2"
        },
        {
          "command": "git.stashApplyLatest",
          "group": "stash@3"
        },
        {
          "command": "git.stashApply",
          "group": "stash@4"
        },
        {
          "command": "git.stashPopLatest",
          "group": "stash@5"
        },
        {
          "command": "git.stashPop",
          "group": "stash@6"
        },
        {
          "command": "git.stashDrop",
          "group": "stash@7"
        },
        {
          "command": "git.stashDropAll",
          "group": "stash@8"
        }
      ],
      "git.tags": [
        {
          "command": "git.createTag",
          "group": "tags@1"
        },
        {
          "command": "git.deleteTag",
          "group": "tags@2"
        }
      ]
    },
    "submenus": [
      {
        "id": "git.commit",
        "label": "%submenu.commit%"
      },
      {
        "id": "git.changes",
        "label": "%submenu.changes%"
      },
      {
        "id": "git.pullpush",
        "label": "%submenu.pullpush%"
      },
      {
        "id": "git.branch",
        "label": "%submenu.branch%"
      },
      {
        "id": "git.remotes",
        "label": "%submenu.remotes%"
      },
      {
        "id": "git.stash",
        "label": "%submenu.stash%"
      },
      {
        "id": "git.tags",
        "label": "%submenu.tags%"
      }
    ],
    "configuration": {
      "title": "Git",
      "properties": {
        "git.enabled": {
          "type": "boolean",
          "scope": "resource",
          "description": "%config.enabled%",
          "default": true
        },
        "git.path": {
          "type": [
            "string",
            "null",
            "array"
          ],
          "markdownDescription": "%config.path%",
          "default": null,
          "scope": "machine"
        },
        "git.autoRepositoryDetection": {
          "type": [
            "boolean",
            "string"
          ],
          "enum": [
            true,
            false,
            "subFolders",
            "openEditors"
          ],
          "enumDescriptions": [
            "%config.autoRepositoryDetection.true%",
            "%config.autoRepositoryDetection.false%",
            "%config.autoRepositoryDetection.subFolders%",
            "%config.autoRepositoryDetection.openEditors%"
          ],
          "description": "%config.autoRepositoryDetection%",
          "default": true
        },
        "git.autorefresh": {
          "type": "boolean",
          "description": "%config.autorefresh%",
          "default": true
        },
        "git.autofetch": {
          "type": [
            "boolean",
            "string"
          ],
          "enum": [
            true,
            false,
            "all"
          ],
          "scope": "resource",
          "markdownDescription": "%config.autofetch%",
          "default": false,
          "tags": [
            "usesOnlineServices"
          ]
        },
        "git.autofetchPeriod": {
          "type": "number",
          "scope": "resource",
          "markdownDescription": "%config.autofetchPeriod%",
          "default": 180
        },
        "git.branchPrefix": {
          "type": "string",
          "description": "%config.branchPrefix%",
          "default": "",
          "scope": "resource"
        },
        "git.branchProtection": {
          "type": "array",
          "markdownDescription": "%config.branchProtection%",
          "items": {
            "type": "string"
          },
          "default": [],
          "scope": "resource"
        },
        "git.branchProtectionPrompt": {
          "type": "string",
          "description": "%config.branchProtectionPrompt%",
          "enum": [
            "alwaysCommit",
            "alwaysCommitToNewBranch",
            "alwaysPrompt"
          ],
          "enumDescriptions": [
            "%config.branchProtectionPrompt.alwaysCommit%",
            "%config.branchProtectionPrompt.alwaysCommitToNewBranch%",
            "%config.branchProtectionPrompt.alwaysPrompt%"
          ],
          "default": "alwaysPrompt",
          "scope": "resource"
        },
        "git.branchValidationRegex": {
          "type": "string",
          "description": "%config.branchValidationRegex%",
          "default": ""
        },
        "git.branchWhitespaceChar": {
          "type": "string",
          "description": "%config.branchWhitespaceChar%",
          "default": "-"
        },
        "git.branchRandomName.enable": {
          "type": "boolean",
          "description": "%config.branchRandomNameEnable%",
          "default": false,
          "scope": "resource"
        },
        "git.branchRandomName.dictionary": {
          "type": "array",
          "markdownDescription": "%config.branchRandomNameDictionary%",
          "items": {
            "type": "string",
            "enum": [
              "adjectives",
              "animals",
              "colors",
              "numbers"
            ],
            "enumDescriptions": [
              "%config.branchRandomNameDictionary.adjectives%",
              "%config.branchRandomNameDictionary.animals%",
              "%config.branchRandomNameDictionary.colors%",
              "%config.branchRandomNameDictionary.numbers%"
            ]
          },
          "minItems": 1,
          "maxItems": 5,
          "default": [
            "adjectives",
            "animals"
          ],
          "scope": "resource"
        },
        "git.confirmSync": {
          "type": "boolean",
          "description": "%config.confirmSync%",
          "default": true
        },
        "git.countBadge": {
          "type": "string",
          "enum": [
            "all",
            "tracked",
            "off"
          ],
          "enumDescriptions": [
            "%config.countBadge.all%",
            "%config.countBadge.tracked%",
            "%config.countBadge.off%"
          ],
          "description": "%config.countBadge%",
          "default": "all",
          "scope": "resource"
        },
        "git.checkoutType": {
          "type": "array",
          "items": {
            "type": "string",
            "enum": [
              "local",
              "tags",
              "remote"
            ],
            "enumDescriptions": [
              "%config.checkoutType.local%",
              "%config.checkoutType.tags%",
              "%config.checkoutType.remote%"
            ]
          },
          "uniqueItems": true,
          "markdownDescription": "%config.checkoutType%",
          "default": [
            "local",
            "remote",
            "tags"
          ]
        },
        "git.ignoreLegacyWarning": {
          "type": "boolean",
          "description": "%config.ignoreLegacyWarning%",
          "default": false
        },
        "git.ignoreMissingGitWarning": {
          "type": "boolean",
          "description": "%config.ignoreMissingGitWarning%",
          "default": false
        },
        "git.ignoreWindowsGit27Warning": {
          "type": "boolean",
          "description": "%config.ignoreWindowsGit27Warning%",
          "default": false
        },
        "git.ignoreLimitWarning": {
          "type": "boolean",
          "description": "%config.ignoreLimitWarning%",
          "default": false
        },
        "git.ignoreRebaseWarning": {
          "type": "boolean",
          "description": "%config.ignoreRebaseWarning%",
          "default": false
        },
        "git.defaultCloneDirectory": {
          "type": [
            "string",
            "null"
          ],
          "default": null,
          "scope": "machine",
          "description": "%config.defaultCloneDirectory%"
        },
        "git.useEditorAsCommitInput": {
          "type": "boolean",
          "description": "%config.useEditorAsCommitInput%",
          "default": true
        },
        "git.verboseCommit": {
          "type": "boolean",
          "scope": "resource",
          "markdownDescription": "%config.verboseCommit%",
          "default": false
        },
        "git.enableSmartCommit": {
          "type": "boolean",
          "scope": "resource",
          "description": "%config.enableSmartCommit%",
          "default": false
        },
        "git.smartCommitChanges": {
          "type": "string",
          "enum": [
            "all",
            "tracked"
          ],
          "enumDescriptions": [
            "%config.smartCommitChanges.all%",
            "%config.smartCommitChanges.tracked%"
          ],
          "scope": "resource",
          "description": "%config.smartCommitChanges%",
          "default": "all"
        },
        "git.suggestSmartCommit": {
          "type": "boolean",
          "scope": "resource",
          "description": "%config.suggestSmartCommit%",
          "default": true
        },
        "git.enableCommitSigning": {
          "type": "boolean",
          "scope": "resource",
          "description": "%config.enableCommitSigning%",
          "default": false
        },
        "git.confirmEmptyCommits": {
          "type": "boolean",
          "scope": "resource",
          "description": "%config.confirmEmptyCommits%",
          "default": true
        },
        "git.decorations.enabled": {
          "type": "boolean",
          "default": true,
          "description": "%config.decorations.enabled%"
        },
        "git.enableStatusBarSync": {
          "type": "boolean",
          "default": true,
          "description": "%config.enableStatusBarSync%",
          "scope": "resource"
        },
        "git.followTagsWhenSync": {
          "type": "boolean",
          "scope": "resource",
          "default": false,
          "description": "%config.followTagsWhenSync%"
        },
        "git.promptToSaveFilesBeforeStash": {
          "type": "string",
          "enum": [
            "always",
            "staged",
            "never"
          ],
          "enumDescriptions": [
            "%config.promptToSaveFilesBeforeStash.always%",
            "%config.promptToSaveFilesBeforeStash.staged%",
            "%config.promptToSaveFilesBeforeStash.never%"
          ],
          "scope": "resource",
          "default": "always",
          "description": "%config.promptToSaveFilesBeforeStash%"
        },
        "git.promptToSaveFilesBeforeCommit": {
          "type": "string",
          "enum": [
            "always",
            "staged",
            "never"
          ],
          "enumDescriptions": [
            "%config.promptToSaveFilesBeforeCommit.always%",
            "%config.promptToSaveFilesBeforeCommit.staged%",
            "%config.promptToSaveFilesBeforeCommit.never%"
          ],
          "scope": "resource",
          "default": "always",
          "description": "%config.promptToSaveFilesBeforeCommit%"
        },
        "git.postCommitCommand": {
          "type": "string",
          "enum": [
            "none",
            "push",
            "sync"
          ],
          "enumDescriptions": [
            "%config.postCommitCommand.none%",
            "%config.postCommitCommand.push%",
            "%config.postCommitCommand.sync%"
          ],
          "markdownDescription": "%config.postCommitCommand%",
          "scope": "resource",
          "default": "none"
        },
        "git.openAfterClone": {
          "type": "string",
          "enum": [
            "always",
            "alwaysNewWindow",
            "whenNoFolderOpen",
            "prompt"
          ],
          "enumDescriptions": [
            "%config.openAfterClone.always%",
            "%config.openAfterClone.alwaysNewWindow%",
            "%config.openAfterClone.whenNoFolderOpen%",
            "%config.openAfterClone.prompt%"
          ],
          "default": "prompt",
          "description": "%config.openAfterClone%"
        },
        "git.showInlineOpenFileAction": {
          "type": "boolean",
          "default": true,
          "description": "%config.showInlineOpenFileAction%"
        },
        "git.showPushSuccessNotification": {
          "type": "boolean",
          "description": "%config.showPushSuccessNotification%",
          "default": false
        },
        "git.inputValidation": {
          "type": "string",
          "enum": [
            "always",
            "warn",
            "off"
          ],
          "default": "warn",
          "description": "%config.inputValidation%"
        },
        "git.inputValidationLength": {
          "type": "number",
          "default": 72,
          "description": "%config.inputValidationLength%"
        },
        "git.inputValidationSubjectLength": {
          "type": [
            "number",
            "null"
          ],
          "default": 50,
          "description": "%config.inputValidationSubjectLength%"
        },
        "git.detectSubmodules": {
          "type": "boolean",
          "scope": "resource",
          "default": true,
          "description": "%config.detectSubmodules%"
        },
        "git.detectSubmodulesLimit": {
          "type": "number",
          "scope": "resource",
          "default": 10,
          "description": "%config.detectSubmodulesLimit%"
        },
        "git.alwaysShowStagedChangesResourceGroup": {
          "type": "boolean",
          "scope": "resource",
          "default": false,
          "description": "%config.alwaysShowStagedChangesResourceGroup%"
        },
        "git.alwaysSignOff": {
          "type": "boolean",
          "scope": "resource",
          "default": false,
          "description": "%config.alwaysSignOff%"
        },
        "git.ignoreSubmodules": {
          "type": "boolean",
          "scope": "resource",
          "default": false,
          "description": "%config.ignoreSubmodules%"
        },
        "git.ignoredRepositories": {
          "type": "array",
          "items": {
            "type": "string"
          },
          "default": [],
          "scope": "window",
          "description": "%config.ignoredRepositories%"
        },
        "git.scanRepositories": {
          "type": "array",
          "items": {
            "type": "string"
          },
          "default": [],
          "scope": "resource",
          "description": "%config.scanRepositories%"
        },
        "git.showProgress": {
          "type": "boolean",
          "description": "%config.showProgress%",
          "default": true,
          "scope": "resource"
        },
        "git.rebaseWhenSync": {
          "type": "boolean",
          "scope": "resource",
          "default": false,
          "description": "%config.rebaseWhenSync%"
        },
        "git.fetchOnPull": {
          "type": "boolean",
          "scope": "resource",
          "default": false,
          "description": "%config.fetchOnPull%"
        },
        "git.pruneOnFetch": {
          "type": "boolean",
          "scope": "resource",
          "default": false,
          "description": "%config.pruneOnFetch%"
        },
        "git.pullTags": {
          "type": "boolean",
          "scope": "resource",
          "default": true,
          "description": "%config.pullTags%"
        },
        "git.autoStash": {
          "type": "boolean",
          "scope": "resource",
          "default": false,
          "description": "%config.autoStash%"
        },
        "git.allowForcePush": {
          "type": "boolean",
          "default": false,
          "description": "%config.allowForcePush%"
        },
        "git.useForcePushWithLease": {
          "type": "boolean",
          "default": true,
          "description": "%config.useForcePushWithLease%"
        },
        "git.confirmForcePush": {
          "type": "boolean",
          "default": true,
          "description": "%config.confirmForcePush%"
        },
        "git.allowNoVerifyCommit": {
          "type": "boolean",
          "default": false,
          "description": "%config.allowNoVerifyCommit%"
        },
        "git.confirmNoVerifyCommit": {
          "type": "boolean",
          "default": true,
          "description": "%config.confirmNoVerifyCommit%"
        },
        "git.closeDiffOnOperation": {
          "type": "boolean",
          "scope": "resource",
          "default": false,
          "description": "%config.closeDiffOnOperation%"
        },
        "git.openDiffOnClick": {
          "type": "boolean",
          "scope": "resource",
          "default": true,
          "description": "%config.openDiffOnClick%"
        },
        "git.supportCancellation": {
          "type": "boolean",
          "scope": "resource",
          "default": false,
          "description": "%config.supportCancellation%"
        },
        "git.branchSortOrder": {
          "type": "string",
          "enum": [
            "committerdate",
            "alphabetically"
          ],
          "default": "committerdate",
          "description": "%config.branchSortOrder%"
        },
        "git.untrackedChanges": {
          "type": "string",
          "enum": [
            "mixed",
            "separate",
            "hidden"
          ],
          "enumDescriptions": [
            "%config.untrackedChanges.mixed%",
            "%config.untrackedChanges.separate%",
            "%config.untrackedChanges.hidden%"
          ],
          "default": "mixed",
          "description": "%config.untrackedChanges%",
          "scope": "resource"
        },
        "git.requireGitUserConfig": {
          "type": "boolean",
          "description": "%config.requireGitUserConfig%",
          "default": true,
          "scope": "resource"
        },
        "git.showCommitInput": {
          "type": "boolean",
          "scope": "resource",
          "default": true,
          "description": "%config.showCommitInput%"
        },
        "git.terminalAuthentication": {
          "type": "boolean",
          "default": true,
          "description": "%config.terminalAuthentication%"
        },
        "git.terminalGitEditor": {
          "type": "boolean",
          "default": false,
          "description": "%config.terminalGitEditor%"
        },
        "git.useCommitInputAsStashMessage": {
          "type": "boolean",
          "scope": "resource",
          "default": false,
          "description": "%config.useCommitInputAsStashMessage%"
        },
        "git.useIntegratedAskPass": {
          "type": "boolean",
          "default": true,
          "description": "%config.useIntegratedAskPass%"
        },
        "git.githubAuthentication": {
          "deprecationMessage": "This setting is now deprecated, please use `github.gitAuthentication` instead."
        },
        "git.timeline.date": {
          "type": "string",
          "enum": [
            "committed",
            "authored"
          ],
          "enumDescriptions": [
            "%config.timeline.date.committed%",
            "%config.timeline.date.authored%"
          ],
          "default": "committed",
          "description": "%config.timeline.date%",
          "scope": "window"
        },
        "git.timeline.showAuthor": {
          "type": "boolean",
          "default": true,
          "description": "%config.timeline.showAuthor%",
          "scope": "window"
        },
        "git.timeline.showUncommitted": {
          "type": "boolean",
          "default": false,
          "description": "%config.timeline.showUncommitted%",
          "scope": "window"
        },
        "git.showActionButton": {
          "type": "object",
          "additionalProperties": false,
          "description": "%config.showActionButton%",
          "properties": {
            "commit": {
              "type": "boolean",
              "description": "%config.showActionButton.commit%"
            },
            "publish": {
              "type": "boolean",
              "description": "%config.showActionButton.publish%"
            },
            "sync": {
              "type": "boolean",
              "description": "%config.showActionButton.sync%"
            }
          },
          "default": {
            "commit": true,
            "publish": true,
            "sync": true
          },
          "scope": "resource"
        },
        "git.statusLimit": {
          "type": "number",
          "scope": "resource",
          "default": 10000,
          "description": "%config.statusLimit%"
        },
        "git.experimental.installGuide": {
          "type": "string",
          "enum": [
            "default",
            "download"
          ],
          "tags": [
            "experimental"
          ],
          "scope": "machine",
          "description": "%config.experimental.installGuide%",
          "default": "default"
        },
        "git.repositoryScanIgnoredFolders": {
          "type": "array",
          "items": {
            "type": "string"
          },
          "default": [
            "node_modules"
          ],
          "scope": "resource",
          "markdownDescription": "%config.repositoryScanIgnoredFolders%"
        },
        "git.repositoryScanMaxDepth": {
          "type": "number",
          "scope": "resource",
          "default": 1,
          "markdownDescription": "%config.repositoryScanMaxDepth%"
        },
        "git.commandsToLog": {
          "type": "array",
          "items": {
            "type": "string"
          },
          "default": [],
          "markdownDescription": "%config.commandsToLog%"
        },
        "git.logLevel": {
          "type": "string",
          "default": "Info",
          "enum": [
            "Trace",
            "Debug",
            "Info",
            "Warning",
            "Error",
            "Critical",
            "Off"
          ],
          "enumDescriptions": [
            "%config.logLevel.trace%",
            "%config.logLevel.debug%",
            "%config.logLevel.info%",
            "%config.logLevel.warn%",
            "%config.logLevel.error%",
            "%config.logLevel.critical%",
            "%config.logLevel.off%"
          ],
          "markdownDescription": "%config.logLevel%",
          "scope": "window"
        },
        "git.experimental.mergeEditor": {
          "type": "boolean",
          "default": false,
          "markdownDescription": "%config.experimental.mergeEditor%",
          "scope": "window",
          "tags": [
            "experimental"
          ]
        }
      }
    },
    "colors": [
      {
        "id": "gitDecoration.addedResourceForeground",
        "description": "%colors.added%",
        "defaults": {
          "light": "#587c0c",
          "dark": "#81b88b",
          "highContrast": "#a1e3ad",
          "highContrastLight": "#374e06"
        }
      },
      {
        "id": "gitDecoration.modifiedResourceForeground",
        "description": "%colors.modified%",
        "defaults": {
          "light": "#895503",
          "dark": "#E2C08D",
          "highContrast": "#E2C08D",
          "highContrastLight": "#895503"
        }
      },
      {
        "id": "gitDecoration.deletedResourceForeground",
        "description": "%colors.deleted%",
        "defaults": {
          "light": "#ad0707",
          "dark": "#c74e39",
          "highContrast": "#c74e39",
          "highContrastLight": "#ad0707"
        }
      },
      {
        "id": "gitDecoration.renamedResourceForeground",
        "description": "%colors.renamed%",
        "defaults": {
          "light": "#007100",
          "dark": "#73C991",
          "highContrast": "#73C991",
          "highContrastLight": "#007100"
        }
      },
      {
        "id": "gitDecoration.untrackedResourceForeground",
        "description": "%colors.untracked%",
        "defaults": {
          "light": "#007100",
          "dark": "#73C991",
          "highContrast": "#73C991",
          "highContrastLight": "#007100"
        }
      },
      {
        "id": "gitDecoration.ignoredResourceForeground",
        "description": "%colors.ignored%",
        "defaults": {
          "light": "#8E8E90",
          "dark": "#8C8C8C",
          "highContrast": "#A7A8A9",
          "highContrastLight": "#8e8e90"
        }
      },
      {
        "id": "gitDecoration.stageModifiedResourceForeground",
        "description": "%colors.stageModified%",
        "defaults": {
          "light": "#895503",
          "dark": "#E2C08D",
          "highContrast": "#E2C08D",
          "highContrastLight": "#895503"
        }
      },
      {
        "id": "gitDecoration.stageDeletedResourceForeground",
        "description": "%colors.stageDeleted%",
        "defaults": {
          "light": "#ad0707",
          "dark": "#c74e39",
          "highContrast": "#c74e39",
          "highContrastLight": "#ad0707"
        }
      },
      {
        "id": "gitDecoration.conflictingResourceForeground",
        "description": "%colors.conflict%",
        "defaults": {
          "light": "#ad0707",
          "dark": "#e4676b",
          "highContrast": "#c74e39",
          "highContrastLight": "#ad0707"
        }
      },
      {
        "id": "gitDecoration.submoduleResourceForeground",
        "description": "%colors.submodule%",
        "defaults": {
          "light": "#1258a7",
          "dark": "#8db9e2",
          "highContrast": "#8db9e2",
          "highContrastLight": "#1258a7"
        }
      }
    ],
    "configurationDefaults": {
      "[git-commit]": {
        "editor.rulers": [
          72
        ],
        "workbench.editor.restoreViewState": false
      },
      "[git-rebase]": {
        "workbench.editor.restoreViewState": false
      }
    },
    "viewsWelcome": [
      {
        "view": "scm",
        "contents": "%view.workbench.scm.disabled%",
        "when": "!config.git.enabled"
      },
      {
        "view": "scm",
        "contents": "%view.workbench.scm.missing.guide%",
        "when": "config.git.enabled && git.missing && config.git.experimental.installGuide == download"
      },
      {
        "view": "scm",
        "contents": "%view.workbench.scm.missing.guide.mac%",
        "when": "config.git.enabled && git.missing && config.git.experimental.installGuide == download && isMac"
      },
      {
        "view": "scm",
        "contents": "%view.workbench.scm.missing.guide.windows%",
        "when": "config.git.enabled && git.missing && config.git.experimental.installGuide == download && isWindows"
      },
      {
        "view": "scm",
        "contents": "%view.workbench.scm.missing.guide.linux%",
        "when": "config.git.enabled && git.missing && config.git.experimental.installGuide == download && isLinux"
      },
      {
        "view": "scm",
        "contents": "%view.workbench.scm.missing%",
        "when": "config.git.enabled && git.missing && config.git.experimental.installGuide == default"
      },
      {
        "view": "scm",
        "contents": "%view.workbench.scm.empty%",
        "when": "config.git.enabled && workbenchState == empty",
        "enablement": "git.state == initialized",
        "group": "2_open@1"
      },
      {
        "view": "scm",
        "contents": "%view.workbench.scm.folder%",
        "when": "config.git.enabled && workbenchState == folder",
        "enablement": "git.state == initialized",
        "group": "5_scm@1"
      },
      {
        "view": "scm",
        "contents": "%view.workbench.scm.workspace%",
        "when": "config.git.enabled && workbenchState == workspace && workspaceFolderCount != 0",
        "enablement": "git.state == initialized",
        "group": "5_scm@1"
      },
      {
        "view": "scm",
        "contents": "%view.workbench.scm.emptyWorkspace%",
        "when": "config.git.enabled && workbenchState == workspace && workspaceFolderCount == 0",
        "enablement": "git.state == initialized",
        "group": "2_open@1"
      },
      {
        "view": "explorer",
        "contents": "%view.workbench.cloneRepository%",
        "when": "config.git.enabled",
        "enablement": "git.state == initialized",
        "group": "5_scm@1"
      },
      {
        "view": "explorer",
        "contents": "%view.workbench.learnMore%",
        "when": "config.git.enabled",
        "enablement": "git.state == initialized",
        "group": "5_scm@10"
      }
    ]
  },
  "dependencies": {
    "@joaomoreno/unique-names-generator": "5.0.0",
<<<<<<< HEAD
=======
    "@vscode/extension-telemetry": "0.6.1",
>>>>>>> 0182e175
    "@vscode/iconv-lite-umd": "0.7.0",
    "byline": "^5.0.0",
    "file-type": "^7.2.0",
    "jschardet": "3.0.0",
    "picomatch": "2.3.1",
    "vscode-nls": "^4.0.0",
    "vscode-uri": "^2.0.0",
    "which": "^1.3.0"
  },
  "devDependencies": {
    "@types/byline": "4.2.31",
    "@types/file-type": "^5.2.1",
    "@types/mocha": "^9.1.1",
    "@types/node": "16.x",
    "@types/picomatch": "2.3.0",
    "@types/which": "^1.0.28"
  },
  "repository": {
    "type": "git",
    "url": "https://github.com/RubisetCie/vscodius.git"
  }
}<|MERGE_RESOLUTION|>--- conflicted
+++ resolved
@@ -2701,10 +2701,6 @@
   },
   "dependencies": {
     "@joaomoreno/unique-names-generator": "5.0.0",
-<<<<<<< HEAD
-=======
-    "@vscode/extension-telemetry": "0.6.1",
->>>>>>> 0182e175
     "@vscode/iconv-lite-umd": "0.7.0",
     "byline": "^5.0.0",
     "file-type": "^7.2.0",
