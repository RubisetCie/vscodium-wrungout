--- conflicted
+++ resolved
@@ -82,28 +82,6 @@
 		let title: string, tooltip: string;
 		const postCommitCommand = config.get<string>('postCommitCommand');
 
-<<<<<<< HEAD
-		switch (postCommitCommand) {
-			case 'push': {
-				title = localize('scm button commit and push title', "$(arrow-up) Commit & Push");
-				tooltip = this.state.isCommitInProgress ?
-					localize('scm button committing pushing tooltip', "Committing & Pushing Changes...") :
-					localize('scm button commit push tooltip', "Commit & Push Changes");
-				break;
-			}
-			case 'sync': {
-				title = localize('scm button commit and sync title', "$(sync) Commit & Sync");
-				tooltip = this.state.isCommitInProgress ?
-					localize('scm button committing synching tooltip', "Committing & Synching Changes...") :
-					localize('scm button commit sync tooltip', "Commit & Sync Changes");
-				break;
-			}
-			default: {
-				title = localize('scm button commit title', "$(check) Commit");
-				tooltip = this.state.isCommitInProgress ?
-					localize('scm button committing tooltip', "Committing Changes...") :
-					localize('scm button commit tooltip', "Commit Changes");
-=======
 		// Branch protection
 		const isBranchProtected = this.repository.isBranchProtected();
 		const branchProtectionPrompt = config.get<'alwaysCommit' | 'alwaysCommitToNewBranch' | 'alwaysPrompt'>('branchProtectionPrompt')!;
@@ -152,7 +130,6 @@
 						localize('scm button committing tooltip', "Committing Changes...") :
 						localize('scm button commit tooltip', "Commit Changes");
 				}
->>>>>>> 510a74fc
 				break;
 			}
 		}
