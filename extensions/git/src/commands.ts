--- conflicted
+++ resolved
@@ -5,12 +5,7 @@
 
 import * as os from 'os';
 import * as path from 'path';
-<<<<<<< HEAD
-import { Command, commands, Disposable, LineChange, MessageOptions, Position, ProgressLocation, QuickPickItem, Range, SourceControlResourceState, TextDocumentShowOptions, TextEditor, Uri, ViewColumn, window, workspace, WorkspaceEdit, WorkspaceFolder, TimelineItem, env, Selection, TextDocumentContentProvider, InputBoxValidationSeverity, TabInputText } from 'vscode';
-=======
 import { Command, commands, Disposable, LineChange, MessageOptions, Position, ProgressLocation, QuickPickItem, Range, SourceControlResourceState, TextDocumentShowOptions, TextEditor, Uri, ViewColumn, window, workspace, WorkspaceEdit, WorkspaceFolder, TimelineItem, env, Selection, TextDocumentContentProvider, InputBoxValidationSeverity, TabInputText, TabInputTextMerge } from 'vscode';
-import TelemetryReporter from '@vscode/extension-telemetry';
->>>>>>> da76f933
 import * as nls from 'vscode-nls';
 import { uniqueNamesGenerator, adjectives, animals, colors, NumberDictionary } from '@joaomoreno/unique-names-generator';
 import { Branch, ForcePushMode, GitErrorCodes, Ref, RefType, Status, CommitOptions, RemoteSourcePublisher } from './api/git';
@@ -569,29 +564,6 @@
 				commands.executeCommand('vscode.openFolder', uri, { forceNewWindow: true });
 			}
 		} catch (err) {
-<<<<<<< HEAD
-=======
-			if (/already exists and is not an empty directory/.test(err && err.stderr || '')) {
-				/* __GDPR__
-					"clone" : {
-						"owner": "lszomoru",
-						"outcome" : { "classification": "SystemMetaData", "purpose": "FeatureInsight", "comment": "The outcome of the git operation" }
-					}
-				*/
-				this.telemetryReporter.sendTelemetryEvent('clone', { outcome: 'directory_not_empty' });
-			} else if (/Cancelled/i.test(err && (err.message || err.stderr || ''))) {
-				return;
-			} else {
-				/* __GDPR__
-					"clone" : {
-						"owner": "lszomoru",
-						"outcome" : { "classification": "SystemMetaData", "purpose": "FeatureInsight", "comment": "The outcome of the git operation" }
-					}
-				*/
-				this.telemetryReporter.sendTelemetryEvent('clone', { outcome: 'error' });
-			}
-
->>>>>>> da76f933
 			throw err;
 		}
 	}
