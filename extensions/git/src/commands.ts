--- conflicted
+++ resolved
@@ -5,12 +5,7 @@
 
 import * as os from 'os';
 import * as path from 'path';
-<<<<<<< HEAD
-import { Command, commands, Disposable, LineChange, MessageOptions, Position, ProgressLocation, QuickPickItem, Range, SourceControlResourceState, TextDocumentShowOptions, TextEditor, Uri, ViewColumn, window, workspace, WorkspaceEdit, WorkspaceFolder, TimelineItem, env, Selection, TextDocumentContentProvider, InputBoxValidationSeverity, TabInputText, TabInputTextMerge, QuickPickItemKind } from 'vscode';
-=======
 import { Command, commands, Disposable, LineChange, MessageOptions, Position, ProgressLocation, QuickPickItem, Range, SourceControlResourceState, TextDocumentShowOptions, TextEditor, Uri, ViewColumn, window, workspace, WorkspaceEdit, WorkspaceFolder, TimelineItem, env, Selection, TextDocumentContentProvider, InputBoxValidationSeverity, TabInputText, TabInputTextMerge, QuickPickItemKind, TextDocument, LogOutputChannel } from 'vscode';
-import TelemetryReporter from '@vscode/extension-telemetry';
->>>>>>> 8fa188b2
 import * as nls from 'vscode-nls';
 import { uniqueNamesGenerator, adjectives, animals, colors, NumberDictionary } from '@joaomoreno/unique-names-generator';
 import { Branch, ForcePushMode, GitErrorCodes, Ref, RefType, Status, CommitOptions, RemoteSourcePublisher, Remote } from './api/git';
@@ -358,12 +353,7 @@
 	constructor(
 		private git: Git,
 		private model: Model,
-<<<<<<< HEAD
-		private outputChannelLogger: OutputChannelLogger
-=======
-		private logger: LogOutputChannel,
-		private telemetryReporter: TelemetryReporter
->>>>>>> 8fa188b2
+		private logger: LogOutputChannel
 	) {
 		this.disposables = Commands.map(({ commandId, key, method, options }) => {
 			const command = this.createCommand(key, method, options);
