/*---------------------------------------------------------------------------------------------
 *  Copyright (c) Microsoft Corporation. All rights reserved.
 *  Licensed under the MIT License. See License.txt in the project root for license information.
 *--------------------------------------------------------------------------------------------*/

import * as os from 'os';
import * as path from 'path';
import { Command, commands, Disposable, LineChange, MessageOptions, Position, ProgressLocation, QuickPickItem, Range, SourceControlResourceState, TextDocumentShowOptions, TextEditor, Uri, ViewColumn, window, workspace, WorkspaceEdit, WorkspaceFolder, TimelineItem, env, Selection, TextDocumentContentProvider, InputBoxValidationSeverity, TabInputText, TabInputTextMerge, QuickPickItemKind, TextDocument, LogOutputChannel, l10n, Memento, UIKind, QuickInputButton, ThemeIcon } from 'vscode';
import { uniqueNamesGenerator, adjectives, animals, colors, NumberDictionary } from '@joaomoreno/unique-names-generator';
import { Branch, ForcePushMode, GitErrorCodes, Ref, RefType, Status, CommitOptions, RemoteSourcePublisher, Remote } from './api/git';
import { Git, Stash } from './git';
import { Model } from './model';
import { Repository, Resource, ResourceGroupType } from './repository';
import { applyLineChanges, getModifiedRange, intersectDiffWithRange, invertLineChange, toLineRanges } from './staging';
import { fromGitUri, toGitUri, isGitUri, toMergeUris } from './uri';
import { grep, isDescendant, pathEquals, relativePath } from './util';
import { GitTimelineItem } from './timelineProvider';
import { ApiRepository } from './api/api1';
import { getRemoteSourceActions, pickRemoteSource } from './remoteSource';
import { RemoteSourceAction } from './api/git-base';

class CheckoutItem implements QuickPickItem {

	protected get shortCommit(): string { return (this.ref.commit || '').substr(0, 8); }
	get label(): string { return `${this.repository.isBranchProtected(this.ref) ? '$(lock)' : '$(git-branch)'} ${this.ref.name || this.shortCommit}`; }
	get description(): string { return this.shortCommit; }
	get refName(): string | undefined { return this.ref.name; }
	get refRemote(): string | undefined { return this.ref.remote; }
	get buttons(): QuickInputButton[] | undefined { return this._buttons; }
	set buttons(newButtons: QuickInputButton[] | undefined) { this._buttons = newButtons; }

	constructor(protected repository: Repository, protected ref: Ref, protected _buttons?: QuickInputButton[]) { }

	async run(opts?: { detached?: boolean }): Promise<void> {
		if (!this.ref.name) {
			return;
		}

		const config = workspace.getConfiguration('git', Uri.file(this.repository.root));
		const pullBeforeCheckout = config.get<boolean>('pullBeforeCheckout', false) === true;

		const treeish = opts?.detached ? this.ref.commit ?? this.ref.name : this.ref.name;
		await this.repository.checkout(treeish, { ...opts, pullBeforeCheckout });
	}
}

class CheckoutTagItem extends CheckoutItem {

	override get label(): string { return `$(tag) ${this.ref.name || this.shortCommit}`; }
	override get description(): string {
		return l10n.t('Tag at {0}', this.shortCommit);
	}

	override async run(opts?: { detached?: boolean }): Promise<void> {
		if (!this.ref.name) {
			return;
		}

		await this.repository.checkout(this.ref.name, opts);
	}
}

class CheckoutRemoteHeadItem extends CheckoutItem {

	override get label(): string { return `$(cloud) ${this.ref.name || this.shortCommit}`; }
	override get description(): string {
		return l10n.t('Remote branch at {0}', this.shortCommit);
	}

	override async run(opts?: { detached?: boolean }): Promise<void> {
		if (!this.ref.name) {
			return;
		}

		if (opts?.detached) {
			await this.repository.checkout(this.ref.commit ?? this.ref.name, opts);
			return;
		}

		const branches = await this.repository.findTrackingBranches(this.ref.name);

		if (branches.length > 0) {
			await this.repository.checkout(branches[0].name!, opts);
		} else {
			await this.repository.checkoutTracking(this.ref.name, opts);
		}
	}
}

class BranchDeleteItem implements QuickPickItem {

	private get shortCommit(): string { return (this.ref.commit || '').substr(0, 8); }
	get branchName(): string | undefined { return this.ref.name; }
	get label(): string { return this.branchName || ''; }
	get description(): string { return this.shortCommit; }

	constructor(private ref: Ref) { }

	async run(repository: Repository, force?: boolean): Promise<void> {
		if (!this.branchName) {
			return;
		}
		await repository.deleteBranch(this.branchName, force);
	}
}

class MergeItem implements QuickPickItem {

	get label(): string { return this.ref.name || ''; }
	get description(): string { return this.ref.name || ''; }

	constructor(protected ref: Ref) { }

	async run(repository: Repository): Promise<void> {
		await repository.merge(this.ref.name! || this.ref.commit!);
	}
}

class RebaseItem implements QuickPickItem {

	get label(): string { return this.ref.name || ''; }
	description: string = '';

	constructor(readonly ref: Ref) { }

	async run(repository: Repository): Promise<void> {
		if (this.ref?.name) {
			await repository.rebase(this.ref.name);
		}
	}
}

class CreateBranchItem implements QuickPickItem {
	get label(): string { return '$(plus) ' + l10n.t('Create new branch...'); }
	get description(): string { return ''; }
	get alwaysShow(): boolean { return true; }
}

class CreateBranchFromItem implements QuickPickItem {
	get label(): string { return '$(plus) ' + l10n.t('Create new branch from...'); }
	get description(): string { return ''; }
	get alwaysShow(): boolean { return true; }
}

class CheckoutDetachedItem implements QuickPickItem {
	get label(): string { return '$(debug-disconnect) ' + l10n.t('Checkout detached...'); }
	get description(): string { return ''; }
	get alwaysShow(): boolean { return true; }
}

class HEADItem implements QuickPickItem {

	constructor(private repository: Repository) { }

	get label(): string { return 'HEAD'; }
	get description(): string { return (this.repository.HEAD && this.repository.HEAD.commit || '').substr(0, 8); }
	get alwaysShow(): boolean { return true; }
	get refName(): string { return 'HEAD'; }
}

class AddRemoteItem implements QuickPickItem {

	constructor(private cc: CommandCenter) { }

	get label(): string { return '$(plus) ' + l10n.t('Add a new remote...'); }
	get description(): string { return ''; }

	get alwaysShow(): boolean { return true; }

	async run(repository: Repository): Promise<void> {
		await this.cc.addRemote(repository);
	}
}

class RemoteItem implements QuickPickItem {
	get label() { return `$(cloud) ${this.remote.name}`; }
	get description(): string | undefined { return this.remote.fetchUrl; }
	get remoteName(): string { return this.remote.name; }

	constructor(private readonly repository: Repository, private readonly remote: Remote) { }

	async run(): Promise<void> {
		await this.repository.fetch({ remote: this.remote.name });
	}
}

class FetchAllRemotesItem implements QuickPickItem {
	get label(): string { return l10n.t('{0} Fetch all remotes', '$(cloud-download)'); }

	constructor(private readonly repository: Repository) { }

	async run(): Promise<void> {
		await this.repository.fetch({ all: true });
	}
}

class RepositoryItem implements QuickPickItem {
	get label(): string { return `$(repo) ${getRepositoryLabel(this.path)}`; }

	get description(): string { return this.path; }

	constructor(public readonly path: string) { }
}

interface ScmCommandOptions {
	repository?: boolean;
	diff?: boolean;
}

interface ScmCommand {
	commandId: string;
	key: string;
	method: Function;
	options: ScmCommandOptions;
}

const Commands: ScmCommand[] = [];

function command(commandId: string, options: ScmCommandOptions = {}): Function {
	return (_target: any, key: string, descriptor: any) => {
		if (!(typeof descriptor.value === 'function')) {
			throw new Error('not supported');
		}

		Commands.push({ commandId, key, method: descriptor.value, options });
	};
}

// const ImageMimetypes = [
// 	'image/png',
// 	'image/gif',
// 	'image/jpeg',
// 	'image/webp',
// 	'image/tiff',
// 	'image/bmp'
// ];

async function categorizeResourceByResolution(resources: Resource[]): Promise<{ merge: Resource[]; resolved: Resource[]; unresolved: Resource[]; deletionConflicts: Resource[] }> {
	const selection = resources.filter(s => s instanceof Resource) as Resource[];
	const merge = selection.filter(s => s.resourceGroupType === ResourceGroupType.Merge);
	const isBothAddedOrModified = (s: Resource) => s.type === Status.BOTH_MODIFIED || s.type === Status.BOTH_ADDED;
	const isAnyDeleted = (s: Resource) => s.type === Status.DELETED_BY_THEM || s.type === Status.DELETED_BY_US;
	const possibleUnresolved = merge.filter(isBothAddedOrModified);
	const promises = possibleUnresolved.map(s => grep(s.resourceUri.fsPath, /^<{7}|^={7}|^>{7}/));
	const unresolvedBothModified = await Promise.all<boolean>(promises);
	const resolved = possibleUnresolved.filter((_s, i) => !unresolvedBothModified[i]);
	const deletionConflicts = merge.filter(s => isAnyDeleted(s));
	const unresolved = [
		...merge.filter(s => !isBothAddedOrModified(s) && !isAnyDeleted(s)),
		...possibleUnresolved.filter((_s, i) => unresolvedBothModified[i])
	];

	return { merge, resolved, unresolved, deletionConflicts };
}

async function createCheckoutItems(repository: Repository, detached = false): Promise<CheckoutItem[]> {
	const config = workspace.getConfiguration('git');
	const checkoutTypeConfig = config.get<string | string[]>('checkoutType');
	let checkoutTypes: string[];

	if (checkoutTypeConfig === 'all' || !checkoutTypeConfig || checkoutTypeConfig.length === 0) {
		checkoutTypes = ['local', 'remote', 'tags'];
	} else if (typeof checkoutTypeConfig === 'string') {
		checkoutTypes = [checkoutTypeConfig];
	} else {
		checkoutTypes = checkoutTypeConfig;
	}

	if (detached) {
		// Remove tags when in detached mode
		checkoutTypes = checkoutTypes.filter(t => t !== 'tags');
	}

	const refs = await repository.getRefs();
	const processors = checkoutTypes.map(type => getCheckoutProcessor(repository, type))
		.filter(p => !!p) as CheckoutProcessor[];

	for (const ref of refs) {
		if (!detached && ref.name === 'origin/HEAD') {
			continue;
		}

		for (const processor of processors) {
			processor.onRef(ref);
		}
	}

	const buttons = await getRemoteRefItemButtons(repository);
	let fallbackRemoteButtons: RemoteSourceActionButton[] | undefined = [];
	const remote = repository.remotes.find(r => r.pushUrl === repository.HEAD?.remote || r.fetchUrl === repository.HEAD?.remote) ?? repository.remotes[0];
	const remoteUrl = remote?.pushUrl ?? remote?.fetchUrl;
	if (remoteUrl) {
		fallbackRemoteButtons = buttons.get(remoteUrl);
	}

	return processors.reduce<CheckoutItem[]>((r, p) => r.concat(...p.items.map((item) => {
		if (item.refRemote) {
			const matchingRemote = repository.remotes.find((remote) => remote.name === item.refRemote);
			const remoteUrl = matchingRemote?.pushUrl ?? matchingRemote?.fetchUrl;
			if (remoteUrl) {
				item.buttons = buttons.get(item.refRemote);
			}
		}

		item.buttons = fallbackRemoteButtons;
		return item;
	})), []);
}

type RemoteSourceActionButton = {
	iconPath: ThemeIcon;
	tooltip: string;
	actual: RemoteSourceAction;
};

async function getRemoteRefItemButtons(repository: Repository) {
	// Compute actions for all known remotes
	const remoteUrlsToActions = new Map<string, RemoteSourceActionButton[]>();

	const getButtons = async (remoteUrl: string) => (await getRemoteSourceActions(remoteUrl)).map((action) => ({ iconPath: new ThemeIcon(action.icon), tooltip: action.label, actual: action }));

	for (const remote of repository.remotes) {
		if (remote.fetchUrl) {
			const actions = remoteUrlsToActions.get(remote.fetchUrl) ?? [];
			actions.push(...await getButtons(remote.fetchUrl));
			remoteUrlsToActions.set(remote.fetchUrl, actions);
		}
		if (remote.pushUrl && remote.pushUrl !== remote.fetchUrl) {
			const actions = remoteUrlsToActions.get(remote.pushUrl) ?? [];
			actions.push(...await getButtons(remote.pushUrl));
			remoteUrlsToActions.set(remote.pushUrl, actions);
		}
	}

	return remoteUrlsToActions;
}

class CheckoutProcessor {

	private refs: Ref[] = [];
	get items(): CheckoutItem[] { return this.refs.map(r => new this.ctor(this.repository, r)); }
	constructor(private repository: Repository, private type: RefType, private ctor: { new(repository: Repository, ref: Ref): CheckoutItem }) { }

	onRef(ref: Ref): void {
		if (ref.type === this.type) {
			this.refs.push(ref);
		}
	}
}

function getCheckoutProcessor(repository: Repository, type: string): CheckoutProcessor | undefined {
	switch (type) {
		case 'local':
			return new CheckoutProcessor(repository, RefType.Head, CheckoutItem);
		case 'remote':
			return new CheckoutProcessor(repository, RefType.RemoteHead, CheckoutRemoteHeadItem);
		case 'tags':
			return new CheckoutProcessor(repository, RefType.Tag, CheckoutTagItem);
	}

	return undefined;
}

function getRepositoryLabel(repositoryRoot: string): string {
	const workspaceFolder = workspace.getWorkspaceFolder(Uri.file(repositoryRoot));
	return workspaceFolder?.uri.toString() === repositoryRoot ? workspaceFolder.name : path.basename(repositoryRoot);
}

function compareRepositoryLabel(repositoryRoot1: string, repositoryRoot2: string): number {
	return getRepositoryLabel(repositoryRoot1).localeCompare(getRepositoryLabel(repositoryRoot2));
}

function sanitizeBranchName(name: string, whitespaceChar: string): string {
	return name ? name.trim().replace(/^-+/, '').replace(/^\.|\/\.|\.\.|~|\^|:|\/$|\.lock$|\.lock\/|\\|\*|\s|^\s*$|\.$|\[|\]$/g, whitespaceChar) : name;
}

function sanitizeRemoteName(name: string) {
	name = name.trim();
	return name && name.replace(/^\.|\/\.|\.\.|~|\^|:|\/$|\.lock$|\.lock\/|\\|\*|\s|^\s*$|\.$|\[|\]$/g, '-');
}

class TagItem implements QuickPickItem {
	get label(): string { return `$(tag) ${this.ref.name ?? ''}`; }
	get description(): string { return this.ref.commit?.substr(0, 8) ?? ''; }
	constructor(readonly ref: Ref) { }
}

enum PushType {
	Push,
	PushTo,
	PushFollowTags,
	PushTags
}

interface PushOptions {
	pushType: PushType;
	forcePush?: boolean;
	silent?: boolean;

	pushTo?: {
		remote?: string;
		refspec?: string;
		setUpstream?: boolean;
	};
}

class CommandErrorOutputTextDocumentContentProvider implements TextDocumentContentProvider {

	private items = new Map<string, string>();

	set(uri: Uri, contents: string): void {
		this.items.set(uri.path, contents);
	}

	delete(uri: Uri): void {
		this.items.delete(uri.path);
	}

	provideTextDocumentContent(uri: Uri): string | undefined {
		return this.items.get(uri.path);
	}
}

export class CommandCenter {

	private disposables: Disposable[];
	private commandErrors = new CommandErrorOutputTextDocumentContentProvider();

	constructor(
		private git: Git,
		private model: Model,
		private globalState: Memento,
		private logger: LogOutputChannel,
	) {
		this.disposables = Commands.map(({ commandId, key, method, options }) => {
			const command = this.createCommand(key, method, options);

			if (options.diff) {
				return commands.registerDiffInformationCommand(commandId, command);
			} else {
				return commands.registerCommand(commandId, command);
			}
		});

		this.disposables.push(workspace.registerTextDocumentContentProvider('git-output', this.commandErrors));
	}

	@command('git.showOutput')
	showOutput(): void {
		this.logger.show();
	}

	@command('git.refresh', { repository: true })
	async refresh(repository: Repository): Promise<void> {
		await repository.refresh();
	}

	@command('git.openResource')
	async openResource(resource: Resource): Promise<void> {
		const repository = this.model.getRepository(resource.resourceUri);

		if (!repository) {
			return;
		}

		await resource.open();
	}

	@command('git.openAllChanges', { repository: true })
	async openChanges(repository: Repository): Promise<void> {
		for (const resource of [...repository.workingTreeGroup.resourceStates, ...repository.untrackedGroup.resourceStates]) {
			if (
				resource.type === Status.DELETED || resource.type === Status.DELETED_BY_THEM ||
				resource.type === Status.DELETED_BY_US || resource.type === Status.BOTH_DELETED
			) {
				continue;
			}

			void commands.executeCommand(
				'vscode.open',
				resource.resourceUri,
				{ background: true, preview: false, }
			);
		}
	}

	@command('git.openMergeEditor')
	async openMergeEditor(uri: unknown) {
		if (uri === undefined) {
			// fallback to active editor...
			if (window.tabGroups.activeTabGroup.activeTab?.input instanceof TabInputText) {
				uri = window.tabGroups.activeTabGroup.activeTab.input.uri;
			}
		}
		if (!(uri instanceof Uri)) {
			return;
		}
		const repo = this.model.getRepository(uri);
		if (!repo) {
			return;
		}

		const isRebasing = Boolean(repo.rebaseCommit);

		type InputData = { uri: Uri; title?: string; detail?: string; description?: string };
		const mergeUris = toMergeUris(uri);

		let isStashConflict = false;
		try {
			// Look at the conflict markers to check if this is a stash conflict
			const document = await workspace.openTextDocument(uri);
			const firstConflictInfo = findFirstConflictMarker(document);
			isStashConflict = firstConflictInfo?.incomingChangeLabel === 'Stashed changes';
		} catch (error) {
			console.error(error);
		}

		const current: InputData = { uri: mergeUris.ours, title: l10n.t('Current') };
		const incoming: InputData = { uri: mergeUris.theirs, title: l10n.t('Incoming') };

		if (isStashConflict) {
			incoming.title = l10n.t('Stashed Changes');
		}

		try {
			const [head, rebaseOrMergeHead] = await Promise.all([
				repo.getCommit('HEAD'),
				isRebasing ? repo.getCommit('REBASE_HEAD') : repo.getCommit('MERGE_HEAD')
			]);
			// ours (current branch and commit)
			current.detail = head.refNames.map(s => s.replace(/^HEAD ->/, '')).join(', ');
			current.description = '$(git-commit) ' + head.hash.substring(0, 7);
			current.uri = toGitUri(uri, head.hash);

			// theirs
			incoming.detail = rebaseOrMergeHead.refNames.join(', ');
			incoming.description = '$(git-commit) ' + rebaseOrMergeHead.hash.substring(0, 7);
			incoming.uri = toGitUri(uri, rebaseOrMergeHead.hash);

		} catch (error) {
			// not so bad, can continue with just uris
			console.error('FAILED to read HEAD, MERGE_HEAD commits');
			console.error(error);
		}

		const options = {
			base: mergeUris.base,
			input1: isRebasing ? current : incoming,
			input2: isRebasing ? incoming : current,
			output: uri
		};

		await commands.executeCommand(
			'_open.mergeEditor',
			options
		);

		function findFirstConflictMarker(doc: TextDocument): { currentChangeLabel: string; incomingChangeLabel: string } | undefined {
			const conflictMarkerStart = '<<<<<<<';
			const conflictMarkerEnd = '>>>>>>>';
			let inConflict = false;
			let currentChangeLabel: string = '';
			let incomingChangeLabel: string = '';
			let hasConflict = false;

			for (let lineIdx = 0; lineIdx < doc.lineCount; lineIdx++) {
				const lineStr = doc.lineAt(lineIdx).text;
				if (!inConflict) {
					if (lineStr.startsWith(conflictMarkerStart)) {
						currentChangeLabel = lineStr.substring(conflictMarkerStart.length).trim();
						inConflict = true;
						hasConflict = true;
					}
				} else {
					if (lineStr.startsWith(conflictMarkerEnd)) {
						incomingChangeLabel = lineStr.substring(conflictMarkerStart.length).trim();
						inConflict = false;
						break;
					}
				}
			}
			if (hasConflict) {
				return {
					currentChangeLabel,
					incomingChangeLabel
				};
			}
			return undefined;
		}
	}

	async cloneRepository(url?: string, parentPath?: string, options: { recursive?: boolean; ref?: string } = {}): Promise<void> {
		if (!url || typeof url !== 'string') {
			url = await pickRemoteSource({
				providerLabel: provider => l10n.t('Clone from {0}', provider.name),
				urlLabel: l10n.t('Clone from URL')
			});
		}

		if (!url) {
			return;
		}

		url = url.trim().replace(/^git\s+clone\s+/, '');

		if (!parentPath) {
			const config = workspace.getConfiguration('git');
			let defaultCloneDirectory = config.get<string>('defaultCloneDirectory') || os.homedir();
			defaultCloneDirectory = defaultCloneDirectory.replace(/^~/, os.homedir());

			const uris = await window.showOpenDialog({
				canSelectFiles: false,
				canSelectFolders: true,
				canSelectMany: false,
				defaultUri: Uri.file(defaultCloneDirectory),
				title: l10n.t('Choose a folder to clone {0} into', url),
				openLabel: l10n.t('Select as Repository Destination')
			});

			if (!uris || uris.length === 0) {
				return;
			}

			const uri = uris[0];
			parentPath = uri.fsPath;
		}

		try {
			const opts = {
				location: ProgressLocation.Notification,
				title: l10n.t('Cloning git repository "{0}"...', url),
				cancellable: true
			};

			const repositoryPath = await window.withProgress(
				opts,
				(progress, token) => this.git.clone(url!, { parentPath: parentPath!, progress, recursive: options.recursive, ref: options.ref }, token)
			);

			const config = workspace.getConfiguration('git');
			const openAfterClone = config.get<'always' | 'alwaysNewWindow' | 'whenNoFolderOpen' | 'prompt'>('openAfterClone');

			enum PostCloneAction { Open, OpenNewWindow, AddToWorkspace }
			let action: PostCloneAction | undefined = undefined;

			if (openAfterClone === 'always') {
				action = PostCloneAction.Open;
			} else if (openAfterClone === 'alwaysNewWindow') {
				action = PostCloneAction.OpenNewWindow;
			} else if (openAfterClone === 'whenNoFolderOpen' && !workspace.workspaceFolders) {
				action = PostCloneAction.Open;
			}

			if (action === undefined) {
				let message = l10n.t('Would you like to open the cloned repository?');
				const open = l10n.t('Open');
				const openNewWindow = l10n.t('Open in New Window');
				const choices = [open, openNewWindow];

				const addToWorkspace = l10n.t('Add to Workspace');
				if (workspace.workspaceFolders) {
					message = l10n.t('Would you like to open the cloned repository, or add it to the current workspace?');
					choices.push(addToWorkspace);
				}

				const result = await window.showInformationMessage(message, { modal: true }, ...choices);

				action = result === open ? PostCloneAction.Open
					: result === openNewWindow ? PostCloneAction.OpenNewWindow
						: result === addToWorkspace ? PostCloneAction.AddToWorkspace : undefined;
			}

			const uri = Uri.file(repositoryPath);

			if (action === PostCloneAction.Open) {
				commands.executeCommand('vscode.openFolder', uri, { forceReuseWindow: true });
			} else if (action === PostCloneAction.AddToWorkspace) {
				workspace.updateWorkspaceFolders(workspace.workspaceFolders!.length, 0, { uri });
			} else if (action === PostCloneAction.OpenNewWindow) {
				commands.executeCommand('vscode.openFolder', uri, { forceNewWindow: true });
			}
		} catch (err) {
			throw err;
		}
	}

	@command('git.continueInLocalClone')
	async continueInLocalClone(): Promise<Uri | void> {
		if (this.model.repositories.length === 0) { return; }

		// Pick a single repository to continue working on in a local clone if there's more than one
		const items = this.model.repositories.reduce<(QuickPickItem & { repository: Repository })[]>((items, repository) => {
			const remote = repository.remotes.find((r) => r.name === repository.HEAD?.upstream?.remote);
			if (remote?.pushUrl) {
				items.push({ repository: repository, label: remote.pushUrl });
			}
			return items;
		}, []);

		let selection = items[0];
		if (items.length > 1) {
			const pick = await window.showQuickPick(items, { canPickMany: false, placeHolder: l10n.t('Choose which repository to clone') });
			if (pick === undefined) { return; }
			selection = pick;
		}

		const uri = selection.label;
		const ref = selection.repository.HEAD?.upstream?.name;

		if (uri !== undefined) {
			let target = `${env.uriScheme}://vscode.git/clone?url=${encodeURIComponent(uri)}`;
			const isWeb = env.uiKind === UIKind.Web;
			const isRemote = env.remoteName !== undefined;

			if (isWeb || isRemote) {
				if (ref !== undefined) {
					target += `&ref=${encodeURIComponent(ref)}`;
				}

				if (isWeb) {
					// Launch desktop client if currently in web
					return Uri.parse(target);
				}

				if (isRemote) {
					// If already in desktop client but in a remote window, we need to force a new window
					// so that the git extension can access the local filesystem for cloning
					target += `&windowId=_blank`;
					return Uri.parse(target);
				}
			}

			// Otherwise, directly clone
			void this.clone(uri, undefined, { ref: ref });
		}
	}

	@command('git.clone')
	async clone(url?: string, parentPath?: string, options?: { ref?: string }): Promise<void> {
		await this.cloneRepository(url, parentPath, options);
	}

	@command('git.cloneRecursive')
	async cloneRecursive(url?: string, parentPath?: string): Promise<void> {
		await this.cloneRepository(url, parentPath, { recursive: true });
	}

	@command('git.init')
	async init(skipFolderPrompt = false): Promise<void> {
		let repositoryPath: string | undefined = undefined;
		let askToOpen = true;

		if (workspace.workspaceFolders) {
			if (skipFolderPrompt && workspace.workspaceFolders.length === 1) {
				repositoryPath = workspace.workspaceFolders[0].uri.fsPath;
				askToOpen = false;
			} else {
				const placeHolder = l10n.t('Pick workspace folder to initialize git repo in');
				const pick = { label: l10n.t('Choose Folder...') };
				const items: { label: string; folder?: WorkspaceFolder }[] = [
					...workspace.workspaceFolders.map(folder => ({ label: folder.name, description: folder.uri.fsPath, folder })),
					pick
				];
				const item = await window.showQuickPick(items, { placeHolder, ignoreFocusOut: true });

				if (!item) {
					return;
				} else if (item.folder) {
					repositoryPath = item.folder.uri.fsPath;
					askToOpen = false;
				}
			}
		}

		if (!repositoryPath) {
			const homeUri = Uri.file(os.homedir());
			const defaultUri = workspace.workspaceFolders && workspace.workspaceFolders.length > 0
				? Uri.file(workspace.workspaceFolders[0].uri.fsPath)
				: homeUri;

			const result = await window.showOpenDialog({
				canSelectFiles: false,
				canSelectFolders: true,
				canSelectMany: false,
				defaultUri,
				openLabel: l10n.t('Initialize Repository')
			});

			if (!result || result.length === 0) {
				return;
			}

			const uri = result[0];

			if (homeUri.toString().startsWith(uri.toString())) {
				const yes = l10n.t('Initialize Repository');
				const answer = await window.showWarningMessage(l10n.t('This will create a Git repository in "{0}". Are you sure you want to continue?', uri.fsPath), yes);

				if (answer !== yes) {
					return;
				}
			}

			repositoryPath = uri.fsPath;

			if (workspace.workspaceFolders && workspace.workspaceFolders.some(w => w.uri.toString() === uri.toString())) {
				askToOpen = false;
			}
		}

		const config = workspace.getConfiguration('git');
		const defaultBranchName = config.get<string>('defaultBranchName', 'main');
		const branchWhitespaceChar = config.get<string>('branchWhitespaceChar', '-');

		await this.git.init(repositoryPath, { defaultBranch: sanitizeBranchName(defaultBranchName, branchWhitespaceChar) });

		let message = l10n.t('Would you like to open the initialized repository?');
		const open = l10n.t('Open');
		const openNewWindow = l10n.t('Open in New Window');
		const choices = [open, openNewWindow];

		if (!askToOpen) {
			return;
		}

		const addToWorkspace = l10n.t('Add to Workspace');
		if (workspace.workspaceFolders) {
			message = l10n.t('Would you like to open the initialized repository, or add it to the current workspace?');
			choices.push(addToWorkspace);
		}

		const result = await window.showInformationMessage(message, ...choices);
		const uri = Uri.file(repositoryPath);

		if (result === open) {
			commands.executeCommand('vscode.openFolder', uri);
		} else if (result === addToWorkspace) {
			workspace.updateWorkspaceFolders(workspace.workspaceFolders!.length, 0, { uri });
		} else if (result === openNewWindow) {
			commands.executeCommand('vscode.openFolder', uri, true);
		} else {
			await this.model.openRepository(repositoryPath);
		}
	}

	@command('git.openRepository', { repository: false })
	async openRepository(path?: string): Promise<void> {
		if (!path) {
			const result = await window.showOpenDialog({
				canSelectFiles: false,
				canSelectFolders: true,
				canSelectMany: false,
				defaultUri: Uri.file(os.homedir()),
				openLabel: l10n.t('Open Repository')
			});

			if (!result || result.length === 0) {
				return;
			}

			path = result[0].fsPath;
		}

		await this.model.openRepository(path, true);
	}

	@command('git.reopenClosedRepositories', { repository: false })
	async reopenClosedRepositories(): Promise<void> {
		if (this.model.closedRepositories.length === 0) {
			return;
		}

		const closedRepositories: string[] = [];

		const title = l10n.t('Reopen Closed Repositories');
		const placeHolder = l10n.t('Pick a repository to reopen');

		const allRepositoriesLabel = l10n.t('All Repositories');
		const allRepositoriesQuickPickItem: QuickPickItem = { label: allRepositoriesLabel };
		const repositoriesQuickPickItems: QuickPickItem[] = this.model.closedRepositories
			.sort(compareRepositoryLabel).map(r => new RepositoryItem(r));

		const items = this.model.closedRepositories.length === 1 ? [...repositoriesQuickPickItems] :
			[...repositoriesQuickPickItems, { label: '', kind: QuickPickItemKind.Separator }, allRepositoriesQuickPickItem];

		const repositoryItem = await window.showQuickPick(items, { title, placeHolder });
		if (!repositoryItem) {
			return;
		}

		if (repositoryItem === allRepositoriesQuickPickItem) {
			// All Repositories
			closedRepositories.push(...this.model.closedRepositories.values());
		} else {
			// One Repository
			closedRepositories.push((repositoryItem as RepositoryItem).path);
		}

		for (const repository of closedRepositories) {
			await this.model.openRepository(repository, true);
		}
	}

	@command('git.close', { repository: true })
	async close(repository: Repository): Promise<void> {
		this.model.close(repository);
	}

	@command('git.openFile')
	async openFile(arg?: Resource | Uri, ...resourceStates: SourceControlResourceState[]): Promise<void> {
		const preserveFocus = arg instanceof Resource;

		let uris: Uri[] | undefined;

		if (arg instanceof Uri) {
			if (isGitUri(arg)) {
				uris = [Uri.file(fromGitUri(arg).path)];
			} else if (arg.scheme === 'file') {
				uris = [arg];
			}
		} else {
			let resource = arg;

			if (!(resource instanceof Resource)) {
				// can happen when called from a keybinding
				resource = this.getSCMResource();
			}

			if (resource) {
				uris = ([resource, ...resourceStates] as Resource[])
					.filter(r => r.type !== Status.DELETED && r.type !== Status.INDEX_DELETED)
					.map(r => r.resourceUri);
			} else if (window.activeTextEditor) {
				uris = [window.activeTextEditor.document.uri];
			}
		}

		if (!uris) {
			return;
		}

		const activeTextEditor = window.activeTextEditor;
		// Must extract these now because opening a new document will change the activeTextEditor reference
		const previousVisibleRange = activeTextEditor?.visibleRanges[0];
		const previousURI = activeTextEditor?.document.uri;
		const previousSelection = activeTextEditor?.selection;

		for (const uri of uris) {
			const opts: TextDocumentShowOptions = {
				preserveFocus,
				preview: false,
				viewColumn: ViewColumn.Active
			};

			await commands.executeCommand('vscode.open', uri, {
				...opts,
				override: arg instanceof Resource && arg.type === Status.BOTH_MODIFIED ? false : undefined
			});

			const document = window.activeTextEditor?.document;

			// If the document doesn't match what we opened then don't attempt to select the range
			// Additionally if there was no previous document we don't have information to select a range
			if (document?.uri.toString() !== uri.toString() || !activeTextEditor || !previousURI || !previousSelection) {
				continue;
			}

			// Check if active text editor has same path as other editor. we cannot compare via
			// URI.toString() here because the schemas can be different. Instead we just go by path.
			if (previousURI.path === uri.path && document) {
				// preserve not only selection but also visible range
				opts.selection = previousSelection;
				const editor = await window.showTextDocument(document, opts);
				// This should always be defined but just in case
				if (previousVisibleRange) {
					editor.revealRange(previousVisibleRange);
				}
			}
		}
	}

	@command('git.openFile2')
	async openFile2(arg?: Resource | Uri, ...resourceStates: SourceControlResourceState[]): Promise<void> {
		this.openFile(arg, ...resourceStates);
	}

	@command('git.openHEADFile')
	async openHEADFile(arg?: Resource | Uri): Promise<void> {
		let resource: Resource | undefined = undefined;
		const preview = !(arg instanceof Resource);

		if (arg instanceof Resource) {
			resource = arg;
		} else if (arg instanceof Uri) {
			resource = this.getSCMResource(arg);
		} else {
			resource = this.getSCMResource();
		}

		if (!resource) {
			return;
		}

		const HEAD = resource.leftUri;
		const basename = path.basename(resource.resourceUri.fsPath);
		const title = `${basename} (HEAD)`;

		if (!HEAD) {
			window.showWarningMessage(l10n.t('HEAD version of "{0}" is not available.', path.basename(resource.resourceUri.fsPath)));
			return;
		}

		const opts: TextDocumentShowOptions = {
			preview
		};

		return await commands.executeCommand<void>('vscode.open', HEAD, opts, title);
	}

	@command('git.openChange')
	async openChange(arg?: Resource | Uri, ...resourceStates: SourceControlResourceState[]): Promise<void> {
		let resources: Resource[] | undefined = undefined;

		if (arg instanceof Uri) {
			const resource = this.getSCMResource(arg);
			if (resource !== undefined) {
				resources = [resource];
			}
		} else {
			let resource: Resource | undefined = undefined;

			if (arg instanceof Resource) {
				resource = arg;
			} else {
				resource = this.getSCMResource();
			}

			if (resource) {
				resources = [...resourceStates as Resource[], resource];
			}
		}

		if (!resources) {
			return;
		}

		for (const resource of resources) {
			await resource.openChange();
		}
	}

	@command('git.rename', { repository: true })
	async rename(repository: Repository, fromUri: Uri | undefined): Promise<void> {
		fromUri = fromUri ?? window.activeTextEditor?.document.uri;

		if (!fromUri) {
			return;
		}

		const from = relativePath(repository.root, fromUri.fsPath);
		let to = await window.showInputBox({
			value: from,
			valueSelection: [from.length - path.basename(from).length, from.length]
		});

		to = to?.trim();

		if (!to) {
			return;
		}

		await repository.move(from, to);
	}

	@command('git.stage')
	async stage(...resourceStates: SourceControlResourceState[]): Promise<void> {
		this.logger.debug(`git.stage ${resourceStates.length} `);

		resourceStates = resourceStates.filter(s => !!s);

		if (resourceStates.length === 0 || (resourceStates[0] && !(resourceStates[0].resourceUri instanceof Uri))) {
			const resource = this.getSCMResource();

			this.logger.debug(`git.stage.getSCMResource ${resource ? resource.resourceUri.toString() : null} `);

			if (!resource) {
				return;
			}

			resourceStates = [resource];
		}

		const selection = resourceStates.filter(s => s instanceof Resource) as Resource[];
		const { resolved, unresolved, deletionConflicts } = await categorizeResourceByResolution(selection);

		if (unresolved.length > 0) {
			const message = unresolved.length > 1
				? l10n.t('Are you sure you want to stage {0} files with merge conflicts?', unresolved.length)
				: l10n.t('Are you sure you want to stage {0} with merge conflicts?', path.basename(unresolved[0].resourceUri.fsPath));

			const yes = l10n.t('Yes');
			const pick = await window.showWarningMessage(message, { modal: true }, yes);

			if (pick !== yes) {
				return;
			}
		}

		try {
			await this.runByRepository(deletionConflicts.map(r => r.resourceUri), async (repository, resources) => {
				for (const resource of resources) {
					await this._stageDeletionConflict(repository, resource);
				}
			});
		} catch (err) {
			if (/Cancelled/.test(err.message)) {
				return;
			}

			throw err;
		}

		const workingTree = selection.filter(s => s.resourceGroupType === ResourceGroupType.WorkingTree);
		const untracked = selection.filter(s => s.resourceGroupType === ResourceGroupType.Untracked);
		const scmResources = [...workingTree, ...untracked, ...resolved, ...unresolved];

		this.logger.debug(`git.stage.scmResources ${scmResources.length} `);
		if (!scmResources.length) {
			return;
		}

		const resources = scmResources.map(r => r.resourceUri);
		await this.runByRepository(resources, async (repository, resources) => repository.add(resources));
	}

	@command('git.stageAll', { repository: true })
	async stageAll(repository: Repository): Promise<void> {
		const resources = [...repository.workingTreeGroup.resourceStates, ...repository.untrackedGroup.resourceStates];
		const uris = resources.map(r => r.resourceUri);

		if (uris.length > 0) {
			const config = workspace.getConfiguration('git', Uri.file(repository.root));
			const untrackedChanges = config.get<'mixed' | 'separate' | 'hidden'>('untrackedChanges');
			await repository.add(uris, untrackedChanges === 'mixed' ? undefined : { update: true });
		}
	}

	private async _stageDeletionConflict(repository: Repository, uri: Uri): Promise<void> {
		const uriString = uri.toString();
		const resource = repository.mergeGroup.resourceStates.filter(r => r.resourceUri.toString() === uriString)[0];

		if (!resource) {
			return;
		}

		if (resource.type === Status.DELETED_BY_THEM) {
			const keepIt = l10n.t('Keep Our Version');
			const deleteIt = l10n.t('Delete File');
			const result = await window.showInformationMessage(l10n.t('File "{0}" was deleted by them and modified by us.\n\nWhat would you like to do?', path.basename(uri.fsPath)), { modal: true }, keepIt, deleteIt);

			if (result === keepIt) {
				await repository.add([uri]);
			} else if (result === deleteIt) {
				await repository.rm([uri]);
			} else {
				throw new Error('Cancelled');
			}
		} else if (resource.type === Status.DELETED_BY_US) {
			const keepIt = l10n.t('Keep Their Version');
			const deleteIt = l10n.t('Delete File');
			const result = await window.showInformationMessage(l10n.t('File "{0}" was deleted by us and modified by them.\n\nWhat would you like to do?', path.basename(uri.fsPath)), { modal: true }, keepIt, deleteIt);

			if (result === keepIt) {
				await repository.add([uri]);
			} else if (result === deleteIt) {
				await repository.rm([uri]);
			} else {
				throw new Error('Cancelled');
			}
		}
	}

	@command('git.stageAllTracked', { repository: true })
	async stageAllTracked(repository: Repository): Promise<void> {
		const resources = repository.workingTreeGroup.resourceStates
			.filter(r => r.type !== Status.UNTRACKED && r.type !== Status.IGNORED);
		const uris = resources.map(r => r.resourceUri);

		await repository.add(uris);
	}

	@command('git.stageAllUntracked', { repository: true })
	async stageAllUntracked(repository: Repository): Promise<void> {
		const resources = [...repository.workingTreeGroup.resourceStates, ...repository.untrackedGroup.resourceStates]
			.filter(r => r.type === Status.UNTRACKED || r.type === Status.IGNORED);
		const uris = resources.map(r => r.resourceUri);

		await repository.add(uris);
	}

	@command('git.stageAllMerge', { repository: true })
	async stageAllMerge(repository: Repository): Promise<void> {
		const resources = repository.mergeGroup.resourceStates.filter(s => s instanceof Resource) as Resource[];
		const { merge, unresolved, deletionConflicts } = await categorizeResourceByResolution(resources);

		try {
			for (const deletionConflict of deletionConflicts) {
				await this._stageDeletionConflict(repository, deletionConflict.resourceUri);
			}
		} catch (err) {
			if (/Cancelled/.test(err.message)) {
				return;
			}

			throw err;
		}

		if (unresolved.length > 0) {
			const message = unresolved.length > 1
				? l10n.t('Are you sure you want to stage {0} files with merge conflicts?', merge.length)
				: l10n.t('Are you sure you want to stage {0} with merge conflicts?', path.basename(merge[0].resourceUri.fsPath));

			const yes = l10n.t('Yes');
			const pick = await window.showWarningMessage(message, { modal: true }, yes);

			if (pick !== yes) {
				return;
			}
		}

		const uris = resources.map(r => r.resourceUri);

		if (uris.length > 0) {
			await repository.add(uris);
		}
	}

	@command('git.stageChange')
	async stageChange(uri: Uri, changes: LineChange[], index: number): Promise<void> {
		if (!uri) {
			return;
		}

		const textEditor = window.visibleTextEditors.filter(e => e.document.uri.toString() === uri.toString())[0];

		if (!textEditor) {
			return;
		}

		await this._stageChanges(textEditor, [changes[index]]);

		const firstStagedLine = changes[index].modifiedStartLineNumber;
		textEditor.selections = [new Selection(firstStagedLine, 0, firstStagedLine, 0)];
	}

	@command('git.stageSelectedRanges', { diff: true })
	async stageSelectedChanges(changes: LineChange[]): Promise<void> {
		const textEditor = window.activeTextEditor;

		if (!textEditor) {
			return;
		}

		const modifiedDocument = textEditor.document;
		const selectedLines = toLineRanges(textEditor.selections, modifiedDocument);
		const selectedChanges = changes
			.map(diff => selectedLines.reduce<LineChange | null>((result, range) => result || intersectDiffWithRange(modifiedDocument, diff, range), null))
			.filter(d => !!d) as LineChange[];

		if (!selectedChanges.length) {
			window.showInformationMessage(l10n.t('The selection range does not contain any changes.'));
			return;
		}

		await this._stageChanges(textEditor, selectedChanges);
	}

	@command('git.acceptMerge')
	async acceptMerge(_uri: Uri | unknown): Promise<void> {
		const { activeTab } = window.tabGroups.activeTabGroup;
		if (!activeTab) {
			return;
		}

		if (!(activeTab.input instanceof TabInputTextMerge)) {
			return;
		}

		const uri = activeTab.input.result;

		const repository = this.model.getRepository(uri);
		if (!repository) {
			console.log(`FAILED to complete merge because uri ${uri.toString()} doesn't belong to any repository`);
			return;
		}

		const result = await commands.executeCommand('mergeEditor.acceptMerge') as { successful: boolean };
		if (result.successful) {
			await repository.add([uri]);
			await commands.executeCommand('workbench.view.scm');
		}

		/*
		if (!(uri instanceof Uri)) {
			return;
		}




		// make sure to save the merged document
		const doc = workspace.textDocuments.find(doc => doc.uri.toString() === uri.toString());
		if (!doc) {
			console.log(`FAILED to complete merge because uri ${uri.toString()} doesn't match a document`);
			return;
		}
		if (doc.isDirty) {
			await doc.save();
		}

		// find the merge editor tabs for the resource in question and close them all
		let didCloseTab = false;
		const mergeEditorTabs = window.tabGroups.all.map(group => group.tabs.filter(tab => tab.input instanceof TabInputTextMerge && tab.input.result.toString() === uri.toString())).flat();
		if (mergeEditorTabs.includes(activeTab)) {
			didCloseTab = await window.tabGroups.close(mergeEditorTabs, true);
		}

		// Only stage if the merge editor has been successfully closed. That means all conflicts have been
		// handled or unhandled conflicts are OK by the user.
		if (didCloseTab) {
			await repository.add([uri]);
			await commands.executeCommand('workbench.view.scm');
		}*/
	}

	@command('git.runGitMerge')
	async runGitMergeNoDiff3(): Promise<void> {
		await this.runGitMerge(false);
	}

	@command('git.runGitMergeDiff3')
	async runGitMergeDiff3(): Promise<void> {
		await this.runGitMerge(true);
	}

	private async runGitMerge(diff3: boolean): Promise<void> {
		const { activeTab } = window.tabGroups.activeTabGroup;
		if (!activeTab) {
			return;
		}

		const input = activeTab.input;
		if (!(input instanceof TabInputTextMerge)) {
			return;
		}

		const result = await this.git.mergeFile({
			basePath: input.base.fsPath,
			input1Path: input.input1.fsPath,
			input2Path: input.input2.fsPath,
			diff3,
		});

		const doc = workspace.textDocuments.find(doc => doc.uri.toString() === input.result.toString());
		if (!doc) {
			return;
		}
		const e = new WorkspaceEdit();

		e.replace(
			input.result,
			new Range(
				new Position(0, 0),
				new Position(doc.lineCount, 0),
			),
			result
		);
		await workspace.applyEdit(e);
	}

	private async _stageChanges(textEditor: TextEditor, changes: LineChange[]): Promise<void> {
		const modifiedDocument = textEditor.document;
		const modifiedUri = modifiedDocument.uri;

		if (modifiedUri.scheme !== 'file') {
			return;
		}

		const originalUri = toGitUri(modifiedUri, '~');
		const originalDocument = await workspace.openTextDocument(originalUri);
		const result = applyLineChanges(originalDocument, modifiedDocument, changes);

		await this.runByRepository(modifiedUri, async (repository, resource) => await repository.stage(resource, result));
	}

	@command('git.revertChange')
	async revertChange(uri: Uri, changes: LineChange[], index: number): Promise<void> {
		if (!uri) {
			return;
		}

		const textEditor = window.visibleTextEditors.filter(e => e.document.uri.toString() === uri.toString())[0];

		if (!textEditor) {
			return;
		}

		await this._revertChanges(textEditor, [...changes.slice(0, index), ...changes.slice(index + 1)]);

		const firstStagedLine = changes[index].modifiedStartLineNumber;
		textEditor.selections = [new Selection(firstStagedLine, 0, firstStagedLine, 0)];
	}

	@command('git.revertSelectedRanges', { diff: true })
	async revertSelectedRanges(changes: LineChange[]): Promise<void> {
		const textEditor = window.activeTextEditor;

		if (!textEditor) {
			return;
		}

		const modifiedDocument = textEditor.document;
		const selections = textEditor.selections;
		const selectedChanges = changes.filter(change => {
			const modifiedRange = getModifiedRange(modifiedDocument, change);
			return selections.every(selection => !selection.intersection(modifiedRange));
		});

		if (selectedChanges.length === changes.length) {
			window.showInformationMessage(l10n.t('The selection range does not contain any changes.'));
			return;
		}

		const selectionsBeforeRevert = textEditor.selections;
		await this._revertChanges(textEditor, selectedChanges);
		textEditor.selections = selectionsBeforeRevert;
	}

	private async _revertChanges(textEditor: TextEditor, changes: LineChange[]): Promise<void> {
		const modifiedDocument = textEditor.document;
		const modifiedUri = modifiedDocument.uri;

		if (modifiedUri.scheme !== 'file') {
			return;
		}

		const originalUri = toGitUri(modifiedUri, '~');
		const originalDocument = await workspace.openTextDocument(originalUri);
		const visibleRangesBeforeRevert = textEditor.visibleRanges;
		const result = applyLineChanges(originalDocument, modifiedDocument, changes);

		const edit = new WorkspaceEdit();
		edit.replace(modifiedUri, new Range(new Position(0, 0), modifiedDocument.lineAt(modifiedDocument.lineCount - 1).range.end), result);
		workspace.applyEdit(edit);

		await modifiedDocument.save();

		textEditor.revealRange(visibleRangesBeforeRevert[0]);
	}

	@command('git.unstage')
	async unstage(...resourceStates: SourceControlResourceState[]): Promise<void> {
		resourceStates = resourceStates.filter(s => !!s);

		if (resourceStates.length === 0 || (resourceStates[0] && !(resourceStates[0].resourceUri instanceof Uri))) {
			const resource = this.getSCMResource();

			if (!resource) {
				return;
			}

			resourceStates = [resource];
		}

		const scmResources = resourceStates
			.filter(s => s instanceof Resource && s.resourceGroupType === ResourceGroupType.Index) as Resource[];

		if (!scmResources.length) {
			return;
		}

		const resources = scmResources.map(r => r.resourceUri);
		await this.runByRepository(resources, async (repository, resources) => repository.revert(resources));
	}

	@command('git.unstageAll', { repository: true })
	async unstageAll(repository: Repository): Promise<void> {
		await repository.revert([]);
	}

	@command('git.unstageSelectedRanges', { diff: true })
	async unstageSelectedRanges(diffs: LineChange[]): Promise<void> {
		const textEditor = window.activeTextEditor;

		if (!textEditor) {
			return;
		}

		const modifiedDocument = textEditor.document;
		const modifiedUri = modifiedDocument.uri;

		if (!isGitUri(modifiedUri)) {
			return;
		}

		const { ref } = fromGitUri(modifiedUri);

		if (ref !== '') {
			return;
		}

		const originalUri = toGitUri(modifiedUri, 'HEAD');
		const originalDocument = await workspace.openTextDocument(originalUri);
		const selectedLines = toLineRanges(textEditor.selections, modifiedDocument);
		const selectedDiffs = diffs
			.map(diff => selectedLines.reduce<LineChange | null>((result, range) => result || intersectDiffWithRange(modifiedDocument, diff, range), null))
			.filter(d => !!d) as LineChange[];

		if (!selectedDiffs.length) {
			window.showInformationMessage(l10n.t('The selection range does not contain any changes.'));
			return;
		}

		const invertedDiffs = selectedDiffs.map(invertLineChange);
		const result = applyLineChanges(modifiedDocument, originalDocument, invertedDiffs);

		await this.runByRepository(modifiedUri, async (repository, resource) => await repository.stage(resource, result));
	}

	@command('git.clean')
	async clean(...resourceStates: SourceControlResourceState[]): Promise<void> {
		// Remove duplicate resources
		const resourceUris = new Set<string>();
		resourceStates = resourceStates.filter(s => {
			if (s === undefined) {
				return false;
			}

			if (resourceUris.has(s.resourceUri.toString())) {
				return false;
			}

			resourceUris.add(s.resourceUri.toString());
			return true;
		});

		if (resourceStates.length === 0 || (resourceStates[0] && !(resourceStates[0].resourceUri instanceof Uri))) {
			const resource = this.getSCMResource();

			if (!resource) {
				return;
			}

			resourceStates = [resource];
		}

		const scmResources = resourceStates.filter(s => s instanceof Resource
			&& (s.resourceGroupType === ResourceGroupType.WorkingTree || s.resourceGroupType === ResourceGroupType.Untracked)) as Resource[];

		if (!scmResources.length) {
			return;
		}

		const untrackedCount = scmResources.reduce((s, r) => s + (r.type === Status.UNTRACKED ? 1 : 0), 0);
		let message: string;
		let yes = l10n.t('Discard Changes');

		if (scmResources.length === 1) {
			if (untrackedCount > 0) {
				message = l10n.t('Are you sure you want to DELETE {0}?\nThis is IRREVERSIBLE!\nThis file will be FOREVER LOST if you proceed.', path.basename(scmResources[0].resourceUri.fsPath));
				yes = l10n.t('Delete file');
			} else {
				if (scmResources[0].type === Status.DELETED) {
					yes = l10n.t('Restore file');
					message = l10n.t('Are you sure you want to restore {0}?', path.basename(scmResources[0].resourceUri.fsPath));
				} else {
					message = l10n.t('Are you sure you want to discard changes in {0}?', path.basename(scmResources[0].resourceUri.fsPath));
				}
			}
		} else {
			if (scmResources.every(resource => resource.type === Status.DELETED)) {
				yes = l10n.t('Restore files');
				message = l10n.t('Are you sure you want to restore {0} files?', scmResources.length);
			} else {
				message = l10n.t('Are you sure you want to discard changes in {0} files?', scmResources.length);
			}

			if (untrackedCount > 0) {
				message = `${message}\n\n${l10n.t('This will DELETE {0} untracked files!\nThis is IRREVERSIBLE!\nThese files will be FOREVER LOST.', untrackedCount)}`;
			}
		}

		const pick = await window.showWarningMessage(message, { modal: true }, yes);

		if (pick !== yes) {
			return;
		}

		const resources = scmResources.map(r => r.resourceUri);
		await this.runByRepository(resources, async (repository, resources) => repository.clean(resources));
	}

	@command('git.cleanAll', { repository: true })
	async cleanAll(repository: Repository): Promise<void> {
		let resources = repository.workingTreeGroup.resourceStates;

		if (resources.length === 0) {
			return;
		}

		const trackedResources = resources.filter(r => r.type !== Status.UNTRACKED && r.type !== Status.IGNORED);
		const untrackedResources = resources.filter(r => r.type === Status.UNTRACKED || r.type === Status.IGNORED);

		if (untrackedResources.length === 0) {
			await this._cleanTrackedChanges(repository, resources);
		} else if (resources.length === 1) {
			await this._cleanUntrackedChange(repository, resources[0]);
		} else if (trackedResources.length === 0) {
			await this._cleanUntrackedChanges(repository, resources);
		} else { // resources.length > 1 && untrackedResources.length > 0 && trackedResources.length > 0
			const untrackedMessage = untrackedResources.length === 1
				? l10n.t('The following untracked file will be DELETED FROM DISK if discarded: {0}.', path.basename(untrackedResources[0].resourceUri.fsPath))
				: l10n.t('There are {0} untracked files which will be DELETED FROM DISK if discarded.', untrackedResources.length);

			const message = l10n.t('{0}\n\nThis is IRREVERSIBLE, your current working set will be FOREVER LOST.', untrackedMessage, resources.length);

			const yesTracked = trackedResources.length === 1
				? l10n.t('Discard 1 Tracked File', trackedResources.length)
				: l10n.t('Discard {0} Tracked Files', trackedResources.length);

			const yesAll = l10n.t('Discard All {0} Files', resources.length);
			const pick = await window.showWarningMessage(message, { modal: true }, yesTracked, yesAll);

			if (pick === yesTracked) {
				resources = trackedResources;
			} else if (pick !== yesAll) {
				return;
			}

			await repository.clean(resources.map(r => r.resourceUri));
		}
	}

	@command('git.cleanAllTracked', { repository: true })
	async cleanAllTracked(repository: Repository): Promise<void> {
		const resources = repository.workingTreeGroup.resourceStates
			.filter(r => r.type !== Status.UNTRACKED && r.type !== Status.IGNORED);

		if (resources.length === 0) {
			return;
		}

		await this._cleanTrackedChanges(repository, resources);
	}

	@command('git.cleanAllUntracked', { repository: true })
	async cleanAllUntracked(repository: Repository): Promise<void> {
		const resources = [...repository.workingTreeGroup.resourceStates, ...repository.untrackedGroup.resourceStates]
			.filter(r => r.type === Status.UNTRACKED || r.type === Status.IGNORED);

		if (resources.length === 0) {
			return;
		}

		if (resources.length === 1) {
			await this._cleanUntrackedChange(repository, resources[0]);
		} else {
			await this._cleanUntrackedChanges(repository, resources);
		}
	}

	private async _cleanTrackedChanges(repository: Repository, resources: Resource[]): Promise<void> {
		const message = resources.length === 1
			? l10n.t('Are you sure you want to discard changes in {0}?', path.basename(resources[0].resourceUri.fsPath))
			: l10n.t('Are you sure you want to discard ALL changes in {0} files?\nThis is IRREVERSIBLE!\nYour current working set will be FOREVER LOST if you proceed.', resources.length);
		const yes = resources.length === 1
			? l10n.t('Discard 1 File')
			: l10n.t('Discard All {0} Files', resources.length);
		const pick = await window.showWarningMessage(message, { modal: true }, yes);

		if (pick !== yes) {
			return;
		}

		await repository.clean(resources.map(r => r.resourceUri));
	}

	private async _cleanUntrackedChange(repository: Repository, resource: Resource): Promise<void> {
		const message = l10n.t('Are you sure you want to DELETE {0}?\nThis is IRREVERSIBLE!\nThis file will be FOREVER LOST if you proceed.', path.basename(resource.resourceUri.fsPath));
		const yes = l10n.t('Delete file');
		const pick = await window.showWarningMessage(message, { modal: true }, yes);

		if (pick !== yes) {
			return;
		}

		await repository.clean([resource.resourceUri]);
	}

	private async _cleanUntrackedChanges(repository: Repository, resources: Resource[]): Promise<void> {
		const message = l10n.t('Are you sure you want to DELETE {0} files?\nThis is IRREVERSIBLE!\nThese files will be FOREVER LOST if you proceed.', resources.length);
		const yes = l10n.t('Delete Files');
		const pick = await window.showWarningMessage(message, { modal: true }, yes);

		if (pick !== yes) {
			return;
		}

		await repository.clean(resources.map(r => r.resourceUri));
	}

	private async smartCommit(
		repository: Repository,
		getCommitMessage: () => Promise<string | undefined>,
		opts: CommitOptions
	): Promise<void> {
		const config = workspace.getConfiguration('git', Uri.file(repository.root));
		let promptToSaveFilesBeforeCommit = config.get<'always' | 'staged' | 'never'>('promptToSaveFilesBeforeCommit');

		// migration
		if (promptToSaveFilesBeforeCommit as any === true) {
			promptToSaveFilesBeforeCommit = 'always';
		} else if (promptToSaveFilesBeforeCommit as any === false) {
			promptToSaveFilesBeforeCommit = 'never';
		}

		const enableSmartCommit = config.get<boolean>('enableSmartCommit') === true;
		const enableCommitSigning = config.get<boolean>('enableCommitSigning') === true;
		let noStagedChanges = repository.indexGroup.resourceStates.length === 0;
		let noUnstagedChanges = repository.workingTreeGroup.resourceStates.length === 0;

		if (promptToSaveFilesBeforeCommit !== 'never') {
			let documents = workspace.textDocuments
				.filter(d => !d.isUntitled && d.isDirty && isDescendant(repository.root, d.uri.fsPath));

			if (promptToSaveFilesBeforeCommit === 'staged' || repository.indexGroup.resourceStates.length > 0) {
				documents = documents
					.filter(d => repository.indexGroup.resourceStates.some(s => pathEquals(s.resourceUri.fsPath, d.uri.fsPath)));
			}

			if (documents.length > 0) {
				const message = documents.length === 1
					? l10n.t('The following file has unsaved changes which won\'t be included in the commit if you proceed: {0}.\n\nWould you like to save it before committing?', path.basename(documents[0].uri.fsPath))
					: l10n.t('There are {0} unsaved files.\n\nWould you like to save them before committing?', documents.length);
				const saveAndCommit = l10n.t('Save All & Commit Changes');
				const commit = l10n.t('Commit Changes');
				const pick = await window.showWarningMessage(message, { modal: true }, saveAndCommit, commit);

				if (pick === saveAndCommit) {
					await Promise.all(documents.map(d => d.save()));

					// After saving the dirty documents, if there are any documents that are part of the
					// index group we have to add them back in order for the saved changes to be committed
					documents = documents
						.filter(d => repository.indexGroup.resourceStates.some(s => pathEquals(s.resourceUri.fsPath, d.uri.fsPath)));
					await repository.add(documents.map(d => d.uri));

					noStagedChanges = repository.indexGroup.resourceStates.length === 0;
					noUnstagedChanges = repository.workingTreeGroup.resourceStates.length === 0;
				} else if (pick !== commit) {
					return; // do not commit on cancel
				}
			}
		}

		// no changes, and the user has not configured to commit all in this case
		if (!noUnstagedChanges && noStagedChanges && !enableSmartCommit && !opts.empty && !opts.all) {
			const suggestSmartCommit = config.get<boolean>('suggestSmartCommit') === true;

			if (!suggestSmartCommit) {
				return;
			}

			// prompt the user if we want to commit all or not
			const message = l10n.t('There are no staged changes to commit.\n\nWould you like to stage all your changes and commit them directly?');
			const yes = l10n.t('Yes');
			const always = l10n.t('Always');
			const never = l10n.t('Never');
			const pick = await window.showWarningMessage(message, { modal: true }, yes, always, never);

			if (pick === always) {
				config.update('enableSmartCommit', true, true);
			} else if (pick === never) {
				config.update('suggestSmartCommit', false, true);
				return;
			} else if (pick !== yes) {
				return; // do not commit on cancel
			}
		}

		if (opts.all === undefined) {
			opts = { ...opts, all: noStagedChanges };
		} else if (!opts.all && noStagedChanges && !opts.empty) {
			opts = { ...opts, all: true };
		}

		// enable signing of commits if configured
		opts.signCommit = enableCommitSigning;

		if (config.get<boolean>('alwaysSignOff')) {
			opts.signoff = true;
		}

		if (config.get<boolean>('useEditorAsCommitInput')) {
			opts.useEditor = true;

			if (config.get<boolean>('verboseCommit')) {
				opts.verbose = true;
			}
		}

		const smartCommitChanges = config.get<'all' | 'tracked'>('smartCommitChanges');

		if (
			(
				// no changes
				(noStagedChanges && noUnstagedChanges)
				// or no staged changes and not `all`
				|| (!opts.all && noStagedChanges)
				// no staged changes and no tracked unstaged changes
				|| (noStagedChanges && smartCommitChanges === 'tracked' && repository.workingTreeGroup.resourceStates.every(r => r.type === Status.UNTRACKED))
			)
			// amend allows changing only the commit message
			&& !opts.amend
			&& !opts.empty
			// rebase not in progress
			&& repository.rebaseCommit === undefined
		) {
			const commitAnyway = l10n.t('Create Empty Commit');
			const answer = await window.showInformationMessage(l10n.t('There are no changes to commit.'), commitAnyway);

			if (answer !== commitAnyway) {
				return;
			}

			opts.empty = true;
		}

		if (opts.noVerify) {
			if (!config.get<boolean>('allowNoVerifyCommit')) {
				await window.showErrorMessage(l10n.t('Commits without verification are not allowed, please enable them with the "git.allowNoVerifyCommit" setting.'));
				return;
			}

			if (config.get<boolean>('confirmNoVerifyCommit')) {
				const message = l10n.t('You are about to commit your changes without verification, this skips pre-commit hooks and can be undesirable.\n\nAre you sure to continue?');
				const yes = l10n.t('OK');
				const neverAgain = l10n.t('OK, Don\'t Ask Again');
				const pick = await window.showWarningMessage(message, { modal: true }, yes, neverAgain);

				if (pick === neverAgain) {
					config.update('confirmNoVerifyCommit', false, true);
				} else if (pick !== yes) {
					return;
				}
			}
		}

		const message = await getCommitMessage();

		if (!message && !opts.amend && !opts.useEditor) {
			return;
		}

		if (opts.all && smartCommitChanges === 'tracked') {
			opts.all = 'tracked';
		}

		if (opts.all && config.get<'mixed' | 'separate' | 'hidden'>('untrackedChanges') !== 'mixed') {
			opts.all = 'tracked';
		}

		// Branch protection
		const branchProtectionPrompt = config.get<'alwaysCommit' | 'alwaysCommitToNewBranch' | 'alwaysPrompt'>('branchProtectionPrompt')!;
		if (repository.isBranchProtected() && (branchProtectionPrompt === 'alwaysPrompt' || branchProtectionPrompt === 'alwaysCommitToNewBranch')) {
			const commitToNewBranch = l10n.t('Commit to a New Branch');

			let pick: string | undefined = commitToNewBranch;

			if (branchProtectionPrompt === 'alwaysPrompt') {
				const message = l10n.t('You are trying to commit to a protected branch and you might not have permission to push your commits to the remote.\n\nHow would you like to proceed?');
				const commit = l10n.t('Commit Anyway');

				pick = await window.showWarningMessage(message, { modal: true }, commitToNewBranch, commit);
			}

			if (!pick) {
				return;
			} else if (pick === commitToNewBranch) {
				const branchName = await this.promptForBranchName(repository);

				if (!branchName) {
					return;
				}

				await repository.branch(branchName, true);
			}
		}

		await repository.commit(message, opts);
	}

	private async commitWithAnyInput(repository: Repository, opts: CommitOptions): Promise<void> {
		const message = repository.inputBox.value;
		const root = Uri.file(repository.root);
		const config = workspace.getConfiguration('git', root);

		const getCommitMessage = async () => {
			let _message: string | undefined = message;

			if (!_message && !config.get<boolean>('useEditorAsCommitInput')) {
				const value: string | undefined = undefined;

				if (opts && opts.amend && repository.HEAD && repository.HEAD.commit) {
					return undefined;
				}

				const branchName = repository.headShortName;
				let placeHolder: string;

				if (branchName) {
					placeHolder = l10n.t('Message (commit on "{0}")', branchName);
				} else {
					placeHolder = l10n.t('Commit message');
				}

				_message = await window.showInputBox({
					value,
					placeHolder,
					prompt: l10n.t('Please provide a commit message'),
					ignoreFocusOut: true
				});
			}

			return _message;
		};

		await this.smartCommit(repository, getCommitMessage, opts);
	}

	@command('git.commit', { repository: true })
	async commit(repository: Repository, postCommitCommand?: string | null): Promise<void> {
		await this.commitWithAnyInput(repository, { postCommitCommand });
	}

	@command('git.commitAmend', { repository: true })
	async commitAmend(repository: Repository): Promise<void> {
		await this.commitWithAnyInput(repository, { amend: true });
	}

	@command('git.commitSigned', { repository: true })
	async commitSigned(repository: Repository): Promise<void> {
		await this.commitWithAnyInput(repository, { signoff: true });
	}

	@command('git.commitStaged', { repository: true })
	async commitStaged(repository: Repository): Promise<void> {
		await this.commitWithAnyInput(repository, { all: false });
	}

	@command('git.commitStagedSigned', { repository: true })
	async commitStagedSigned(repository: Repository): Promise<void> {
		await this.commitWithAnyInput(repository, { all: false, signoff: true });
	}

	@command('git.commitStagedAmend', { repository: true })
	async commitStagedAmend(repository: Repository): Promise<void> {
		await this.commitWithAnyInput(repository, { all: false, amend: true });
	}

	@command('git.commitAll', { repository: true })
	async commitAll(repository: Repository): Promise<void> {
		await this.commitWithAnyInput(repository, { all: true });
	}

	@command('git.commitAllSigned', { repository: true })
	async commitAllSigned(repository: Repository): Promise<void> {
		await this.commitWithAnyInput(repository, { all: true, signoff: true });
	}

	@command('git.commitAllAmend', { repository: true })
	async commitAllAmend(repository: Repository): Promise<void> {
		await this.commitWithAnyInput(repository, { all: true, amend: true });
	}

	@command('git.commitMessageAccept')
	async commitMessageAccept(arg?: Uri): Promise<void> {
		if (!arg && !window.activeTextEditor) { return; }
		arg ??= window.activeTextEditor!.document.uri;

		// Close the tab
		this._closeEditorTab(arg);
	}

	@command('git.commitMessageDiscard')
	async commitMessageDiscard(arg?: Uri): Promise<void> {
		if (!arg && !window.activeTextEditor) { return; }
		arg ??= window.activeTextEditor!.document.uri;

		// Clear the contents of the editor
		const editors = window.visibleTextEditors
			.filter(e => e.document.languageId === 'git-commit' && e.document.uri.toString() === arg!.toString());

		if (editors.length !== 1) { return; }

		const commitMsgEditor = editors[0];
		const commitMsgDocument = commitMsgEditor.document;

		const editResult = await commitMsgEditor.edit(builder => {
			const firstLine = commitMsgDocument.lineAt(0);
			const lastLine = commitMsgDocument.lineAt(commitMsgDocument.lineCount - 1);

			builder.delete(new Range(firstLine.range.start, lastLine.range.end));
		});

		if (!editResult) { return; }

		// Save the document
		const saveResult = await commitMsgDocument.save();
		if (!saveResult) { return; }

		// Close the tab
		this._closeEditorTab(arg);
	}

	private _closeEditorTab(uri: Uri): void {
		const tabToClose = window.tabGroups.all.map(g => g.tabs).flat()
			.filter(t => t.input instanceof TabInputText && t.input.uri.toString() === uri.toString());

		window.tabGroups.close(tabToClose);
	}

	private async _commitEmpty(repository: Repository, noVerify?: boolean): Promise<void> {
		const root = Uri.file(repository.root);
		const config = workspace.getConfiguration('git', root);
		const shouldPrompt = config.get<boolean>('confirmEmptyCommits') === true;

		if (shouldPrompt) {
			const message = l10n.t('Are you sure you want to create an empty commit?');
			const yes = l10n.t('Yes');
			const neverAgain = l10n.t('Yes, Don\'t Show Again');
			const pick = await window.showWarningMessage(message, { modal: true }, yes, neverAgain);

			if (pick === neverAgain) {
				await config.update('confirmEmptyCommits', false, true);
			} else if (pick !== yes) {
				return;
			}
		}

		await this.commitWithAnyInput(repository, { empty: true, noVerify });
	}

	@command('git.commitEmpty', { repository: true })
	async commitEmpty(repository: Repository): Promise<void> {
		await this._commitEmpty(repository);
	}

	@command('git.commitNoVerify', { repository: true })
	async commitNoVerify(repository: Repository): Promise<void> {
		await this.commitWithAnyInput(repository, { noVerify: true });
	}

	@command('git.commitStagedNoVerify', { repository: true })
	async commitStagedNoVerify(repository: Repository): Promise<void> {
		await this.commitWithAnyInput(repository, { all: false, noVerify: true });
	}

	@command('git.commitStagedSignedNoVerify', { repository: true })
	async commitStagedSignedNoVerify(repository: Repository): Promise<void> {
		await this.commitWithAnyInput(repository, { all: false, signoff: true, noVerify: true });
	}

	@command('git.commitAmendNoVerify', { repository: true })
	async commitAmendNoVerify(repository: Repository): Promise<void> {
		await this.commitWithAnyInput(repository, { amend: true, noVerify: true });
	}

	@command('git.commitSignedNoVerify', { repository: true })
	async commitSignedNoVerify(repository: Repository): Promise<void> {
		await this.commitWithAnyInput(repository, { signoff: true, noVerify: true });
	}

	@command('git.commitStagedAmendNoVerify', { repository: true })
	async commitStagedAmendNoVerify(repository: Repository): Promise<void> {
		await this.commitWithAnyInput(repository, { all: false, amend: true, noVerify: true });
	}

	@command('git.commitAllNoVerify', { repository: true })
	async commitAllNoVerify(repository: Repository): Promise<void> {
		await this.commitWithAnyInput(repository, { all: true, noVerify: true });
	}

	@command('git.commitAllSignedNoVerify', { repository: true })
	async commitAllSignedNoVerify(repository: Repository): Promise<void> {
		await this.commitWithAnyInput(repository, { all: true, signoff: true, noVerify: true });
	}

	@command('git.commitAllAmendNoVerify', { repository: true })
	async commitAllAmendNoVerify(repository: Repository): Promise<void> {
		await this.commitWithAnyInput(repository, { all: true, amend: true, noVerify: true });
	}

	@command('git.commitEmptyNoVerify', { repository: true })
	async commitEmptyNoVerify(repository: Repository): Promise<void> {
		await this._commitEmpty(repository, true);
	}

	@command('git.restoreCommitTemplate', { repository: true })
	async restoreCommitTemplate(repository: Repository): Promise<void> {
		repository.inputBox.value = await repository.getCommitTemplate();
	}

	@command('git.undoCommit', { repository: true })
	async undoCommit(repository: Repository): Promise<void> {
		const HEAD = repository.HEAD;

		if (!HEAD || !HEAD.commit) {
			window.showWarningMessage(l10n.t('Can\'t undo because HEAD doesn\'t point to any commit.'));
			return;
		}

		const commit = await repository.getCommit('HEAD');

		if (commit.parents.length > 1) {
			const yes = l10n.t('Undo merge commit');
			const result = await window.showWarningMessage(l10n.t('The last commit was a merge commit. Are you sure you want to undo it?'), { modal: true }, yes);

			if (result !== yes) {
				return;
			}
		}

		if (commit.parents.length > 0) {
			await repository.reset('HEAD~');
		} else {
			await repository.deleteRef('HEAD');
			await this.unstageAll(repository);
		}

		repository.inputBox.value = commit.message;
	}

	@command('git.checkout', { repository: true })
	async checkout(repository: Repository, treeish?: string): Promise<boolean> {
		return this._checkout(repository, { treeish });
	}

	@command('git.checkoutDetached', { repository: true })
	async checkoutDetached(repository: Repository, treeish?: string): Promise<boolean> {
		return this._checkout(repository, { detached: true, treeish });
	}

	private async _checkout(repository: Repository, opts?: { detached?: boolean; treeish?: string }): Promise<boolean> {
		if (typeof opts?.treeish === 'string') {
			await repository.checkout(opts?.treeish, opts);
			return true;
		}

		const createBranch = new CreateBranchItem();
		const createBranchFrom = new CreateBranchFromItem();
		const checkoutDetached = new CheckoutDetachedItem();
		const picks: QuickPickItem[] = [];

		if (!opts?.detached) {
			picks.push(createBranch, createBranchFrom, checkoutDetached, { label: '', kind: QuickPickItemKind.Separator });
		}

		const quickpick = window.createQuickPick();
		quickpick.busy = true;
		quickpick.placeholder = opts?.detached
			? l10n.t('Select a branch to checkout in detached mode')
			: l10n.t('Select a branch or tag to checkout');

		quickpick.show();

		picks.push(... await createCheckoutItems(repository, opts?.detached));
		quickpick.items = picks;
		quickpick.busy = false;

		const choice = await new Promise<QuickPickItem | undefined>(c => {
			quickpick.onDidAccept(() => c(quickpick.activeItems[0]));
			quickpick.onDidTriggerItemButton((e) => {
				quickpick.hide();
				const button = e.button as QuickInputButton & { actual: RemoteSourceAction };
				const item = e.item as CheckoutItem;
				if (button.actual && item.refName) {
					button.actual.run(item.refRemote ? item.refName.substring(item.refRemote.length + 1) : item.refName);
				}
			});
		});
		quickpick.hide();

		if (!choice) {
			return false;
		}

		if (choice === createBranch) {
			await this._branch(repository, quickpick.value);
		} else if (choice === createBranchFrom) {
			await this._branch(repository, quickpick.value, true);
		} else if (choice === checkoutDetached) {
			return this._checkout(repository, { detached: true });
		} else {
			const item = choice as CheckoutItem;

			try {
				await item.run(opts);
			} catch (err) {
				if (err.gitErrorCode !== GitErrorCodes.DirtyWorkTree) {
					throw err;
				}

				const stash = l10n.t('Stash & Checkout');
				const migrate = l10n.t('Migrate Changes');
				const force = l10n.t('Force Checkout');
				const choice = await window.showWarningMessage(l10n.t('Your local changes would be overwritten by checkout.'), { modal: true }, stash, migrate, force);

				if (choice === force) {
					await this.cleanAll(repository);
					await item.run(opts);
				} else if (choice === stash || choice === migrate) {
					if (await this._stash(repository)) {
						await item.run(opts);

						if (choice === migrate) {
							await this.stashPopLatest(repository);
						}
					}
				}
			}
		}

		return true;
	}

	@command('git.branch', { repository: true })
	async branch(repository: Repository): Promise<void> {
		await this._branch(repository);
	}

	@command('git.branchFrom', { repository: true })
	async branchFrom(repository: Repository): Promise<void> {
		await this._branch(repository, undefined, true);
	}

	private async generateRandomBranchName(repository: Repository, separator: string): Promise<string> {
		const config = workspace.getConfiguration('git');
		const branchRandomNameDictionary = config.get<string[]>('branchRandomName.dictionary')!;

		const dictionaries: string[][] = [];
		for (const dictionary of branchRandomNameDictionary) {
			if (dictionary.toLowerCase() === 'adjectives') {
				dictionaries.push(adjectives);
			}
			if (dictionary.toLowerCase() === 'animals') {
				dictionaries.push(animals);
			}
			if (dictionary.toLowerCase() === 'colors') {
				dictionaries.push(colors);
			}
			if (dictionary.toLowerCase() === 'numbers') {
				dictionaries.push(NumberDictionary.generate({ length: 3 }));
			}
		}

		if (dictionaries.length === 0) {
			return '';
		}

		// 5 attempts to generate a random branch name
		for (let index = 0; index < 5; index++) {
			const randomName = uniqueNamesGenerator({
				dictionaries,
				length: dictionaries.length,
				separator
			});

			// Check for local ref conflict
			const refs = await repository.getRefs({ pattern: `refs/heads/${randomName}` });
			if (refs.length === 0) {
				return randomName;
			}
		}

		return '';
	}

	private async promptForBranchName(repository: Repository, defaultName?: string, initialValue?: string): Promise<string> {
		const config = workspace.getConfiguration('git');
		const branchPrefix = config.get<string>('branchPrefix')!;
		const branchWhitespaceChar = config.get<string>('branchWhitespaceChar')!;
		const branchValidationRegex = config.get<string>('branchValidationRegex')!;

		let rawBranchName = defaultName;

		if (!rawBranchName) {
			// Branch name
			if (!initialValue) {
				const branchRandomNameEnabled = config.get<boolean>('branchRandomName.enable', false);
				const branchName = branchRandomNameEnabled ? await this.generateRandomBranchName(repository, branchWhitespaceChar) : '';

				initialValue = `${branchPrefix}${branchName}`;
			}

			// Branch name selection
			const initialValueSelection: [number, number] | undefined =
				initialValue.startsWith(branchPrefix) ? [branchPrefix.length, initialValue.length] : undefined;

			rawBranchName = await window.showInputBox({
				placeHolder: l10n.t('Branch name'),
				prompt: l10n.t('Please provide a new branch name'),
				value: initialValue,
				valueSelection: initialValueSelection,
				ignoreFocusOut: true,
				validateInput: (name: string) => {
					const validateName = new RegExp(branchValidationRegex);
					const sanitizedName = sanitizeBranchName(name, branchWhitespaceChar);
					if (validateName.test(sanitizedName)) {
						// If the sanitized name that we will use is different than what is
						// in the input box, show an info message to the user informing them
						// the branch name that will be used.
						return name === sanitizedName
							? null
							: {
								message: l10n.t('The new branch will be "{0}"', sanitizedName),
								severity: InputBoxValidationSeverity.Info
							};
					}

					return l10n.t('Branch name needs to match regex: {0}', branchValidationRegex);
				}
			});
		}

		return sanitizeBranchName(rawBranchName || '', branchWhitespaceChar);
	}

	private async _branch(repository: Repository, defaultName?: string, from = false): Promise<void> {
		let target = 'HEAD';

		if (from) {
			const getRefPicks = async () => {
				return [new HEADItem(repository), ...await createCheckoutItems(repository)];
			};

			const placeHolder = l10n.t('Select a ref to create the branch from');
			const choice = await window.showQuickPick(getRefPicks(), { placeHolder });

			if (!choice) {
				return;
			}

			if (choice.refName) {
				target = choice.refName;
			}
		}

		const branchName = await this.promptForBranchName(repository, defaultName);

		if (!branchName) {
			return;
		}

		await repository.branch(branchName, true, target);
	}

	@command('git.deleteBranch', { repository: true })
	async deleteBranch(repository: Repository, name: string, force?: boolean): Promise<void> {
		let run: (force?: boolean) => Promise<void>;
		if (typeof name === 'string') {
			run = force => repository.deleteBranch(name, force);
		} else {
			const getBranchPicks = async () => {
				const refs = await repository.getRefs({ pattern: 'refs/heads' });
				const currentHead = repository.HEAD && repository.HEAD.name;

				return refs.filter(ref => ref.name !== currentHead).map(ref => new BranchDeleteItem(ref));
			};

			const placeHolder = l10n.t('Select a branch to delete');
			const choice = await window.showQuickPick<BranchDeleteItem>(getBranchPicks(), { placeHolder });

			if (!choice || !choice.branchName) {
				return;
			}
			name = choice.branchName;
			run = force => choice.run(repository, force);
		}

		try {
			await run(force);
		} catch (err) {
			if (err.gitErrorCode !== GitErrorCodes.BranchNotFullyMerged) {
				throw err;
			}

			const message = l10n.t('The branch "{0}" is not fully merged. Delete anyway?', name);
			const yes = l10n.t('Delete Branch');
			const pick = await window.showWarningMessage(message, { modal: true }, yes);

			if (pick === yes) {
				await run(true);
			}
		}
	}

	@command('git.renameBranch', { repository: true })
	async renameBranch(repository: Repository): Promise<void> {
		const currentBranchName = repository.HEAD && repository.HEAD.name;
		const branchName = await this.promptForBranchName(repository, undefined, currentBranchName);

		if (!branchName) {
			return;
		}

		try {
			await repository.renameBranch(branchName);
		} catch (err) {
			switch (err.gitErrorCode) {
				case GitErrorCodes.InvalidBranchName:
					window.showErrorMessage(l10n.t('Invalid branch name'));
					return;
				case GitErrorCodes.BranchAlreadyExists:
					window.showErrorMessage(l10n.t('A branch named "{0}" already exists', branchName));
					return;
				default:
					throw err;
			}
		}
	}

	@command('git.merge', { repository: true })
	async merge(repository: Repository): Promise<void> {
		const config = workspace.getConfiguration('git');
		const checkoutType = config.get<string | string[]>('checkoutType');
		const includeRemotes = checkoutType === 'all' || checkoutType === 'remote' || checkoutType?.includes('remote');

		const getBranchPicks = async (): Promise<MergeItem[]> => {
			const refs = await repository.getRefs();

			const heads = refs.filter(ref => ref.type === RefType.Head)
				.filter(ref => ref.name || ref.commit)
				.map(ref => new MergeItem(ref as Branch));

			const remoteHeads = (includeRemotes ? refs.filter(ref => ref.type === RefType.RemoteHead) : [])
				.filter(ref => ref.name || ref.commit)
				.map(ref => new MergeItem(ref as Branch));

			return [...heads, ...remoteHeads];
		};

		const placeHolder = l10n.t('Select a branch to merge from');
		const choice = await window.showQuickPick<MergeItem>(getBranchPicks(), { placeHolder });

		if (!choice) {
			return;
		}

		await choice.run(repository);
	}

	@command('git.mergeAbort', { repository: true })
	async abortMerge(repository: Repository): Promise<void> {
		await repository.mergeAbort();
	}

	@command('git.rebase', { repository: true })
	async rebase(repository: Repository): Promise<void> {
		const config = workspace.getConfiguration('git');
		const checkoutType = config.get<string | string[]>('checkoutType');
		const includeRemotes = checkoutType === 'all' || checkoutType === 'remote' || checkoutType?.includes('remote');

		const getBranchPicks = async () => {
			const refs = await repository.getRefs();

			const heads = refs.filter(ref => ref.type === RefType.Head)
				.filter(ref => ref.name !== repository.HEAD?.name)
				.filter(ref => ref.name || ref.commit);

			const remoteHeads = (includeRemotes ? refs.filter(ref => ref.type === RefType.RemoteHead) : [])
				.filter(ref => ref.name || ref.commit);

			const picks = [...heads, ...remoteHeads].map(ref => new RebaseItem(ref));

			// set upstream branch as first
			if (repository.HEAD?.upstream) {
				const upstreamName = `${repository.HEAD?.upstream.remote}/${repository.HEAD?.upstream.name}`;
				const index = picks.findIndex(e => e.ref.name === upstreamName);

				if (index > -1) {
					const [ref] = picks.splice(index, 1);
					ref.description = '(upstream)';
					picks.unshift(ref);
				}
			}

			return picks;
		};

		const placeHolder = l10n.t('Select a branch to rebase onto');
		const choice = await window.showQuickPick<RebaseItem>(getBranchPicks(), { placeHolder });

		if (!choice) {
			return;
		}

		await choice.run(repository);
	}

	@command('git.createTag', { repository: true })
	async createTag(repository: Repository): Promise<void> {
		const inputTagName = await window.showInputBox({
			placeHolder: l10n.t('Tag name'),
			prompt: l10n.t('Please provide a tag name'),
			ignoreFocusOut: true
		});

		if (!inputTagName) {
			return;
		}

		const inputMessage = await window.showInputBox({
			placeHolder: l10n.t('Message'),
			prompt: l10n.t('Please provide a message to annotate the tag'),
			ignoreFocusOut: true
		});

		const name = inputTagName.replace(/^\.|\/\.|\.\.|~|\^|:|\/$|\.lock$|\.lock\/|\\|\*|\s|^\s*$|\.$/g, '-');
		await repository.tag(name, inputMessage);
	}

	@command('git.deleteTag', { repository: true })
	async deleteTag(repository: Repository): Promise<void> {
		const tagPicks = async (): Promise<TagItem[] | QuickPickItem[]> => {
			const remoteTags = await repository.getRefs({ pattern: 'refs/tags' });
			return remoteTags.length === 0 ? [{ label: l10n.t('$(info) This repository has no tags.') }] : remoteTags.map(ref => new TagItem(ref));
		};

		const placeHolder = l10n.t('Select a tag to delete');
		const choice = await window.showQuickPick<TagItem | QuickPickItem>(tagPicks(), { placeHolder });

		if (choice && choice instanceof TagItem && choice.ref.name) {
			await repository.deleteTag(choice.ref.name);
		}
	}

	@command('git.deleteRemoteTag', { repository: true })
	async deleteRemoteTag(repository: Repository): Promise<void> {
		const remotePicks = repository.remotes
			.filter(r => r.pushUrl !== undefined)
			.map(r => new RemoteItem(repository, r));

		if (remotePicks.length === 0) {
			window.showErrorMessage(l10n.t("Your repository has no remotes configured to push to."));
			return;
		}

		let remoteName = remotePicks[0].remoteName;
		if (remotePicks.length > 1) {
			const remotePickPlaceholder = l10n.t('Select a remote to delete a tag from');
			const remotePick = await window.showQuickPick(remotePicks, { placeHolder: remotePickPlaceholder });

			if (!remotePick) {
				return;
			}

			remoteName = remotePick.remoteName;
		}

		const remoteTagPicks = async (): Promise<TagItem[] | QuickPickItem[]> => {
			const remoteTagsRaw = await repository.getRemoteRefs(remoteName, { tags: true });

			// Deduplicate annotated and lightweight tags
			const remoteTagNames = new Set<string>();
			const remoteTags: Ref[] = [];

			for (const tag of remoteTagsRaw) {
				const tagName = (tag.name ?? '').replace(/\^{}$/, '');
				if (!remoteTagNames.has(tagName)) {
					remoteTags.push({ ...tag, name: tagName });
					remoteTagNames.add(tagName);
				}
			}

			return remoteTags.length === 0 ? [{ label: l10n.t('$(info) Remote "{0}" has no tags.', remoteName) }] : remoteTags.map(ref => new TagItem(ref));
		};

		const tagPickPlaceholder = l10n.t('Select a tag to delete');
		const remoteTagPick = await window.showQuickPick<TagItem | QuickPickItem>(remoteTagPicks(), { placeHolder: tagPickPlaceholder });

		if (remoteTagPick && remoteTagPick instanceof TagItem && remoteTagPick.ref.name) {
			await repository.deleteRemoteTag(remoteName, remoteTagPick.ref.name);
		}
	}

	@command('git.fetch', { repository: true })
	async fetch(repository: Repository): Promise<void> {
		if (repository.remotes.length === 0) {
			window.showWarningMessage(l10n.t('This repository has no remotes configured to fetch from.'));
			return;
		}

		if (repository.remotes.length === 1) {
			await repository.fetchDefault();
			return;
		}

		const remoteItems: RemoteItem[] = repository.remotes.map(r => new RemoteItem(repository, r));

		if (repository.HEAD?.upstream?.remote) {
			// Move default remote to the top
			const defaultRemoteIndex = remoteItems
				.findIndex(r => r.remoteName === repository.HEAD!.upstream!.remote);

			if (defaultRemoteIndex !== -1) {
				remoteItems.splice(0, 0, ...remoteItems.splice(defaultRemoteIndex, 1));
			}
		}

		const quickpick = window.createQuickPick();
		quickpick.placeholder = l10n.t('Select a remote to fetch');
		quickpick.canSelectMany = false;
		quickpick.items = [...remoteItems, { label: '', kind: QuickPickItemKind.Separator }, new FetchAllRemotesItem(repository)];

		quickpick.show();
		const remoteItem = await new Promise<RemoteItem | FetchAllRemotesItem | undefined>(resolve => {
			quickpick.onDidAccept(() => resolve(quickpick.activeItems[0] as RemoteItem | FetchAllRemotesItem));
			quickpick.onDidHide(() => resolve(undefined));
		});
		quickpick.hide();

		if (!remoteItem) {
			return;
		}

		await remoteItem.run();
	}

	@command('git.fetchPrune', { repository: true })
	async fetchPrune(repository: Repository): Promise<void> {
		if (repository.remotes.length === 0) {
			window.showWarningMessage(l10n.t('This repository has no remotes configured to fetch from.'));
			return;
		}

		await repository.fetchPrune();
	}


	@command('git.fetchAll', { repository: true })
	async fetchAll(repository: Repository): Promise<void> {
		if (repository.remotes.length === 0) {
			window.showWarningMessage(l10n.t('This repository has no remotes configured to fetch from.'));
			return;
		}

		await repository.fetchAll();
	}

	@command('git.pullFrom', { repository: true })
	async pullFrom(repository: Repository): Promise<void> {
		const remotes = repository.remotes;

		if (remotes.length === 0) {
			window.showWarningMessage(l10n.t('Your repository has no remotes configured to pull from.'));
			return;
		}

		let remoteName = remotes[0].name;
		if (remotes.length > 1) {
			const remotePicks = remotes.filter(r => r.fetchUrl !== undefined).map(r => ({ label: r.name, description: r.fetchUrl! }));
			const placeHolder = l10n.t('Pick a remote to pull the branch from');
			const remotePick = await window.showQuickPick(remotePicks, { placeHolder });

			if (!remotePick) {
				return;
			}

			remoteName = remotePick.label;
		}

		const getBranchPicks = async (): Promise<QuickPickItem[]> => {
			const remoteRefs = await repository.getRefs();
			const remoteRefsFiltered = remoteRefs.filter(r => (r.remote === remoteName));
			return remoteRefsFiltered.map(r => ({ label: r.name! }));
		};

		const branchPlaceHolder = l10n.t('Pick a branch to pull from');
		const branchPick = await window.showQuickPick(getBranchPicks(), { placeHolder: branchPlaceHolder });

		if (!branchPick) {
			return;
		}

		const remoteCharCnt = remoteName.length;
		await repository.pullFrom(false, remoteName, branchPick.label.slice(remoteCharCnt + 1));
	}

	@command('git.pull', { repository: true })
	async pull(repository: Repository): Promise<void> {
		const remotes = repository.remotes;

		if (remotes.length === 0) {
			window.showWarningMessage(l10n.t('Your repository has no remotes configured to pull from.'));
			return;
		}

		await repository.pull(repository.HEAD);
	}

	@command('git.pullRebase', { repository: true })
	async pullRebase(repository: Repository): Promise<void> {
		const remotes = repository.remotes;

		if (remotes.length === 0) {
			window.showWarningMessage(l10n.t('Your repository has no remotes configured to pull from.'));
			return;
		}

		await repository.pullWithRebase(repository.HEAD);
	}

	private async _push(repository: Repository, pushOptions: PushOptions) {
		const remotes = repository.remotes;

		if (remotes.length === 0) {
			if (pushOptions.silent) {
				return;
			}

			const addRemote = l10n.t('Add Remote');
			const result = await window.showWarningMessage(l10n.t('Your repository has no remotes configured to push to.'), addRemote);

			if (result === addRemote) {
				await this.addRemote(repository);
			}

			return;
		}

		const config = workspace.getConfiguration('git', Uri.file(repository.root));
		let forcePushMode: ForcePushMode | undefined = undefined;

		if (pushOptions.forcePush) {
			if (!config.get<boolean>('allowForcePush')) {
				await window.showErrorMessage(l10n.t('Force push is not allowed, please enable it with the "git.allowForcePush" setting.'));
				return;
			}

			const useForcePushWithLease = config.get<boolean>('useForcePushWithLease') === true;
			const useForcePushIfIncludes = config.get<boolean>('useForcePushIfIncludes') === true;
			forcePushMode = useForcePushWithLease ? useForcePushIfIncludes ? ForcePushMode.ForceWithLeaseIfIncludes : ForcePushMode.ForceWithLease : ForcePushMode.Force;

			if (config.get<boolean>('confirmForcePush')) {
				const message = l10n.t('You are about to force push your changes, this can be destructive and could inadvertently overwrite changes made by others.\n\nAre you sure to continue?');
				const yes = l10n.t('OK');
				const neverAgain = l10n.t('OK, Don\'t Ask Again');
				const pick = await window.showWarningMessage(message, { modal: true }, yes, neverAgain);

				if (pick === neverAgain) {
					config.update('confirmForcePush', false, true);
				} else if (pick !== yes) {
					return;
				}
			}
		}

		if (pushOptions.pushType === PushType.PushFollowTags) {
			await repository.pushFollowTags(undefined, forcePushMode);
			return;
		}

		if (pushOptions.pushType === PushType.PushTags) {
			await repository.pushTags(undefined, forcePushMode);
		}

		if (!repository.HEAD || !repository.HEAD.name) {
			if (!pushOptions.silent) {
				window.showWarningMessage(l10n.t('Please check out a branch to push to a remote.'));
			}
			return;
		}

		if (pushOptions.pushType === PushType.Push) {
			try {
				await repository.push(repository.HEAD, forcePushMode);
			} catch (err) {
				if (err.gitErrorCode !== GitErrorCodes.NoUpstreamBranch) {
					throw err;
				}

				if (pushOptions.silent) {
					return;
				}

				if (this.globalState.get<boolean>('confirmBranchPublish', true)) {
					const branchName = repository.HEAD.name;
					const message = l10n.t('The branch "{0}" has no remote branch. Would you like to publish this branch?', branchName);
					const yes = l10n.t('OK');
					const neverAgain = l10n.t('OK, Don\'t Ask Again');
					const pick = await window.showWarningMessage(message, { modal: true }, yes, neverAgain);

					if (pick === yes || pick === neverAgain) {
						if (pick === neverAgain) {
							this.globalState.update('confirmBranchPublish', false);
						}
						await this.publish(repository);
					}
				} else {
					await this.publish(repository);
				}
			}
		} else {
			const branchName = repository.HEAD.name;
			if (!pushOptions.pushTo?.remote) {
				const addRemote = new AddRemoteItem(this);
				const picks = [...remotes.filter(r => r.pushUrl !== undefined).map(r => ({ label: r.name, description: r.pushUrl })), addRemote];
				const placeHolder = l10n.t('Pick a remote to publish the branch "{0}" to:', branchName);
				const choice = await window.showQuickPick(picks, { placeHolder });

				if (!choice) {
					return;
				}

				if (choice === addRemote) {
					const newRemote = await this.addRemote(repository);

					if (newRemote) {
						await repository.pushTo(newRemote, branchName, undefined, forcePushMode);
					}
				} else {
					await repository.pushTo(choice.label, branchName, undefined, forcePushMode);
				}
			} else {
				await repository.pushTo(pushOptions.pushTo.remote, pushOptions.pushTo.refspec || branchName, pushOptions.pushTo.setUpstream, forcePushMode);
			}
		}
	}

	@command('git.push', { repository: true })
	async push(repository: Repository): Promise<void> {
		await this._push(repository, { pushType: PushType.Push });
	}

	@command('git.pushForce', { repository: true })
	async pushForce(repository: Repository): Promise<void> {
		await this._push(repository, { pushType: PushType.Push, forcePush: true });
	}

	@command('git.pushWithTags', { repository: true })
	async pushFollowTags(repository: Repository): Promise<void> {
		await this._push(repository, { pushType: PushType.PushFollowTags });
	}

	@command('git.pushWithTagsForce', { repository: true })
	async pushFollowTagsForce(repository: Repository): Promise<void> {
		await this._push(repository, { pushType: PushType.PushFollowTags, forcePush: true });
	}

	@command('git.cherryPick', { repository: true })
	async cherryPick(repository: Repository): Promise<void> {
		const hash = await window.showInputBox({
			placeHolder: l10n.t('Commit Hash'),
			prompt: l10n.t('Please provide the commit hash'),
			ignoreFocusOut: true
		});

		if (!hash) {
			return;
		}

		await repository.cherryPick(hash);
	}

	@command('git.pushTo', { repository: true })
	async pushTo(repository: Repository, remote?: string, refspec?: string, setUpstream?: boolean): Promise<void> {
		await this._push(repository, { pushType: PushType.PushTo, pushTo: { remote: remote, refspec: refspec, setUpstream: setUpstream } });
	}

	@command('git.pushToForce', { repository: true })
	async pushToForce(repository: Repository, remote?: string, refspec?: string, setUpstream?: boolean): Promise<void> {
		await this._push(repository, { pushType: PushType.PushTo, pushTo: { remote: remote, refspec: refspec, setUpstream: setUpstream }, forcePush: true });
	}

	@command('git.pushTags', { repository: true })
	async pushTags(repository: Repository): Promise<void> {
		await this._push(repository, { pushType: PushType.PushTags });
	}

	@command('git.addRemote', { repository: true })
	async addRemote(repository: Repository): Promise<string | undefined> {
		const url = await pickRemoteSource({
			providerLabel: provider => l10n.t('Add remote from {0}', provider.name),
			urlLabel: l10n.t('Add remote from URL')
		});

		if (!url) {
			return;
		}

		const resultName = await window.showInputBox({
			placeHolder: l10n.t('Remote name'),
			prompt: l10n.t('Please provide a remote name'),
			ignoreFocusOut: true,
			validateInput: (name: string) => {
				if (!sanitizeRemoteName(name)) {
					return l10n.t('Remote name format invalid');
				} else if (repository.remotes.find(r => r.name === name)) {
					return l10n.t('Remote "{0}" already exists.', name);
				}

				return null;
			}
		});

		const name = sanitizeRemoteName(resultName || '');

		if (!name) {
			return;
		}

		await repository.addRemote(name, url.trim());
		await repository.fetch({ remote: name });
		return name;
	}

	@command('git.removeRemote', { repository: true })
	async removeRemote(repository: Repository): Promise<void> {
		const remotes = repository.remotes;

		if (remotes.length === 0) {
			window.showErrorMessage(l10n.t('Your repository has no remotes.'));
			return;
		}

		const picks: RemoteItem[] = repository.remotes.map(r => new RemoteItem(repository, r));
		const placeHolder = l10n.t('Pick a remote to remove');

		const remote = await window.showQuickPick(picks, { placeHolder });

		if (!remote) {
			return;
		}

		await repository.removeRemote(remote.remoteName);
	}

	private async _sync(repository: Repository, rebase: boolean): Promise<void> {
		const HEAD = repository.HEAD;

		if (!HEAD) {
			return;
		} else if (!HEAD.upstream) {
			this._push(repository, { pushType: PushType.Push });
			return;
		}

		const remoteName = HEAD.remote || HEAD.upstream.remote;
		const remote = repository.remotes.find(r => r.name === remoteName);
		const isReadonly = remote && remote.isReadOnly;

		const config = workspace.getConfiguration('git');
		const shouldPrompt = !isReadonly && config.get<boolean>('confirmSync') === true;

		if (shouldPrompt) {
			const message = l10n.t('This action will pull and push commits from and to "{0}/{1}".', HEAD.upstream.remote, HEAD.upstream.name);
			const yes = l10n.t('OK');
			const neverAgain = l10n.t('OK, Don\'t Show Again');
			const pick = await window.showWarningMessage(message, { modal: true }, yes, neverAgain);

			if (pick === neverAgain) {
				await config.update('confirmSync', false, true);
			} else if (pick !== yes) {
				return;
			}
		}

		await repository.sync(HEAD, rebase);
	}

	@command('git.sync', { repository: true })
	async sync(repository: Repository): Promise<void> {
		const config = workspace.getConfiguration('git', Uri.file(repository.root));
		const rebase = config.get<boolean>('rebaseWhenSync', false) === true;

		try {
			await this._sync(repository, rebase);
		} catch (err) {
			if (/Cancelled/i.test(err && (err.message || err.stderr || ''))) {
				return;
			}

			throw err;
		}
	}

	@command('git._syncAll')
	async syncAll(): Promise<void> {
		await Promise.all(this.model.repositories.map(async repository => {
			const config = workspace.getConfiguration('git', Uri.file(repository.root));
			const rebase = config.get<boolean>('rebaseWhenSync', false) === true;

			const HEAD = repository.HEAD;

			if (!HEAD || !HEAD.upstream) {
				return;
			}

			await repository.sync(HEAD, rebase);
		}));
	}

	@command('git.syncRebase', { repository: true })
	async syncRebase(repository: Repository): Promise<void> {
		try {
			await this._sync(repository, true);
		} catch (err) {
			if (/Cancelled/i.test(err && (err.message || err.stderr || ''))) {
				return;
			}

			throw err;
		}
	}

	@command('git.publish', { repository: true })
	async publish(repository: Repository): Promise<void> {
		const branchName = repository.HEAD && repository.HEAD.name || '';
		const remotes = repository.remotes;

		if (remotes.length === 0) {
			const publishers = this.model.getRemoteSourcePublishers();

			if (publishers.length === 0) {
				window.showWarningMessage(l10n.t('Your repository has no remotes configured to publish to.'));
				return;
			}

			let publisher: RemoteSourcePublisher;

			if (publishers.length === 1) {
				publisher = publishers[0];
			} else {
				const picks = publishers
					.map(provider => ({ label: (provider.icon ? `$(${provider.icon}) ` : '') + l10n.t('Publish to {0}', provider.name), alwaysShow: true, provider }));
				const placeHolder = l10n.t('Pick a provider to publish the branch "{0}" to:', branchName);
				const choice = await window.showQuickPick(picks, { placeHolder });

				if (!choice) {
					return;
				}

				publisher = choice.provider;
			}

			await publisher.publishRepository(new ApiRepository(repository));
			this.model.firePublishEvent(repository, branchName);

			return;
		}

		if (remotes.length === 1) {
			await repository.pushTo(remotes[0].name, branchName, true);
			this.model.firePublishEvent(repository, branchName);

			return;
		}

		const addRemote = new AddRemoteItem(this);
		const picks = [...repository.remotes.map(r => ({ label: r.name, description: r.pushUrl })), addRemote];
		const placeHolder = l10n.t('Pick a remote to publish the branch "{0}" to:', branchName);
		const choice = await window.showQuickPick(picks, { placeHolder });

		if (!choice) {
			return;
		}

		if (choice === addRemote) {
			const newRemote = await this.addRemote(repository);

			if (newRemote) {
				await repository.pushTo(newRemote, branchName, true);

				this.model.firePublishEvent(repository, branchName);
			}
		} else {
			await repository.pushTo(choice.label, branchName, true);

			this.model.firePublishEvent(repository, branchName);
		}
	}

	@command('git.ignore')
	async ignore(...resourceStates: SourceControlResourceState[]): Promise<void> {
		resourceStates = resourceStates.filter(s => !!s);

		if (resourceStates.length === 0 || (resourceStates[0] && !(resourceStates[0].resourceUri instanceof Uri))) {
			const resource = this.getSCMResource();

			if (!resource) {
				return;
			}

			resourceStates = [resource];
		}

		const resources = resourceStates
			.filter(s => s instanceof Resource)
			.map(r => r.resourceUri);

		if (!resources.length) {
			return;
		}

		await this.runByRepository(resources, async (repository, resources) => repository.ignore(resources));
	}

	@command('git.revealInExplorer')
	async revealInExplorer(resourceState: SourceControlResourceState): Promise<void> {
		if (!resourceState) {
			return;
		}

		if (!(resourceState.resourceUri instanceof Uri)) {
			return;
		}

		await commands.executeCommand('revealInExplorer', resourceState.resourceUri);
	}

	@command('git.revealFileInOS.linux')
	@command('git.revealFileInOS.mac')
	@command('git.revealFileInOS.windows')
	async revealFileInOS(resourceState: SourceControlResourceState): Promise<void> {
		if (!resourceState) {
			return;
		}

		if (!(resourceState.resourceUri instanceof Uri)) {
			return;
		}

		await commands.executeCommand('revealFileInOS', resourceState.resourceUri);
	}

	private async _stash(repository: Repository, includeUntracked = false, staged = false): Promise<boolean> {
		const noUnstagedChanges = repository.workingTreeGroup.resourceStates.length === 0
			&& (!includeUntracked || repository.untrackedGroup.resourceStates.length === 0);
		const noStagedChanges = repository.indexGroup.resourceStates.length === 0;

		if (staged) {
			if (noStagedChanges) {
				window.showInformationMessage(l10n.t('There are no staged changes to stash.'));
				return false;
			}
		} else {
			if (noUnstagedChanges && noStagedChanges) {
				window.showInformationMessage(l10n.t('There are no changes to stash.'));
				return false;
			}
		}

		const config = workspace.getConfiguration('git', Uri.file(repository.root));
		const promptToSaveFilesBeforeStashing = config.get<'always' | 'staged' | 'never'>('promptToSaveFilesBeforeStash');

		if (promptToSaveFilesBeforeStashing !== 'never') {
			let documents = workspace.textDocuments
				.filter(d => !d.isUntitled && d.isDirty && isDescendant(repository.root, d.uri.fsPath));

			if (promptToSaveFilesBeforeStashing === 'staged' || repository.indexGroup.resourceStates.length > 0) {
				documents = documents
					.filter(d => repository.indexGroup.resourceStates.some(s => pathEquals(s.resourceUri.fsPath, d.uri.fsPath)));
			}

			if (documents.length > 0) {
				const message = documents.length === 1
					? l10n.t('The following file has unsaved changes which won\'t be included in the stash if you proceed: {0}.\n\nWould you like to save it before stashing?', path.basename(documents[0].uri.fsPath))
					: l10n.t('There are {0} unsaved files.\n\nWould you like to save them before stashing?', documents.length);
				const saveAndStash = l10n.t('Save All & Stash');
				const stash = l10n.t('Stash Anyway');
				const pick = await window.showWarningMessage(message, { modal: true }, saveAndStash, stash);

				if (pick === saveAndStash) {
					await Promise.all(documents.map(d => d.save()));
				} else if (pick !== stash) {
					return false; // do not stash on cancel
				}
			}
		}

		let message: string | undefined;

		if (config.get<boolean>('useCommitInputAsStashMessage') && (!repository.sourceControl.commitTemplate || repository.inputBox.value !== repository.sourceControl.commitTemplate)) {
			message = repository.inputBox.value;
		}

		message = await window.showInputBox({
			value: message,
			prompt: l10n.t('Optionally provide a stash message'),
			placeHolder: l10n.t('Stash message')
		});

		if (typeof message === 'undefined') {
			return false;
		}

		try {
			await repository.createStash(message, includeUntracked, staged);
			return true;
		} catch (err) {
			if (/You do not have the initial commit yet/.test(err.stderr || '')) {
				window.showInformationMessage(l10n.t('The repository does not have any commits. Please make an initial commit before creating a stash.'));
				return false;
			}

			throw err;
		}
	}

	@command('git.stash', { repository: true })
	async stash(repository: Repository): Promise<void> {
		await this._stash(repository);
	}

	@command('git.stashStaged', { repository: true })
	async stashStaged(repository: Repository): Promise<void> {
		await this._stash(repository, false, true);
	}

	@command('git.stashIncludeUntracked', { repository: true })
	async stashIncludeUntracked(repository: Repository): Promise<void> {
		await this._stash(repository, true);
	}

	@command('git.stashPop', { repository: true })
	async stashPop(repository: Repository): Promise<void> {
		const placeHolder = l10n.t('Pick a stash to pop');
		const stash = await this.pickStash(repository, placeHolder);

		if (!stash) {
			return;
		}

		await repository.popStash(stash.index);
	}

	@command('git.stashPopLatest', { repository: true })
	async stashPopLatest(repository: Repository): Promise<void> {
		const stashes = await repository.getStashes();

		if (stashes.length === 0) {
			window.showInformationMessage(l10n.t('There are no stashes in the repository.'));
			return;
		}

		await repository.popStash();
	}

	@command('git.stashApply', { repository: true })
	async stashApply(repository: Repository): Promise<void> {
		const placeHolder = l10n.t('Pick a stash to apply');
		const stash = await this.pickStash(repository, placeHolder);

		if (!stash) {
			return;
		}

		await repository.applyStash(stash.index);
	}

	@command('git.stashApplyLatest', { repository: true })
	async stashApplyLatest(repository: Repository): Promise<void> {
		const stashes = await repository.getStashes();

		if (stashes.length === 0) {
			window.showInformationMessage(l10n.t('There are no stashes in the repository.'));
			return;
		}

		await repository.applyStash();
	}

	@command('git.stashDrop', { repository: true })
	async stashDrop(repository: Repository): Promise<void> {
		const placeHolder = l10n.t('Pick a stash to drop');
		const stash = await this.pickStash(repository, placeHolder);

		if (!stash) {
			return;
		}

		// request confirmation for the operation
		const yes = l10n.t('Yes');
		const result = await window.showWarningMessage(
			l10n.t('Are you sure you want to drop the stash: {0}?', stash.description),
			{ modal: true },
			yes
		);
		if (result !== yes) {
			return;
		}

		await repository.dropStash(stash.index);
	}

	@command('git.stashDropAll', { repository: true })
	async stashDropAll(repository: Repository): Promise<void> {
		const stashes = await repository.getStashes();

		if (stashes.length === 0) {
			window.showInformationMessage(l10n.t('There are no stashes in the repository.'));
			return;
		}

		// request confirmation for the operation
		const yes = l10n.t('Yes');
		const question = stashes.length === 1 ?
			l10n.t('Are you sure you want to drop ALL stashes? There is 1 stash that will be subject to pruning, and MAY BE IMPOSSIBLE TO RECOVER.') :
			l10n.t('Are you sure you want to drop ALL stashes? There are {0} stashes that will be subject to pruning, and MAY BE IMPOSSIBLE TO RECOVER.', stashes.length);

		const result = await window.showWarningMessage(question, { modal: true }, yes);
		if (result !== yes) {
			return;
		}

		await repository.dropStash();
	}

	private async pickStash(repository: Repository, placeHolder: string): Promise<Stash | undefined> {
		const stashes = await repository.getStashes();

		if (stashes.length === 0) {
			window.showInformationMessage(l10n.t('There are no stashes in the repository.'));
			return;
		}

		const picks = stashes.map(stash => ({ label: `#${stash.index}:  ${stash.description}`, description: '', details: '', stash }));
		const result = await window.showQuickPick(picks, { placeHolder });
		return result && result.stash;
	}

	@command('git.timeline.openDiff', { repository: false })
	async timelineOpenDiff(item: TimelineItem, uri: Uri | undefined, _source: string) {
		const cmd = this.resolveTimelineOpenDiffCommand(
			item, uri,
			{
				preserveFocus: true,
				preview: true,
				viewColumn: ViewColumn.Active
			},
		);
		if (cmd === undefined) {
			return undefined;
		}

		return commands.executeCommand(cmd.command, ...(cmd.arguments ?? []));
	}

	resolveTimelineOpenDiffCommand(item: TimelineItem, uri: Uri | undefined, options?: TextDocumentShowOptions): Command | undefined {
		if (uri === undefined || uri === null || !GitTimelineItem.is(item)) {
			return undefined;
		}

		const basename = path.basename(uri.fsPath);

		let title;
		if ((item.previousRef === 'HEAD' || item.previousRef === '~') && item.ref === '') {
			title = l10n.t('{0} (Working Tree)', basename);
		}
		else if (item.previousRef === 'HEAD' && item.ref === '~') {
			title = l10n.t('{0} (Index)', basename);
		} else {
			title = l10n.t('{0} ({1}) ↔ {0} ({2})', basename, item.shortPreviousRef, item.shortRef);
		}

		return {
			command: 'vscode.diff',
			title: l10n.t('Open Comparison'),
			arguments: [toGitUri(uri, item.previousRef), item.ref === '' ? uri : toGitUri(uri, item.ref), title, options]
		};
	}

	@command('git.timeline.openCommit', { repository: false })
	async timelineOpenCommit(item: TimelineItem, uri: Uri | undefined, _source: string) {
		console.log('timelineOpenCommit', item);
		if (!GitTimelineItem.is(item)) {
			return;
		}

		const cmd = await this._resolveTimelineOpenCommitCommand(
			item, uri,
			{
				preserveFocus: true,
				preview: true,
				viewColumn: ViewColumn.Active
			},
		);
		if (cmd === undefined) {
			return undefined;
		}

		return commands.executeCommand(cmd.command, ...(cmd.arguments ?? []));
	}

	private async _resolveTimelineOpenCommitCommand(item: TimelineItem, uri: Uri | undefined, options?: TextDocumentShowOptions): Promise<Command | undefined> {
		if (uri === undefined || uri === null || !GitTimelineItem.is(item)) {
			return undefined;
		}

		const repository = await this.model.getRepository(uri.fsPath);
		if (!repository) {
			return undefined;
		}

		const commit = await repository.getCommit(item.ref);
		const commitFiles = await repository.getCommitFiles(item.ref);

		const args: [Uri, Uri | undefined, Uri | undefined][] = [];
		for (const commitFile of commitFiles) {
			const commitFileUri = Uri.file(path.join(repository.root, commitFile));
			args.push([commitFileUri, toGitUri(commitFileUri, item.previousRef), toGitUri(commitFileUri, item.ref)]);
		}

		return {
			command: 'vscode.changes',
			title: l10n.t('Open Commit'),
			arguments: [`${item.shortRef} - ${commit.message}`, args, options]
		};
	}

	@command('git.timeline.copyCommitId', { repository: false })
	async timelineCopyCommitId(item: TimelineItem, _uri: Uri | undefined, _source: string) {
		if (!GitTimelineItem.is(item)) {
			return;
		}

		env.clipboard.writeText(item.ref);
	}

	@command('git.timeline.copyCommitMessage', { repository: false })
	async timelineCopyCommitMessage(item: TimelineItem, _uri: Uri | undefined, _source: string) {
		if (!GitTimelineItem.is(item)) {
			return;
		}

		env.clipboard.writeText(item.message);
	}

	private _selectedForCompare: { uri: Uri; item: GitTimelineItem } | undefined;

	@command('git.timeline.selectForCompare', { repository: false })
	async timelineSelectForCompare(item: TimelineItem, uri: Uri | undefined, _source: string) {
		if (!GitTimelineItem.is(item) || !uri) {
			return;
		}

		this._selectedForCompare = { uri, item };
		await commands.executeCommand('setContext', 'git.timeline.selectedForCompare', true);
	}

	@command('git.timeline.compareWithSelected', { repository: false })
	async timelineCompareWithSelected(item: TimelineItem, uri: Uri | undefined, _source: string) {
		if (!GitTimelineItem.is(item) || !uri || !this._selectedForCompare || uri.toString() !== this._selectedForCompare.uri.toString()) {
			return;
		}

		const { item: selected } = this._selectedForCompare;

		const basename = path.basename(uri.fsPath);
		let leftTitle;
		if ((selected.previousRef === 'HEAD' || selected.previousRef === '~') && selected.ref === '') {
			leftTitle = l10n.t('{0} (Working Tree)', basename);
		}
		else if (selected.previousRef === 'HEAD' && selected.ref === '~') {
			leftTitle = l10n.t('{0} (Index)', basename);
		} else {
			leftTitle = l10n.t('{0} ({1})', basename, selected.shortRef);
		}

		let rightTitle;
		if ((item.previousRef === 'HEAD' || item.previousRef === '~') && item.ref === '') {
			rightTitle = l10n.t('{0} (Working Tree)', basename);
		}
		else if (item.previousRef === 'HEAD' && item.ref === '~') {
			rightTitle = l10n.t('{0} (Index)', basename);
		} else {
			rightTitle = l10n.t('{0} ({1})', basename, item.shortRef);
		}


		const title = l10n.t('{0} ↔ {1}', leftTitle, rightTitle);
		await commands.executeCommand('vscode.diff', selected.ref === '' ? uri : toGitUri(uri, selected.ref), item.ref === '' ? uri : toGitUri(uri, item.ref), title);
	}

	@command('git.rebaseAbort', { repository: true })
	async rebaseAbort(repository: Repository): Promise<void> {
		if (repository.rebaseCommit) {
			await repository.rebaseAbort();
		} else {
			await window.showInformationMessage(l10n.t('No rebase in progress.'));
		}
	}

	@command('git.closeAllDiffEditors', { repository: true })
	closeDiffEditors(repository: Repository): void {
		repository.closeDiffEditors(undefined, undefined, true);
	}

	@command('git.openRepositoriesInParentFolders')
	async openRepositoriesInParentFolders(): Promise<void> {
		const parentRepositories: string[] = [];

		const title = l10n.t('Open Repositories In Parent Folders');
		const placeHolder = l10n.t('Pick a repository to open');

		const allRepositoriesLabel = l10n.t('All Repositories');
		const allRepositoriesQuickPickItem: QuickPickItem = { label: allRepositoriesLabel };
		const repositoriesQuickPickItems: QuickPickItem[] = this.model.parentRepositories
			.sort(compareRepositoryLabel).map(r => new RepositoryItem(r));

		const items = this.model.parentRepositories.length === 1 ? [...repositoriesQuickPickItems] :
			[...repositoriesQuickPickItems, { label: '', kind: QuickPickItemKind.Separator }, allRepositoriesQuickPickItem];

		const repositoryItem = await window.showQuickPick(items, { title, placeHolder });
		if (!repositoryItem) {
			return;
		}

		if (repositoryItem === allRepositoriesQuickPickItem) {
			// All Repositories
			parentRepositories.push(...this.model.parentRepositories);
		} else {
			// One Repository
			parentRepositories.push((repositoryItem as RepositoryItem).path);
		}

		for (const parentRepository of parentRepositories) {
			await this.model.openParentRepository(parentRepository);
		}
	}

	@command('git.manageUnsafeRepositories')
	async manageUnsafeRepositories(): Promise<void> {
		const unsafeRepositories: string[] = [];

		const quickpick = window.createQuickPick();
		quickpick.title = l10n.t('Manage Unsafe Repositories');
		quickpick.placeholder = l10n.t('Pick a repository to mark as safe and open');

		const allRepositoriesLabel = l10n.t('All Repositories');
		const allRepositoriesQuickPickItem: QuickPickItem = { label: allRepositoriesLabel };
		const repositoriesQuickPickItems: QuickPickItem[] = this.model.unsafeRepositories
			.sort(compareRepositoryLabel).map(r => new RepositoryItem(r));

		quickpick.items = this.model.unsafeRepositories.length === 1 ? [...repositoriesQuickPickItems] :
			[...repositoriesQuickPickItems, { label: '', kind: QuickPickItemKind.Separator }, allRepositoriesQuickPickItem];

		quickpick.show();
		const repositoryItem = await new Promise<RepositoryItem | QuickPickItem | undefined>(
			resolve => {
				quickpick.onDidAccept(() => resolve(quickpick.activeItems[0]));
				quickpick.onDidHide(() => resolve(undefined));
			});
		quickpick.hide();

		if (!repositoryItem) {
			return;
		}

		if (repositoryItem.label === allRepositoriesLabel) {
			// All Repositories
			unsafeRepositories.push(...this.model.unsafeRepositories);
		} else {
			// One Repository
			unsafeRepositories.push((repositoryItem as RepositoryItem).path);
		}

		for (const unsafeRepository of unsafeRepositories) {
			// Mark as Safe
			await this.git.addSafeDirectory(this.model.getUnsafeRepositoryPath(unsafeRepository)!);

			// Open Repository
			await this.model.openRepository(unsafeRepository);
			this.model.deleteUnsafeRepository(unsafeRepository);
		}
	}

	@command('git.generateCommitMessage', { repository: true })
	async generateCommitMessage(repository: Repository): Promise<void> {
		if (!repository || !this.model.commitMessageProvider) {
			return;
		}

		await window.withProgress({ location: ProgressLocation.SourceControl }, async () => {
			await repository.generateCommitMessage();
		});
	}

	@command('git.generateCommitMessageCancel', { repository: true })
	generateCommitMessageCancel(repository: Repository): void {
		if (!repository || !this.model.commitMessageProvider) {
			return;
		}

		repository.generateCommitMessageCancel();
	}

<<<<<<< HEAD
	private createCommand(key: string, method: Function, options: ScmCommandOptions): (...args: any[]) => any {
=======
	@command('git.viewChanges', { repository: true })
	viewChanges(repository: Repository): void {
		this._viewChanges('Git: Changes', repository.workingTreeGroup.resourceStates);
	}

	@command('git.viewStagedChanges', { repository: true })
	viewStagedChanges(repository: Repository): void {
		this._viewChanges('Git: Staged Changes', repository.indexGroup.resourceStates);
	}

	private _viewChanges(title: string, resources: Resource[]): void {
		const args: [Uri, Uri | undefined, Uri | undefined][] = [];

		for (const resource of resources) {
			args.push([resource.resourceUri, resource.leftUri, resource.rightUri]);
		}

		commands.executeCommand('vscode.changes', title, args);
	}

	private createCommand(id: string, key: string, method: Function, options: ScmCommandOptions): (...args: any[]) => any {
>>>>>>> af28b32d
		const result = (...args: any[]) => {
			let result: Promise<any>;

			if (!options.repository) {
				result = Promise.resolve(method.apply(this, args));
			} else {
				// try to guess the repository based on the first argument
				const repository = this.model.getRepository(args[0]);
				let repositoryPromise: Promise<Repository | undefined>;

				if (repository) {
					repositoryPromise = Promise.resolve(repository);
				} else if (this.model.repositories.length === 1) {
					repositoryPromise = Promise.resolve(this.model.repositories[0]);
				} else {
					repositoryPromise = this.model.pickRepository();
				}

				result = repositoryPromise.then(repository => {
					if (!repository) {
						return Promise.resolve();
					}

					return Promise.resolve(method.apply(this, [repository, ...args.slice(1)]));
				});
			}

			return result.catch(err => {
				const options: MessageOptions = {
					modal: true
				};

				let message: string;
				let type: 'error' | 'warning' | 'information' = 'error';

				const choices = new Map<string, () => void>();
				const openOutputChannelChoice = l10n.t('Open Git Log');
				const outputChannelLogger = this.logger;
				choices.set(openOutputChannelChoice, () => outputChannelLogger.show());

				const showCommandOutputChoice = l10n.t('Show Command Output');
				if (err.stderr) {
					choices.set(showCommandOutputChoice, async () => {
						const timestamp = new Date().getTime();
						const uri = Uri.parse(`git-output:/git-error-${timestamp}`);

						let command = 'git';

						if (err.gitArgs) {
							command = `${command} ${err.gitArgs.join(' ')}`;
						} else if (err.gitCommand) {
							command = `${command} ${err.gitCommand}`;
						}

						this.commandErrors.set(uri, `> ${command}\n${err.stderr}`);

						try {
							const doc = await workspace.openTextDocument(uri);
							await window.showTextDocument(doc);
						} finally {
							this.commandErrors.delete(uri);
						}
					});
				}

				switch (err.gitErrorCode) {
					case GitErrorCodes.DirtyWorkTree:
						message = l10n.t('Please clean your repository working tree before checkout.');
						break;
					case GitErrorCodes.PushRejected:
						message = l10n.t('Can\'t push refs to remote. Try running "Pull" first to integrate your changes.');
						break;
					case GitErrorCodes.ForcePushWithLeaseRejected:
					case GitErrorCodes.ForcePushWithLeaseIfIncludesRejected:
						message = l10n.t('Can\'t force push refs to remote. The tip of the remote-tracking branch has been updated since the last checkout. Try running "Pull" first to pull the latest changes from the remote branch first.');
						break;
					case GitErrorCodes.Conflict:
						message = l10n.t('There are merge conflicts. Resolve them before committing.');
						type = 'warning';
						choices.set(l10n.t('Show Changes'), () => commands.executeCommand('workbench.view.scm'));
						options.modal = false;
						break;
					case GitErrorCodes.StashConflict:
						message = l10n.t('There were merge conflicts while applying the stash.');
						choices.set(l10n.t('Show Changes'), () => commands.executeCommand('workbench.view.scm'));
						type = 'warning';
						options.modal = false;
						break;
					case GitErrorCodes.AuthenticationFailed: {
						const regex = /Authentication failed for '(.*)'/i;
						const match = regex.exec(err.stderr || String(err));

						message = match
							? l10n.t('Failed to authenticate to git remote:\n\n{0}', match[1])
							: l10n.t('Failed to authenticate to git remote.');
						break;
					}
					case GitErrorCodes.NoUserNameConfigured:
					case GitErrorCodes.NoUserEmailConfigured:
						message = l10n.t('Make sure you configure your "user.name" and "user.email" in git.');
						choices.set(l10n.t('Learn More'), () => commands.executeCommand('vscode.open', Uri.parse('https://aka.ms/vscode-setup-git')));
						break;
					case GitErrorCodes.EmptyCommitMessage:
						message = l10n.t('Commit operation was cancelled due to empty commit message.');
						choices.clear();
						type = 'information';
						options.modal = false;
						break;
					default: {
						const hint = (err.stderr || err.message || String(err))
							.replace(/^error: /mi, '')
							.replace(/^> husky.*$/mi, '')
							.split(/[\r\n]/)
							.filter((line: string) => !!line)
						[0];

						message = hint
							? l10n.t('Git: {0}', hint)
							: l10n.t('Git error');

						break;
					}
				}

				if (!message) {
					console.error(err);
					return;
				}

				// We explicitly do not await this promise, because we do not
				// want the command execution to be stuck waiting for the user
				// to take action on the notification.
				this.showErrorNotification(type, message, options, choices);
			});
		};

		// patch this object, so people can call methods directly
		(this as any)[key] = result;

		return result;
	}

	private async showErrorNotification(type: 'error' | 'warning' | 'information', message: string, options: MessageOptions, choices: Map<string, () => void>): Promise<void> {
		let result: string | undefined;
		const allChoices = Array.from(choices.keys());

		switch (type) {
			case 'error':
				result = await window.showErrorMessage(message, options, ...allChoices);
				break;
			case 'warning':
				result = await window.showWarningMessage(message, options, ...allChoices);
				break;
			case 'information':
				result = await window.showInformationMessage(message, options, ...allChoices);
				break;
		}

		if (result) {
			const resultFn = choices.get(result);

			resultFn?.();
		}
	}

	private getSCMResource(uri?: Uri): Resource | undefined {
		uri = uri ? uri : (window.activeTextEditor && window.activeTextEditor.document.uri);

		this.logger.debug(`git.getSCMResource.uri ${uri && uri.toString()}`);

		for (const r of this.model.repositories.map(r => r.root)) {
			this.logger.debug(`repo root ${r}`);
		}

		if (!uri) {
			return undefined;
		}

		if (isGitUri(uri)) {
			const { path } = fromGitUri(uri);
			uri = Uri.file(path);
		}

		if (uri.scheme === 'file') {
			const uriString = uri.toString();
			const repository = this.model.getRepository(uri);

			if (!repository) {
				return undefined;
			}

			return repository.workingTreeGroup.resourceStates.filter(r => r.resourceUri.toString() === uriString)[0]
				|| repository.indexGroup.resourceStates.filter(r => r.resourceUri.toString() === uriString)[0]
				|| repository.mergeGroup.resourceStates.filter(r => r.resourceUri.toString() === uriString)[0];
		}
		return undefined;
	}

	private runByRepository<T>(resource: Uri, fn: (repository: Repository, resource: Uri) => Promise<T>): Promise<T[]>;
	private runByRepository<T>(resources: Uri[], fn: (repository: Repository, resources: Uri[]) => Promise<T>): Promise<T[]>;
	private async runByRepository<T>(arg: Uri | Uri[], fn: (repository: Repository, resources: any) => Promise<T>): Promise<T[]> {
		const resources = arg instanceof Uri ? [arg] : arg;
		const isSingleResource = arg instanceof Uri;

		const groups = resources.reduce((result, resource) => {
			let repository = this.model.getRepository(resource);

			if (!repository) {
				console.warn('Could not find git repository for ', resource);
				return result;
			}

			// Could it be a submodule?
			if (pathEquals(resource.fsPath, repository.root)) {
				repository = this.model.getRepositoryForSubmodule(resource) || repository;
			}

			const tuple = result.filter(p => p.repository === repository)[0];

			if (tuple) {
				tuple.resources.push(resource);
			} else {
				result.push({ repository, resources: [resource] });
			}

			return result;
		}, [] as { repository: Repository; resources: Uri[] }[]);

		const promises = groups
			.map(({ repository, resources }) => fn(repository as Repository, isSingleResource ? resources[0] : resources));

		return Promise.all(promises);
	}

	dispose(): void {
		this.disposables.forEach(d => d.dispose());
	}
}<|MERGE_RESOLUTION|>--- conflicted
+++ resolved
@@ -3606,9 +3606,6 @@
 		repository.generateCommitMessageCancel();
 	}
 
-<<<<<<< HEAD
-	private createCommand(key: string, method: Function, options: ScmCommandOptions): (...args: any[]) => any {
-=======
 	@command('git.viewChanges', { repository: true })
 	viewChanges(repository: Repository): void {
 		this._viewChanges('Git: Changes', repository.workingTreeGroup.resourceStates);
@@ -3629,8 +3626,7 @@
 		commands.executeCommand('vscode.changes', title, args);
 	}
 
-	private createCommand(id: string, key: string, method: Function, options: ScmCommandOptions): (...args: any[]) => any {
->>>>>>> af28b32d
+	private createCommand(key: string, method: Function, options: ScmCommandOptions): (...args: any[]) => any {
 		const result = (...args: any[]) => {
 			let result: Promise<any>;
 
