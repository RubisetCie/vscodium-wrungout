/*---------------------------------------------------------------------------------------------
 *  Copyright (c) Microsoft Corporation. All rights reserved.
 *  Licensed under the MIT License. See License.txt in the project root for license information.
 *--------------------------------------------------------------------------------------------*/

import * as os from 'os';
import * as path from 'path';
import { Command, commands, Disposable, LineChange, MessageOptions, Position, ProgressLocation, QuickPickItem, Range, SourceControlResourceState, TextDocumentShowOptions, TextEditor, Uri, ViewColumn, window, workspace, WorkspaceEdit, WorkspaceFolder, TimelineItem, env, Selection, TextDocumentContentProvider, InputBoxValidationSeverity, TabInputText, TabInputTextMerge, QuickPickItemKind, TextDocument, LogOutputChannel, l10n, Memento, UIKind, QuickInputButton, ThemeIcon } from 'vscode';
import { uniqueNamesGenerator, adjectives, animals, colors, NumberDictionary } from '@joaomoreno/unique-names-generator';
import { Branch, ForcePushMode, GitErrorCodes, Ref, RefType, Status, CommitOptions, RemoteSourcePublisher, Remote } from './api/git';
import { Git, Stash } from './git';
import { Model } from './model';
import { Repository, Resource, ResourceGroupType } from './repository';
import { applyLineChanges, getModifiedRange, intersectDiffWithRange, invertLineChange, toLineRanges } from './staging';
import { fromGitUri, toGitUri, isGitUri, toMergeUris } from './uri';
import { grep, isDescendant, pathEquals, relativePath } from './util';
import { GitTimelineItem } from './timelineProvider';
import { ApiRepository } from './api/api1';
import { getRemoteSourceActions, pickRemoteSource } from './remoteSource';
import { RemoteSourceAction } from './api/git-base';

class CheckoutItem implements QuickPickItem {

	protected get shortCommit(): string { return (this.ref.commit || '').substr(0, 8); }
	get label(): string { return `${this.repository.isBranchProtected(this.ref) ? '$(lock)' : '$(git-branch)'} ${this.ref.name || this.shortCommit}`; }
	get description(): string { return this.shortCommit; }
	get refName(): string | undefined { return this.ref.name; }
	get refRemote(): string | undefined { return this.ref.remote; }
	get buttons(): QuickInputButton[] | undefined { return this._buttons; }
	set buttons(newButtons: QuickInputButton[] | undefined) { this._buttons = newButtons; }

	constructor(protected repository: Repository, protected ref: Ref, protected _buttons?: QuickInputButton[]) { }

	async run(opts?: { detached?: boolean }): Promise<void> {
		if (!this.ref.name) {
			return;
		}

		const config = workspace.getConfiguration('git', Uri.file(this.repository.root));
		const pullBeforeCheckout = config.get<boolean>('pullBeforeCheckout', false) === true;

		const treeish = opts?.detached ? this.ref.commit ?? this.ref.name : this.ref.name;
		await this.repository.checkout(treeish, { ...opts, pullBeforeCheckout });
	}
}

class CheckoutTagItem extends CheckoutItem {

	override get label(): string { return `$(tag) ${this.ref.name || this.shortCommit}`; }
	override get description(): string {
		return l10n.t('Tag at {0}', this.shortCommit);
	}

	override async run(opts?: { detached?: boolean }): Promise<void> {
		if (!this.ref.name) {
			return;
		}

		await this.repository.checkout(this.ref.name, opts);
	}
}

class CheckoutRemoteHeadItem extends CheckoutItem {

	override get label(): string { return `$(cloud) ${this.ref.name || this.shortCommit}`; }
	override get description(): string {
		return l10n.t('Remote branch at {0}', this.shortCommit);
	}

	override async run(opts?: { detached?: boolean }): Promise<void> {
		if (!this.ref.name) {
			return;
		}

		if (opts?.detached) {
			await this.repository.checkout(this.ref.commit ?? this.ref.name, opts);
			return;
		}

		const branches = await this.repository.findTrackingBranches(this.ref.name);

		if (branches.length > 0) {
			await this.repository.checkout(branches[0].name!, opts);
		} else {
			await this.repository.checkoutTracking(this.ref.name, opts);
		}
	}
}

class BranchDeleteItem implements QuickPickItem {

	private get shortCommit(): string { return (this.ref.commit || '').substr(0, 8); }
	get branchName(): string | undefined { return this.ref.name; }
	get label(): string { return this.branchName || ''; }
	get description(): string { return this.shortCommit; }

	constructor(private ref: Ref) { }

	async run(repository: Repository, force?: boolean): Promise<void> {
		if (!this.branchName) {
			return;
		}
		await repository.deleteBranch(this.branchName, force);
	}
}

class MergeItem implements QuickPickItem {

	get label(): string { return this.ref.name || ''; }
	get description(): string { return this.ref.name || ''; }

	constructor(protected ref: Ref) { }

	async run(repository: Repository): Promise<void> {
		await repository.merge(this.ref.name! || this.ref.commit!);
	}
}

class RebaseItem implements QuickPickItem {

	get label(): string { return this.ref.name || ''; }
	description: string = '';

	constructor(readonly ref: Ref) { }

	async run(repository: Repository): Promise<void> {
		if (this.ref?.name) {
			await repository.rebase(this.ref.name);
		}
	}
}

class CreateBranchItem implements QuickPickItem {
	get label(): string { return '$(plus) ' + l10n.t('Create new branch...'); }
	get description(): string { return ''; }
	get alwaysShow(): boolean { return true; }
}

class CreateBranchFromItem implements QuickPickItem {
	get label(): string { return '$(plus) ' + l10n.t('Create new branch from...'); }
	get description(): string { return ''; }
	get alwaysShow(): boolean { return true; }
}

class CheckoutDetachedItem implements QuickPickItem {
	get label(): string { return '$(debug-disconnect) ' + l10n.t('Checkout detached...'); }
	get description(): string { return ''; }
	get alwaysShow(): boolean { return true; }
}

class HEADItem implements QuickPickItem {

	constructor(private repository: Repository) { }

	get label(): string { return 'HEAD'; }
	get description(): string { return (this.repository.HEAD && this.repository.HEAD.commit || '').substr(0, 8); }
	get alwaysShow(): boolean { return true; }
	get refName(): string { return 'HEAD'; }
}

class AddRemoteItem implements QuickPickItem {

	constructor(private cc: CommandCenter) { }

	get label(): string { return '$(plus) ' + l10n.t('Add a new remote...'); }
	get description(): string { return ''; }

	get alwaysShow(): boolean { return true; }

	async run(repository: Repository): Promise<void> {
		await this.cc.addRemote(repository);
	}
}

class RemoteItem implements QuickPickItem {
	get label() { return `$(cloud) ${this.remote.name}`; }
	get description(): string | undefined { return this.remote.fetchUrl; }
	get remoteName(): string { return this.remote.name; }

	constructor(private readonly repository: Repository, private readonly remote: Remote) { }

	async run(): Promise<void> {
		await this.repository.fetch({ remote: this.remote.name });
	}
}

class FetchAllRemotesItem implements QuickPickItem {
	get label(): string { return l10n.t('{0} Fetch all remotes', '$(cloud-download)'); }

	constructor(private readonly repository: Repository) { }

	async run(): Promise<void> {
		await this.repository.fetch({ all: true });
	}
}

class RepositoryItem implements QuickPickItem {
	get label(): string { return `$(repo) ${getRepositoryLabel(this.path)}`; }

	get description(): string { return this.path; }

	constructor(public readonly path: string) { }
}

interface ScmCommandOptions {
	repository?: boolean;
	diff?: boolean;
}

interface ScmCommand {
	commandId: string;
	key: string;
	method: Function;
	options: ScmCommandOptions;
}

const Commands: ScmCommand[] = [];

function command(commandId: string, options: ScmCommandOptions = {}): Function {
	return (_target: any, key: string, descriptor: any) => {
		if (!(typeof descriptor.value === 'function')) {
			throw new Error('not supported');
		}

		Commands.push({ commandId, key, method: descriptor.value, options });
	};
}

// const ImageMimetypes = [
// 	'image/png',
// 	'image/gif',
// 	'image/jpeg',
// 	'image/webp',
// 	'image/tiff',
// 	'image/bmp'
// ];

async function categorizeResourceByResolution(resources: Resource[]): Promise<{ merge: Resource[]; resolved: Resource[]; unresolved: Resource[]; deletionConflicts: Resource[] }> {
	const selection = resources.filter(s => s instanceof Resource) as Resource[];
	const merge = selection.filter(s => s.resourceGroupType === ResourceGroupType.Merge);
	const isBothAddedOrModified = (s: Resource) => s.type === Status.BOTH_MODIFIED || s.type === Status.BOTH_ADDED;
	const isAnyDeleted = (s: Resource) => s.type === Status.DELETED_BY_THEM || s.type === Status.DELETED_BY_US;
	const possibleUnresolved = merge.filter(isBothAddedOrModified);
	const promises = possibleUnresolved.map(s => grep(s.resourceUri.fsPath, /^<{7}|^={7}|^>{7}/));
	const unresolvedBothModified = await Promise.all<boolean>(promises);
	const resolved = possibleUnresolved.filter((_s, i) => !unresolvedBothModified[i]);
	const deletionConflicts = merge.filter(s => isAnyDeleted(s));
	const unresolved = [
		...merge.filter(s => !isBothAddedOrModified(s) && !isAnyDeleted(s)),
		...possibleUnresolved.filter((_s, i) => unresolvedBothModified[i])
	];

	return { merge, resolved, unresolved, deletionConflicts };
}

async function createCheckoutItems(repository: Repository, detached = false): Promise<CheckoutItem[]> {
	const config = workspace.getConfiguration('git');
	const checkoutTypeConfig = config.get<string | string[]>('checkoutType');
	let checkoutTypes: string[];

	if (checkoutTypeConfig === 'all' || !checkoutTypeConfig || checkoutTypeConfig.length === 0) {
		checkoutTypes = ['local', 'remote', 'tags'];
	} else if (typeof checkoutTypeConfig === 'string') {
		checkoutTypes = [checkoutTypeConfig];
	} else {
		checkoutTypes = checkoutTypeConfig;
	}

	if (detached) {
		// Remove tags when in detached mode
		checkoutTypes = checkoutTypes.filter(t => t !== 'tags');
	}

	const refs = await repository.getRefs();
	const processors = checkoutTypes.map(type => getCheckoutProcessor(repository, type))
		.filter(p => !!p) as CheckoutProcessor[];

	for (const ref of refs) {
		if (!detached && ref.name === 'origin/HEAD') {
			continue;
		}

		for (const processor of processors) {
			processor.onRef(ref);
		}
	}

	const buttons = await getRemoteRefItemButtons(repository);
	let fallbackRemoteButtons: RemoteSourceActionButton[] | undefined = [];
	const remote = repository.remotes.find(r => r.pushUrl === repository.HEAD?.remote || r.fetchUrl === repository.HEAD?.remote) ?? repository.remotes[0];
	const remoteUrl = remote?.pushUrl ?? remote?.fetchUrl;
	if (remoteUrl) {
		fallbackRemoteButtons = buttons.get(remoteUrl);
	}

	return processors.reduce<CheckoutItem[]>((r, p) => r.concat(...p.items.map((item) => {
		if (item.refRemote) {
			const matchingRemote = repository.remotes.find((remote) => remote.name === item.refRemote);
			const remoteUrl = matchingRemote?.pushUrl ?? matchingRemote?.fetchUrl;
			if (remoteUrl) {
				item.buttons = buttons.get(item.refRemote);
			}
		}

		item.buttons = fallbackRemoteButtons;
		return item;
	})), []);
}

type RemoteSourceActionButton = {
	iconPath: ThemeIcon;
	tooltip: string;
	actual: RemoteSourceAction;
};

async function getRemoteRefItemButtons(repository: Repository) {
	// Compute actions for all known remotes
	const remoteUrlsToActions = new Map<string, RemoteSourceActionButton[]>();

	const getButtons = async (remoteUrl: string) => (await getRemoteSourceActions(remoteUrl)).map((action) => ({ iconPath: new ThemeIcon(action.icon), tooltip: action.label, actual: action }));

	for (const remote of repository.remotes) {
		if (remote.fetchUrl) {
			const actions = remoteUrlsToActions.get(remote.fetchUrl) ?? [];
			actions.push(...await getButtons(remote.fetchUrl));
			remoteUrlsToActions.set(remote.fetchUrl, actions);
		}
		if (remote.pushUrl && remote.pushUrl !== remote.fetchUrl) {
			const actions = remoteUrlsToActions.get(remote.pushUrl) ?? [];
			actions.push(...await getButtons(remote.pushUrl));
			remoteUrlsToActions.set(remote.pushUrl, actions);
		}
	}

	return remoteUrlsToActions;
}

class CheckoutProcessor {

	private refs: Ref[] = [];
	get items(): CheckoutItem[] { return this.refs.map(r => new this.ctor(this.repository, r)); }
	constructor(private repository: Repository, private type: RefType, private ctor: { new(repository: Repository, ref: Ref): CheckoutItem }) { }

	onRef(ref: Ref): void {
		if (ref.type === this.type) {
			this.refs.push(ref);
		}
	}
}

function getCheckoutProcessor(repository: Repository, type: string): CheckoutProcessor | undefined {
	switch (type) {
		case 'local':
			return new CheckoutProcessor(repository, RefType.Head, CheckoutItem);
		case 'remote':
			return new CheckoutProcessor(repository, RefType.RemoteHead, CheckoutRemoteHeadItem);
		case 'tags':
			return new CheckoutProcessor(repository, RefType.Tag, CheckoutTagItem);
	}

	return undefined;
}

function getRepositoryLabel(repositoryRoot: string): string {
	const workspaceFolder = workspace.getWorkspaceFolder(Uri.file(repositoryRoot));
	return workspaceFolder?.uri.toString() === repositoryRoot ? workspaceFolder.name : path.basename(repositoryRoot);
}

function compareRepositoryLabel(repositoryRoot1: string, repositoryRoot2: string): number {
	return getRepositoryLabel(repositoryRoot1).localeCompare(getRepositoryLabel(repositoryRoot2));
}

function sanitizeBranchName(name: string, whitespaceChar: string): string {
	return name ? name.trim().replace(/^-+/, '').replace(/^\.|\/\.|\.\.|~|\^|:|\/$|\.lock$|\.lock\/|\\|\*|\s|^\s*$|\.$|\[|\]$/g, whitespaceChar) : name;
}

function sanitizeRemoteName(name: string) {
	name = name.trim();
	return name && name.replace(/^\.|\/\.|\.\.|~|\^|:|\/$|\.lock$|\.lock\/|\\|\*|\s|^\s*$|\.$|\[|\]$/g, '-');
}

class TagItem implements QuickPickItem {
	get label(): string { return `$(tag) ${this.ref.name ?? ''}`; }
	get description(): string { return this.ref.commit?.substr(0, 8) ?? ''; }
	constructor(readonly ref: Ref) { }
}

enum PushType {
	Push,
	PushTo,
	PushFollowTags,
	PushTags
}

interface PushOptions {
	pushType: PushType;
	forcePush?: boolean;
	silent?: boolean;

	pushTo?: {
		remote?: string;
		refspec?: string;
		setUpstream?: boolean;
	};
}

class CommandErrorOutputTextDocumentContentProvider implements TextDocumentContentProvider {

	private items = new Map<string, string>();

	set(uri: Uri, contents: string): void {
		this.items.set(uri.path, contents);
	}

	delete(uri: Uri): void {
		this.items.delete(uri.path);
	}

	provideTextDocumentContent(uri: Uri): string | undefined {
		return this.items.get(uri.path);
	}
}

export class CommandCenter {

	private disposables: Disposable[];
	private commandErrors = new CommandErrorOutputTextDocumentContentProvider();

	constructor(
		private git: Git,
		private model: Model,
		private globalState: Memento,
		private logger: LogOutputChannel,
	) {
		this.disposables = Commands.map(({ commandId, key, method, options }) => {
			const command = this.createCommand(key, method, options);

			if (options.diff) {
				return commands.registerDiffInformationCommand(commandId, command);
			} else {
				return commands.registerCommand(commandId, command);
			}
		});

		this.disposables.push(workspace.registerTextDocumentContentProvider('git-output', this.commandErrors));
	}

	@command('git.showOutput')
	showOutput(): void {
		this.logger.show();
	}

	@command('git.refresh', { repository: true })
	async refresh(repository: Repository): Promise<void> {
		await repository.status();
	}

	@command('git.openResource')
	async openResource(resource: Resource): Promise<void> {
		const repository = this.model.getRepository(resource.resourceUri);

		if (!repository) {
			return;
		}

		await resource.open();
	}

	@command('git.openAllChanges', { repository: true })
	async openChanges(repository: Repository): Promise<void> {
		for (const resource of [...repository.workingTreeGroup.resourceStates, ...repository.untrackedGroup.resourceStates]) {
			if (
				resource.type === Status.DELETED || resource.type === Status.DELETED_BY_THEM ||
				resource.type === Status.DELETED_BY_US || resource.type === Status.BOTH_DELETED
			) {
				continue;
			}

			void commands.executeCommand(
				'vscode.open',
				resource.resourceUri,
				{ background: true, preview: false, }
			);
		}
	}

	@command('git.openMergeEditor')
	async openMergeEditor(uri: unknown) {
		if (uri === undefined) {
			// fallback to active editor...
			if (window.tabGroups.activeTabGroup.activeTab?.input instanceof TabInputText) {
				uri = window.tabGroups.activeTabGroup.activeTab.input.uri;
			}
		}
		if (!(uri instanceof Uri)) {
			return;
		}
		const repo = this.model.getRepository(uri);
		if (!repo) {
			return;
		}

		const isRebasing = Boolean(repo.rebaseCommit);

		type InputData = { uri: Uri; title?: string; detail?: string; description?: string };
		const mergeUris = toMergeUris(uri);

		let isStashConflict = false;
		try {
			// Look at the conflict markers to check if this is a stash conflict
			const document = await workspace.openTextDocument(uri);
			const firstConflictInfo = findFirstConflictMarker(document);
			isStashConflict = firstConflictInfo?.incomingChangeLabel === 'Stashed changes';
		} catch (error) {
			console.error(error);
		}

		const current: InputData = { uri: mergeUris.ours, title: l10n.t('Current') };
		const incoming: InputData = { uri: mergeUris.theirs, title: l10n.t('Incoming') };

		if (isStashConflict) {
			incoming.title = l10n.t('Stashed Changes');
		}

		try {
			const [head, rebaseOrMergeHead] = await Promise.all([
				repo.getCommit('HEAD'),
				isRebasing ? repo.getCommit('REBASE_HEAD') : repo.getCommit('MERGE_HEAD')
			]);
			// ours (current branch and commit)
			current.detail = head.refNames.map(s => s.replace(/^HEAD ->/, '')).join(', ');
			current.description = '$(git-commit) ' + head.hash.substring(0, 7);
			current.uri = toGitUri(uri, head.hash);

			// theirs
			incoming.detail = rebaseOrMergeHead.refNames.join(', ');
			incoming.description = '$(git-commit) ' + rebaseOrMergeHead.hash.substring(0, 7);
			incoming.uri = toGitUri(uri, rebaseOrMergeHead.hash);

		} catch (error) {
			// not so bad, can continue with just uris
			console.error('FAILED to read HEAD, MERGE_HEAD commits');
			console.error(error);
		}

		const options = {
			base: mergeUris.base,
			input1: isRebasing ? current : incoming,
			input2: isRebasing ? incoming : current,
			output: uri
		};

		await commands.executeCommand(
			'_open.mergeEditor',
			options
		);

		function findFirstConflictMarker(doc: TextDocument): { currentChangeLabel: string; incomingChangeLabel: string } | undefined {
			const conflictMarkerStart = '<<<<<<<';
			const conflictMarkerEnd = '>>>>>>>';
			let inConflict = false;
			let currentChangeLabel: string = '';
			let incomingChangeLabel: string = '';
			let hasConflict = false;

			for (let lineIdx = 0; lineIdx < doc.lineCount; lineIdx++) {
				const lineStr = doc.lineAt(lineIdx).text;
				if (!inConflict) {
					if (lineStr.startsWith(conflictMarkerStart)) {
						currentChangeLabel = lineStr.substring(conflictMarkerStart.length).trim();
						inConflict = true;
						hasConflict = true;
					}
				} else {
					if (lineStr.startsWith(conflictMarkerEnd)) {
						incomingChangeLabel = lineStr.substring(conflictMarkerStart.length).trim();
						inConflict = false;
						break;
					}
				}
			}
			if (hasConflict) {
				return {
					currentChangeLabel,
					incomingChangeLabel
				};
			}
			return undefined;
		}
	}

	async cloneRepository(url?: string, parentPath?: string, options: { recursive?: boolean; ref?: string } = {}): Promise<void> {
		if (!url || typeof url !== 'string') {
			url = await pickRemoteSource({
				providerLabel: provider => l10n.t('Clone from {0}', provider.name),
				urlLabel: l10n.t('Clone from URL')
			});
		}

		if (!url) {
			return;
		}

		url = url.trim().replace(/^git\s+clone\s+/, '');

		if (!parentPath) {
			const config = workspace.getConfiguration('git');
			let defaultCloneDirectory = config.get<string>('defaultCloneDirectory') || os.homedir();
			defaultCloneDirectory = defaultCloneDirectory.replace(/^~/, os.homedir());

			const uris = await window.showOpenDialog({
				canSelectFiles: false,
				canSelectFolders: true,
				canSelectMany: false,
				defaultUri: Uri.file(defaultCloneDirectory),
				title: l10n.t('Choose a folder to clone {0} into', url),
				openLabel: l10n.t('Select as Repository Destination')
			});

			if (!uris || uris.length === 0) {
				return;
			}

			const uri = uris[0];
			parentPath = uri.fsPath;
		}

		try {
			const opts = {
				location: ProgressLocation.Notification,
				title: l10n.t('Cloning git repository "{0}"...', url),
				cancellable: true
			};

			const repositoryPath = await window.withProgress(
				opts,
				(progress, token) => this.git.clone(url!, { parentPath: parentPath!, progress, recursive: options.recursive, ref: options.ref }, token)
			);

			const config = workspace.getConfiguration('git');
			const openAfterClone = config.get<'always' | 'alwaysNewWindow' | 'whenNoFolderOpen' | 'prompt'>('openAfterClone');

			enum PostCloneAction { Open, OpenNewWindow, AddToWorkspace }
			let action: PostCloneAction | undefined = undefined;

			if (openAfterClone === 'always') {
				action = PostCloneAction.Open;
			} else if (openAfterClone === 'alwaysNewWindow') {
				action = PostCloneAction.OpenNewWindow;
			} else if (openAfterClone === 'whenNoFolderOpen' && !workspace.workspaceFolders) {
				action = PostCloneAction.Open;
			}

			if (action === undefined) {
				let message = l10n.t('Would you like to open the cloned repository?');
				const open = l10n.t('Open');
				const openNewWindow = l10n.t('Open in New Window');
				const choices = [open, openNewWindow];

				const addToWorkspace = l10n.t('Add to Workspace');
				if (workspace.workspaceFolders) {
					message = l10n.t('Would you like to open the cloned repository, or add it to the current workspace?');
					choices.push(addToWorkspace);
				}

				const result = await window.showInformationMessage(message, { modal: true }, ...choices);

				action = result === open ? PostCloneAction.Open
					: result === openNewWindow ? PostCloneAction.OpenNewWindow
						: result === addToWorkspace ? PostCloneAction.AddToWorkspace : undefined;
			}

			const uri = Uri.file(repositoryPath);

			if (action === PostCloneAction.Open) {
				commands.executeCommand('vscode.openFolder', uri, { forceReuseWindow: true });
			} else if (action === PostCloneAction.AddToWorkspace) {
				workspace.updateWorkspaceFolders(workspace.workspaceFolders!.length, 0, { uri });
			} else if (action === PostCloneAction.OpenNewWindow) {
				commands.executeCommand('vscode.openFolder', uri, { forceNewWindow: true });
			}
		} catch (err) {
			throw err;
		}
	}

	@command('git.continueInLocalClone')
	async continueInLocalClone(): Promise<Uri | void> {
		if (this.model.repositories.length === 0) { return; }

		// Pick a single repository to continue working on in a local clone if there's more than one
		const items = this.model.repositories.reduce<(QuickPickItem & { repository: Repository })[]>((items, repository) => {
			const remote = repository.remotes.find((r) => r.name === repository.HEAD?.upstream?.remote);
			if (remote?.pushUrl) {
				items.push({ repository: repository, label: remote.pushUrl });
			}
			return items;
		}, []);

		let selection = items[0];
		if (items.length > 1) {
			const pick = await window.showQuickPick(items, { canPickMany: false, placeHolder: l10n.t('Choose which repository to clone') });
			if (pick === undefined) { return; }
			selection = pick;
		}

		const uri = selection.label;
		const ref = selection.repository.HEAD?.upstream?.name;

		if (uri !== undefined) {
			let target = `${env.uriScheme}://vscode.git/clone?url=${encodeURIComponent(uri)}`;
			const isWeb = env.uiKind === UIKind.Web;
			const isRemote = env.remoteName !== undefined;

			if (isWeb || isRemote) {
				if (ref !== undefined) {
					target += `&ref=${encodeURIComponent(ref)}`;
				}

				if (isWeb) {
					// Launch desktop client if currently in web
					return Uri.parse(target);
				}

				if (isRemote) {
					// If already in desktop client but in a remote window, we need to force a new window
					// so that the git extension can access the local filesystem for cloning
					target += `&windowId=_blank`;
					return Uri.parse(target);
				}
			}

			// Otherwise, directly clone
			void this.clone(uri, undefined, { ref: ref });
		}
	}

	@command('git.clone')
	async clone(url?: string, parentPath?: string, options?: { ref?: string }): Promise<void> {
		await this.cloneRepository(url, parentPath, options);
	}

	@command('git.cloneRecursive')
	async cloneRecursive(url?: string, parentPath?: string): Promise<void> {
		await this.cloneRepository(url, parentPath, { recursive: true });
	}

	@command('git.init')
	async init(skipFolderPrompt = false): Promise<void> {
		let repositoryPath: string | undefined = undefined;
		let askToOpen = true;

		if (workspace.workspaceFolders) {
			if (skipFolderPrompt && workspace.workspaceFolders.length === 1) {
				repositoryPath = workspace.workspaceFolders[0].uri.fsPath;
				askToOpen = false;
			} else {
				const placeHolder = l10n.t('Pick workspace folder to initialize git repo in');
				const pick = { label: l10n.t('Choose Folder...') };
				const items: { label: string; folder?: WorkspaceFolder }[] = [
					...workspace.workspaceFolders.map(folder => ({ label: folder.name, description: folder.uri.fsPath, folder })),
					pick
				];
				const item = await window.showQuickPick(items, { placeHolder, ignoreFocusOut: true });

				if (!item) {
					return;
				} else if (item.folder) {
					repositoryPath = item.folder.uri.fsPath;
					askToOpen = false;
				}
			}
		}

		if (!repositoryPath) {
			const homeUri = Uri.file(os.homedir());
			const defaultUri = workspace.workspaceFolders && workspace.workspaceFolders.length > 0
				? Uri.file(workspace.workspaceFolders[0].uri.fsPath)
				: homeUri;

			const result = await window.showOpenDialog({
				canSelectFiles: false,
				canSelectFolders: true,
				canSelectMany: false,
				defaultUri,
				openLabel: l10n.t('Initialize Repository')
			});

			if (!result || result.length === 0) {
				return;
			}

			const uri = result[0];

			if (homeUri.toString().startsWith(uri.toString())) {
				const yes = l10n.t('Initialize Repository');
				const answer = await window.showWarningMessage(l10n.t('This will create a Git repository in "{0}". Are you sure you want to continue?', uri.fsPath), yes);

				if (answer !== yes) {
					return;
				}
			}

			repositoryPath = uri.fsPath;

			if (workspace.workspaceFolders && workspace.workspaceFolders.some(w => w.uri.toString() === uri.toString())) {
				askToOpen = false;
			}
		}

		const config = workspace.getConfiguration('git');
		const defaultBranchName = config.get<string>('defaultBranchName', 'main');
		const branchWhitespaceChar = config.get<string>('branchWhitespaceChar', '-');

		await this.git.init(repositoryPath, { defaultBranch: sanitizeBranchName(defaultBranchName, branchWhitespaceChar) });

		let message = l10n.t('Would you like to open the initialized repository?');
		const open = l10n.t('Open');
		const openNewWindow = l10n.t('Open in New Window');
		const choices = [open, openNewWindow];

		if (!askToOpen) {
			return;
		}

		const addToWorkspace = l10n.t('Add to Workspace');
		if (workspace.workspaceFolders) {
			message = l10n.t('Would you like to open the initialized repository, or add it to the current workspace?');
			choices.push(addToWorkspace);
		}

		const result = await window.showInformationMessage(message, ...choices);
		const uri = Uri.file(repositoryPath);

		if (result === open) {
			commands.executeCommand('vscode.openFolder', uri);
		} else if (result === addToWorkspace) {
			workspace.updateWorkspaceFolders(workspace.workspaceFolders!.length, 0, { uri });
		} else if (result === openNewWindow) {
			commands.executeCommand('vscode.openFolder', uri, true);
		} else {
			await this.model.openRepository(repositoryPath);
		}
	}

	@command('git.openRepository', { repository: false })
	async openRepository(path?: string): Promise<void> {
		if (!path) {
			const result = await window.showOpenDialog({
				canSelectFiles: false,
				canSelectFolders: true,
				canSelectMany: false,
				defaultUri: Uri.file(os.homedir()),
				openLabel: l10n.t('Open Repository')
			});

			if (!result || result.length === 0) {
				return;
			}

			path = result[0].fsPath;
		}

		await this.model.openRepository(path, true);
	}

	@command('git.reopenClosedRepositories', { repository: false })
	async reopenClosedRepositories(): Promise<void> {
		if (this.model.closedRepositories.length === 0) {
			return;
		}

		const closedRepositories: string[] = [];

		const title = l10n.t('Reopen Closed Repositories');
		const placeHolder = l10n.t('Pick a repository to reopen');

		const allRepositoriesLabel = l10n.t('All Repositories');
		const allRepositoriesQuickPickItem: QuickPickItem = { label: allRepositoriesLabel };
		const repositoriesQuickPickItems: QuickPickItem[] = this.model.closedRepositories
			.sort(compareRepositoryLabel).map(r => new RepositoryItem(r));

		const items = this.model.closedRepositories.length === 1 ? [...repositoriesQuickPickItems] :
			[...repositoriesQuickPickItems, { label: '', kind: QuickPickItemKind.Separator }, allRepositoriesQuickPickItem];

		const repositoryItem = await window.showQuickPick(items, { title, placeHolder });
		if (!repositoryItem) {
			return;
		}

		if (repositoryItem === allRepositoriesQuickPickItem) {
			// All Repositories
			closedRepositories.push(...this.model.closedRepositories.values());
		} else {
			// One Repository
			closedRepositories.push((repositoryItem as RepositoryItem).path);
		}

		for (const repository of closedRepositories) {
			await this.model.openRepository(repository, true);
		}
	}

	@command('git.close', { repository: true })
	async close(repository: Repository): Promise<void> {
		this.model.close(repository);
	}

	@command('git.openFile')
	async openFile(arg?: Resource | Uri, ...resourceStates: SourceControlResourceState[]): Promise<void> {
		const preserveFocus = arg instanceof Resource;

		let uris: Uri[] | undefined;

		if (arg instanceof Uri) {
			if (isGitUri(arg)) {
				uris = [Uri.file(fromGitUri(arg).path)];
			} else if (arg.scheme === 'file') {
				uris = [arg];
			}
		} else {
			let resource = arg;

			if (!(resource instanceof Resource)) {
				// can happen when called from a keybinding
				resource = this.getSCMResource();
			}

			if (resource) {
				uris = ([resource, ...resourceStates] as Resource[])
					.filter(r => r.type !== Status.DELETED && r.type !== Status.INDEX_DELETED)
					.map(r => r.resourceUri);
			} else if (window.activeTextEditor) {
				uris = [window.activeTextEditor.document.uri];
			}
		}

		if (!uris) {
			return;
		}

		const activeTextEditor = window.activeTextEditor;
		// Must extract these now because opening a new document will change the activeTextEditor reference
		const previousVisibleRange = activeTextEditor?.visibleRanges[0];
		const previousURI = activeTextEditor?.document.uri;
		const previousSelection = activeTextEditor?.selection;

		for (const uri of uris) {
			const opts: TextDocumentShowOptions = {
				preserveFocus,
				preview: false,
				viewColumn: ViewColumn.Active
			};

			await commands.executeCommand('vscode.open', uri, {
				...opts,
				override: arg instanceof Resource && arg.type === Status.BOTH_MODIFIED ? false : undefined
			});

			const document = window.activeTextEditor?.document;

			// If the document doesn't match what we opened then don't attempt to select the range
			// Additionally if there was no previous document we don't have information to select a range
			if (document?.uri.toString() !== uri.toString() || !activeTextEditor || !previousURI || !previousSelection) {
				continue;
			}

			// Check if active text editor has same path as other editor. we cannot compare via
			// URI.toString() here because the schemas can be different. Instead we just go by path.
			if (previousURI.path === uri.path && document) {
				// preserve not only selection but also visible range
				opts.selection = previousSelection;
				const editor = await window.showTextDocument(document, opts);
				// This should always be defined but just in case
				if (previousVisibleRange) {
					editor.revealRange(previousVisibleRange);
				}
			}
		}
	}

	@command('git.openFile2')
	async openFile2(arg?: Resource | Uri, ...resourceStates: SourceControlResourceState[]): Promise<void> {
		this.openFile(arg, ...resourceStates);
	}

	@command('git.openHEADFile')
	async openHEADFile(arg?: Resource | Uri): Promise<void> {
		let resource: Resource | undefined = undefined;
		const preview = !(arg instanceof Resource);

		if (arg instanceof Resource) {
			resource = arg;
		} else if (arg instanceof Uri) {
			resource = this.getSCMResource(arg);
		} else {
			resource = this.getSCMResource();
		}

		if (!resource) {
			return;
		}

		const HEAD = resource.leftUri;
		const basename = path.basename(resource.resourceUri.fsPath);
		const title = `${basename} (HEAD)`;

		if (!HEAD) {
			window.showWarningMessage(l10n.t('HEAD version of "{0}" is not available.', path.basename(resource.resourceUri.fsPath)));
			return;
		}

		const opts: TextDocumentShowOptions = {
			preview
		};

		return await commands.executeCommand<void>('vscode.open', HEAD, opts, title);
	}

	@command('git.openChange')
	async openChange(arg?: Resource | Uri, ...resourceStates: SourceControlResourceState[]): Promise<void> {
		let resources: Resource[] | undefined = undefined;

		if (arg instanceof Uri) {
			const resource = this.getSCMResource(arg);
			if (resource !== undefined) {
				resources = [resource];
			}
		} else {
			let resource: Resource | undefined = undefined;

			if (arg instanceof Resource) {
				resource = arg;
			} else {
				resource = this.getSCMResource();
			}

			if (resource) {
				resources = [...resourceStates as Resource[], resource];
			}
		}

		if (!resources) {
			return;
		}

		for (const resource of resources) {
			await resource.openChange();
		}
	}

	@command('git.rename', { repository: true })
	async rename(repository: Repository, fromUri: Uri | undefined): Promise<void> {
		fromUri = fromUri ?? window.activeTextEditor?.document.uri;

		if (!fromUri) {
			return;
		}

		const from = relativePath(repository.root, fromUri.fsPath);
		let to = await window.showInputBox({
			value: from,
			valueSelection: [from.length - path.basename(from).length, from.length]
		});

		to = to?.trim();

		if (!to) {
			return;
		}

		await repository.move(from, to);
	}

	@command('git.stage')
	async stage(...resourceStates: SourceControlResourceState[]): Promise<void> {
		this.logger.debug(`git.stage ${resourceStates.length} `);

		resourceStates = resourceStates.filter(s => !!s);

		if (resourceStates.length === 0 || (resourceStates[0] && !(resourceStates[0].resourceUri instanceof Uri))) {
			const resource = this.getSCMResource();

			this.logger.debug(`git.stage.getSCMResource ${resource ? resource.resourceUri.toString() : null} `);

			if (!resource) {
				return;
			}

			resourceStates = [resource];
		}

		const selection = resourceStates.filter(s => s instanceof Resource) as Resource[];
		const { resolved, unresolved, deletionConflicts } = await categorizeResourceByResolution(selection);

		if (unresolved.length > 0) {
			const message = unresolved.length > 1
				? l10n.t('Are you sure you want to stage {0} files with merge conflicts?', unresolved.length)
				: l10n.t('Are you sure you want to stage {0} with merge conflicts?', path.basename(unresolved[0].resourceUri.fsPath));

			const yes = l10n.t('Yes');
			const pick = await window.showWarningMessage(message, { modal: true }, yes);

			if (pick !== yes) {
				return;
			}
		}

		try {
			await this.runByRepository(deletionConflicts.map(r => r.resourceUri), async (repository, resources) => {
				for (const resource of resources) {
					await this._stageDeletionConflict(repository, resource);
				}
			});
		} catch (err) {
			if (/Cancelled/.test(err.message)) {
				return;
			}

			throw err;
		}

		const workingTree = selection.filter(s => s.resourceGroupType === ResourceGroupType.WorkingTree);
		const untracked = selection.filter(s => s.resourceGroupType === ResourceGroupType.Untracked);
		const scmResources = [...workingTree, ...untracked, ...resolved, ...unresolved];

		this.logger.debug(`git.stage.scmResources ${scmResources.length} `);
		if (!scmResources.length) {
			return;
		}

		const resources = scmResources.map(r => r.resourceUri);
		await this.runByRepository(resources, async (repository, resources) => repository.add(resources));
	}

	@command('git.stageAll', { repository: true })
	async stageAll(repository: Repository): Promise<void> {
		const resources = [...repository.workingTreeGroup.resourceStates, ...repository.untrackedGroup.resourceStates];
		const uris = resources.map(r => r.resourceUri);

		if (uris.length > 0) {
			const config = workspace.getConfiguration('git', Uri.file(repository.root));
			const untrackedChanges = config.get<'mixed' | 'separate' | 'hidden'>('untrackedChanges');
			await repository.add(uris, untrackedChanges === 'mixed' ? undefined : { update: true });
		}
	}

	private async _stageDeletionConflict(repository: Repository, uri: Uri): Promise<void> {
		const uriString = uri.toString();
		const resource = repository.mergeGroup.resourceStates.filter(r => r.resourceUri.toString() === uriString)[0];

		if (!resource) {
			return;
		}

		if (resource.type === Status.DELETED_BY_THEM) {
			const keepIt = l10n.t('Keep Our Version');
			const deleteIt = l10n.t('Delete File');
			const result = await window.showInformationMessage(l10n.t('File "{0}" was deleted by them and modified by us.\n\nWhat would you like to do?', path.basename(uri.fsPath)), { modal: true }, keepIt, deleteIt);

			if (result === keepIt) {
				await repository.add([uri]);
			} else if (result === deleteIt) {
				await repository.rm([uri]);
			} else {
				throw new Error('Cancelled');
			}
		} else if (resource.type === Status.DELETED_BY_US) {
			const keepIt = l10n.t('Keep Their Version');
			const deleteIt = l10n.t('Delete File');
			const result = await window.showInformationMessage(l10n.t('File "{0}" was deleted by us and modified by them.\n\nWhat would you like to do?', path.basename(uri.fsPath)), { modal: true }, keepIt, deleteIt);

			if (result === keepIt) {
				await repository.add([uri]);
			} else if (result === deleteIt) {
				await repository.rm([uri]);
			} else {
				throw new Error('Cancelled');
			}
		}
	}

	@command('git.stageAllTracked', { repository: true })
	async stageAllTracked(repository: Repository): Promise<void> {
		const resources = repository.workingTreeGroup.resourceStates
			.filter(r => r.type !== Status.UNTRACKED && r.type !== Status.IGNORED);
		const uris = resources.map(r => r.resourceUri);

		await repository.add(uris);
	}

	@command('git.stageAllUntracked', { repository: true })
	async stageAllUntracked(repository: Repository): Promise<void> {
		const resources = [...repository.workingTreeGroup.resourceStates, ...repository.untrackedGroup.resourceStates]
			.filter(r => r.type === Status.UNTRACKED || r.type === Status.IGNORED);
		const uris = resources.map(r => r.resourceUri);

		await repository.add(uris);
	}

	@command('git.stageAllMerge', { repository: true })
	async stageAllMerge(repository: Repository): Promise<void> {
		const resources = repository.mergeGroup.resourceStates.filter(s => s instanceof Resource) as Resource[];
		const { merge, unresolved, deletionConflicts } = await categorizeResourceByResolution(resources);

		try {
			for (const deletionConflict of deletionConflicts) {
				await this._stageDeletionConflict(repository, deletionConflict.resourceUri);
			}
		} catch (err) {
			if (/Cancelled/.test(err.message)) {
				return;
			}

			throw err;
		}

		if (unresolved.length > 0) {
			const message = unresolved.length > 1
				? l10n.t('Are you sure you want to stage {0} files with merge conflicts?', merge.length)
				: l10n.t('Are you sure you want to stage {0} with merge conflicts?', path.basename(merge[0].resourceUri.fsPath));

			const yes = l10n.t('Yes');
			const pick = await window.showWarningMessage(message, { modal: true }, yes);

			if (pick !== yes) {
				return;
			}
		}

		const uris = resources.map(r => r.resourceUri);

		if (uris.length > 0) {
			await repository.add(uris);
		}
	}

	@command('git.stageChange')
	async stageChange(uri: Uri, changes: LineChange[], index: number): Promise<void> {
		if (!uri) {
			return;
		}

		const textEditor = window.visibleTextEditors.filter(e => e.document.uri.toString() === uri.toString())[0];

		if (!textEditor) {
			return;
		}

		await this._stageChanges(textEditor, [changes[index]]);

		const firstStagedLine = changes[index].modifiedStartLineNumber;
		textEditor.selections = [new Selection(firstStagedLine, 0, firstStagedLine, 0)];
	}

	@command('git.stageSelectedRanges', { diff: true })
	async stageSelectedChanges(changes: LineChange[]): Promise<void> {
		const textEditor = window.activeTextEditor;

		if (!textEditor) {
			return;
		}

		const modifiedDocument = textEditor.document;
		const selectedLines = toLineRanges(textEditor.selections, modifiedDocument);
		const selectedChanges = changes
			.map(diff => selectedLines.reduce<LineChange | null>((result, range) => result || intersectDiffWithRange(modifiedDocument, diff, range), null))
			.filter(d => !!d) as LineChange[];

		if (!selectedChanges.length) {
			window.showInformationMessage(l10n.t('The selection range does not contain any changes.'));
			return;
		}

		await this._stageChanges(textEditor, selectedChanges);
	}

	@command('git.acceptMerge')
	async acceptMerge(_uri: Uri | unknown): Promise<void> {
		const { activeTab } = window.tabGroups.activeTabGroup;
		if (!activeTab) {
			return;
		}

		if (!(activeTab.input instanceof TabInputTextMerge)) {
			return;
		}

		const uri = activeTab.input.result;

		const repository = this.model.getRepository(uri);
		if (!repository) {
			console.log(`FAILED to complete merge because uri ${uri.toString()} doesn't belong to any repository`);
			return;
		}

		const result = await commands.executeCommand('mergeEditor.acceptMerge') as { successful: boolean };
		if (result.successful) {
			await repository.add([uri]);
			await commands.executeCommand('workbench.view.scm');
		}

		/*
		if (!(uri instanceof Uri)) {
			return;
		}




		// make sure to save the merged document
		const doc = workspace.textDocuments.find(doc => doc.uri.toString() === uri.toString());
		if (!doc) {
			console.log(`FAILED to complete merge because uri ${uri.toString()} doesn't match a document`);
			return;
		}
		if (doc.isDirty) {
			await doc.save();
		}

		// find the merge editor tabs for the resource in question and close them all
		let didCloseTab = false;
		const mergeEditorTabs = window.tabGroups.all.map(group => group.tabs.filter(tab => tab.input instanceof TabInputTextMerge && tab.input.result.toString() === uri.toString())).flat();
		if (mergeEditorTabs.includes(activeTab)) {
			didCloseTab = await window.tabGroups.close(mergeEditorTabs, true);
		}

		// Only stage if the merge editor has been successfully closed. That means all conflicts have been
		// handled or unhandled conflicts are OK by the user.
		if (didCloseTab) {
			await repository.add([uri]);
			await commands.executeCommand('workbench.view.scm');
		}*/
	}

	@command('git.runGitMerge')
	async runGitMergeNoDiff3(): Promise<void> {
		await this.runGitMerge(false);
	}

	@command('git.runGitMergeDiff3')
	async runGitMergeDiff3(): Promise<void> {
		await this.runGitMerge(true);
	}

	private async runGitMerge(diff3: boolean): Promise<void> {
		const { activeTab } = window.tabGroups.activeTabGroup;
		if (!activeTab) {
			return;
		}

		const input = activeTab.input;
		if (!(input instanceof TabInputTextMerge)) {
			return;
		}

		const result = await this.git.mergeFile({
			basePath: input.base.fsPath,
			input1Path: input.input1.fsPath,
			input2Path: input.input2.fsPath,
			diff3,
		});

		const doc = workspace.textDocuments.find(doc => doc.uri.toString() === input.result.toString());
		if (!doc) {
			return;
		}
		const e = new WorkspaceEdit();

		e.replace(
			input.result,
			new Range(
				new Position(0, 0),
				new Position(doc.lineCount, 0),
			),
			result
		);
		await workspace.applyEdit(e);
	}

	private async _stageChanges(textEditor: TextEditor, changes: LineChange[]): Promise<void> {
		const modifiedDocument = textEditor.document;
		const modifiedUri = modifiedDocument.uri;

		if (modifiedUri.scheme !== 'file') {
			return;
		}

		const originalUri = toGitUri(modifiedUri, '~');
		const originalDocument = await workspace.openTextDocument(originalUri);
		const result = applyLineChanges(originalDocument, modifiedDocument, changes);

		await this.runByRepository(modifiedUri, async (repository, resource) => await repository.stage(resource, result));
	}

	@command('git.revertChange')
	async revertChange(uri: Uri, changes: LineChange[], index: number): Promise<void> {
		if (!uri) {
			return;
		}

		const textEditor = window.visibleTextEditors.filter(e => e.document.uri.toString() === uri.toString())[0];

		if (!textEditor) {
			return;
		}

		await this._revertChanges(textEditor, [...changes.slice(0, index), ...changes.slice(index + 1)]);

		const firstStagedLine = changes[index].modifiedStartLineNumber;
		textEditor.selections = [new Selection(firstStagedLine, 0, firstStagedLine, 0)];
	}

	@command('git.revertSelectedRanges', { diff: true })
	async revertSelectedRanges(changes: LineChange[]): Promise<void> {
		const textEditor = window.activeTextEditor;

		if (!textEditor) {
			return;
		}

		const modifiedDocument = textEditor.document;
		const selections = textEditor.selections;
		const selectedChanges = changes.filter(change => {
			const modifiedRange = getModifiedRange(modifiedDocument, change);
			return selections.every(selection => !selection.intersection(modifiedRange));
		});

		if (selectedChanges.length === changes.length) {
			window.showInformationMessage(l10n.t('The selection range does not contain any changes.'));
			return;
		}

		const selectionsBeforeRevert = textEditor.selections;
		await this._revertChanges(textEditor, selectedChanges);
		textEditor.selections = selectionsBeforeRevert;
	}

	private async _revertChanges(textEditor: TextEditor, changes: LineChange[]): Promise<void> {
		const modifiedDocument = textEditor.document;
		const modifiedUri = modifiedDocument.uri;

		if (modifiedUri.scheme !== 'file') {
			return;
		}

		const originalUri = toGitUri(modifiedUri, '~');
		const originalDocument = await workspace.openTextDocument(originalUri);
		const visibleRangesBeforeRevert = textEditor.visibleRanges;
		const result = applyLineChanges(originalDocument, modifiedDocument, changes);

		const edit = new WorkspaceEdit();
		edit.replace(modifiedUri, new Range(new Position(0, 0), modifiedDocument.lineAt(modifiedDocument.lineCount - 1).range.end), result);
		workspace.applyEdit(edit);

		await modifiedDocument.save();

		textEditor.revealRange(visibleRangesBeforeRevert[0]);
	}

	@command('git.unstage')
	async unstage(...resourceStates: SourceControlResourceState[]): Promise<void> {
		resourceStates = resourceStates.filter(s => !!s);

		if (resourceStates.length === 0 || (resourceStates[0] && !(resourceStates[0].resourceUri instanceof Uri))) {
			const resource = this.getSCMResource();

			if (!resource) {
				return;
			}

			resourceStates = [resource];
		}

		const scmResources = resourceStates
			.filter(s => s instanceof Resource && s.resourceGroupType === ResourceGroupType.Index) as Resource[];

		if (!scmResources.length) {
			return;
		}

		const resources = scmResources.map(r => r.resourceUri);
		await this.runByRepository(resources, async (repository, resources) => repository.revert(resources));
	}

	@command('git.unstageAll', { repository: true })
	async unstageAll(repository: Repository): Promise<void> {
		await repository.revert([]);
	}

	@command('git.unstageSelectedRanges', { diff: true })
	async unstageSelectedRanges(diffs: LineChange[]): Promise<void> {
		const textEditor = window.activeTextEditor;

		if (!textEditor) {
			return;
		}

		const modifiedDocument = textEditor.document;
		const modifiedUri = modifiedDocument.uri;

		if (!isGitUri(modifiedUri)) {
			return;
		}

		const { ref } = fromGitUri(modifiedUri);

		if (ref !== '') {
			return;
		}

		const originalUri = toGitUri(modifiedUri, 'HEAD');
		const originalDocument = await workspace.openTextDocument(originalUri);
		const selectedLines = toLineRanges(textEditor.selections, modifiedDocument);
		const selectedDiffs = diffs
			.map(diff => selectedLines.reduce<LineChange | null>((result, range) => result || intersectDiffWithRange(modifiedDocument, diff, range), null))
			.filter(d => !!d) as LineChange[];

		if (!selectedDiffs.length) {
			window.showInformationMessage(l10n.t('The selection range does not contain any changes.'));
			return;
		}

		const invertedDiffs = selectedDiffs.map(invertLineChange);
		const result = applyLineChanges(modifiedDocument, originalDocument, invertedDiffs);

		await this.runByRepository(modifiedUri, async (repository, resource) => await repository.stage(resource, result));
	}

	@command('git.clean')
	async clean(...resourceStates: SourceControlResourceState[]): Promise<void> {
		// Remove duplicate resources
		const resourceUris = new Set<string>();
		resourceStates = resourceStates.filter(s => {
			if (s === undefined) {
				return false;
			}

			if (resourceUris.has(s.resourceUri.toString())) {
				return false;
			}

			resourceUris.add(s.resourceUri.toString());
			return true;
		});

		if (resourceStates.length === 0 || (resourceStates[0] && !(resourceStates[0].resourceUri instanceof Uri))) {
			const resource = this.getSCMResource();

			if (!resource) {
				return;
			}

			resourceStates = [resource];
		}

		const scmResources = resourceStates.filter(s => s instanceof Resource
			&& (s.resourceGroupType === ResourceGroupType.WorkingTree || s.resourceGroupType === ResourceGroupType.Untracked)) as Resource[];

		if (!scmResources.length) {
			return;
		}

		const untrackedCount = scmResources.reduce((s, r) => s + (r.type === Status.UNTRACKED ? 1 : 0), 0);
		let message: string;
		let yes = l10n.t('Discard Changes');

		if (scmResources.length === 1) {
			if (untrackedCount > 0) {
				message = l10n.t('Are you sure you want to DELETE {0}?\nThis is IRREVERSIBLE!\nThis file will be FOREVER LOST if you proceed.', path.basename(scmResources[0].resourceUri.fsPath));
				yes = l10n.t('Delete file');
			} else {
				if (scmResources[0].type === Status.DELETED) {
					yes = l10n.t('Restore file');
					message = l10n.t('Are you sure you want to restore {0}?', path.basename(scmResources[0].resourceUri.fsPath));
				} else {
					message = l10n.t('Are you sure you want to discard changes in {0}?', path.basename(scmResources[0].resourceUri.fsPath));
				}
			}
		} else {
			if (scmResources.every(resource => resource.type === Status.DELETED)) {
				yes = l10n.t('Restore files');
				message = l10n.t('Are you sure you want to restore {0} files?', scmResources.length);
			} else {
				message = l10n.t('Are you sure you want to discard changes in {0} files?', scmResources.length);
			}

			if (untrackedCount > 0) {
				message = `${message}\n\n${l10n.t('This will DELETE {0} untracked files!\nThis is IRREVERSIBLE!\nThese files will be FOREVER LOST.', untrackedCount)}`;
			}
		}

		const pick = await window.showWarningMessage(message, { modal: true }, yes);

		if (pick !== yes) {
			return;
		}

		const resources = scmResources.map(r => r.resourceUri);
		await this.runByRepository(resources, async (repository, resources) => repository.clean(resources));
	}

	@command('git.cleanAll', { repository: true })
	async cleanAll(repository: Repository): Promise<void> {
		let resources = repository.workingTreeGroup.resourceStates;

		if (resources.length === 0) {
			return;
		}

		const trackedResources = resources.filter(r => r.type !== Status.UNTRACKED && r.type !== Status.IGNORED);
		const untrackedResources = resources.filter(r => r.type === Status.UNTRACKED || r.type === Status.IGNORED);

		if (untrackedResources.length === 0) {
			await this._cleanTrackedChanges(repository, resources);
		} else if (resources.length === 1) {
			await this._cleanUntrackedChange(repository, resources[0]);
		} else if (trackedResources.length === 0) {
			await this._cleanUntrackedChanges(repository, resources);
		} else { // resources.length > 1 && untrackedResources.length > 0 && trackedResources.length > 0
			const untrackedMessage = untrackedResources.length === 1
				? l10n.t('The following untracked file will be DELETED FROM DISK if discarded: {0}.', path.basename(untrackedResources[0].resourceUri.fsPath))
				: l10n.t('There are {0} untracked files which will be DELETED FROM DISK if discarded.', untrackedResources.length);

			const message = l10n.t('{0}\n\nThis is IRREVERSIBLE, your current working set will be FOREVER LOST.', untrackedMessage, resources.length);

			const yesTracked = trackedResources.length === 1
				? l10n.t('Discard 1 Tracked File', trackedResources.length)
				: l10n.t('Discard {0} Tracked Files', trackedResources.length);

			const yesAll = l10n.t('Discard All {0} Files', resources.length);
			const pick = await window.showWarningMessage(message, { modal: true }, yesTracked, yesAll);

			if (pick === yesTracked) {
				resources = trackedResources;
			} else if (pick !== yesAll) {
				return;
			}

			await repository.clean(resources.map(r => r.resourceUri));
		}
	}

	@command('git.cleanAllTracked', { repository: true })
	async cleanAllTracked(repository: Repository): Promise<void> {
		const resources = repository.workingTreeGroup.resourceStates
			.filter(r => r.type !== Status.UNTRACKED && r.type !== Status.IGNORED);

		if (resources.length === 0) {
			return;
		}

		await this._cleanTrackedChanges(repository, resources);
	}

	@command('git.cleanAllUntracked', { repository: true })
	async cleanAllUntracked(repository: Repository): Promise<void> {
		const resources = [...repository.workingTreeGroup.resourceStates, ...repository.untrackedGroup.resourceStates]
			.filter(r => r.type === Status.UNTRACKED || r.type === Status.IGNORED);

		if (resources.length === 0) {
			return;
		}

		if (resources.length === 1) {
			await this._cleanUntrackedChange(repository, resources[0]);
		} else {
			await this._cleanUntrackedChanges(repository, resources);
		}
	}

	private async _cleanTrackedChanges(repository: Repository, resources: Resource[]): Promise<void> {
		const message = resources.length === 1
			? l10n.t('Are you sure you want to discard changes in {0}?', path.basename(resources[0].resourceUri.fsPath))
			: l10n.t('Are you sure you want to discard ALL changes in {0} files?\nThis is IRREVERSIBLE!\nYour current working set will be FOREVER LOST if you proceed.', resources.length);
		const yes = resources.length === 1
			? l10n.t('Discard 1 File')
			: l10n.t('Discard All {0} Files', resources.length);
		const pick = await window.showWarningMessage(message, { modal: true }, yes);

		if (pick !== yes) {
			return;
		}

		await repository.clean(resources.map(r => r.resourceUri));
	}

	private async _cleanUntrackedChange(repository: Repository, resource: Resource): Promise<void> {
		const message = l10n.t('Are you sure you want to DELETE {0}?\nThis is IRREVERSIBLE!\nThis file will be FOREVER LOST if you proceed.', path.basename(resource.resourceUri.fsPath));
		const yes = l10n.t('Delete file');
		const pick = await window.showWarningMessage(message, { modal: true }, yes);

		if (pick !== yes) {
			return;
		}

		await repository.clean([resource.resourceUri]);
	}

	private async _cleanUntrackedChanges(repository: Repository, resources: Resource[]): Promise<void> {
		const message = l10n.t('Are you sure you want to DELETE {0} files?\nThis is IRREVERSIBLE!\nThese files will be FOREVER LOST if you proceed.', resources.length);
		const yes = l10n.t('Delete Files');
		const pick = await window.showWarningMessage(message, { modal: true }, yes);

		if (pick !== yes) {
			return;
		}

		await repository.clean(resources.map(r => r.resourceUri));
	}

	private async smartCommit(
		repository: Repository,
		getCommitMessage: () => Promise<string | undefined>,
		opts: CommitOptions
	): Promise<void> {
		const config = workspace.getConfiguration('git', Uri.file(repository.root));
		let promptToSaveFilesBeforeCommit = config.get<'always' | 'staged' | 'never'>('promptToSaveFilesBeforeCommit');

		// migration
		if (promptToSaveFilesBeforeCommit as any === true) {
			promptToSaveFilesBeforeCommit = 'always';
		} else if (promptToSaveFilesBeforeCommit as any === false) {
			promptToSaveFilesBeforeCommit = 'never';
		}

		const enableSmartCommit = config.get<boolean>('enableSmartCommit') === true;
		const enableCommitSigning = config.get<boolean>('enableCommitSigning') === true;
		let noStagedChanges = repository.indexGroup.resourceStates.length === 0;
		let noUnstagedChanges = repository.workingTreeGroup.resourceStates.length === 0;

		if (promptToSaveFilesBeforeCommit !== 'never') {
			let documents = workspace.textDocuments
				.filter(d => !d.isUntitled && d.isDirty && isDescendant(repository.root, d.uri.fsPath));

			if (promptToSaveFilesBeforeCommit === 'staged' || repository.indexGroup.resourceStates.length > 0) {
				documents = documents
					.filter(d => repository.indexGroup.resourceStates.some(s => pathEquals(s.resourceUri.fsPath, d.uri.fsPath)));
			}

			if (documents.length > 0) {
				const message = documents.length === 1
					? l10n.t('The following file has unsaved changes which won\'t be included in the commit if you proceed: {0}.\n\nWould you like to save it before committing?', path.basename(documents[0].uri.fsPath))
					: l10n.t('There are {0} unsaved files.\n\nWould you like to save them before committing?', documents.length);
				const saveAndCommit = l10n.t('Save All & Commit Changes');
				const commit = l10n.t('Commit Changes');
				const pick = await window.showWarningMessage(message, { modal: true }, saveAndCommit, commit);

				if (pick === saveAndCommit) {
					await Promise.all(documents.map(d => d.save()));

					// After saving the dirty documents, if there are any documents that are part of the
					// index group we have to add them back in order for the saved changes to be committed
					documents = documents
						.filter(d => repository.indexGroup.resourceStates.some(s => pathEquals(s.resourceUri.fsPath, d.uri.fsPath)));
					await repository.add(documents.map(d => d.uri));

					noStagedChanges = repository.indexGroup.resourceStates.length === 0;
					noUnstagedChanges = repository.workingTreeGroup.resourceStates.length === 0;
				} else if (pick !== commit) {
					return; // do not commit on cancel
				}
			}
		}

		// no changes, and the user has not configured to commit all in this case
		if (!noUnstagedChanges && noStagedChanges && !enableSmartCommit && !opts.empty && !opts.all) {
			const suggestSmartCommit = config.get<boolean>('suggestSmartCommit') === true;

			if (!suggestSmartCommit) {
				return;
			}

			// prompt the user if we want to commit all or not
			const message = l10n.t('There are no staged changes to commit.\n\nWould you like to stage all your changes and commit them directly?');
			const yes = l10n.t('Yes');
			const always = l10n.t('Always');
			const never = l10n.t('Never');
			const pick = await window.showWarningMessage(message, { modal: true }, yes, always, never);

			if (pick === always) {
				config.update('enableSmartCommit', true, true);
			} else if (pick === never) {
				config.update('suggestSmartCommit', false, true);
				return;
			} else if (pick !== yes) {
				return; // do not commit on cancel
			}
		}

		if (opts.all === undefined) {
			opts = { ...opts, all: noStagedChanges };
		} else if (!opts.all && noStagedChanges && !opts.empty) {
			opts = { ...opts, all: true };
		}

		// enable signing of commits if configured
		opts.signCommit = enableCommitSigning;

		if (config.get<boolean>('alwaysSignOff')) {
			opts.signoff = true;
		}

		if (config.get<boolean>('useEditorAsCommitInput')) {
			opts.useEditor = true;

			if (config.get<boolean>('verboseCommit')) {
				opts.verbose = true;
			}
		}

		const smartCommitChanges = config.get<'all' | 'tracked'>('smartCommitChanges');

		if (
			(
				// no changes
				(noStagedChanges && noUnstagedChanges)
				// or no staged changes and not `all`
				|| (!opts.all && noStagedChanges)
				// no staged changes and no tracked unstaged changes
				|| (noStagedChanges && smartCommitChanges === 'tracked' && repository.workingTreeGroup.resourceStates.every(r => r.type === Status.UNTRACKED))
			)
			// amend allows changing only the commit message
			&& !opts.amend
			&& !opts.empty
			// rebase not in progress
			&& repository.rebaseCommit === undefined
		) {
			const commitAnyway = l10n.t('Create Empty Commit');
			const answer = await window.showInformationMessage(l10n.t('There are no changes to commit.'), commitAnyway);

			if (answer !== commitAnyway) {
				return;
			}

			opts.empty = true;
		}

		if (opts.noVerify) {
			if (!config.get<boolean>('allowNoVerifyCommit')) {
				await window.showErrorMessage(l10n.t('Commits without verification are not allowed, please enable them with the "git.allowNoVerifyCommit" setting.'));
				return;
			}

			if (config.get<boolean>('confirmNoVerifyCommit')) {
				const message = l10n.t('You are about to commit your changes without verification, this skips pre-commit hooks and can be undesirable.\n\nAre you sure to continue?');
				const yes = l10n.t('OK');
				const neverAgain = l10n.t('OK, Don\'t Ask Again');
				const pick = await window.showWarningMessage(message, { modal: true }, yes, neverAgain);

				if (pick === neverAgain) {
					config.update('confirmNoVerifyCommit', false, true);
				} else if (pick !== yes) {
					return;
				}
			}
		}

		const message = await getCommitMessage();

		if (!message && !opts.amend && !opts.useEditor) {
			return;
		}

		if (opts.all && smartCommitChanges === 'tracked') {
			opts.all = 'tracked';
		}

		if (opts.all && config.get<'mixed' | 'separate' | 'hidden'>('untrackedChanges') !== 'mixed') {
			opts.all = 'tracked';
		}

		// Branch protection
		const branchProtectionPrompt = config.get<'alwaysCommit' | 'alwaysCommitToNewBranch' | 'alwaysPrompt'>('branchProtectionPrompt')!;
		if (repository.isBranchProtected() && (branchProtectionPrompt === 'alwaysPrompt' || branchProtectionPrompt === 'alwaysCommitToNewBranch')) {
			const commitToNewBranch = l10n.t('Commit to a New Branch');

			let pick: string | undefined = commitToNewBranch;

			if (branchProtectionPrompt === 'alwaysPrompt') {
				const message = l10n.t('You are trying to commit to a protected branch and you might not have permission to push your commits to the remote.\n\nHow would you like to proceed?');
				const commit = l10n.t('Commit Anyway');

				pick = await window.showWarningMessage(message, { modal: true }, commitToNewBranch, commit);
			}

			if (!pick) {
				return;
			} else if (pick === commitToNewBranch) {
				const branchName = await this.promptForBranchName(repository);

				if (!branchName) {
					return;
				}

				await repository.branch(branchName, true);
			}
		}

		await repository.commit(message, opts);
	}

	private async commitWithAnyInput(repository: Repository, opts: CommitOptions): Promise<void> {
		const message = repository.inputBox.value;
		const root = Uri.file(repository.root);
		const config = workspace.getConfiguration('git', root);

		const getCommitMessage = async () => {
			let _message: string | undefined = message;

			if (!_message && !config.get<boolean>('useEditorAsCommitInput')) {
				const value: string | undefined = undefined;

				if (opts && opts.amend && repository.HEAD && repository.HEAD.commit) {
					return undefined;
				}

				const branchName = repository.headShortName;
				let placeHolder: string;

				if (branchName) {
					placeHolder = l10n.t('Message (commit on "{0}")', branchName);
				} else {
					placeHolder = l10n.t('Commit message');
				}

				_message = await window.showInputBox({
					value,
					placeHolder,
					prompt: l10n.t('Please provide a commit message'),
					ignoreFocusOut: true
				});
			}

			return _message;
		};

		await this.smartCommit(repository, getCommitMessage, opts);
	}

	@command('git.commit', { repository: true })
	async commit(repository: Repository, postCommitCommand?: string | null): Promise<void> {
		await this.commitWithAnyInput(repository, { postCommitCommand });
	}

	@command('git.commitAmend', { repository: true })
	async commitAmend(repository: Repository): Promise<void> {
		await this.commitWithAnyInput(repository, { amend: true });
	}

	@command('git.commitSigned', { repository: true })
	async commitSigned(repository: Repository): Promise<void> {
		await this.commitWithAnyInput(repository, { signoff: true });
	}

	@command('git.commitStaged', { repository: true })
	async commitStaged(repository: Repository): Promise<void> {
		await this.commitWithAnyInput(repository, { all: false });
	}

	@command('git.commitStagedSigned', { repository: true })
	async commitStagedSigned(repository: Repository): Promise<void> {
		await this.commitWithAnyInput(repository, { all: false, signoff: true });
	}

	@command('git.commitStagedAmend', { repository: true })
	async commitStagedAmend(repository: Repository): Promise<void> {
		await this.commitWithAnyInput(repository, { all: false, amend: true });
	}

	@command('git.commitAll', { repository: true })
	async commitAll(repository: Repository): Promise<void> {
		await this.commitWithAnyInput(repository, { all: true });
	}

	@command('git.commitAllSigned', { repository: true })
	async commitAllSigned(repository: Repository): Promise<void> {
		await this.commitWithAnyInput(repository, { all: true, signoff: true });
	}

	@command('git.commitAllAmend', { repository: true })
	async commitAllAmend(repository: Repository): Promise<void> {
		await this.commitWithAnyInput(repository, { all: true, amend: true });
	}

	@command('git.commitMessageAccept')
	async commitMessageAccept(arg?: Uri): Promise<void> {
		if (!arg && !window.activeTextEditor) { return; }
		arg ??= window.activeTextEditor!.document.uri;

		// Close the tab
		this._closeEditorTab(arg);
	}

	@command('git.commitMessageDiscard')
	async commitMessageDiscard(arg?: Uri): Promise<void> {
		if (!arg && !window.activeTextEditor) { return; }
		arg ??= window.activeTextEditor!.document.uri;

		// Clear the contents of the editor
		const editors = window.visibleTextEditors
			.filter(e => e.document.languageId === 'git-commit' && e.document.uri.toString() === arg!.toString());

		if (editors.length !== 1) { return; }

		const commitMsgEditor = editors[0];
		const commitMsgDocument = commitMsgEditor.document;

		const editResult = await commitMsgEditor.edit(builder => {
			const firstLine = commitMsgDocument.lineAt(0);
			const lastLine = commitMsgDocument.lineAt(commitMsgDocument.lineCount - 1);

			builder.delete(new Range(firstLine.range.start, lastLine.range.end));
		});

		if (!editResult) { return; }

		// Save the document
		const saveResult = await commitMsgDocument.save();
		if (!saveResult) { return; }

		// Close the tab
		this._closeEditorTab(arg);
	}

	private _closeEditorTab(uri: Uri): void {
		const tabToClose = window.tabGroups.all.map(g => g.tabs).flat()
			.filter(t => t.input instanceof TabInputText && t.input.uri.toString() === uri.toString());

		window.tabGroups.close(tabToClose);
	}

	private async _commitEmpty(repository: Repository, noVerify?: boolean): Promise<void> {
		const root = Uri.file(repository.root);
		const config = workspace.getConfiguration('git', root);
		const shouldPrompt = config.get<boolean>('confirmEmptyCommits') === true;

		if (shouldPrompt) {
			const message = l10n.t('Are you sure you want to create an empty commit?');
			const yes = l10n.t('Yes');
			const neverAgain = l10n.t('Yes, Don\'t Show Again');
			const pick = await window.showWarningMessage(message, { modal: true }, yes, neverAgain);

			if (pick === neverAgain) {
				await config.update('confirmEmptyCommits', false, true);
			} else if (pick !== yes) {
				return;
			}
		}

		await this.commitWithAnyInput(repository, { empty: true, noVerify });
	}

	@command('git.commitEmpty', { repository: true })
	async commitEmpty(repository: Repository): Promise<void> {
		await this._commitEmpty(repository);
	}

	@command('git.commitNoVerify', { repository: true })
	async commitNoVerify(repository: Repository): Promise<void> {
		await this.commitWithAnyInput(repository, { noVerify: true });
	}

	@command('git.commitStagedNoVerify', { repository: true })
	async commitStagedNoVerify(repository: Repository): Promise<void> {
		await this.commitWithAnyInput(repository, { all: false, noVerify: true });
	}

	@command('git.commitStagedSignedNoVerify', { repository: true })
	async commitStagedSignedNoVerify(repository: Repository): Promise<void> {
		await this.commitWithAnyInput(repository, { all: false, signoff: true, noVerify: true });
	}

	@command('git.commitAmendNoVerify', { repository: true })
	async commitAmendNoVerify(repository: Repository): Promise<void> {
		await this.commitWithAnyInput(repository, { amend: true, noVerify: true });
	}

	@command('git.commitSignedNoVerify', { repository: true })
	async commitSignedNoVerify(repository: Repository): Promise<void> {
		await this.commitWithAnyInput(repository, { signoff: true, noVerify: true });
	}

	@command('git.commitStagedAmendNoVerify', { repository: true })
	async commitStagedAmendNoVerify(repository: Repository): Promise<void> {
		await this.commitWithAnyInput(repository, { all: false, amend: true, noVerify: true });
	}

	@command('git.commitAllNoVerify', { repository: true })
	async commitAllNoVerify(repository: Repository): Promise<void> {
		await this.commitWithAnyInput(repository, { all: true, noVerify: true });
	}

	@command('git.commitAllSignedNoVerify', { repository: true })
	async commitAllSignedNoVerify(repository: Repository): Promise<void> {
		await this.commitWithAnyInput(repository, { all: true, signoff: true, noVerify: true });
	}

	@command('git.commitAllAmendNoVerify', { repository: true })
	async commitAllAmendNoVerify(repository: Repository): Promise<void> {
		await this.commitWithAnyInput(repository, { all: true, amend: true, noVerify: true });
	}

	@command('git.commitEmptyNoVerify', { repository: true })
	async commitEmptyNoVerify(repository: Repository): Promise<void> {
		await this._commitEmpty(repository, true);
	}

	@command('git.restoreCommitTemplate', { repository: true })
	async restoreCommitTemplate(repository: Repository): Promise<void> {
		repository.inputBox.value = await repository.getCommitTemplate();
	}

	@command('git.undoCommit', { repository: true })
	async undoCommit(repository: Repository): Promise<void> {
		const HEAD = repository.HEAD;

		if (!HEAD || !HEAD.commit) {
			window.showWarningMessage(l10n.t('Can\'t undo because HEAD doesn\'t point to any commit.'));
			return;
		}

		const commit = await repository.getCommit('HEAD');

		if (commit.parents.length > 1) {
			const yes = l10n.t('Undo merge commit');
			const result = await window.showWarningMessage(l10n.t('The last commit was a merge commit. Are you sure you want to undo it?'), { modal: true }, yes);

			if (result !== yes) {
				return;
			}
		}

		if (commit.parents.length > 0) {
			await repository.reset('HEAD~');
		} else {
			await repository.deleteRef('HEAD');
			await this.unstageAll(repository);
		}

		repository.inputBox.value = commit.message;
	}

	@command('git.checkout', { repository: true })
	async checkout(repository: Repository, treeish?: string): Promise<boolean> {
		return this._checkout(repository, { treeish });
	}

	@command('git.checkoutDetached', { repository: true })
	async checkoutDetached(repository: Repository, treeish?: string): Promise<boolean> {
		return this._checkout(repository, { detached: true, treeish });
	}

	private async _checkout(repository: Repository, opts?: { detached?: boolean; treeish?: string }): Promise<boolean> {
		if (typeof opts?.treeish === 'string') {
			await repository.checkout(opts?.treeish, opts);
			return true;
		}

		const createBranch = new CreateBranchItem();
		const createBranchFrom = new CreateBranchFromItem();
		const checkoutDetached = new CheckoutDetachedItem();
		const picks: QuickPickItem[] = [];

		if (!opts?.detached) {
			picks.push(createBranch, createBranchFrom, checkoutDetached, { label: '', kind: QuickPickItemKind.Separator });
		}

		const quickpick = window.createQuickPick();
		quickpick.busy = true;
		quickpick.placeholder = opts?.detached
			? l10n.t('Select a branch to checkout in detached mode')
			: l10n.t('Select a branch or tag to checkout');

		quickpick.show();

		picks.push(... await createCheckoutItems(repository, opts?.detached));
		quickpick.items = picks;
		quickpick.busy = false;

		const choice = await new Promise<QuickPickItem | undefined>(c => {
			quickpick.onDidAccept(() => c(quickpick.activeItems[0]));
			quickpick.onDidTriggerItemButton((e) => {
				quickpick.hide();
				const button = e.button as QuickInputButton & { actual: RemoteSourceAction };
				const item = e.item as CheckoutItem;
				if (button.actual && item.refName) {
					button.actual.run(item.refRemote ? item.refName.substring(item.refRemote.length + 1) : item.refName);
				}
			});
		});
		quickpick.hide();

		if (!choice) {
			return false;
		}

		if (choice === createBranch) {
			await this._branch(repository, quickpick.value);
		} else if (choice === createBranchFrom) {
			await this._branch(repository, quickpick.value, true);
		} else if (choice === checkoutDetached) {
			return this._checkout(repository, { detached: true });
		} else {
			const item = choice as CheckoutItem;

			try {
				await item.run(opts);
			} catch (err) {
				if (err.gitErrorCode !== GitErrorCodes.DirtyWorkTree) {
					throw err;
				}

				const stash = l10n.t('Stash & Checkout');
				const migrate = l10n.t('Migrate Changes');
				const force = l10n.t('Force Checkout');
				const choice = await window.showWarningMessage(l10n.t('Your local changes would be overwritten by checkout.'), { modal: true }, stash, migrate, force);

				if (choice === force) {
					await this.cleanAll(repository);
					await item.run(opts);
				} else if (choice === stash || choice === migrate) {
					if (await this._stash(repository)) {
						await item.run(opts);

						if (choice === migrate) {
							await this.stashPopLatest(repository);
						}
					}
				}
			}
		}

		return true;
	}

	@command('git.branch', { repository: true })
	async branch(repository: Repository): Promise<void> {
		await this._branch(repository);
	}

	@command('git.branchFrom', { repository: true })
	async branchFrom(repository: Repository): Promise<void> {
		await this._branch(repository, undefined, true);
	}

	private async generateRandomBranchName(repository: Repository, separator: string): Promise<string> {
		const config = workspace.getConfiguration('git');
		const branchRandomNameDictionary = config.get<string[]>('branchRandomName.dictionary')!;

		const dictionaries: string[][] = [];
		for (const dictionary of branchRandomNameDictionary) {
			if (dictionary.toLowerCase() === 'adjectives') {
				dictionaries.push(adjectives);
			}
			if (dictionary.toLowerCase() === 'animals') {
				dictionaries.push(animals);
			}
			if (dictionary.toLowerCase() === 'colors') {
				dictionaries.push(colors);
			}
			if (dictionary.toLowerCase() === 'numbers') {
				dictionaries.push(NumberDictionary.generate({ length: 3 }));
			}
		}

		if (dictionaries.length === 0) {
			return '';
		}

		// 5 attempts to generate a random branch name
		for (let index = 0; index < 5; index++) {
			const randomName = uniqueNamesGenerator({
				dictionaries,
				length: dictionaries.length,
				separator
			});

			// Check for local ref conflict
			const refs = await repository.getRefs({ pattern: `refs/heads/${randomName}` });
			if (refs.length === 0) {
				return randomName;
			}
		}

		return '';
	}

	private async promptForBranchName(repository: Repository, defaultName?: string, initialValue?: string): Promise<string> {
		const config = workspace.getConfiguration('git');
		const branchPrefix = config.get<string>('branchPrefix')!;
		const branchWhitespaceChar = config.get<string>('branchWhitespaceChar')!;
		const branchValidationRegex = config.get<string>('branchValidationRegex')!;

		let rawBranchName = defaultName;

		if (!rawBranchName) {
			// Branch name
			if (!initialValue) {
				const branchRandomNameEnabled = config.get<boolean>('branchRandomName.enable', false);
				const branchName = branchRandomNameEnabled ? await this.generateRandomBranchName(repository, branchWhitespaceChar) : '';

				initialValue = `${branchPrefix}${branchName}`;
			}

			// Branch name selection
			const initialValueSelection: [number, number] | undefined =
				initialValue.startsWith(branchPrefix) ? [branchPrefix.length, initialValue.length] : undefined;

			rawBranchName = await window.showInputBox({
				placeHolder: l10n.t('Branch name'),
				prompt: l10n.t('Please provide a new branch name'),
				value: initialValue,
				valueSelection: initialValueSelection,
				ignoreFocusOut: true,
				validateInput: (name: string) => {
					const validateName = new RegExp(branchValidationRegex);
					const sanitizedName = sanitizeBranchName(name, branchWhitespaceChar);
					if (validateName.test(sanitizedName)) {
						// If the sanitized name that we will use is different than what is
						// in the input box, show an info message to the user informing them
						// the branch name that will be used.
						return name === sanitizedName
							? null
							: {
								message: l10n.t('The new branch will be "{0}"', sanitizedName),
								severity: InputBoxValidationSeverity.Info
							};
					}

					return l10n.t('Branch name needs to match regex: {0}', branchValidationRegex);
				}
			});
		}

		return sanitizeBranchName(rawBranchName || '', branchWhitespaceChar);
	}

	private async _branch(repository: Repository, defaultName?: string, from = false): Promise<void> {
		let target = 'HEAD';

		if (from) {
			const getRefPicks = async () => {
				return [new HEADItem(repository), ...await createCheckoutItems(repository)];
			};

			const placeHolder = l10n.t('Select a ref to create the branch from');
			const choice = await window.showQuickPick(getRefPicks(), { placeHolder });

			if (!choice) {
				return;
			}

			if (choice.refName) {
				target = choice.refName;
			}
		}

		const branchName = await this.promptForBranchName(repository, defaultName);

		if (!branchName) {
			return;
		}

		await repository.branch(branchName, true, target);
	}

	@command('git.deleteBranch', { repository: true })
	async deleteBranch(repository: Repository, name: string, force?: boolean): Promise<void> {
		let run: (force?: boolean) => Promise<void>;
		if (typeof name === 'string') {
			run = force => repository.deleteBranch(name, force);
		} else {
			const getBranchPicks = async () => {
				const refs = await repository.getRefs({ pattern: 'refs/heads' });
				const currentHead = repository.HEAD && repository.HEAD.name;

				return refs.filter(ref => ref.name !== currentHead).map(ref => new BranchDeleteItem(ref));
			};

			const placeHolder = l10n.t('Select a branch to delete');
			const choice = await window.showQuickPick<BranchDeleteItem>(getBranchPicks(), { placeHolder });

			if (!choice || !choice.branchName) {
				return;
			}
			name = choice.branchName;
			run = force => choice.run(repository, force);
		}

		try {
			await run(force);
		} catch (err) {
			if (err.gitErrorCode !== GitErrorCodes.BranchNotFullyMerged) {
				throw err;
			}

			const message = l10n.t('The branch "{0}" is not fully merged. Delete anyway?', name);
			const yes = l10n.t('Delete Branch');
			const pick = await window.showWarningMessage(message, { modal: true }, yes);

			if (pick === yes) {
				await run(true);
			}
		}
	}

	@command('git.renameBranch', { repository: true })
	async renameBranch(repository: Repository): Promise<void> {
		const currentBranchName = repository.HEAD && repository.HEAD.name;
		const branchName = await this.promptForBranchName(repository, undefined, currentBranchName);

		if (!branchName) {
			return;
		}

		try {
			await repository.renameBranch(branchName);
		} catch (err) {
			switch (err.gitErrorCode) {
				case GitErrorCodes.InvalidBranchName:
					window.showErrorMessage(l10n.t('Invalid branch name'));
					return;
				case GitErrorCodes.BranchAlreadyExists:
					window.showErrorMessage(l10n.t('A branch named "{0}" already exists', branchName));
					return;
				default:
					throw err;
			}
		}
	}

	@command('git.merge', { repository: true })
	async merge(repository: Repository): Promise<void> {
		const config = workspace.getConfiguration('git');
		const checkoutType = config.get<string | string[]>('checkoutType');
		const includeRemotes = checkoutType === 'all' || checkoutType === 'remote' || checkoutType?.includes('remote');

		const getBranchPicks = async (): Promise<MergeItem[]> => {
			const refs = await repository.getRefs();

			const heads = refs.filter(ref => ref.type === RefType.Head)
				.filter(ref => ref.name || ref.commit)
				.map(ref => new MergeItem(ref as Branch));

			const remoteHeads = (includeRemotes ? refs.filter(ref => ref.type === RefType.RemoteHead) : [])
				.filter(ref => ref.name || ref.commit)
				.map(ref => new MergeItem(ref as Branch));

			return [...heads, ...remoteHeads];
		};

		const placeHolder = l10n.t('Select a branch to merge from');
		const choice = await window.showQuickPick<MergeItem>(getBranchPicks(), { placeHolder });

		if (!choice) {
			return;
		}

		await choice.run(repository);
	}

	@command('git.mergeAbort', { repository: true })
	async abortMerge(repository: Repository): Promise<void> {
		await repository.mergeAbort();
	}

	@command('git.rebase', { repository: true })
	async rebase(repository: Repository): Promise<void> {
		const config = workspace.getConfiguration('git');
		const checkoutType = config.get<string | string[]>('checkoutType');
		const includeRemotes = checkoutType === 'all' || checkoutType === 'remote' || checkoutType?.includes('remote');

		const getBranchPicks = async () => {
			const refs = await repository.getRefs();

			const heads = refs.filter(ref => ref.type === RefType.Head)
				.filter(ref => ref.name !== repository.HEAD?.name)
				.filter(ref => ref.name || ref.commit);

			const remoteHeads = (includeRemotes ? refs.filter(ref => ref.type === RefType.RemoteHead) : [])
				.filter(ref => ref.name || ref.commit);

			const picks = [...heads, ...remoteHeads].map(ref => new RebaseItem(ref));

			// set upstream branch as first
			if (repository.HEAD?.upstream) {
				const upstreamName = `${repository.HEAD?.upstream.remote}/${repository.HEAD?.upstream.name}`;
				const index = picks.findIndex(e => e.ref.name === upstreamName);

				if (index > -1) {
					const [ref] = picks.splice(index, 1);
					ref.description = '(upstream)';
					picks.unshift(ref);
				}
			}

			return picks;
		};

		const placeHolder = l10n.t('Select a branch to rebase onto');
		const choice = await window.showQuickPick<RebaseItem>(getBranchPicks(), { placeHolder });

		if (!choice) {
			return;
		}

		await choice.run(repository);
	}

	@command('git.createTag', { repository: true })
	async createTag(repository: Repository): Promise<void> {
		const inputTagName = await window.showInputBox({
			placeHolder: l10n.t('Tag name'),
			prompt: l10n.t('Please provide a tag name'),
			ignoreFocusOut: true
		});

		if (!inputTagName) {
			return;
		}

		const inputMessage = await window.showInputBox({
			placeHolder: l10n.t('Message'),
			prompt: l10n.t('Please provide a message to annotate the tag'),
			ignoreFocusOut: true
		});

		const name = inputTagName.replace(/^\.|\/\.|\.\.|~|\^|:|\/$|\.lock$|\.lock\/|\\|\*|\s|^\s*$|\.$/g, '-');
		await repository.tag(name, inputMessage);
	}

	@command('git.deleteTag', { repository: true })
	async deleteTag(repository: Repository): Promise<void> {
		const tagPicks = async (): Promise<TagItem[] | QuickPickItem[]> => {
			const remoteTags = await repository.getRefs({ pattern: 'refs/tags' });
			return remoteTags.length === 0 ? [{ label: l10n.t('$(info) This repository has no tags.') }] : remoteTags.map(ref => new TagItem(ref));
		};

		const placeHolder = l10n.t('Select a tag to delete');
		const choice = await window.showQuickPick<TagItem | QuickPickItem>(tagPicks(), { placeHolder });

		if (choice && choice instanceof TagItem && choice.ref.name) {
			await repository.deleteTag(choice.ref.name);
		}
	}

	@command('git.deleteRemoteTag', { repository: true })
	async deleteRemoteTag(repository: Repository): Promise<void> {
		const remotePicks = repository.remotes
			.filter(r => r.pushUrl !== undefined)
			.map(r => new RemoteItem(repository, r));

		if (remotePicks.length === 0) {
			window.showErrorMessage(l10n.t("Your repository has no remotes configured to push to."));
			return;
		}

		let remoteName = remotePicks[0].remoteName;
		if (remotePicks.length > 1) {
			const remotePickPlaceholder = l10n.t('Select a remote to delete a tag from');
			const remotePick = await window.showQuickPick(remotePicks, { placeHolder: remotePickPlaceholder });

			if (!remotePick) {
				return;
			}

			remoteName = remotePick.remoteName;
		}

		const remoteTagPicks = async (): Promise<TagItem[] | QuickPickItem[]> => {
			const remoteTagsRaw = await repository.getRemoteRefs(remoteName, { tags: true });

			// Deduplicate annotated and lightweight tags
			const remoteTagNames = new Set<string>();
			const remoteTags: Ref[] = [];

			for (const tag of remoteTagsRaw) {
				const tagName = (tag.name ?? '').replace(/\^{}$/, '');
				if (!remoteTagNames.has(tagName)) {
					remoteTags.push({ ...tag, name: tagName });
					remoteTagNames.add(tagName);
				}
			}

			return remoteTags.length === 0 ? [{ label: l10n.t('$(info) Remote "{0}" has no tags.', remoteName) }] : remoteTags.map(ref => new TagItem(ref));
		};

		const tagPickPlaceholder = l10n.t('Select a tag to delete');
		const remoteTagPick = await window.showQuickPick<TagItem | QuickPickItem>(remoteTagPicks(), { placeHolder: tagPickPlaceholder });

		if (remoteTagPick && remoteTagPick instanceof TagItem && remoteTagPick.ref.name) {
			await repository.deleteRemoteTag(remoteName, remoteTagPick.ref.name);
		}
	}

	@command('git.fetch', { repository: true })
	async fetch(repository: Repository): Promise<void> {
		if (repository.remotes.length === 0) {
			window.showWarningMessage(l10n.t('This repository has no remotes configured to fetch from.'));
			return;
		}

		if (repository.remotes.length === 1) {
			await repository.fetchDefault();
			return;
		}

		const remoteItems: RemoteItem[] = repository.remotes.map(r => new RemoteItem(repository, r));

		if (repository.HEAD?.upstream?.remote) {
			// Move default remote to the top
			const defaultRemoteIndex = remoteItems
				.findIndex(r => r.remoteName === repository.HEAD!.upstream!.remote);

			if (defaultRemoteIndex !== -1) {
				remoteItems.splice(0, 0, ...remoteItems.splice(defaultRemoteIndex, 1));
			}
		}

		const quickpick = window.createQuickPick();
		quickpick.placeholder = l10n.t('Select a remote to fetch');
		quickpick.canSelectMany = false;
		quickpick.items = [...remoteItems, { label: '', kind: QuickPickItemKind.Separator }, new FetchAllRemotesItem(repository)];

		quickpick.show();
		const remoteItem = await new Promise<RemoteItem | FetchAllRemotesItem | undefined>(resolve => {
			quickpick.onDidAccept(() => resolve(quickpick.activeItems[0] as RemoteItem | FetchAllRemotesItem));
			quickpick.onDidHide(() => resolve(undefined));
		});
		quickpick.hide();

		if (!remoteItem) {
			return;
		}

		await remoteItem.run();
	}

	@command('git.fetchPrune', { repository: true })
	async fetchPrune(repository: Repository): Promise<void> {
		if (repository.remotes.length === 0) {
			window.showWarningMessage(l10n.t('This repository has no remotes configured to fetch from.'));
			return;
		}

		await repository.fetchPrune();
	}


	@command('git.fetchAll', { repository: true })
	async fetchAll(repository: Repository): Promise<void> {
		if (repository.remotes.length === 0) {
			window.showWarningMessage(l10n.t('This repository has no remotes configured to fetch from.'));
			return;
		}

		await repository.fetchAll();
	}

	@command('git.pullFrom', { repository: true })
	async pullFrom(repository: Repository): Promise<void> {
		const remotes = repository.remotes;

		if (remotes.length === 0) {
			window.showWarningMessage(l10n.t('Your repository has no remotes configured to pull from.'));
			return;
		}

		let remoteName = remotes[0].name;
		if (remotes.length > 1) {
			const remotePicks = remotes.filter(r => r.fetchUrl !== undefined).map(r => ({ label: r.name, description: r.fetchUrl! }));
			const placeHolder = l10n.t('Pick a remote to pull the branch from');
			const remotePick = await window.showQuickPick(remotePicks, { placeHolder });

			if (!remotePick) {
				return;
			}

			remoteName = remotePick.label;
		}

		const getBranchPicks = async (): Promise<QuickPickItem[]> => {
			const remoteRefs = await repository.getRefs();
			const remoteRefsFiltered = remoteRefs.filter(r => (r.remote === remoteName));
			return remoteRefsFiltered.map(r => ({ label: r.name! }));
		};

		const branchPlaceHolder = l10n.t('Pick a branch to pull from');
		const branchPick = await window.showQuickPick(getBranchPicks(), { placeHolder: branchPlaceHolder });

		if (!branchPick) {
			return;
		}

		const remoteCharCnt = remoteName.length;
		await repository.pullFrom(false, remoteName, branchPick.label.slice(remoteCharCnt + 1));
	}

	@command('git.pull', { repository: true })
	async pull(repository: Repository): Promise<void> {
		const remotes = repository.remotes;

		if (remotes.length === 0) {
			window.showWarningMessage(l10n.t('Your repository has no remotes configured to pull from.'));
			return;
		}

		await repository.pull(repository.HEAD);
	}

	@command('git.pullRebase', { repository: true })
	async pullRebase(repository: Repository): Promise<void> {
		const remotes = repository.remotes;

		if (remotes.length === 0) {
			window.showWarningMessage(l10n.t('Your repository has no remotes configured to pull from.'));
			return;
		}

		await repository.pullWithRebase(repository.HEAD);
	}

	private async _push(repository: Repository, pushOptions: PushOptions) {
		const remotes = repository.remotes;

		if (remotes.length === 0) {
			if (pushOptions.silent) {
				return;
			}

			const addRemote = l10n.t('Add Remote');
			const result = await window.showWarningMessage(l10n.t('Your repository has no remotes configured to push to.'), addRemote);

			if (result === addRemote) {
				await this.addRemote(repository);
			}

			return;
		}

		const config = workspace.getConfiguration('git', Uri.file(repository.root));
		let forcePushMode: ForcePushMode | undefined = undefined;

		if (pushOptions.forcePush) {
			if (!config.get<boolean>('allowForcePush')) {
				await window.showErrorMessage(l10n.t('Force push is not allowed, please enable it with the "git.allowForcePush" setting.'));
				return;
			}

			const useForcePushWithLease = config.get<boolean>('useForcePushWithLease') === true;
			const useForcePushIfIncludes = config.get<boolean>('useForcePushIfIncludes') === true;
			forcePushMode = useForcePushWithLease ? useForcePushIfIncludes ? ForcePushMode.ForceWithLeaseIfIncludes : ForcePushMode.ForceWithLease : ForcePushMode.Force;

			if (config.get<boolean>('confirmForcePush')) {
				const message = l10n.t('You are about to force push your changes, this can be destructive and could inadvertently overwrite changes made by others.\n\nAre you sure to continue?');
				const yes = l10n.t('OK');
				const neverAgain = l10n.t('OK, Don\'t Ask Again');
				const pick = await window.showWarningMessage(message, { modal: true }, yes, neverAgain);

				if (pick === neverAgain) {
					config.update('confirmForcePush', false, true);
				} else if (pick !== yes) {
					return;
				}
			}
		}

		if (pushOptions.pushType === PushType.PushFollowTags) {
			await repository.pushFollowTags(undefined, forcePushMode);
			return;
		}

		if (pushOptions.pushType === PushType.PushTags) {
			await repository.pushTags(undefined, forcePushMode);
		}

		if (!repository.HEAD || !repository.HEAD.name) {
			if (!pushOptions.silent) {
				window.showWarningMessage(l10n.t('Please check out a branch to push to a remote.'));
			}
			return;
		}

		if (pushOptions.pushType === PushType.Push) {
			try {
				await repository.push(repository.HEAD, forcePushMode);
			} catch (err) {
				if (err.gitErrorCode !== GitErrorCodes.NoUpstreamBranch) {
					throw err;
				}

				if (pushOptions.silent) {
					return;
				}

				if (this.globalState.get<boolean>('confirmBranchPublish', true)) {
					const branchName = repository.HEAD.name;
					const message = l10n.t('The branch "{0}" has no remote branch. Would you like to publish this branch?', branchName);
					const yes = l10n.t('OK');
					const neverAgain = l10n.t('OK, Don\'t Ask Again');
					const pick = await window.showWarningMessage(message, { modal: true }, yes, neverAgain);

					if (pick === yes || pick === neverAgain) {
						if (pick === neverAgain) {
							this.globalState.update('confirmBranchPublish', false);
						}
						await this.publish(repository);
					}
				} else {
					await this.publish(repository);
				}
			}
		} else {
			const branchName = repository.HEAD.name;
			if (!pushOptions.pushTo?.remote) {
				const addRemote = new AddRemoteItem(this);
				const picks = [...remotes.filter(r => r.pushUrl !== undefined).map(r => ({ label: r.name, description: r.pushUrl })), addRemote];
				const placeHolder = l10n.t('Pick a remote to publish the branch "{0}" to:', branchName);
				const choice = await window.showQuickPick(picks, { placeHolder });

				if (!choice) {
					return;
				}

				if (choice === addRemote) {
					const newRemote = await this.addRemote(repository);

					if (newRemote) {
						await repository.pushTo(newRemote, branchName, undefined, forcePushMode);
					}
				} else {
					await repository.pushTo(choice.label, branchName, undefined, forcePushMode);
				}
			} else {
				await repository.pushTo(pushOptions.pushTo.remote, pushOptions.pushTo.refspec || branchName, pushOptions.pushTo.setUpstream, forcePushMode);
			}
		}
	}

	@command('git.push', { repository: true })
	async push(repository: Repository): Promise<void> {
		await this._push(repository, { pushType: PushType.Push });
	}

	@command('git.pushForce', { repository: true })
	async pushForce(repository: Repository): Promise<void> {
		await this._push(repository, { pushType: PushType.Push, forcePush: true });
	}

	@command('git.pushWithTags', { repository: true })
	async pushFollowTags(repository: Repository): Promise<void> {
		await this._push(repository, { pushType: PushType.PushFollowTags });
	}

	@command('git.pushWithTagsForce', { repository: true })
	async pushFollowTagsForce(repository: Repository): Promise<void> {
		await this._push(repository, { pushType: PushType.PushFollowTags, forcePush: true });
	}

	@command('git.cherryPick', { repository: true })
	async cherryPick(repository: Repository): Promise<void> {
		const hash = await window.showInputBox({
			placeHolder: l10n.t('Commit Hash'),
			prompt: l10n.t('Please provide the commit hash'),
			ignoreFocusOut: true
		});

		if (!hash) {
			return;
		}

		await repository.cherryPick(hash);
	}

	@command('git.pushTo', { repository: true })
	async pushTo(repository: Repository, remote?: string, refspec?: string, setUpstream?: boolean): Promise<void> {
		await this._push(repository, { pushType: PushType.PushTo, pushTo: { remote: remote, refspec: refspec, setUpstream: setUpstream } });
	}

	@command('git.pushToForce', { repository: true })
	async pushToForce(repository: Repository, remote?: string, refspec?: string, setUpstream?: boolean): Promise<void> {
		await this._push(repository, { pushType: PushType.PushTo, pushTo: { remote: remote, refspec: refspec, setUpstream: setUpstream }, forcePush: true });
	}

	@command('git.pushTags', { repository: true })
	async pushTags(repository: Repository): Promise<void> {
		await this._push(repository, { pushType: PushType.PushTags });
	}

	@command('git.addRemote', { repository: true })
	async addRemote(repository: Repository): Promise<string | undefined> {
		const url = await pickRemoteSource({
			providerLabel: provider => l10n.t('Add remote from {0}', provider.name),
			urlLabel: l10n.t('Add remote from URL')
		});

		if (!url) {
			return;
		}

		const resultName = await window.showInputBox({
			placeHolder: l10n.t('Remote name'),
			prompt: l10n.t('Please provide a remote name'),
			ignoreFocusOut: true,
			validateInput: (name: string) => {
				if (!sanitizeRemoteName(name)) {
					return l10n.t('Remote name format invalid');
				} else if (repository.remotes.find(r => r.name === name)) {
					return l10n.t('Remote "{0}" already exists.', name);
				}

				return null;
			}
		});

		const name = sanitizeRemoteName(resultName || '');

		if (!name) {
			return;
		}

		await repository.addRemote(name, url.trim());
		await repository.fetch({ remote: name });
		return name;
	}

	@command('git.removeRemote', { repository: true })
	async removeRemote(repository: Repository): Promise<void> {
		const remotes = repository.remotes;

		if (remotes.length === 0) {
			window.showErrorMessage(l10n.t('Your repository has no remotes.'));
			return;
		}

		const picks: RemoteItem[] = repository.remotes.map(r => new RemoteItem(repository, r));
		const placeHolder = l10n.t('Pick a remote to remove');

		const remote = await window.showQuickPick(picks, { placeHolder });

		if (!remote) {
			return;
		}

		await repository.removeRemote(remote.remoteName);
	}

	private async _sync(repository: Repository, rebase: boolean): Promise<void> {
		const HEAD = repository.HEAD;

		if (!HEAD) {
			return;
		} else if (!HEAD.upstream) {
			this._push(repository, { pushType: PushType.Push });
			return;
		}

		const remoteName = HEAD.remote || HEAD.upstream.remote;
		const remote = repository.remotes.find(r => r.name === remoteName);
		const isReadonly = remote && remote.isReadOnly;

		const config = workspace.getConfiguration('git');
		const shouldPrompt = !isReadonly && config.get<boolean>('confirmSync') === true;

		if (shouldPrompt) {
			const message = l10n.t('This action will pull and push commits from and to "{0}/{1}".', HEAD.upstream.remote, HEAD.upstream.name);
			const yes = l10n.t('OK');
			const neverAgain = l10n.t('OK, Don\'t Show Again');
			const pick = await window.showWarningMessage(message, { modal: true }, yes, neverAgain);

			if (pick === neverAgain) {
				await config.update('confirmSync', false, true);
			} else if (pick !== yes) {
				return;
			}
		}

		await repository.sync(HEAD, rebase);
	}

	@command('git.sync', { repository: true })
	async sync(repository: Repository): Promise<void> {
		const config = workspace.getConfiguration('git', Uri.file(repository.root));
		const rebase = config.get<boolean>('rebaseWhenSync', false) === true;

		try {
			await this._sync(repository, rebase);
		} catch (err) {
			if (/Cancelled/i.test(err && (err.message || err.stderr || ''))) {
				return;
			}

			throw err;
		}
	}

	@command('git._syncAll')
	async syncAll(): Promise<void> {
		await Promise.all(this.model.repositories.map(async repository => {
			const config = workspace.getConfiguration('git', Uri.file(repository.root));
			const rebase = config.get<boolean>('rebaseWhenSync', false) === true;

			const HEAD = repository.HEAD;

			if (!HEAD || !HEAD.upstream) {
				return;
			}

			await repository.sync(HEAD, rebase);
		}));
	}

	@command('git.syncRebase', { repository: true })
	async syncRebase(repository: Repository): Promise<void> {
		try {
			await this._sync(repository, true);
		} catch (err) {
			if (/Cancelled/i.test(err && (err.message || err.stderr || ''))) {
				return;
			}

			throw err;
		}
	}

	@command('git.publish', { repository: true })
	async publish(repository: Repository): Promise<void> {
		const branchName = repository.HEAD && repository.HEAD.name || '';
		const remotes = repository.remotes;

		if (remotes.length === 0) {
			const publishers = this.model.getRemoteSourcePublishers();

			if (publishers.length === 0) {
				window.showWarningMessage(l10n.t('Your repository has no remotes configured to publish to.'));
				return;
			}

			let publisher: RemoteSourcePublisher;

			if (publishers.length === 1) {
				publisher = publishers[0];
			} else {
				const picks = publishers
					.map(provider => ({ label: (provider.icon ? `$(${provider.icon}) ` : '') + l10n.t('Publish to {0}', provider.name), alwaysShow: true, provider }));
				const placeHolder = l10n.t('Pick a provider to publish the branch "{0}" to:', branchName);
				const choice = await window.showQuickPick(picks, { placeHolder });

				if (!choice) {
					return;
				}

				publisher = choice.provider;
			}

			await publisher.publishRepository(new ApiRepository(repository));
			this.model.firePublishEvent(repository, branchName);

			return;
		}

		if (remotes.length === 1) {
			await repository.pushTo(remotes[0].name, branchName, true);
			this.model.firePublishEvent(repository, branchName);

			return;
		}

		const addRemote = new AddRemoteItem(this);
		const picks = [...repository.remotes.map(r => ({ label: r.name, description: r.pushUrl })), addRemote];
		const placeHolder = l10n.t('Pick a remote to publish the branch "{0}" to:', branchName);
		const choice = await window.showQuickPick(picks, { placeHolder });

		if (!choice) {
			return;
		}

		if (choice === addRemote) {
			const newRemote = await this.addRemote(repository);

			if (newRemote) {
				await repository.pushTo(newRemote, branchName, true);

				this.model.firePublishEvent(repository, branchName);
			}
		} else {
			await repository.pushTo(choice.label, branchName, true);

			this.model.firePublishEvent(repository, branchName);
		}
	}

	@command('git.ignore')
	async ignore(...resourceStates: SourceControlResourceState[]): Promise<void> {
		resourceStates = resourceStates.filter(s => !!s);

		if (resourceStates.length === 0 || (resourceStates[0] && !(resourceStates[0].resourceUri instanceof Uri))) {
			const resource = this.getSCMResource();

			if (!resource) {
				return;
			}

			resourceStates = [resource];
		}

		const resources = resourceStates
			.filter(s => s instanceof Resource)
			.map(r => r.resourceUri);

		if (!resources.length) {
			return;
		}

		await this.runByRepository(resources, async (repository, resources) => repository.ignore(resources));
	}

	@command('git.revealInExplorer')
	async revealInExplorer(resourceState: SourceControlResourceState): Promise<void> {
		if (!resourceState) {
			return;
		}

		if (!(resourceState.resourceUri instanceof Uri)) {
			return;
		}

		await commands.executeCommand('revealInExplorer', resourceState.resourceUri);
	}

	@command('git.revealFileInOS.linux')
	@command('git.revealFileInOS.mac')
	@command('git.revealFileInOS.windows')
	async revealFileInOS(resourceState: SourceControlResourceState): Promise<void> {
		if (!resourceState) {
			return;
		}

		if (!(resourceState.resourceUri instanceof Uri)) {
			return;
		}

		await commands.executeCommand('revealFileInOS', resourceState.resourceUri);
	}

	private async _stash(repository: Repository, includeUntracked = false, staged = false): Promise<boolean> {
		const noUnstagedChanges = repository.workingTreeGroup.resourceStates.length === 0
			&& (!includeUntracked || repository.untrackedGroup.resourceStates.length === 0);
		const noStagedChanges = repository.indexGroup.resourceStates.length === 0;

		if (staged) {
			if (noStagedChanges) {
				window.showInformationMessage(l10n.t('There are no staged changes to stash.'));
				return false;
			}
		} else {
			if (noUnstagedChanges && noStagedChanges) {
				window.showInformationMessage(l10n.t('There are no changes to stash.'));
				return false;
			}
		}

		const config = workspace.getConfiguration('git', Uri.file(repository.root));
		const promptToSaveFilesBeforeStashing = config.get<'always' | 'staged' | 'never'>('promptToSaveFilesBeforeStash');

		if (promptToSaveFilesBeforeStashing !== 'never') {
			let documents = workspace.textDocuments
				.filter(d => !d.isUntitled && d.isDirty && isDescendant(repository.root, d.uri.fsPath));

			if (promptToSaveFilesBeforeStashing === 'staged' || repository.indexGroup.resourceStates.length > 0) {
				documents = documents
					.filter(d => repository.indexGroup.resourceStates.some(s => pathEquals(s.resourceUri.fsPath, d.uri.fsPath)));
			}

			if (documents.length > 0) {
				const message = documents.length === 1
					? l10n.t('The following file has unsaved changes which won\'t be included in the stash if you proceed: {0}.\n\nWould you like to save it before stashing?', path.basename(documents[0].uri.fsPath))
					: l10n.t('There are {0} unsaved files.\n\nWould you like to save them before stashing?', documents.length);
				const saveAndStash = l10n.t('Save All & Stash');
				const stash = l10n.t('Stash Anyway');
				const pick = await window.showWarningMessage(message, { modal: true }, saveAndStash, stash);

				if (pick === saveAndStash) {
					await Promise.all(documents.map(d => d.save()));
				} else if (pick !== stash) {
					return false; // do not stash on cancel
				}
			}
		}

		let message: string | undefined;

		if (config.get<boolean>('useCommitInputAsStashMessage') && (!repository.sourceControl.commitTemplate || repository.inputBox.value !== repository.sourceControl.commitTemplate)) {
			message = repository.inputBox.value;
		}

		message = await window.showInputBox({
			value: message,
			prompt: l10n.t('Optionally provide a stash message'),
			placeHolder: l10n.t('Stash message')
		});

		if (typeof message === 'undefined') {
			return false;
		}

		try {
			await repository.createStash(message, includeUntracked, staged);
			return true;
		} catch (err) {
			if (/You do not have the initial commit yet/.test(err.stderr || '')) {
				window.showInformationMessage(l10n.t('The repository does not have any commits. Please make an initial commit before creating a stash.'));
				return false;
			}

			throw err;
		}
	}

	@command('git.stash', { repository: true })
	async stash(repository: Repository): Promise<void> {
		await this._stash(repository);
	}

	@command('git.stashStaged', { repository: true })
	async stashStaged(repository: Repository): Promise<void> {
		await this._stash(repository, false, true);
	}

	@command('git.stashIncludeUntracked', { repository: true })
	async stashIncludeUntracked(repository: Repository): Promise<void> {
		await this._stash(repository, true);
	}

	@command('git.stashPop', { repository: true })
	async stashPop(repository: Repository): Promise<void> {
		const placeHolder = l10n.t('Pick a stash to pop');
		const stash = await this.pickStash(repository, placeHolder);

		if (!stash) {
			return;
		}

		await repository.popStash(stash.index);
	}

	@command('git.stashPopLatest', { repository: true })
	async stashPopLatest(repository: Repository): Promise<void> {
		const stashes = await repository.getStashes();

		if (stashes.length === 0) {
			window.showInformationMessage(l10n.t('There are no stashes in the repository.'));
			return;
		}

		await repository.popStash();
	}

	@command('git.stashApply', { repository: true })
	async stashApply(repository: Repository): Promise<void> {
		const placeHolder = l10n.t('Pick a stash to apply');
		const stash = await this.pickStash(repository, placeHolder);

		if (!stash) {
			return;
		}

		await repository.applyStash(stash.index);
	}

	@command('git.stashApplyLatest', { repository: true })
	async stashApplyLatest(repository: Repository): Promise<void> {
		const stashes = await repository.getStashes();

		if (stashes.length === 0) {
			window.showInformationMessage(l10n.t('There are no stashes in the repository.'));
			return;
		}

		await repository.applyStash();
	}

	@command('git.stashDrop', { repository: true })
	async stashDrop(repository: Repository): Promise<void> {
		const placeHolder = l10n.t('Pick a stash to drop');
		const stash = await this.pickStash(repository, placeHolder);

		if (!stash) {
			return;
		}

		// request confirmation for the operation
		const yes = l10n.t('Yes');
		const result = await window.showWarningMessage(
			l10n.t('Are you sure you want to drop the stash: {0}?', stash.description),
			{ modal: true },
			yes
		);
		if (result !== yes) {
			return;
		}

		await repository.dropStash(stash.index);
	}

	@command('git.stashDropAll', { repository: true })
	async stashDropAll(repository: Repository): Promise<void> {
		const stashes = await repository.getStashes();

		if (stashes.length === 0) {
			window.showInformationMessage(l10n.t('There are no stashes in the repository.'));
			return;
		}

		// request confirmation for the operation
		const yes = l10n.t('Yes');
		const question = stashes.length === 1 ?
			l10n.t('Are you sure you want to drop ALL stashes? There is 1 stash that will be subject to pruning, and MAY BE IMPOSSIBLE TO RECOVER.') :
			l10n.t('Are you sure you want to drop ALL stashes? There are {0} stashes that will be subject to pruning, and MAY BE IMPOSSIBLE TO RECOVER.', stashes.length);

		const result = await window.showWarningMessage(question, { modal: true }, yes);
		if (result !== yes) {
			return;
		}

		await repository.dropStash();
	}

	private async pickStash(repository: Repository, placeHolder: string): Promise<Stash | undefined> {
		const stashes = await repository.getStashes();

		if (stashes.length === 0) {
			window.showInformationMessage(l10n.t('There are no stashes in the repository.'));
			return;
		}

		const picks = stashes.map(stash => ({ label: `#${stash.index}:  ${stash.description}`, description: '', details: '', stash }));
		const result = await window.showQuickPick(picks, { placeHolder });
		return result && result.stash;
	}

	@command('git.timeline.openDiff', { repository: false })
	async timelineOpenDiff(item: TimelineItem, uri: Uri | undefined, _source: string) {
		const cmd = this.resolveTimelineOpenDiffCommand(
			item, uri,
			{
				preserveFocus: true,
				preview: true,
				viewColumn: ViewColumn.Active
			},
		);
		if (cmd === undefined) {
			return undefined;
		}

		return commands.executeCommand(cmd.command, ...(cmd.arguments ?? []));
	}

	resolveTimelineOpenDiffCommand(item: TimelineItem, uri: Uri | undefined, options?: TextDocumentShowOptions): Command | undefined {
		if (uri === undefined || uri === null || !GitTimelineItem.is(item)) {
			return undefined;
		}

		const basename = path.basename(uri.fsPath);

		let title;
		if ((item.previousRef === 'HEAD' || item.previousRef === '~') && item.ref === '') {
			title = l10n.t('{0} (Working Tree)', basename);
		}
		else if (item.previousRef === 'HEAD' && item.ref === '~') {
			title = l10n.t('{0} (Index)', basename);
		} else {
			title = l10n.t('{0} ({1}) ↔ {0} ({2})', basename, item.shortPreviousRef, item.shortRef);
		}

		return {
			command: 'vscode.diff',
			title: l10n.t('Open Comparison'),
			arguments: [toGitUri(uri, item.previousRef), item.ref === '' ? uri : toGitUri(uri, item.ref), title, options]
		};
	}

	@command('git.timeline.copyCommitId', { repository: false })
	async timelineCopyCommitId(item: TimelineItem, _uri: Uri | undefined, _source: string) {
		if (!GitTimelineItem.is(item)) {
			return;
		}

		env.clipboard.writeText(item.ref);
	}

	@command('git.timeline.copyCommitMessage', { repository: false })
	async timelineCopyCommitMessage(item: TimelineItem, _uri: Uri | undefined, _source: string) {
		if (!GitTimelineItem.is(item)) {
			return;
		}

		env.clipboard.writeText(item.message);
	}

	private _selectedForCompare: { uri: Uri; item: GitTimelineItem } | undefined;

	@command('git.timeline.selectForCompare', { repository: false })
	async timelineSelectForCompare(item: TimelineItem, uri: Uri | undefined, _source: string) {
		if (!GitTimelineItem.is(item) || !uri) {
			return;
		}

		this._selectedForCompare = { uri, item };
		await commands.executeCommand('setContext', 'git.timeline.selectedForCompare', true);
	}

	@command('git.timeline.compareWithSelected', { repository: false })
	async timelineCompareWithSelected(item: TimelineItem, uri: Uri | undefined, _source: string) {
		if (!GitTimelineItem.is(item) || !uri || !this._selectedForCompare || uri.toString() !== this._selectedForCompare.uri.toString()) {
			return;
		}

		const { item: selected } = this._selectedForCompare;

		const basename = path.basename(uri.fsPath);
		let leftTitle;
		if ((selected.previousRef === 'HEAD' || selected.previousRef === '~') && selected.ref === '') {
			leftTitle = l10n.t('{0} (Working Tree)', basename);
		}
		else if (selected.previousRef === 'HEAD' && selected.ref === '~') {
			leftTitle = l10n.t('{0} (Index)', basename);
		} else {
			leftTitle = l10n.t('{0} ({1})', basename, selected.shortRef);
		}

		let rightTitle;
		if ((item.previousRef === 'HEAD' || item.previousRef === '~') && item.ref === '') {
			rightTitle = l10n.t('{0} (Working Tree)', basename);
		}
		else if (item.previousRef === 'HEAD' && item.ref === '~') {
			rightTitle = l10n.t('{0} (Index)', basename);
		} else {
			rightTitle = l10n.t('{0} ({1})', basename, item.shortRef);
		}


		const title = l10n.t('{0} ↔ {1}', leftTitle, rightTitle);
		await commands.executeCommand('vscode.diff', selected.ref === '' ? uri : toGitUri(uri, selected.ref), item.ref === '' ? uri : toGitUri(uri, item.ref), title);
	}

	@command('git.rebaseAbort', { repository: true })
	async rebaseAbort(repository: Repository): Promise<void> {
		if (repository.rebaseCommit) {
			await repository.rebaseAbort();
		} else {
			await window.showInformationMessage(l10n.t('No rebase in progress.'));
		}
	}

	@command('git.closeAllDiffEditors', { repository: true })
	closeDiffEditors(repository: Repository): void {
		repository.closeDiffEditors(undefined, undefined, true);
	}

	@command('git.openRepositoriesInParentFolders')
	async openRepositoriesInParentFolders(): Promise<void> {
		const parentRepositories: string[] = [];

		const title = l10n.t('Open Repositories In Parent Folders');
		const placeHolder = l10n.t('Pick a repository to open');

		const allRepositoriesLabel = l10n.t('All Repositories');
		const allRepositoriesQuickPickItem: QuickPickItem = { label: allRepositoriesLabel };
		const repositoriesQuickPickItems: QuickPickItem[] = this.model.parentRepositories
			.sort(compareRepositoryLabel).map(r => new RepositoryItem(r));

		const items = this.model.parentRepositories.length === 1 ? [...repositoriesQuickPickItems] :
			[...repositoriesQuickPickItems, { label: '', kind: QuickPickItemKind.Separator }, allRepositoriesQuickPickItem];

		const repositoryItem = await window.showQuickPick(items, { title, placeHolder });
		if (!repositoryItem) {
			return;
		}

		if (repositoryItem === allRepositoriesQuickPickItem) {
			// All Repositories
			parentRepositories.push(...this.model.parentRepositories);
		} else {
			// One Repository
			parentRepositories.push((repositoryItem as RepositoryItem).path);
		}

		for (const parentRepository of parentRepositories) {
			await this.model.openParentRepository(parentRepository);
		}
	}

	@command('git.manageUnsafeRepositories')
	async manageUnsafeRepositories(): Promise<void> {
		const unsafeRepositories: string[] = [];

		const quickpick = window.createQuickPick();
		quickpick.title = l10n.t('Manage Unsafe Repositories');
		quickpick.placeholder = l10n.t('Pick a repository to mark as safe and open');

		const allRepositoriesLabel = l10n.t('All Repositories');
		const allRepositoriesQuickPickItem: QuickPickItem = { label: allRepositoriesLabel };
		const repositoriesQuickPickItems: QuickPickItem[] = this.model.unsafeRepositories
			.sort(compareRepositoryLabel).map(r => new RepositoryItem(r));

		quickpick.items = this.model.unsafeRepositories.length === 1 ? [...repositoriesQuickPickItems] :
			[...repositoriesQuickPickItems, { label: '', kind: QuickPickItemKind.Separator }, allRepositoriesQuickPickItem];

		quickpick.show();
		const repositoryItem = await new Promise<RepositoryItem | QuickPickItem | undefined>(
			resolve => {
				quickpick.onDidAccept(() => resolve(quickpick.activeItems[0]));
				quickpick.onDidHide(() => resolve(undefined));
			});
		quickpick.hide();

		if (!repositoryItem) {
			return;
		}

		if (repositoryItem.label === allRepositoriesLabel) {
			// All Repositories
			unsafeRepositories.push(...this.model.unsafeRepositories);
		} else {
			// One Repository
			unsafeRepositories.push((repositoryItem as RepositoryItem).path);
		}

		for (const unsafeRepository of unsafeRepositories) {
			// Mark as Safe
			await this.git.addSafeDirectory(this.model.getUnsafeRepositoryPath(unsafeRepository)!);

			// Open Repository
			await this.model.openRepository(unsafeRepository);
			this.model.deleteUnsafeRepository(unsafeRepository);
		}
	}

<<<<<<< HEAD
	private createCommand(key: string, method: Function, options: ScmCommandOptions): (...args: any[]) => any {
=======
	@command('git.generateCommitMessage', { repository: true })
	async generateCommitMessage(repository: Repository): Promise<void> {
		if (!repository || !this.model.commitMessageProvider) {
			return;
		}

		await window.withProgress({ location: ProgressLocation.SourceControl }, async () => {
			await repository.generateCommitMessage();
		});
	}

	@command('git.generateCommitMessageCancel', { repository: true })
	generateCommitMessageCancel(repository: Repository): void {
		if (!repository || !this.model.commitMessageProvider) {
			return;
		}

		repository.generateCommitMessageCancel();
	}

	private createCommand(id: string, key: string, method: Function, options: ScmCommandOptions): (...args: any[]) => any {
>>>>>>> d037ac07
		const result = (...args: any[]) => {
			let result: Promise<any>;

			if (!options.repository) {
				result = Promise.resolve(method.apply(this, args));
			} else {
				// try to guess the repository based on the first argument
				const repository = this.model.getRepository(args[0]);
				let repositoryPromise: Promise<Repository | undefined>;

				if (repository) {
					repositoryPromise = Promise.resolve(repository);
				} else if (this.model.repositories.length === 1) {
					repositoryPromise = Promise.resolve(this.model.repositories[0]);
				} else {
					repositoryPromise = this.model.pickRepository();
				}

				result = repositoryPromise.then(repository => {
					if (!repository) {
						return Promise.resolve();
					}

					return Promise.resolve(method.apply(this, [repository, ...args.slice(1)]));
				});
			}

			return result.catch(err => {
				const options: MessageOptions = {
					modal: true
				};

				let message: string;
				let type: 'error' | 'warning' | 'information' = 'error';

				const choices = new Map<string, () => void>();
				const openOutputChannelChoice = l10n.t('Open Git Log');
				const outputChannelLogger = this.logger;
				choices.set(openOutputChannelChoice, () => outputChannelLogger.show());

				const showCommandOutputChoice = l10n.t('Show Command Output');
				if (err.stderr) {
					choices.set(showCommandOutputChoice, async () => {
						const timestamp = new Date().getTime();
						const uri = Uri.parse(`git-output:/git-error-${timestamp}`);

						let command = 'git';

						if (err.gitArgs) {
							command = `${command} ${err.gitArgs.join(' ')}`;
						} else if (err.gitCommand) {
							command = `${command} ${err.gitCommand}`;
						}

						this.commandErrors.set(uri, `> ${command}\n${err.stderr}`);

						try {
							const doc = await workspace.openTextDocument(uri);
							await window.showTextDocument(doc);
						} finally {
							this.commandErrors.delete(uri);
						}
					});
				}

				switch (err.gitErrorCode) {
					case GitErrorCodes.DirtyWorkTree:
						message = l10n.t('Please clean your repository working tree before checkout.');
						break;
					case GitErrorCodes.PushRejected:
						message = l10n.t('Can\'t push refs to remote. Try running "Pull" first to integrate your changes.');
						break;
					case GitErrorCodes.ForcePushWithLeaseRejected:
					case GitErrorCodes.ForcePushWithLeaseIfIncludesRejected:
						message = l10n.t('Can\'t force push refs to remote. The tip of the remote-tracking branch has been updated since the last checkout. Try running "Pull" first to pull the latest changes from the remote branch first.');
						break;
					case GitErrorCodes.Conflict:
						message = l10n.t('There are merge conflicts. Resolve them before committing.');
						type = 'warning';
						choices.set(l10n.t('Show Changes'), () => commands.executeCommand('workbench.view.scm'));
						options.modal = false;
						break;
					case GitErrorCodes.StashConflict:
						message = l10n.t('There were merge conflicts while applying the stash.');
						choices.set(l10n.t('Show Changes'), () => commands.executeCommand('workbench.view.scm'));
						type = 'warning';
						options.modal = false;
						break;
					case GitErrorCodes.AuthenticationFailed: {
						const regex = /Authentication failed for '(.*)'/i;
						const match = regex.exec(err.stderr || String(err));

						message = match
							? l10n.t('Failed to authenticate to git remote:\n\n{0}', match[1])
							: l10n.t('Failed to authenticate to git remote.');
						break;
					}
					case GitErrorCodes.NoUserNameConfigured:
					case GitErrorCodes.NoUserEmailConfigured:
						message = l10n.t('Make sure you configure your "user.name" and "user.email" in git.');
						choices.set(l10n.t('Learn More'), () => commands.executeCommand('vscode.open', Uri.parse('https://aka.ms/vscode-setup-git')));
						break;
					case GitErrorCodes.EmptyCommitMessage:
						message = l10n.t('Commit operation was cancelled due to empty commit message.');
						choices.clear();
						type = 'information';
						options.modal = false;
						break;
					default: {
						const hint = (err.stderr || err.message || String(err))
							.replace(/^error: /mi, '')
							.replace(/^> husky.*$/mi, '')
							.split(/[\r\n]/)
							.filter((line: string) => !!line)
						[0];

						message = hint
							? l10n.t('Git: {0}', hint)
							: l10n.t('Git error');

						break;
					}
				}

				if (!message) {
					console.error(err);
					return;
				}

				// We explicitly do not await this promise, because we do not
				// want the command execution to be stuck waiting for the user
				// to take action on the notification.
				this.showErrorNotification(type, message, options, choices);
			});
		};

		// patch this object, so people can call methods directly
		(this as any)[key] = result;

		return result;
	}

	private async showErrorNotification(type: 'error' | 'warning' | 'information', message: string, options: MessageOptions, choices: Map<string, () => void>): Promise<void> {
		let result: string | undefined;
		const allChoices = Array.from(choices.keys());

		switch (type) {
			case 'error':
				result = await window.showErrorMessage(message, options, ...allChoices);
				break;
			case 'warning':
				result = await window.showWarningMessage(message, options, ...allChoices);
				break;
			case 'information':
				result = await window.showInformationMessage(message, options, ...allChoices);
				break;
		}

		if (result) {
			const resultFn = choices.get(result);

			resultFn?.();
		}
	}

	private getSCMResource(uri?: Uri): Resource | undefined {
		uri = uri ? uri : (window.activeTextEditor && window.activeTextEditor.document.uri);

		this.logger.debug(`git.getSCMResource.uri ${uri && uri.toString()}`);

		for (const r of this.model.repositories.map(r => r.root)) {
			this.logger.debug(`repo root ${r}`);
		}

		if (!uri) {
			return undefined;
		}

		if (isGitUri(uri)) {
			const { path } = fromGitUri(uri);
			uri = Uri.file(path);
		}

		if (uri.scheme === 'file') {
			const uriString = uri.toString();
			const repository = this.model.getRepository(uri);

			if (!repository) {
				return undefined;
			}

			return repository.workingTreeGroup.resourceStates.filter(r => r.resourceUri.toString() === uriString)[0]
				|| repository.indexGroup.resourceStates.filter(r => r.resourceUri.toString() === uriString)[0]
				|| repository.mergeGroup.resourceStates.filter(r => r.resourceUri.toString() === uriString)[0];
		}
		return undefined;
	}

	private runByRepository<T>(resource: Uri, fn: (repository: Repository, resource: Uri) => Promise<T>): Promise<T[]>;
	private runByRepository<T>(resources: Uri[], fn: (repository: Repository, resources: Uri[]) => Promise<T>): Promise<T[]>;
	private async runByRepository<T>(arg: Uri | Uri[], fn: (repository: Repository, resources: any) => Promise<T>): Promise<T[]> {
		const resources = arg instanceof Uri ? [arg] : arg;
		const isSingleResource = arg instanceof Uri;

		const groups = resources.reduce((result, resource) => {
			let repository = this.model.getRepository(resource);

			if (!repository) {
				console.warn('Could not find git repository for ', resource);
				return result;
			}

			// Could it be a submodule?
			if (pathEquals(resource.fsPath, repository.root)) {
				repository = this.model.getRepositoryForSubmodule(resource) || repository;
			}

			const tuple = result.filter(p => p.repository === repository)[0];

			if (tuple) {
				tuple.resources.push(resource);
			} else {
				result.push({ repository, resources: [resource] });
			}

			return result;
		}, [] as { repository: Repository; resources: Uri[] }[]);

		const promises = groups
			.map(({ repository, resources }) => fn(repository as Repository, isSingleResource ? resources[0] : resources));

		return Promise.all(promises);
	}

	dispose(): void {
		this.disposables.forEach(d => d.dispose());
	}
}<|MERGE_RESOLUTION|>--- conflicted
+++ resolved
@@ -3538,9 +3538,6 @@
 		}
 	}
 
-<<<<<<< HEAD
-	private createCommand(key: string, method: Function, options: ScmCommandOptions): (...args: any[]) => any {
-=======
 	@command('git.generateCommitMessage', { repository: true })
 	async generateCommitMessage(repository: Repository): Promise<void> {
 		if (!repository || !this.model.commitMessageProvider) {
@@ -3561,8 +3558,7 @@
 		repository.generateCommitMessageCancel();
 	}
 
-	private createCommand(id: string, key: string, method: Function, options: ScmCommandOptions): (...args: any[]) => any {
->>>>>>> d037ac07
+	private createCommand(key: string, method: Function, options: ScmCommandOptions): (...args: any[]) => any {
 		const result = (...args: any[]) => {
 			let result: Promise<any>;
 
