--- conflicted
+++ resolved
@@ -36,11 +36,7 @@
 	}
 }
 
-<<<<<<< HEAD
-async function createModel(context: ExtensionContext, outputChannelLogger: OutputChannelLogger, disposables: Disposable[]): Promise<Model> {
-=======
-async function createModel(context: ExtensionContext, logger: LogOutputChannel, telemetryReporter: TelemetryReporter, disposables: Disposable[]): Promise<Model> {
->>>>>>> 8fa188b2
+async function createModel(context: ExtensionContext, logger: LogOutputChannel, disposables: Disposable[]): Promise<Model> {
 	const pathValue = workspace.getConfiguration('git').get<string | string[]>('path');
 	let pathHints = Array.isArray(pathValue) ? pathValue : pathValue ? [pathValue] : [];
 
@@ -91,13 +87,8 @@
 		userAgent: `git/${info.version} (${(os as any).version?.() ?? os.type()} ${os.release()}; ${os.platform()} ${os.arch()}) vscode/${vscodeVersion} (${env.appName})`,
 		version: info.version,
 		env: environment,
-<<<<<<< HEAD
 	});
-	const model = new Model(git, askpass, context.globalState, outputChannelLogger);
-=======
-	}, telemetryReporter);
-	const model = new Model(git, askpass, context.globalState, logger, telemetryReporter);
->>>>>>> 8fa188b2
+	const model = new Model(git, askpass, context.globalState, logger);
 	disposables.push(model);
 
 	const onRepository = () => commands.executeCommand('setContext', 'gitOpenRepositoryCount', `${model.repositories.length}`);
@@ -117,11 +108,7 @@
 	git.onOutput.addListener('log', onOutput);
 	disposables.push(toDisposable(() => git.onOutput.removeListener('log', onOutput)));
 
-<<<<<<< HEAD
-	const cc = new CommandCenter(git, model, outputChannelLogger);
-=======
-	const cc = new CommandCenter(git, model, logger, telemetryReporter);
->>>>>>> 8fa188b2
+	const cc = new CommandCenter(git, model, logger);
 	disposables.push(
 		cc,
 		new GitFileSystemProvider(model),
@@ -201,20 +188,12 @@
 		const onEnabled = filterEvent(onConfigChange, () => workspace.getConfiguration('git', null).get<boolean>('enabled') === true);
 		const result = new GitExtensionImpl();
 
-<<<<<<< HEAD
-		eventToPromise(onEnabled).then(async () => result.model = await createModel(context, outputChannelLogger, disposables));
-=======
-		eventToPromise(onEnabled).then(async () => result.model = await createModel(context, logger, telemetryReporter, disposables));
->>>>>>> 8fa188b2
+		eventToPromise(onEnabled).then(async () => result.model = await createModel(context, logger, disposables));
 		return result;
 	}
 
 	try {
-<<<<<<< HEAD
-		const model = await createModel(context, outputChannelLogger, disposables);
-=======
-		const model = await createModel(context, logger, telemetryReporter, disposables);
->>>>>>> 8fa188b2
+		const model = await createModel(context, logger, disposables);
 		return new GitExtensionImpl(model);
 	} catch (err) {
 		if (!/Git installation not found/.test(err.message || '')) {
