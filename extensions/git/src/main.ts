/*---------------------------------------------------------------------------------------------
 *  Copyright (c) Microsoft Corporation. All rights reserved.
 *  Licensed under the MIT License. See License.txt in the project root for license information.
 *--------------------------------------------------------------------------------------------*/

import { env, ExtensionContext, workspace, window, Disposable, commands, Uri, version as vscodeVersion, WorkspaceFolder, LogOutputChannel, l10n } from 'vscode';
import { findGit, Git, IGit } from './git';
import { Model } from './model';
import { CommandCenter } from './commands';
import { GitFileSystemProvider } from './fileSystemProvider';
import { GitDecorations } from './decorationProvider';
import { Askpass } from './askpass';
import { toDisposable, filterEvent, eventToPromise } from './util';
import { GitExtension } from './api/git';
import { GitProtocolHandler } from './protocolHandler';
import { GitExtensionImpl } from './api/extension';
import * as path from 'path';
import * as fs from 'fs';
import * as os from 'os';
import { GitTimelineProvider } from './timelineProvider';
import { registerAPICommands } from './api/api1';
import { TerminalEnvironmentManager } from './terminal';
import { createIPCServer, IPCServer } from './ipc/ipcServer';
import { GitEditor } from './gitEditor';
import { GitPostCommitCommandsProvider } from './postCommitCommands';
import { GitEditSessionIdentityProvider } from './editSessionIdentityProvider';

const deactivateTasks: { (): Promise<any> }[] = [];

export async function deactivate(): Promise<any> {
	for (const task of deactivateTasks) {
		await task();
	}
}

async function createModel(context: ExtensionContext, logger: LogOutputChannel, disposables: Disposable[]): Promise<Model> {
	const pathValue = workspace.getConfiguration('git').get<string | string[]>('path');
	let pathHints = Array.isArray(pathValue) ? pathValue : pathValue ? [pathValue] : [];

	const { isTrusted, workspaceFolders = [] } = workspace;
	const excludes = isTrusted ? [] : workspaceFolders.map(f => path.normalize(f.uri.fsPath).replace(/[\r\n]+$/, ''));

	if (!isTrusted && pathHints.length !== 0) {
		// Filter out any non-absolute paths
		pathHints = pathHints.filter(p => path.isAbsolute(p));
	}

	const info = await findGit(pathHints, gitPath => {
		logger.info(l10n.t('Validating found git in: "{0}"', gitPath));
		if (excludes.length === 0) {
			return true;
		}

		const normalized = path.normalize(gitPath).replace(/[\r\n]+$/, '');
		const skip = excludes.some(e => normalized.startsWith(e));
		if (skip) {
			logger.info(l10n.t('Skipped found git in: "{0}"', gitPath));
		}
		return !skip;
	});

	let ipcServer: IPCServer | undefined = undefined;

	try {
		ipcServer = await createIPCServer(context.storagePath);
	} catch (err) {
		logger.error(`Failed to create git IPC: ${err}`);
	}

	const askpass = new Askpass(ipcServer);
	disposables.push(askpass);

	const gitEditor = new GitEditor(ipcServer);
	disposables.push(gitEditor);

	const environment = { ...askpass.getEnv(), ...gitEditor.getEnv(), ...ipcServer?.getEnv() };
	const terminalEnvironmentManager = new TerminalEnvironmentManager(context, [askpass, gitEditor, ipcServer]);
	disposables.push(terminalEnvironmentManager);

	logger.info(l10n.t('Using git "{0}" from "{1}"', info.version, info.path));

	const git = new Git({
		gitPath: info.path,
		userAgent: `git/${info.version} (${(os as any).version?.() ?? os.type()} ${os.release()}; ${os.platform()} ${os.arch()}) vscode/${vscodeVersion} (${env.appName})`,
		version: info.version,
		env: environment,
	});
<<<<<<< HEAD
	const model = new Model(git, askpass, context.globalState, logger);
=======
	const model = new Model(git, askpass, context.globalState, logger, telemetryReporter);
>>>>>>> fc4a4cee
	disposables.push(model);

	const onRepository = () => commands.executeCommand('setContext', 'gitOpenRepositoryCount', `${model.repositories.length}`);
	model.onDidOpenRepository(onRepository, null, disposables);
	model.onDidCloseRepository(onRepository, null, disposables);
	onRepository();

	const onOutput = (str: string) => {
		const lines = str.split(/\r?\n/mg);

		while (/^\s*$/.test(lines[lines.length - 1])) {
			lines.pop();
		}

		logger.appendLine(lines.join('\n'));
	};
	git.onOutput.addListener('log', onOutput);
	disposables.push(toDisposable(() => git.onOutput.removeListener('log', onOutput)));

<<<<<<< HEAD
	const cc = new CommandCenter(git, model, logger);
=======
	const cc = new CommandCenter(git, model, context.globalState, logger, telemetryReporter);
>>>>>>> fc4a4cee
	disposables.push(
		cc,
		new GitFileSystemProvider(model),
		new GitDecorations(model),
		new GitTimelineProvider(model, cc),
		new GitEditSessionIdentityProvider(model)
	);

	const postCommitCommandsProvider = new GitPostCommitCommandsProvider();
	model.registerPostCommitCommandsProvider(postCommitCommandsProvider);

	checkGitVersion(info);

	return model;
}

async function isGitRepository(folder: WorkspaceFolder): Promise<boolean> {
	if (folder.uri.scheme !== 'file') {
		return false;
	}

	const dotGit = path.join(folder.uri.fsPath, '.git');

	try {
		const dotGitStat = await new Promise<fs.Stats>((c, e) => fs.stat(dotGit, (err, stat) => err ? e(err) : c(stat)));
		return dotGitStat.isDirectory();
	} catch (err) {
		return false;
	}
}

async function warnAboutMissingGit(): Promise<void> {
	const config = workspace.getConfiguration('git');
	const shouldIgnore = config.get<boolean>('ignoreMissingGitWarning') === true;

	if (shouldIgnore) {
		return;
	}

	if (!workspace.workspaceFolders) {
		return;
	}

	const areGitRepositories = await Promise.all(workspace.workspaceFolders.map(isGitRepository));

	if (areGitRepositories.every(isGitRepository => !isGitRepository)) {
		return;
	}

	const download = l10n.t('Download Git');
	const neverShowAgain = l10n.t('Don\'t Show Again');
	const choice = await window.showWarningMessage(
		l10n.t('Git not found. Install it or configure it using the "git.path" setting.'),
		download,
		neverShowAgain
	);

	if (choice === download) {
		commands.executeCommand('vscode.open', Uri.parse('https://aka.ms/vscode-download-git'));
	} else if (choice === neverShowAgain) {
		await config.update('ignoreMissingGitWarning', true, true);
	}
}

export async function _activate(context: ExtensionContext): Promise<GitExtensionImpl> {
	const disposables: Disposable[] = [];
	context.subscriptions.push(new Disposable(() => Disposable.from(...disposables).dispose()));

	const logger = window.createOutputChannel('Git', { log: true });
	disposables.push(logger);

<<<<<<< HEAD
=======
	const { aiKey } = require('../package.json') as { aiKey: string };
	const telemetryReporter = new TelemetryReporter(aiKey);
	deactivateTasks.push(() => telemetryReporter.dispose());

>>>>>>> fc4a4cee
	const config = workspace.getConfiguration('git', null);
	const enabled = config.get<boolean>('enabled');

	if (!enabled) {
		const onConfigChange = filterEvent(workspace.onDidChangeConfiguration, e => e.affectsConfiguration('git'));
		const onEnabled = filterEvent(onConfigChange, () => workspace.getConfiguration('git', null).get<boolean>('enabled') === true);
		const result = new GitExtensionImpl();

		eventToPromise(onEnabled).then(async () => result.model = await createModel(context, logger, disposables));
		return result;
	}

	try {
		const model = await createModel(context, logger, disposables);
		return new GitExtensionImpl(model);
	} catch (err) {
		if (!/Git installation not found/.test(err.message || '')) {
			throw err;
		}

		console.warn(err.message);
		logger.warn(err.message);

		/* __GDPR__
			"git.missing" : {
				"owner": "lszomoru"
			}
		*/
		commands.executeCommand('setContext', 'git.missing', true);
		warnAboutMissingGit();

		return new GitExtensionImpl();
	} finally {
		disposables.push(new GitProtocolHandler(logger));
	}
}

let _context: ExtensionContext;
export function getExtensionContext(): ExtensionContext {
	return _context;
}

export async function activate(context: ExtensionContext): Promise<GitExtension> {
	_context = context;

	const result = await _activate(context);
	context.subscriptions.push(registerAPICommands(result));
	return result;
}

async function checkGitv1(info: IGit): Promise<void> {
	const config = workspace.getConfiguration('git');
	const shouldIgnore = config.get<boolean>('ignoreLegacyWarning') === true;

	if (shouldIgnore) {
		return;
	}

	if (!/^[01]/.test(info.version)) {
		return;
	}

	const update = l10n.t('Update Git');
	const neverShowAgain = l10n.t('Don\'t Show Again');

	const choice = await window.showWarningMessage(
		l10n.t('You seem to have git "{0}" installed. Code works best with git >= 2', info.version),
		update,
		neverShowAgain
	);

	if (choice === update) {
		commands.executeCommand('vscode.open', Uri.parse('https://aka.ms/vscode-download-git'));
	} else if (choice === neverShowAgain) {
		await config.update('ignoreLegacyWarning', true, true);
	}
}

async function checkGitWindows(info: IGit): Promise<void> {
	if (!/^2\.(25|26)\./.test(info.version)) {
		return;
	}

	const config = workspace.getConfiguration('git');
	const shouldIgnore = config.get<boolean>('ignoreWindowsGit27Warning') === true;

	if (shouldIgnore) {
		return;
	}

	const update = l10n.t('Update Git');
	const neverShowAgain = l10n.t('Don\'t Show Again');
	const choice = await window.showWarningMessage(
		l10n.t('There are known issues with the installed Git "{0}". Please update to Git >= 2.27 for the git features to work correctly.', info.version),
		update,
		neverShowAgain
	);

	if (choice === update) {
		commands.executeCommand('vscode.open', Uri.parse('https://aka.ms/vscode-download-git'));
	} else if (choice === neverShowAgain) {
		await config.update('ignoreWindowsGit27Warning', true, true);
	}
}

async function checkGitVersion(info: IGit): Promise<void> {
	await checkGitv1(info);

	if (process.platform === 'win32') {
		await checkGitWindows(info);
	}
}<|MERGE_RESOLUTION|>--- conflicted
+++ resolved
@@ -85,11 +85,7 @@
 		version: info.version,
 		env: environment,
 	});
-<<<<<<< HEAD
 	const model = new Model(git, askpass, context.globalState, logger);
-=======
-	const model = new Model(git, askpass, context.globalState, logger, telemetryReporter);
->>>>>>> fc4a4cee
 	disposables.push(model);
 
 	const onRepository = () => commands.executeCommand('setContext', 'gitOpenRepositoryCount', `${model.repositories.length}`);
@@ -109,11 +105,7 @@
 	git.onOutput.addListener('log', onOutput);
 	disposables.push(toDisposable(() => git.onOutput.removeListener('log', onOutput)));
 
-<<<<<<< HEAD
-	const cc = new CommandCenter(git, model, logger);
-=======
-	const cc = new CommandCenter(git, model, context.globalState, logger, telemetryReporter);
->>>>>>> fc4a4cee
+	const cc = new CommandCenter(git, model, context.globalState, logger);
 	disposables.push(
 		cc,
 		new GitFileSystemProvider(model),
@@ -185,13 +177,6 @@
 	const logger = window.createOutputChannel('Git', { log: true });
 	disposables.push(logger);
 
-<<<<<<< HEAD
-=======
-	const { aiKey } = require('../package.json') as { aiKey: string };
-	const telemetryReporter = new TelemetryReporter(aiKey);
-	deactivateTasks.push(() => telemetryReporter.dispose());
-
->>>>>>> fc4a4cee
 	const config = workspace.getConfiguration('git', null);
 	const enabled = config.get<boolean>('enabled');
 
