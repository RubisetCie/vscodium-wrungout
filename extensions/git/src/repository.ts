--- conflicted
+++ resolved
@@ -6,12 +6,7 @@
 import * as fs from 'fs';
 import * as path from 'path';
 import * as picomatch from 'picomatch';
-<<<<<<< HEAD
-import { CancellationToken, Command, Disposable, Event, EventEmitter, Memento, ProgressLocation, ProgressOptions, scm, SourceControl, SourceControlInputBox, SourceControlInputBoxValidation, SourceControlInputBoxValidationType, SourceControlResourceDecorations, SourceControlResourceGroup, SourceControlResourceState, ThemeColor, Uri, window, workspace, WorkspaceEdit, FileDecoration, commands, Tab, TabInputTextDiff, TabInputNotebookDiff, RelativePattern } from 'vscode';
-=======
 import { CancellationToken, Command, Disposable, Event, EventEmitter, Memento, ProgressLocation, ProgressOptions, scm, SourceControl, SourceControlInputBox, SourceControlInputBoxValidation, SourceControlInputBoxValidationType, SourceControlResourceDecorations, SourceControlResourceGroup, SourceControlResourceState, ThemeColor, Uri, window, workspace, WorkspaceEdit, FileDecoration, commands, Tab, TabInputTextDiff, TabInputNotebookDiff, RelativePattern, CancellationTokenSource, LogOutputChannel, LogLevel, CancellationError } from 'vscode';
-import TelemetryReporter from '@vscode/extension-telemetry';
->>>>>>> 8fa188b2
 import * as nls from 'vscode-nls';
 import { Branch, Change, ForcePushMode, GitErrorCodes, LogOptions, Ref, RefType, Remote, Status, CommitOptions, BranchQuery, FetchOptions } from './api/git';
 import { AutoFetcher } from './autofetch';
@@ -909,12 +904,7 @@
 		remoteSourcePublisherRegistry: IRemoteSourcePublisherRegistry,
 		postCommitCommandsProviderRegistry: IPostCommitCommandsProviderRegistry,
 		globalState: Memento,
-<<<<<<< HEAD
-		outputChannelLogger: OutputChannelLogger
-=======
-		private readonly logger: LogOutputChannel,
-		private telemetryReporter: TelemetryReporter
->>>>>>> 8fa188b2
+		private readonly logger: LogOutputChannel
 	) {
 		const repositoryWatcher = workspace.createFileSystemWatcher(new RelativePattern(Uri.file(repository.root), '**'));
 		this.disposables.push(repositoryWatcher);
@@ -2028,45 +2018,10 @@
 
 		const limit = scopedConfig.get<number>('statusLimit', 10000);
 
-<<<<<<< HEAD
 		// @ts-ignore
-		const { status, statusLength, didHitLimit } = await this.repository.getStatus({ limit, ignoreSubmodules, untrackedChanges });
-=======
-		const start = new Date().getTime();
 		const { status, statusLength, didHitLimit } = await this.repository.getStatus({ limit, ignoreSubmodules, untrackedChanges, cancellationToken });
-		const totalTime = new Date().getTime() - start;
 
 		this.isRepositoryHuge = didHitLimit ? { limit } : false;
-
-		if (didHitLimit) {
-			/* __GDPR__
-				"statusLimit" : {
-					"owner": "lszomoru",
-					"ignoreSubmodules": { "classification": "SystemMetaData", "purpose": "FeatureInsight", "comment": "Setting indicating whether submodules are ignored" },
-					"limit": { "classification": "SystemMetaData", "purpose": "FeatureInsight", "isMeasurement": true, "comment": "Setting indicating the limit of status entries" },
-					"statusLength": { "classification": "SystemMetaData", "purpose": "FeatureInsight", "isMeasurement": true, "comment": "Total number of status entries" },
-					"totalTime": { "classification": "SystemMetaData", "purpose": "FeatureInsight", "isMeasurement": true, "comment": "Total number of ms the operation took" }
-				}
-			*/
-			this.telemetryReporter.sendTelemetryEvent('statusLimit', { ignoreSubmodules: String(ignoreSubmodules) }, { limit, statusLength, totalTime });
-		}
->>>>>>> 8fa188b2
-
-		if (totalTime > 5000) {
-			/* __GDPR__
-				"statusSlow" : {
-					"owner": "digitarald",
-					"comment": "Reports when git status is slower than 5s",
-					"expiration": "1.73",
-					"ignoreSubmodules": { "classification": "SystemMetaData", "purpose": "FeatureInsight", "comment": "Setting indicating whether submodules are ignored" },
-					"didHitLimit": { "classification": "SystemMetaData", "purpose": "FeatureInsight", "comment": "Total number of status entries" },
-					"didWarnAboutLimit": { "classification": "SystemMetaData", "purpose": "FeatureInsight", "comment": "True when the user was warned about slow git status" },
-					"statusLength": { "classification": "SystemMetaData", "purpose": "FeatureInsight", "isMeasurement": true, "comment": "Total number of status entries" },
-					"totalTime": { "classification": "SystemMetaData", "purpose": "FeatureInsight", "isMeasurement": true, "comment": "Total number of ms the operation took" }
-				}
-			*/
-			this.telemetryReporter.sendTelemetryEvent('statusSlow', { ignoreSubmodules: String(ignoreSubmodules), didHitLimit: String(didHitLimit), didWarnAboutLimit: String(this.didWarnAboutLimit) }, { statusLength, totalTime });
-		}
 
 		// Triggers or clears any validation warning
 		this._sourceControl.inputBox.validateInput = this._sourceControl.inputBox.validateInput;
@@ -2109,46 +2064,10 @@
 			}
 		}
 
-<<<<<<< HEAD
-		let HEAD: Branch | undefined;
-
-		try {
-			HEAD = await this.repository.getHEAD();
-
-			if (HEAD.name) {
-				try {
-					HEAD = await this.repository.getBranch(HEAD.name);
-				} catch (err) {
-					// noop
-				}
-			}
-		} catch (err) {
-			// noop
-		}
-
-		let sort = config.get<'alphabetically' | 'committerdate'>('branchSortOrder') || 'alphabetically';
-		if (sort !== 'alphabetically' && sort !== 'committerdate') {
-			sort = 'alphabetically';
-		}
-		const [refs, remotes, submodules, rebaseCommit, mergeInProgress] = await Promise.all([this.repository.getRefs({ sort }), this.repository.getRemotes(), this.repository.getSubmodules(), this.getRebaseCommit(), this.isMergeInProgress()]);
-
-		this._HEAD = HEAD;
-		this._refs = refs!;
-		this._remotes = remotes!;
-		this._submodules = submodules!;
-		this.rebaseCommit = rebaseCommit;
-		this.mergeInProgress = mergeInProgress;
-
-		const index: Resource[] = [];
-		const workingTree: Resource[] = [];
-		const merge: Resource[] = [];
-		const untracked: Resource[] = [];
-=======
 		const index: Resource[] = [],
 			workingTree: Resource[] = [],
 			merge: Resource[] = [],
 			untracked: Resource[] = [];
->>>>>>> 8fa188b2
 
 		status.forEach(raw => {
 			const uri = Uri.file(path.join(this.repository.root, raw.path));
