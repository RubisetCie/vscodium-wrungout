{
  "name": "github-authentication",
  "displayName": "%displayName%",
  "description": "%description%",
  "publisher": "vscode",
  "license": "MIT",
  "version": "0.0.2",
  "engines": {
    "vscode": "^1.41.0"
  },
  "icon": "images/icon.png",
  "categories": [
    "Other"
  ],
  "api": "none",
  "extensionKind": [
    "ui",
    "workspace"
  ],
  "activationEvents": [
    "onAuthenticationRequest:github",
    "onAuthenticationRequest:github-enterprise"
  ],
  "capabilities": {
    "virtualWorkspaces": true,
    "untrustedWorkspaces": {
      "supported": true
    }
  },
  "contributes": {
    "authentication": [
      {
        "label": "GitHub",
        "id": "github"
      },
      {
        "label": "GitHub Enterprise",
        "id": "github-enterprise"
      }
    ],
    "configuration": {
      "title": "GitHub Enterprise Authentication Provider",
      "properties": {
        "github-enterprise.uri": {
          "type": "string",
          "description": "URI of your GitHub Enterprise Instance"
        }
      }
    }
  },
  "enabledApiProposals": [
    "extensionLog"
  ],
  "aiKey": "0c6ae279ed8443289764825290e4f9e2-1a736e7c-1324-4338-be46-fc2a58ae4d14-7255",
  "main": "./out/extension.js",
  "browser": "./dist/browser/extension.js",
  "scripts": {
    "compile": "gulp compile-extension:github-authentication",
    "compile-web": "npx webpack-cli --config extension-browser.webpack.config --mode none",
    "watch": "gulp watch-extension:github-authentication",
    "watch-web": "npx webpack-cli --config extension-browser.webpack.config --mode none --watch --info-verbosity verbose",
    "vscode:prepublish": "npm run compile"
  },
  "dependencies": {
    "node-fetch": "2.6.7",
    "uuid": "8.1.0",
<<<<<<< HEAD
    "vscode-nls": "^5.0.0"
=======
    "@vscode/extension-telemetry": "0.6.2",
    "vscode-nls": "^5.2.0",
    "vscode-tas-client": "^0.1.47"
>>>>>>> 64bbfbf6
  },
  "devDependencies": {
    "@types/node": "16.x",
    "@types/node-fetch": "^2.5.7",
    "@types/uuid": "8.0.0"
  },
  "repository": {
    "type": "git",
    "url": "https://github.com/RubisetCie/vscodius.git"
  }
}<|MERGE_RESOLUTION|>--- conflicted
+++ resolved
@@ -64,13 +64,7 @@
   "dependencies": {
     "node-fetch": "2.6.7",
     "uuid": "8.1.0",
-<<<<<<< HEAD
-    "vscode-nls": "^5.0.0"
-=======
-    "@vscode/extension-telemetry": "0.6.2",
-    "vscode-nls": "^5.2.0",
-    "vscode-tas-client": "^0.1.47"
->>>>>>> 64bbfbf6
+    "vscode-nls": "^5.2.0"
   },
   "devDependencies": {
     "@types/node": "16.x",
