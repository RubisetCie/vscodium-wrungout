/*---------------------------------------------------------------------------------------------
 *  Copyright (c) Microsoft Corporation. All rights reserved.
 *  Licensed under the MIT License. See License.txt in the project root for license information.
 *--------------------------------------------------------------------------------------------*/

import * as vscode from 'vscode';
import TelemetryReporter from '@vscode/extension-telemetry';
import { Keychain } from './common/keychain';
import { GitHubServer, IGitHubServer } from './githubServer';
import { arrayEquals } from './common/utils';
<<<<<<< HEAD
=======
import { ExperimentationTelemetry } from './common/experimentationService';
>>>>>>> fc4a4cee
import { Log } from './common/logger';
import { crypto } from './node/crypto';

interface SessionData {
	id: string;
	account?: {
		label?: string;
		displayName?: string;
		id: string;
	};
	scopes: string[];
	accessToken: string;
}

export enum AuthProviderType {
	github = 'github',
	githubEnterprise = 'github-enterprise'
}

export class UriEventHandler extends vscode.EventEmitter<vscode.Uri> implements vscode.UriHandler {
	public handleUri(uri: vscode.Uri) {
		this.fire(uri);
	}
}

export class GitHubAuthenticationProvider implements vscode.AuthenticationProvider, vscode.Disposable {
<<<<<<< HEAD
	private _sessionChangeEmitter = new vscode.EventEmitter<vscode.AuthenticationProviderAuthenticationSessionsChangeEvent>();
	private _logger = new Log(this.type);
	private _githubServer: IGitHubServer;
=======
	private readonly _sessionChangeEmitter = new vscode.EventEmitter<vscode.AuthenticationProviderAuthenticationSessionsChangeEvent>();
	private readonly _logger: Log;
	private readonly _githubServer: IGitHubServer;
	private readonly _telemetryReporter: ExperimentationTelemetry;
	private readonly _keychain: Keychain;
	private readonly _accountsSeen = new Set<string>();
	private readonly _disposable: vscode.Disposable | undefined;
>>>>>>> fc4a4cee

	private _sessionsPromise: Promise<vscode.AuthenticationSession[]>;

<<<<<<< HEAD
	constructor(private readonly context: vscode.ExtensionContext, private readonly type: AuthProviderType) {
=======
	constructor(
		private readonly context: vscode.ExtensionContext,
		uriHandler: UriEventHandler,
		ghesUri?: vscode.Uri
	) {
		const { aiKey } = context.extension.packageJSON as { name: string; version: string; aiKey: string };
		this._telemetryReporter = new ExperimentationTelemetry(context, new TelemetryReporter(aiKey));

		const type = ghesUri ? AuthProviderType.githubEnterprise : AuthProviderType.github;

		this._logger = new Log(type);

		this._keychain = new Keychain(
			this.context,
			type === AuthProviderType.github
				? `${type}.auth`
				: `${ghesUri?.authority}${ghesUri?.path}.ghes.auth`,
			this._logger);
>>>>>>> fc4a4cee

		this._githubServer = new GitHubServer(
			this._logger,
			this._telemetryReporter,
			uriHandler,
			// We only can use the Device Code flow when we have a full node environment because of CORS.
			context.extension.extensionKind === vscode.ExtensionKind.Workspace || vscode.env.uiKind === vscode.UIKind.Desktop,
<<<<<<< HEAD
			this._logger);
=======
			ghesUri);
>>>>>>> fc4a4cee

		// Contains the current state of the sessions we have available.
		this._sessionsPromise = this.readSessions().then((sessions) => {
			setTimeout(() => sessions.forEach(s => this.afterSessionLoad(s)), 1000);
			return sessions;
		});

		this._disposable = vscode.Disposable.from(
<<<<<<< HEAD
			this._githubServer,
=======
			this._telemetryReporter,
>>>>>>> fc4a4cee
			vscode.authentication.registerAuthenticationProvider(type, this._githubServer.friendlyName, this, { supportsMultipleAccounts: false }),
			this.context.secrets.onDidChange(() => this.checkForUpdates())
		);
	}

	dispose() {
		this._disposable?.dispose();
	}

	get onDidChangeSessions() {
		return this._sessionChangeEmitter.event;
	}

	async getSessions(scopes?: string[]): Promise<vscode.AuthenticationSession[]> {
		// For GitHub scope list, order doesn't matter so we immediately sort the scopes
		const sortedScopes = scopes?.sort() || [];
		this._logger.info(`Getting sessions for ${sortedScopes.length ? sortedScopes.join(',') : 'all scopes'}...`);
		const sessions = await this._sessionsPromise;
		const finalSessions = sortedScopes.length
			? sessions.filter(session => arrayEquals([...session.scopes].sort(), sortedScopes))
			: sessions;

		this._logger.info(`Got ${finalSessions.length} sessions for ${sortedScopes?.join(',') ?? 'all scopes'}...`);
		return finalSessions;
	}

	private async afterSessionLoad(session: vscode.AuthenticationSession): Promise<void> {
		if (!this._accountsSeen.has(session.account.id)) {
			this._accountsSeen.add(session.account.id);
		}
	}

	private async checkForUpdates() {
		const previousSessions = await this._sessionsPromise;
		this._sessionsPromise = this.readSessions();
		const storedSessions = await this._sessionsPromise;

		const added: vscode.AuthenticationSession[] = [];
		const removed: vscode.AuthenticationSession[] = [];

		storedSessions.forEach(session => {
			const matchesExisting = previousSessions.some(s => s.id === session.id);
			// Another window added a session to the keychain, add it to our state as well
			if (!matchesExisting) {
				this._logger.info('Adding session found in keychain');
				added.push(session);
			}
		});

		previousSessions.forEach(session => {
			const matchesExisting = storedSessions.some(s => s.id === session.id);
			// Another window has logged out, remove from our state
			if (!matchesExisting) {
				this._logger.info('Removing session no longer found in keychain');
				removed.push(session);
			}
		});

		if (added.length || removed.length) {
			this._sessionChangeEmitter.fire({ added, removed, changed: [] });
		}
	}

	private async readSessions(): Promise<vscode.AuthenticationSession[]> {
		let sessionData: SessionData[];
		try {
			this._logger.info('Reading sessions from keychain...');
			const storedSessions = await this._keychain.getToken();
			if (!storedSessions) {
				return [];
			}
			this._logger.info('Got stored sessions!');

			try {
				sessionData = JSON.parse(storedSessions);
			} catch (e) {
				await this._keychain.deleteToken();
				throw e;
			}
		} catch (e) {
			this._logger.error(`Error reading token: ${e}`);
			return [];
		}

		// TODO: eventually remove this Set because we should only have one session per set of scopes.
		const scopesSeen = new Set<string>();
		const sessionPromises = sessionData.map(async (session: SessionData) => {
			// For GitHub scope list, order doesn't matter so we immediately sort the scopes
			const scopesStr = [...session.scopes].sort().join(' ');
			if (scopesSeen.has(scopesStr)) {
				return undefined;
			}
			let userInfo: { id: string; accountName: string } | undefined;
			if (!session.account) {
				try {
					userInfo = await this._githubServer.getUserInfo(session.accessToken);
					this._logger.info(`Verified session with the following scopes: ${scopesStr}`);
				} catch (e) {
					// Remove sessions that return unauthorized response
					if (e.message === 'Unauthorized') {
						return undefined;
					}
				}
			}

			this._logger.trace(`Read the following session from the keychain with the following scopes: ${scopesStr}`);
			scopesSeen.add(scopesStr);
			return {
				id: session.id,
				account: {
					label: session.account
						? session.account.label ?? session.account.displayName ?? '<unknown>'
						: userInfo?.accountName ?? '<unknown>',
					id: session.account?.id ?? userInfo?.id ?? '<unknown>'
				},
				// we set this to session.scopes to maintain the original order of the scopes requested
				// by the extension that called getSession()
				scopes: session.scopes,
				accessToken: session.accessToken
			};
		});

		const verifiedSessions = (await Promise.allSettled(sessionPromises))
			.filter(p => p.status === 'fulfilled')
			.map(p => (p as PromiseFulfilledResult<vscode.AuthenticationSession | undefined>).value)
			.filter(<T>(p?: T): p is T => Boolean(p));

		this._logger.info(`Got ${verifiedSessions.length} verified sessions.`);
		if (verifiedSessions.length !== sessionData.length) {
			await this.storeSessions(verifiedSessions);
		}

		return verifiedSessions;
	}

	private async storeSessions(sessions: vscode.AuthenticationSession[]): Promise<void> {
		this._logger.info(`Storing ${sessions.length} sessions...`);
		this._sessionsPromise = Promise.resolve(sessions);
		await this._keychain.setToken(JSON.stringify(sessions));
		this._logger.info(`Stored ${sessions.length} sessions!`);
	}

	public async createSession(scopes: string[]): Promise<vscode.AuthenticationSession> {
		try {
			// For GitHub scope list, order doesn't matter so we use a sorted scope to determine
			// if we've got a session already.
			const sortedScopes = [...scopes].sort();

			/* __GDPR__
				"login" : {
					"owner": "TylerLeonhardt",
					"comment": "Used to determine how much usage the GitHub Auth Provider gets.",
					"scopes": { "classification": "PublicNonPersonalData", "purpose": "FeatureInsight", "comment": "Used to determine what scope combinations are being requested." }
				}
			*/
			const scopeString = sortedScopes.join(' ');
			const token = await this._githubServer.login(scopeString);
			const session = await this.tokenToSession(token, scopes);
			this.afterSessionLoad(session);

			const sessions = await this._sessionsPromise;
			const sessionIndex = sessions.findIndex(s => s.id === session.id || arrayEquals([...s.scopes].sort(), sortedScopes));
			if (sessionIndex > -1) {
				sessions.splice(sessionIndex, 1, session);
			} else {
				sessions.push(session);
			}
			await this.storeSessions(sessions);

			this._sessionChangeEmitter.fire({ added: [session], removed: [], changed: [] });

			this._logger.info('Login success!');

			return session;
		} catch (e) {
			// If login was cancelled, do not notify user.
			if (e === 'Cancelled' || e.message === 'Cancelled') {
				/* __GDPR__
					"loginCancelled" : { "owner": "TylerLeonhardt", "comment": "Used to determine how often users cancel the login flow." }
				*/
				throw e;
			}

			/* __GDPR__
				"loginFailed" : { "owner": "TylerLeonhardt", "comment": "Used to determine how often users run into an error login flow." }
			*/
			vscode.window.showErrorMessage(vscode.l10n.t('Sign in failed: {0}', `${e}`));
			this._logger.error(e);
			throw e;
		}
	}

	private async tokenToSession(token: string, scopes: string[]): Promise<vscode.AuthenticationSession> {
		const userInfo = await this._githubServer.getUserInfo(token);
		return {
			id: crypto.getRandomValues(new Uint32Array(2)).reduce((prev, curr) => prev += curr.toString(16), ''),
			accessToken: token,
			account: { label: userInfo.accountName, id: userInfo.id },
			scopes
		};
	}

	public async removeSession(id: string) {
		try {
			/* __GDPR__
				"logout" : { "owner": "TylerLeonhardt", "comment": "Used to determine how often users log out of an account." }
			*/
			this._logger.info(`Logging out of ${id}`);

			const sessions = await this._sessionsPromise;
			const sessionIndex = sessions.findIndex(session => session.id === id);
			if (sessionIndex > -1) {
				const session = sessions[sessionIndex];
				sessions.splice(sessionIndex, 1);

				await this.storeSessions(sessions);

				this._sessionChangeEmitter.fire({ added: [], removed: [session], changed: [] });
			} else {
				this._logger.error('Session not found');
			}
		} catch (e) {
			/* __GDPR__
				"logoutFailed" : { "owner": "TylerLeonhardt", "comment": "Used to determine how often logging out of an account fails." }
			*/
			vscode.window.showErrorMessage(vscode.l10n.t('Sign out failed: {0}', `${e}`));
			this._logger.error(e);
			throw e;
		}
	}
}<|MERGE_RESOLUTION|>--- conflicted
+++ resolved
@@ -4,14 +4,9 @@
  *--------------------------------------------------------------------------------------------*/
 
 import * as vscode from 'vscode';
-import TelemetryReporter from '@vscode/extension-telemetry';
 import { Keychain } from './common/keychain';
 import { GitHubServer, IGitHubServer } from './githubServer';
 import { arrayEquals } from './common/utils';
-<<<<<<< HEAD
-=======
-import { ExperimentationTelemetry } from './common/experimentationService';
->>>>>>> fc4a4cee
 import { Log } from './common/logger';
 import { crypto } from './node/crypto';
 
@@ -38,33 +33,20 @@
 }
 
 export class GitHubAuthenticationProvider implements vscode.AuthenticationProvider, vscode.Disposable {
-<<<<<<< HEAD
-	private _sessionChangeEmitter = new vscode.EventEmitter<vscode.AuthenticationProviderAuthenticationSessionsChangeEvent>();
-	private _logger = new Log(this.type);
-	private _githubServer: IGitHubServer;
-=======
 	private readonly _sessionChangeEmitter = new vscode.EventEmitter<vscode.AuthenticationProviderAuthenticationSessionsChangeEvent>();
 	private readonly _logger: Log;
 	private readonly _githubServer: IGitHubServer;
-	private readonly _telemetryReporter: ExperimentationTelemetry;
 	private readonly _keychain: Keychain;
 	private readonly _accountsSeen = new Set<string>();
 	private readonly _disposable: vscode.Disposable | undefined;
->>>>>>> fc4a4cee
 
 	private _sessionsPromise: Promise<vscode.AuthenticationSession[]>;
 
-<<<<<<< HEAD
-	constructor(private readonly context: vscode.ExtensionContext, private readonly type: AuthProviderType) {
-=======
 	constructor(
 		private readonly context: vscode.ExtensionContext,
 		uriHandler: UriEventHandler,
 		ghesUri?: vscode.Uri
 	) {
-		const { aiKey } = context.extension.packageJSON as { name: string; version: string; aiKey: string };
-		this._telemetryReporter = new ExperimentationTelemetry(context, new TelemetryReporter(aiKey));
-
 		const type = ghesUri ? AuthProviderType.githubEnterprise : AuthProviderType.github;
 
 		this._logger = new Log(type);
@@ -75,19 +57,13 @@
 				? `${type}.auth`
 				: `${ghesUri?.authority}${ghesUri?.path}.ghes.auth`,
 			this._logger);
->>>>>>> fc4a4cee
 
 		this._githubServer = new GitHubServer(
 			this._logger,
-			this._telemetryReporter,
 			uriHandler,
 			// We only can use the Device Code flow when we have a full node environment because of CORS.
 			context.extension.extensionKind === vscode.ExtensionKind.Workspace || vscode.env.uiKind === vscode.UIKind.Desktop,
-<<<<<<< HEAD
-			this._logger);
-=======
 			ghesUri);
->>>>>>> fc4a4cee
 
 		// Contains the current state of the sessions we have available.
 		this._sessionsPromise = this.readSessions().then((sessions) => {
@@ -96,11 +72,6 @@
 		});
 
 		this._disposable = vscode.Disposable.from(
-<<<<<<< HEAD
-			this._githubServer,
-=======
-			this._telemetryReporter,
->>>>>>> fc4a4cee
 			vscode.authentication.registerAuthenticationProvider(type, this._githubServer.friendlyName, this, { supportsMultipleAccounts: false }),
 			this.context.secrets.onDidChange(() => this.checkForUpdates())
 		);
