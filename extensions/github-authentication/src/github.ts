/*---------------------------------------------------------------------------------------------
 *  Copyright (c) Microsoft Corporation. All rights reserved.
 *  Licensed under the MIT License. See License.txt in the project root for license information.
 *--------------------------------------------------------------------------------------------*/

import * as vscode from 'vscode';
import { v4 as uuid } from 'uuid';
import { Keychain } from './common/keychain';
import { GitHubServer, IGitHubServer } from './githubServer';
import { arrayEquals } from './common/utils';
import { Log } from './common/logger';

interface SessionData {
	id: string;
	account?: {
		label?: string;
		displayName?: string;
		id: string;
	};
	scopes: string[];
	accessToken: string;
}

export enum AuthProviderType {
	github = 'github',
	githubEnterprise = 'github-enterprise'
}

export class GitHubAuthenticationProvider implements vscode.AuthenticationProvider, vscode.Disposable {
	private _sessionChangeEmitter = new vscode.EventEmitter<vscode.AuthenticationProviderAuthenticationSessionsChangeEvent>();
	private _logger = new Log(this.type);
	private _githubServer: IGitHubServer;

	private _keychain: Keychain = new Keychain(this.context, `${this.type}.auth`, this._logger);
	private _sessionsPromise: Promise<vscode.AuthenticationSession[]>;
	private _accountsSeen = new Set<string>();
	private _disposable: vscode.Disposable;

	constructor(private readonly context: vscode.ExtensionContext, private readonly type: AuthProviderType) {

		this._githubServer = new GitHubServer(
			this.type,
			// We only can use the Device Code flow when we have a full node environment because of CORS.
			context.extension.extensionKind === vscode.ExtensionKind.Workspace || vscode.env.uiKind === vscode.UIKind.Desktop,
			this._logger);

		// Contains the current state of the sessions we have available.
		this._sessionsPromise = this.readSessions().then((sessions) => {
			setTimeout(() => sessions.forEach(s => this.afterSessionLoad(s)), 1000);
			return sessions;
		});

		this._disposable = vscode.Disposable.from(
			this._githubServer,
			vscode.authentication.registerAuthenticationProvider(type, this._githubServer.friendlyName, this, { supportsMultipleAccounts: false }),
			this.context.secrets.onDidChange(() => this.checkForUpdates())
		);
	}

	dispose() {
		this._disposable.dispose();
	}

	get onDidChangeSessions() {
		return this._sessionChangeEmitter.event;
	}

	async getSessions(scopes?: string[]): Promise<vscode.AuthenticationSession[]> {
		// For GitHub scope list, order doesn't matter so we immediately sort the scopes
		const sortedScopes = scopes?.sort() || [];
		this._logger.info(`Getting sessions for ${sortedScopes.length ? sortedScopes.join(',') : 'all scopes'}...`);
		const sessions = await this._sessionsPromise;
		const finalSessions = sortedScopes.length
			? sessions.filter(session => arrayEquals([...session.scopes].sort(), sortedScopes))
			: sessions;

		this._logger.info(`Got ${finalSessions.length} sessions for ${sortedScopes?.join(',') ?? 'all scopes'}...`);
		return finalSessions;
	}

	private async afterSessionLoad(session: vscode.AuthenticationSession): Promise<void> {
		if (!this._accountsSeen.has(session.account.id)) {
			this._accountsSeen.add(session.account.id);
		}
	}

	private async checkForUpdates() {
		const previousSessions = await this._sessionsPromise;
		this._sessionsPromise = this.readSessions();
		const storedSessions = await this._sessionsPromise;

		const added: vscode.AuthenticationSession[] = [];
		const removed: vscode.AuthenticationSession[] = [];

		storedSessions.forEach(session => {
			const matchesExisting = previousSessions.some(s => s.id === session.id);
			// Another window added a session to the keychain, add it to our state as well
			if (!matchesExisting) {
				this._logger.info('Adding session found in keychain');
				added.push(session);
			}
		});

		previousSessions.forEach(session => {
			const matchesExisting = storedSessions.some(s => s.id === session.id);
			// Another window has logged out, remove from our state
			if (!matchesExisting) {
				this._logger.info('Removing session no longer found in keychain');
				removed.push(session);
			}
		});

		if (added.length || removed.length) {
			this._sessionChangeEmitter.fire({ added, removed, changed: [] });
		}
	}

	private async readSessions(): Promise<vscode.AuthenticationSession[]> {
		let sessionData: SessionData[];
		try {
			this._logger.info('Reading sessions from keychain...');
			const storedSessions = await this._keychain.getToken();
			if (!storedSessions) {
				return [];
			}
			this._logger.info('Got stored sessions!');

			try {
				sessionData = JSON.parse(storedSessions);
			} catch (e) {
				await this._keychain.deleteToken();
				throw e;
			}
		} catch (e) {
			this._logger.error(`Error reading token: ${e}`);
			return [];
		}

		// TODO: eventually remove this Set because we should only have one session per set of scopes.
		const scopesSeen = new Set<string>();
		const sessionPromises = sessionData.map(async (session: SessionData) => {
			// For GitHub scope list, order doesn't matter so we immediately sort the scopes
			const scopesStr = [...session.scopes].sort().join(' ');
			if (scopesSeen.has(scopesStr)) {
				return undefined;
			}
			let userInfo: { id: string; accountName: string } | undefined;
			if (!session.account) {
				try {
					userInfo = await this._githubServer.getUserInfo(session.accessToken);
					this._logger.info(`Verified session with the following scopes: ${scopesStr}`);
				} catch (e) {
					// Remove sessions that return unauthorized response
					if (e.message === 'Unauthorized') {
						return undefined;
					}
				}
			}

			this._logger.trace(`Read the following session from the keychain with the following scopes: ${scopesStr}`);
			scopesSeen.add(scopesStr);
			return {
				id: session.id,
				account: {
					label: session.account
						? session.account.label ?? session.account.displayName ?? '<unknown>'
						: userInfo?.accountName ?? '<unknown>',
					id: session.account?.id ?? userInfo?.id ?? '<unknown>'
				},
				// we set this to session.scopes to maintain the original order of the scopes requested
				// by the extension that called getSession()
				scopes: session.scopes,
				accessToken: session.accessToken
			};
		});

		const verifiedSessions = (await Promise.allSettled(sessionPromises))
			.filter(p => p.status === 'fulfilled')
			.map(p => (p as PromiseFulfilledResult<vscode.AuthenticationSession | undefined>).value)
			.filter(<T>(p?: T): p is T => Boolean(p));

		this._logger.info(`Got ${verifiedSessions.length} verified sessions.`);
		if (verifiedSessions.length !== sessionData.length) {
			await this.storeSessions(verifiedSessions);
		}

		return verifiedSessions;
	}

	private async storeSessions(sessions: vscode.AuthenticationSession[]): Promise<void> {
		this._logger.info(`Storing ${sessions.length} sessions...`);
		this._sessionsPromise = Promise.resolve(sessions);
		await this._keychain.setToken(JSON.stringify(sessions));
		this._logger.info(`Stored ${sessions.length} sessions!`);
	}

	public async createSession(scopes: string[]): Promise<vscode.AuthenticationSession> {
		try {
			// For GitHub scope list, order doesn't matter so we use a sorted scope to determine
			// if we've got a session already.
			const sortedScopes = [...scopes].sort();

			/* __GDPR__
				"login" : {
					"owner": "TylerLeonhardt",
					"comment": "Used to determine how much usage the GitHub Auth Provider gets.",
					"scopes": { "classification": "PublicNonPersonalData", "purpose": "FeatureInsight", "comment": "Used to determine what scope combinations are being requested." }
				}
			*/
			const scopeString = sortedScopes.join(' ');
			const token = await this._githubServer.login(scopeString);
			const session = await this.tokenToSession(token, scopes);
			this.afterSessionLoad(session);

			const sessions = await this._sessionsPromise;
			const sessionIndex = sessions.findIndex(s => s.id === session.id || arrayEquals([...s.scopes].sort(), sortedScopes));
			if (sessionIndex > -1) {
				sessions.splice(sessionIndex, 1, session);
			} else {
				sessions.push(session);
			}
			await this.storeSessions(sessions);

			this._sessionChangeEmitter.fire({ added: [session], removed: [], changed: [] });

			this._logger.info('Login success!');

			return session;
		} catch (e) {
			// If login was cancelled, do not notify user.
			if (e === 'Cancelled' || e.message === 'Cancelled') {
				/* __GDPR__
					"loginCancelled" : { "owner": "TylerLeonhardt", "comment": "Used to determine how often users cancel the login flow." }
				*/
				throw e;
			}

			/* __GDPR__
				"loginFailed" : { "owner": "TylerLeonhardt", "comment": "Used to determine how often users run into an error login flow." }
			*/
<<<<<<< HEAD
			vscode.window.showErrorMessage(`Sign in failed: ${e}`);
=======
			this._telemetryReporter?.sendTelemetryEvent('loginFailed');

			vscode.window.showErrorMessage(vscode.l10n.t('Sign in failed: {0}', `${e}`));
>>>>>>> 8fa188b2
			this._logger.error(e);
			throw e;
		}
	}

	private async tokenToSession(token: string, scopes: string[]): Promise<vscode.AuthenticationSession> {
		const userInfo = await this._githubServer.getUserInfo(token);
		return {
			id: uuid(),
			accessToken: token,
			account: { label: userInfo.accountName, id: userInfo.id },
			scopes
		};
	}

	public async removeSession(id: string) {
		try {
			/* __GDPR__
				"logout" : { "owner": "TylerLeonhardt", "comment": "Used to determine how often users log out of an account." }
			*/
			this._logger.info(`Logging out of ${id}`);

			const sessions = await this._sessionsPromise;
			const sessionIndex = sessions.findIndex(session => session.id === id);
			if (sessionIndex > -1) {
				const session = sessions[sessionIndex];
				sessions.splice(sessionIndex, 1);

				await this.storeSessions(sessions);

				this._sessionChangeEmitter.fire({ added: [], removed: [session], changed: [] });
			} else {
				this._logger.error('Session not found');
			}
		} catch (e) {
			/* __GDPR__
				"logoutFailed" : { "owner": "TylerLeonhardt", "comment": "Used to determine how often logging out of an account fails." }
			*/
<<<<<<< HEAD
			vscode.window.showErrorMessage(`Sign out failed: ${e}`);
=======
			this._telemetryReporter?.sendTelemetryEvent('logoutFailed');

			vscode.window.showErrorMessage(vscode.l10n.t('Sign out failed: {0}', `${e}`));
>>>>>>> 8fa188b2
			this._logger.error(e);
			throw e;
		}
	}
}<|MERGE_RESOLUTION|>--- conflicted
+++ resolved
@@ -238,13 +238,7 @@
 			/* __GDPR__
 				"loginFailed" : { "owner": "TylerLeonhardt", "comment": "Used to determine how often users run into an error login flow." }
 			*/
-<<<<<<< HEAD
-			vscode.window.showErrorMessage(`Sign in failed: ${e}`);
-=======
-			this._telemetryReporter?.sendTelemetryEvent('loginFailed');
-
 			vscode.window.showErrorMessage(vscode.l10n.t('Sign in failed: {0}', `${e}`));
->>>>>>> 8fa188b2
 			this._logger.error(e);
 			throw e;
 		}
@@ -283,13 +277,7 @@
 			/* __GDPR__
 				"logoutFailed" : { "owner": "TylerLeonhardt", "comment": "Used to determine how often logging out of an account fails." }
 			*/
-<<<<<<< HEAD
-			vscode.window.showErrorMessage(`Sign out failed: ${e}`);
-=======
-			this._telemetryReporter?.sendTelemetryEvent('logoutFailed');
-
 			vscode.window.showErrorMessage(vscode.l10n.t('Sign out failed: {0}', `${e}`));
->>>>>>> 8fa188b2
 			this._logger.error(e);
 			throw e;
 		}
