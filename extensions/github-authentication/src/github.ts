--- conflicted
+++ resolved
@@ -276,22 +276,8 @@
 			// if we've got a session already.
 			const sortedScopes = [...scopes].sort();
 
-<<<<<<< HEAD
-=======
-			/* __GDPR__
-				"login" : {
-					"owner": "TylerLeonhardt",
-					"comment": "Used to determine how much usage the GitHub Auth Provider gets.",
-					"scopes": { "classification": "PublicNonPersonalData", "purpose": "FeatureInsight", "comment": "Used to determine what scope combinations are being requested." }
-				}
-			*/
-			this._telemetryReporter?.sendTelemetryEvent('login', {
-				scopes: JSON.stringify(scopes),
-			});
-
 			const sessions = await this._sessionsPromise;
 
->>>>>>> 5c3e652f
 			const scopeString = sortedScopes.join(' ');
 			const existingLogin = sessions[0]?.account.label;
 			const token = await this._githubServer.login(scopeString, existingLogin);
