/*---------------------------------------------------------------------------------------------
 *  Copyright (c) Microsoft Corporation. All rights reserved.
 *  Licensed under the MIT License. See License.txt in the project root for license information.
 *--------------------------------------------------------------------------------------------*/

import * as vscode from 'vscode';
import * as path from 'path';
import { PromiseAdapter, promiseFromEvent } from './common/utils';
<<<<<<< HEAD
import { AuthProviderType } from './github';
=======
import { ExperimentationTelemetry } from './common/experimentationService';
import { AuthProviderType, UriEventHandler } from './github';
>>>>>>> fc4a4cee
import { Log } from './common/logger';
import { isSupportedEnvironment } from './common/env';
import { LoopbackAuthServer } from './node/authServer';
import { crypto } from './node/crypto';
import { fetching } from './node/fetch';

const CLIENT_ID = '01ab8ac9400c4e429b23';
const GITHUB_TOKEN_URL = 'https://vscode.dev/codeExchangeProxyEndpoints/github/login/oauth/access_token';
const NETWORK_ERROR = 'network error';

const REDIRECT_URL_STABLE = 'https://vscode.dev/redirect';

export interface IGitHubServer {
	login(scopes: string): Promise<string>;
	getUserInfo(token: string): Promise<{ id: string; accountName: string }>;
	friendlyName: string;
}

interface IGitHubDeviceCodeResponse {
	device_code: string;
	user_code: string;
	verification_uri: string;
	interval: number;
}

async function getScopes(token: string, serverUri: vscode.Uri, logger: Log): Promise<string[]> {
	try {
		logger.info('Getting token scopes...');
		const result = await fetching(serverUri.toString(), {
			headers: {
				Authorization: `token ${token}`,
				'User-Agent': 'Visual-Studio-Code'
			}
		});

		if (result.ok) {
			const scopes = result.headers.get('X-OAuth-Scopes');
			return scopes ? scopes.split(',').map(scope => scope.trim()) : [];
		} else {
			logger.error(`Getting scopes failed: ${result.statusText}`);
			throw new Error(result.statusText);
		}
	} catch (ex) {
		logger.error(ex.message);
		throw new Error(NETWORK_ERROR);
	}
}

export class GitHubServer implements IGitHubServer {
	readonly friendlyName: string;

	private readonly _pendingNonces = new Map<string, string[]>();
	private readonly _codeExchangePromises = new Map<string, { promise: Promise<string>; cancel: vscode.EventEmitter<void> }>();
	private readonly _type: AuthProviderType;

	private _redirectEndpoint: string | undefined;

	constructor(
<<<<<<< HEAD
		public readonly type: AuthProviderType,
		private readonly _supportDeviceCodeFlow: boolean,
		private readonly _logger: Log
=======
		private readonly _logger: Log,
		private readonly _telemetryReporter: ExperimentationTelemetry,
		private readonly _uriHandler: UriEventHandler,
		private readonly _supportDeviceCodeFlow: boolean,
		private readonly _ghesUri?: vscode.Uri
>>>>>>> fc4a4cee
	) {
		this._type = _ghesUri ? AuthProviderType.githubEnterprise : AuthProviderType.github;
		this.friendlyName = this._type === AuthProviderType.github ? 'GitHub' : _ghesUri?.authority!;
	}

	get baseUri() {
		if (this._type === AuthProviderType.github) {
			return vscode.Uri.parse('https://github.com/');
		}
		return this._ghesUri!;
	}

	private async getRedirectEndpoint(): Promise<string> {
		if (this._redirectEndpoint) {
			return this._redirectEndpoint;
		}
<<<<<<< HEAD
		if (this.type === AuthProviderType.github) {
=======
		if (this._type === AuthProviderType.github) {
			const proxyEndpoints = await vscode.commands.executeCommand<{ [providerId: string]: string } | undefined>('workbench.getCodeExchangeProxyEndpoints');
>>>>>>> fc4a4cee
			// If we are running in insiders vscode.dev, then ensure we use the redirect route on that.
			this._redirectEndpoint = REDIRECT_URL_STABLE;
			return this._redirectEndpoint;
		} else {
			// GHES
			const result = await fetching(this.getServerUri('/meta').toString(true));
			if (result.ok) {
				try {
					const json: { installed_version: string } = await result.json();
					const [majorStr, minorStr, _patch] = json.installed_version.split('.');
					const major = Number(majorStr);
					const minor = Number(minorStr);
					if (major >= 4 || major === 3 && minor >= 8
					) {
						// GHES 3.8 and above used vscode.dev/redirect as the route.
						// It only supports a single redirect endpoint, so we can't use
						// insiders.vscode.dev/redirect when we're running in Insiders, unfortunately.
						this._redirectEndpoint = 'https://vscode.dev/redirect';
					}
				} catch (e) {
					this._logger.error(e);
				}
			}

			// TODO in like 1 year change the default vscode.dev/redirect maybe
			this._redirectEndpoint = 'https://vscode-auth.github.com/';
		}
		return this._redirectEndpoint;
	}

<<<<<<< HEAD
	dispose() {
		this._disposable?.dispose();
=======
	// TODO@joaomoreno TODO@TylerLeonhardt
	private async isNoCorsEnvironment(): Promise<boolean> {
		const uri = await vscode.env.asExternalUri(vscode.Uri.parse(`${vscode.env.uriScheme}://vscode.github-authentication/dummy`));
		return (uri.scheme === 'https' && /^((insiders\.)?vscode|github)\./.test(uri.authority)) || (uri.scheme === 'http' && /^localhost/.test(uri.authority));
>>>>>>> fc4a4cee
	}

	public async login(scopes: string): Promise<string> {
		this._logger.info(`Logging in for the following scopes: ${scopes}`);

		// Used for showing a friendlier message to the user when the explicitly cancel a flow.
		let userCancelled: boolean | undefined;
		const yes = vscode.l10n.t('Yes');
		const no = vscode.l10n.t('No');
		const promptToContinue = async () => {
			if (userCancelled === undefined) {
				// We haven't had a failure yet so wait to prompt
				return;
			}
			const message = userCancelled
				? vscode.l10n.t('Having trouble logging in? Would you like to try a different way?')
				: vscode.l10n.t('You have not yet finished authorizing this extension to use GitHub. Would you like to keep trying?');
			const result = await vscode.window.showWarningMessage(message, yes, no);
			if (result !== yes) {
				throw new Error('Cancelled');
			}
		};

		const nonce: string = crypto.getRandomValues(new Uint32Array(2)).reduce((prev, curr) => prev += curr.toString(16), '');
		const callbackUri = await vscode.env.asExternalUri(vscode.Uri.parse(`${vscode.env.uriScheme}://vscode.github-authentication/did-authenticate?nonce=${encodeURIComponent(nonce)}`));

		const supported = isSupportedEnvironment(callbackUri);
		if (supported) {
			try {
				return await this.doLoginWithoutLocalServer(scopes, nonce, callbackUri);
			} catch (e) {
				this._logger.error(e);
				userCancelled = e.message ?? e === 'User Cancelled';
			}
		}

		// Starting a local server isn't supported in web
		if (vscode.env.uiKind === vscode.UIKind.Desktop) {
			try {
				await promptToContinue();
				return await this.doLoginWithLocalServer(scopes);
			} catch (e) {
				this._logger.error(e);
				userCancelled = e.message ?? e === 'User Cancelled';
			}
		}

		if (this._supportDeviceCodeFlow) {
			try {
				await promptToContinue();
				return await this.doLoginDeviceCodeFlow(scopes);
			} catch (e) {
				this._logger.error(e);
				userCancelled = e.message ?? e === 'User Cancelled';
			}
		} else if (!supported) {
			try {
				await promptToContinue();
				return await this.doLoginWithPat(scopes);
			} catch (e) {
				this._logger.error(e);
				userCancelled = e.message ?? e === 'User Cancelled';
			}
		}

		throw new Error(userCancelled ? 'Cancelled' : 'No auth flow succeeded.');
	}

	private async doLoginWithoutLocalServer(scopes: string, nonce: string, callbackUri: vscode.Uri): Promise<string> {
		this._logger.info(`Trying without local server... (${scopes})`);
		return await vscode.window.withProgress<string>({
			location: vscode.ProgressLocation.Notification,
			title: vscode.l10n.t({
				message: 'Signing in to {0}...',
				args: [this.baseUri.authority],
				comment: ['The {0} will be a url, e.g. github.com']
			}),
			cancellable: true
		}, async (_, token) => {
			const existingNonces = this._pendingNonces.get(scopes) || [];
			this._pendingNonces.set(scopes, [...existingNonces, nonce]);
			const redirectUri = await this.getRedirectEndpoint();
			const searchParams = new URLSearchParams([
				['client_id', CLIENT_ID],
				['redirect_uri', redirectUri],
				['scope', scopes],
				['state', encodeURIComponent(callbackUri.toString(true))]
			]);

			const uri = vscode.Uri.parse(this.baseUri.with({
				path: '/login/oauth/authorize',
				query: searchParams.toString()
			}).toString(true));
			await vscode.env.openExternal(uri);

			// Register a single listener for the URI callback, in case the user starts the login process multiple times
			// before completing it.
			let codeExchangePromise = this._codeExchangePromises.get(scopes);
			if (!codeExchangePromise) {
				codeExchangePromise = promiseFromEvent(this._uriHandler!.event, this.handleUri(scopes));
				this._codeExchangePromises.set(scopes, codeExchangePromise);
			}

			try {
				return await Promise.race([
					codeExchangePromise.promise,
					new Promise<string>((_, reject) => setTimeout(() => reject('Timed out'), 300_000)), // 5min timeout
					promiseFromEvent<any, any>(token.onCancellationRequested, (_, __, reject) => { reject('User Cancelled'); }).promise
				]);
			} finally {
				this._pendingNonces.delete(scopes);
				codeExchangePromise?.cancel.fire();
				this._codeExchangePromises.delete(scopes);
			}
		});
	}

	private async doLoginWithLocalServer(scopes: string): Promise<string> {
		this._logger.info(`Trying with local server... (${scopes})`);
		return await vscode.window.withProgress<string>({
			location: vscode.ProgressLocation.Notification,
			title: vscode.l10n.t({
				message: 'Signing in to {0}...',
				args: [this.baseUri.authority],
				comment: ['The {0} will be a url, e.g. github.com']
			}),
			cancellable: true
		}, async (_, token) => {
			const redirectUri = await this.getRedirectEndpoint();
			const searchParams = new URLSearchParams([
				['client_id', CLIENT_ID],
				['redirect_uri', redirectUri],
				['scope', scopes],
			]);

			const loginUrl = this.baseUri.with({
				path: '/login/oauth/authorize',
				query: searchParams.toString()
			});
			const server = new LoopbackAuthServer(path.join(__dirname, '../media'), loginUrl.toString(true));
			const port = await server.start();

			let codeToExchange;
			try {
				vscode.env.openExternal(vscode.Uri.parse(`http://127.0.0.1:${port}/signin?nonce=${encodeURIComponent(server.nonce)}`));
				const { code } = await Promise.race([
					server.waitForOAuthResponse(),
					new Promise<any>((_, reject) => setTimeout(() => reject('Timed out'), 300_000)), // 5min timeout
					promiseFromEvent<any, any>(token.onCancellationRequested, (_, __, reject) => { reject('User Cancelled'); }).promise
				]);
				codeToExchange = code;
			} finally {
				setTimeout(() => {
					void server.stop();
				}, 5000);
			}

			const accessToken = await this.exchangeCodeForToken(codeToExchange);
			return accessToken;
		});
	}

	private async doLoginDeviceCodeFlow(scopes: string): Promise<string> {
		this._logger.info(`Trying device code flow... (${scopes})`);

		// Get initial device code
		const uri = this.baseUri.with({
			path: '/login/device/code',
			query: `client_id=${CLIENT_ID}&scope=${scopes}`
		});
		const result = await fetching(uri.toString(true), {
			method: 'POST',
			headers: {
				Accept: 'application/json'
			}
		});
		if (!result.ok) {
			throw new Error(`Failed to get one-time code: ${await result.text()}`);
		}

		const json = await result.json() as IGitHubDeviceCodeResponse;

		const button = vscode.l10n.t('Copy & Continue to GitHub');
		const modalResult = await vscode.window.showInformationMessage(
			vscode.l10n.t({ message: 'Your Code: {0}', args: [json.user_code], comment: ['The {0} will be a code, e.g. 123-456'] }),
			{
				modal: true,
				detail: vscode.l10n.t('To finish authenticating, navigate to GitHub and paste in the above one-time code.')
			}, button);

		if (modalResult !== button) {
			throw new Error('User Cancelled');
		}

		await vscode.env.clipboard.writeText(json.user_code);

		const uriToOpen = await vscode.env.asExternalUri(vscode.Uri.parse(json.verification_uri));
		await vscode.env.openExternal(uriToOpen);

		return await this.waitForDeviceCodeAccessToken(json);
	}

	private async doLoginWithPat(scopes: string): Promise<string> {
		this._logger.info(`Trying to retrieve PAT... (${scopes})`);
		const token = await vscode.window.showInputBox({ prompt: 'GitHub Personal Access Token', ignoreFocusOut: true });
		if (!token) { throw new Error('User Cancelled'); }

		const tokenScopes = await getScopes(token, this.getServerUri('/'), this._logger); // Example: ['repo', 'user']
		const scopesList = scopes.split(' '); // Example: 'read:user repo user:email'
		if (!scopesList.every(scope => {
			const included = tokenScopes.includes(scope);
			if (included || !scope.includes(':')) {
				return included;
			}

			return scope.split(':').some(splitScopes => {
				return tokenScopes.includes(splitScopes);
			});
		})) {
			throw new Error(`The provided token does not match the requested scopes: ${scopes}`);
		}

		return token;
	}

	private async waitForDeviceCodeAccessToken(
		json: IGitHubDeviceCodeResponse,
	): Promise<string> {
		return await vscode.window.withProgress<string>({
			location: vscode.ProgressLocation.Notification,
			cancellable: true,
			title: vscode.l10n.t({
				message: 'Open [{0}]({0}) in a new tab and paste your one-time code: {1}',
				args: [json.verification_uri, json.user_code],
				comment: [
					'The [{0}]({0}) will be a url and the {1} will be a code, e.g. 123-456',
					'{Locked="[{0}]({0})"}'
				]
			})
		}, async (_, token) => {
			const refreshTokenUri = this.baseUri.with({
				path: '/login/oauth/access_token',
				query: `client_id=${CLIENT_ID}&device_code=${json.device_code}&grant_type=urn:ietf:params:oauth:grant-type:device_code`
			});

			// Try for 2 minutes
			const attempts = 120 / json.interval;
			for (let i = 0; i < attempts; i++) {
				await new Promise(resolve => setTimeout(resolve, json.interval * 1000));
				if (token.isCancellationRequested) {
					throw new Error('User Cancelled');
				}
				let accessTokenResult;
				try {
					accessTokenResult = await fetching(refreshTokenUri.toString(true), {
						method: 'POST',
						headers: {
							Accept: 'application/json'
						}
					});
				} catch {
					continue;
				}

				if (!accessTokenResult.ok) {
					continue;
				}

				const accessTokenJson = await accessTokenResult.json();

				if (accessTokenJson.error === 'authorization_pending') {
					continue;
				}

				if (accessTokenJson.error) {
					throw new Error(accessTokenJson.error_description);
				}

				return accessTokenJson.access_token;
			}

			throw new Error('Cancelled');
		});
	}

	private handleUri: (scopes: string) => PromiseAdapter<vscode.Uri, string> =
		(scopes) => (uri, resolve, reject) => {
			const query = new URLSearchParams(uri.query);
			const code = query.get('code');
			const nonce = query.get('nonce');
			if (!code) {
				reject(new Error('No code'));
				return;
			}
			if (!nonce) {
				reject(new Error('No nonce'));
				return;
			}

			const acceptedNonces = this._pendingNonces.get(scopes) || [];
			if (!acceptedNonces.includes(nonce)) {
				// A common scenario of this happening is if you:
				// 1. Trigger a sign in with one set of scopes
				// 2. Before finishing 1, you trigger a sign in with a different set of scopes
				// In this scenario we should just return and wait for the next UriHandler event
				// to run as we are probably still waiting on the user to hit 'Continue'
				this._logger.info('Nonce not found in accepted nonces. Skipping this execution...');
				return;
			}

			resolve(this.exchangeCodeForToken(code));
		};

	private async exchangeCodeForToken(code: string): Promise<string> {
		this._logger.info('Exchanging code for token...');

		const proxyEndpoints: { [providerId: string]: string } | undefined = await vscode.commands.executeCommand('workbench.getCodeExchangeProxyEndpoints');
		const endpointUrl = proxyEndpoints?.github ? `${proxyEndpoints.github}login/oauth/access_token` : GITHUB_TOKEN_URL;

		const body = new URLSearchParams([['code', code]]);
		if (this._type === AuthProviderType.githubEnterprise) {
			body.append('github_enterprise', this.baseUri.toString(true));
			body.append('redirect_uri', await this.getRedirectEndpoint());
		}
		const result = await fetching(endpointUrl, {
			method: 'POST',
			headers: {
				Accept: 'application/json',
				'Content-Type': 'application/x-www-form-urlencoded',
				'Content-Length': body.toString()

			},
			body: body.toString()
		});

		if (result.ok) {
			const json = await result.json();
			this._logger.info('Token exchange success!');
			return json.access_token;
		} else {
			const text = await result.text();
			const error = new Error(text);
			error.name = 'GitHubTokenExchangeError';
			throw error;
		}
	}

	private getServerUri(path: string = '') {
		if (this._type === AuthProviderType.github) {
			return vscode.Uri.parse('https://api.github.com').with({ path });
		}
		// GHES
		const apiUri = this.baseUri;
		return vscode.Uri.parse(`${apiUri.scheme}://${apiUri.authority}/api/v3${path}`);
	}

	public async getUserInfo(token: string): Promise<{ id: string; accountName: string }> {
		let result;
		try {
			this._logger.info('Getting user info...');
			result = await fetching(this.getServerUri('/user').toString(), {
				headers: {
					Authorization: `token ${token}`,
					'User-Agent': 'Visual-Studio-Code'
				}
			});
		} catch (ex) {
			this._logger.error(ex.message);
			throw new Error(NETWORK_ERROR);
		}

		if (result.ok) {
			try {
				const json = await result.json();
				this._logger.info('Got account info!');
				return { id: json.id, accountName: json.login };
			} catch (e) {
				this._logger.error(`Unexpected error parsing response from GitHub: ${e.message ?? e}`);
				throw e;
			}
		} else {
			// either display the response message or the http status text
			let errorMessage = result.statusText;
			try {
				const json = await result.json();
				if (json.message) {
					errorMessage = json.message;
				}
			} catch (err) {
				// noop
			}
			this._logger.error(`Getting account info failed: ${errorMessage}`);
			throw new Error(errorMessage);
		}
	}
<<<<<<< HEAD
=======

	public async sendAdditionalTelemetryInfo(token: string): Promise<void> {
		if (!vscode.env.isTelemetryEnabled) {
			return;
		}
		const nocors = await this.isNoCorsEnvironment();

		if (nocors) {
			return;
		}

		if (this._type === AuthProviderType.github) {
			return await this.checkEduDetails(token);
		}

		// GHES
		await this.checkEnterpriseVersion(token);
	}

	private async checkEduDetails(token: string): Promise<void> {
		try {
			const result = await fetching('https://education.github.com/api/user', {
				headers: {
					Authorization: `token ${token}`,
					'faculty-check-preview': 'true',
					'User-Agent': 'Visual-Studio-Code'
				}
			});

			if (result.ok) {
				const json: { student: boolean; faculty: boolean } = await result.json();

				/* __GDPR__
					"session" : {
						"owner": "TylerLeonhardt",
						"isEdu": { "classification": "NonIdentifiableDemographicInfo", "purpose": "FeatureInsight" }
					}
				*/
				this._telemetryReporter.sendTelemetryEvent('session', {
					isEdu: json.student
						? 'student'
						: json.faculty
							? 'faculty'
							: 'none'
				});
			}
		} catch (e) {
			// No-op
		}
	}

	private async checkEnterpriseVersion(token: string): Promise<void> {
		try {

			const result = await fetching(this.getServerUri('/meta').toString(), {
				headers: {
					Authorization: `token ${token}`,
					'User-Agent': 'Visual-Studio-Code'
				}
			});

			if (!result.ok) {
				return;
			}

			const json: { verifiable_password_authentication: boolean; installed_version: string } = await result.json();

			/* __GDPR__
				"ghe-session" : {
					"owner": "TylerLeonhardt",
					"version": { "classification": "SystemMetaData", "purpose": "FeatureInsight" }
				}
			*/
			this._telemetryReporter.sendTelemetryEvent('ghe-session', {
				version: json.installed_version
			});
		} catch {
			// No-op
		}
	}
>>>>>>> fc4a4cee
}<|MERGE_RESOLUTION|>--- conflicted
+++ resolved
@@ -6,12 +6,7 @@
 import * as vscode from 'vscode';
 import * as path from 'path';
 import { PromiseAdapter, promiseFromEvent } from './common/utils';
-<<<<<<< HEAD
-import { AuthProviderType } from './github';
-=======
-import { ExperimentationTelemetry } from './common/experimentationService';
 import { AuthProviderType, UriEventHandler } from './github';
->>>>>>> fc4a4cee
 import { Log } from './common/logger';
 import { isSupportedEnvironment } from './common/env';
 import { LoopbackAuthServer } from './node/authServer';
@@ -70,17 +65,10 @@
 	private _redirectEndpoint: string | undefined;
 
 	constructor(
-<<<<<<< HEAD
-		public readonly type: AuthProviderType,
-		private readonly _supportDeviceCodeFlow: boolean,
-		private readonly _logger: Log
-=======
 		private readonly _logger: Log,
-		private readonly _telemetryReporter: ExperimentationTelemetry,
 		private readonly _uriHandler: UriEventHandler,
 		private readonly _supportDeviceCodeFlow: boolean,
 		private readonly _ghesUri?: vscode.Uri
->>>>>>> fc4a4cee
 	) {
 		this._type = _ghesUri ? AuthProviderType.githubEnterprise : AuthProviderType.github;
 		this.friendlyName = this._type === AuthProviderType.github ? 'GitHub' : _ghesUri?.authority!;
@@ -97,12 +85,7 @@
 		if (this._redirectEndpoint) {
 			return this._redirectEndpoint;
 		}
-<<<<<<< HEAD
-		if (this.type === AuthProviderType.github) {
-=======
 		if (this._type === AuthProviderType.github) {
-			const proxyEndpoints = await vscode.commands.executeCommand<{ [providerId: string]: string } | undefined>('workbench.getCodeExchangeProxyEndpoints');
->>>>>>> fc4a4cee
 			// If we are running in insiders vscode.dev, then ensure we use the redirect route on that.
 			this._redirectEndpoint = REDIRECT_URL_STABLE;
 			return this._redirectEndpoint;
@@ -133,17 +116,6 @@
 		return this._redirectEndpoint;
 	}
 
-<<<<<<< HEAD
-	dispose() {
-		this._disposable?.dispose();
-=======
-	// TODO@joaomoreno TODO@TylerLeonhardt
-	private async isNoCorsEnvironment(): Promise<boolean> {
-		const uri = await vscode.env.asExternalUri(vscode.Uri.parse(`${vscode.env.uriScheme}://vscode.github-authentication/dummy`));
-		return (uri.scheme === 'https' && /^((insiders\.)?vscode|github)\./.test(uri.authority)) || (uri.scheme === 'http' && /^localhost/.test(uri.authority));
->>>>>>> fc4a4cee
-	}
-
 	public async login(scopes: string): Promise<string> {
 		this._logger.info(`Logging in for the following scopes: ${scopes}`);
 
@@ -537,87 +509,4 @@
 			throw new Error(errorMessage);
 		}
 	}
-<<<<<<< HEAD
-=======
-
-	public async sendAdditionalTelemetryInfo(token: string): Promise<void> {
-		if (!vscode.env.isTelemetryEnabled) {
-			return;
-		}
-		const nocors = await this.isNoCorsEnvironment();
-
-		if (nocors) {
-			return;
-		}
-
-		if (this._type === AuthProviderType.github) {
-			return await this.checkEduDetails(token);
-		}
-
-		// GHES
-		await this.checkEnterpriseVersion(token);
-	}
-
-	private async checkEduDetails(token: string): Promise<void> {
-		try {
-			const result = await fetching('https://education.github.com/api/user', {
-				headers: {
-					Authorization: `token ${token}`,
-					'faculty-check-preview': 'true',
-					'User-Agent': 'Visual-Studio-Code'
-				}
-			});
-
-			if (result.ok) {
-				const json: { student: boolean; faculty: boolean } = await result.json();
-
-				/* __GDPR__
-					"session" : {
-						"owner": "TylerLeonhardt",
-						"isEdu": { "classification": "NonIdentifiableDemographicInfo", "purpose": "FeatureInsight" }
-					}
-				*/
-				this._telemetryReporter.sendTelemetryEvent('session', {
-					isEdu: json.student
-						? 'student'
-						: json.faculty
-							? 'faculty'
-							: 'none'
-				});
-			}
-		} catch (e) {
-			// No-op
-		}
-	}
-
-	private async checkEnterpriseVersion(token: string): Promise<void> {
-		try {
-
-			const result = await fetching(this.getServerUri('/meta').toString(), {
-				headers: {
-					Authorization: `token ${token}`,
-					'User-Agent': 'Visual-Studio-Code'
-				}
-			});
-
-			if (!result.ok) {
-				return;
-			}
-
-			const json: { verifiable_password_authentication: boolean; installed_version: string } = await result.json();
-
-			/* __GDPR__
-				"ghe-session" : {
-					"owner": "TylerLeonhardt",
-					"version": { "classification": "SystemMetaData", "purpose": "FeatureInsight" }
-				}
-			*/
-			this._telemetryReporter.sendTelemetryEvent('ghe-session', {
-				version: json.installed_version
-			});
-		} catch {
-			// No-op
-		}
-	}
->>>>>>> fc4a4cee
 }