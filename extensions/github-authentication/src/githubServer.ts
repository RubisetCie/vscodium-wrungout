/*---------------------------------------------------------------------------------------------
 *  Copyright (c) Microsoft Corporation. All rights reserved.
 *  Licensed under the MIT License. See License.txt in the project root for license information.
 *--------------------------------------------------------------------------------------------*/

import * as vscode from 'vscode';
import fetch, { Response } from 'node-fetch';
import { AuthProviderType } from './github';
import { Log } from './common/logger';

const NETWORK_ERROR = 'network error';

class UriEventHandler extends vscode.EventEmitter<vscode.Uri> implements vscode.UriHandler {
	constructor(private readonly Logger: Log) {
		super();
	}

	public handleUri(uri: vscode.Uri) {
		this.Logger.trace('Handling Uri...');
		this.fire(uri);
	}
}

export interface IGitHubServer extends vscode.Disposable {
	login(scopes: string): Promise<string>;
	getUserInfo(token: string): Promise<{ id: string; accountName: string }>;
	friendlyName: string;
	type: AuthProviderType;
}

async function getScopes(token: string, serverUri: vscode.Uri, logger: Log): Promise<string[]> {
	try {
		logger.info('Getting token scopes...');
		const result = await fetch(serverUri.toString(), {
			headers: {
				Authorization: `token ${token}`,
				'User-Agent': 'Visual-Studio-Code'
			}
		});

		if (result.ok) {
			const scopes = result.headers.get('X-OAuth-Scopes');
			return scopes ? scopes.split(',').map(scope => scope.trim()) : [];
		} else {
			logger.error(`Getting scopes failed: ${result.statusText}`);
			throw new Error(result.statusText);
		}
	} catch (ex) {
		logger.error(ex.message);
		throw new Error(NETWORK_ERROR);
	}
}

async function getUserInfo(token: string, serverUri: vscode.Uri, logger: Log): Promise<{ id: string; accountName: string }> {
	let result: Response;
	try {
		logger.info('Getting user info...');
		result = await fetch(serverUri.toString(), {
			headers: {
				Authorization: `token ${token}`,
				'User-Agent': 'Visual-Studio-Code'
			}
		});
	} catch (ex) {
		logger.error(ex.message);
		throw new Error(NETWORK_ERROR);
	}

	if (result.ok) {
		try {
			const json = await result.json();
			logger.info('Got account info!');
			return { id: json.id, accountName: json.login };
		} catch (e) {
			logger.error(`Unexpected error parsing response from GitHub: ${e.message ?? e}`);
			throw e;
		}
	} else {
		// either display the response message or the http status text
		let errorMessage = result.statusText;
		try {
			const json = await result.json();
			if (json.message) {
				errorMessage = json.message;
			}
		} catch (err) {
			// noop
		}
		logger.error(`Getting account info failed: ${errorMessage}`);
		throw new Error(errorMessage);
	}
}

export class GitHubServer implements IGitHubServer {
	friendlyName = 'GitHub';
	type = AuthProviderType.github;

	private _disposable: vscode.Disposable;
	private _uriHandler = new UriEventHandler(this._logger);

	constructor(_supportDeviceCodeFlow: boolean, private readonly _logger: Log) {
		this._disposable = vscode.window.registerUriHandler(this._uriHandler);
	}

	dispose() {
		this._disposable.dispose();
	}

	public async login(scopes: string): Promise<string> {
		this._logger.info(`Logging in for the following scopes: ${scopes}`);

		// Used for showing a friendlier message to the user when the explicitly cancel a flow.
		let userCancelled: boolean | undefined;
		try {
			return await this.doLoginWithPat(scopes);
		} catch (e) {
			this._logger.error(e);
			userCancelled = e.message ?? e === 'User Cancelled';
		}

		throw new Error(userCancelled ? 'Cancelled' : 'No auth flow succeeded.');
	}

<<<<<<< HEAD
=======
	private async doLoginWithoutLocalServer(scopes: string, nonce: string, callbackUri: vscode.Uri): Promise<string> {
		this._logger.info(`Trying without local server... (${scopes})`);
		return await vscode.window.withProgress<string>({
			location: vscode.ProgressLocation.Notification,
			title: localize('signingIn', "Signing in to github.com..."),
			cancellable: true
		}, async (_, token) => {
			const existingNonces = this._pendingNonces.get(scopes) || [];
			this._pendingNonces.set(scopes, [...existingNonces, nonce]);
			const redirectUri = await this.getRedirectEndpoint;
			const searchParams = new URLSearchParams([
				['client_id', CLIENT_ID],
				['redirect_uri', redirectUri],
				['scope', scopes],
				['state', encodeURIComponent(callbackUri.toString(true))]
			]);
			const uri = vscode.Uri.parse(`${GITHUB_AUTHORIZE_URL}?${searchParams.toString()}`);
			await vscode.env.openExternal(uri);

			// Register a single listener for the URI callback, in case the user starts the login process multiple times
			// before completing it.
			let codeExchangePromise = this._codeExchangePromises.get(scopes);
			if (!codeExchangePromise) {
				codeExchangePromise = promiseFromEvent(this._uriHandler.event, this.handleUri(scopes));
				this._codeExchangePromises.set(scopes, codeExchangePromise);
			}

			try {
				return await Promise.race([
					codeExchangePromise.promise,
					new Promise<string>((_, reject) => setTimeout(() => reject('Timed out'), 300_000)), // 5min timeout
					promiseFromEvent<any, any>(token.onCancellationRequested, (_, __, reject) => { reject('User Cancelled'); }).promise
				]);
			} finally {
				this._pendingNonces.delete(scopes);
				codeExchangePromise?.cancel.fire();
				this._codeExchangePromises.delete(scopes);
			}
		});
	}

	private async doLoginWithLocalServer(scopes: string): Promise<string> {
		this._logger.info(`Trying with local server... (${scopes})`);
		return await vscode.window.withProgress<string>({
			location: vscode.ProgressLocation.Notification,
			title: localize('signingInAnotherWay', "Signing in to github.com..."),
			cancellable: true
		}, async (_, token) => {
			const redirectUri = await this.getRedirectEndpoint;
			const searchParams = new URLSearchParams([
				['client_id', CLIENT_ID],
				['redirect_uri', redirectUri],
				['scope', scopes],
			]);
			const loginUrl = `${GITHUB_AUTHORIZE_URL}?${searchParams.toString()}`;
			const server = new LoopbackAuthServer(path.join(__dirname, '../media'), loginUrl);
			const port = await server.start();

			let codeToExchange;
			try {
				vscode.env.openExternal(vscode.Uri.parse(`http://127.0.0.1:${port}/signin?nonce=${encodeURIComponent(server.nonce)}`));
				const { code } = await Promise.race([
					server.waitForOAuthResponse(),
					new Promise<any>((_, reject) => setTimeout(() => reject('Timed out'), 300_000)), // 5min timeout
					promiseFromEvent<any, any>(token.onCancellationRequested, (_, __, reject) => { reject('User Cancelled'); }).promise
				]);
				codeToExchange = code;
			} finally {
				setTimeout(() => {
					void server.stop();
				}, 5000);
			}

			const accessToken = await this.exchangeCodeForToken(codeToExchange);
			return accessToken;
		});
	}

	private async doLoginDeviceCodeFlow(scopes: string): Promise<string> {
		this._logger.info(`Trying device code flow... (${scopes})`);

		// Get initial device code
		const uri = `https://github.com/login/device/code?client_id=${CLIENT_ID}&scope=${scopes}`;
		const result = await fetch(uri, {
			method: 'POST',
			headers: {
				Accept: 'application/json'
			}
		});
		if (!result.ok) {
			throw new Error(`Failed to get one-time code: ${await result.text()}`);
		}

		const json = await result.json() as IGitHubDeviceCodeResponse;


		const modalResult = await vscode.window.showInformationMessage(
			localize('code.title', "Your Code: {0}", json.user_code),
			{
				modal: true,
				detail: localize('code.detail', "To finish authenticating, navigate to GitHub and paste in the above one-time code.")
			}, 'Copy & Continue to GitHub');

		if (modalResult !== 'Copy & Continue to GitHub') {
			throw new Error('User Cancelled');
		}

		await vscode.env.clipboard.writeText(json.user_code);

		const uriToOpen = await vscode.env.asExternalUri(vscode.Uri.parse(json.verification_uri));
		await vscode.env.openExternal(uriToOpen);

		return await this.waitForDeviceCodeAccessToken(json);
	}

>>>>>>> 784b0177
	private async doLoginWithPat(scopes: string): Promise<string> {
		this._logger.info(`Trying to retrieve PAT... (${scopes})`);
		const token = await vscode.window.showInputBox({ prompt: 'GitHub Personal Access Token', ignoreFocusOut: true });
		if (!token) { throw new Error('User Cancelled'); }

		const tokenScopes = await getScopes(token, this.getServerUri('/'), this._logger); // Example: ['repo', 'user']
		const scopesList = scopes.split(' '); // Example: 'read:user repo user:email'
		if (!scopesList.every(scope => {
			const included = tokenScopes.includes(scope);
			if (included || !scope.includes(':')) {
				return included;
			}

			return scope.split(':').some(splitScopes => {
				return tokenScopes.includes(splitScopes);
			});
		})) {
			throw new Error(`The provided token does not match the requested scopes: ${scopes}`);
		}

		return token;
	}

	private getServerUri(path: string = '') {
		const apiUri = vscode.Uri.parse('https://api.github.com');
		return vscode.Uri.parse(`${apiUri.scheme}://${apiUri.authority}${path}`);
	}

	public getUserInfo(token: string): Promise<{ id: string; accountName: string }> {
		return getUserInfo(token, this.getServerUri('/user'), this._logger);
	}

	public async checkEnterpriseVersion(token: string): Promise<void> {
		try {

			const result = await fetch(this.getServerUri('/meta').toString(), {
				headers: {
					Authorization: `token ${token}`,
					'User-Agent': 'Visual-Studio-Code'
				}
			});

			if (!result.ok) {
				return;
			}

			/* __GDPR__
				"ghe-session" : {
					"owner": "TylerLeonhardt",
					"version": { "classification": "SystemMetaData", "purpose": "FeatureInsight" }
				}
			*/
		} catch {
			// No-op
		}
	}
}

export class GitHubEnterpriseServer implements IGitHubServer {
	friendlyName = 'GitHub Enterprise';
	type = AuthProviderType.githubEnterprise;

	constructor(private readonly _logger: Log) { }

	dispose() { }

	public async login(scopes: string): Promise<string> {
		this._logger.info(`Logging in for the following scopes: ${scopes}`);

		const token = await vscode.window.showInputBox({ prompt: 'GitHub Personal Access Token', ignoreFocusOut: true });
		if (!token) { throw new Error('Sign in failed: No token provided'); }

		const tokenScopes = await getScopes(token, this.getServerUri('/'), this._logger); // Example: ['repo', 'user']
		const scopesList = scopes.split(' '); // Example: 'read:user repo user:email'
		if (!scopesList.every(scope => {
			const included = tokenScopes.includes(scope);
			if (included || !scope.includes(':')) {
				return included;
			}

			return scope.split(':').some(splitScopes => {
				return tokenScopes.includes(splitScopes);
			});
		})) {
			throw new Error(`The provided token does not match the requested scopes: ${scopes}`);
		}

		return token;
	}

	private getServerUri(path: string = '') {
		const apiUri = vscode.Uri.parse(vscode.workspace.getConfiguration('github-enterprise').get<string>('uri') || '', true);
		return vscode.Uri.parse(`${apiUri.scheme}://${apiUri.authority}/api/v3${path}`);
	}

	public async getUserInfo(token: string): Promise<{ id: string; accountName: string }> {
		return getUserInfo(token, this.getServerUri('/user'), this._logger);
	}
}<|MERGE_RESOLUTION|>--- conflicted
+++ resolved
@@ -3,12 +3,25 @@
  *  Licensed under the MIT License. See License.txt in the project root for license information.
  *--------------------------------------------------------------------------------------------*/
 
+import * as nls from 'vscode-nls';
 import * as vscode from 'vscode';
 import fetch, { Response } from 'node-fetch';
+import { v4 as uuid } from 'uuid';
+import { PromiseAdapter, promiseFromEvent } from './common/utils';
 import { AuthProviderType } from './github';
 import { Log } from './common/logger';
-
+import { isSupportedEnvironment } from './common/env';
+import { LoopbackAuthServer } from './authServer';
+import path = require('path');
+
+const localize = nls.loadMessageBundle();
+const CLIENT_ID = '01ab8ac9400c4e429b23';
+const GITHUB_AUTHORIZE_URL = 'https://github.com/login/oauth/authorize';
+// TODO: change to stable when that happens
+const GITHUB_TOKEN_URL = 'https://vscode.dev/codeExchangeProxyEndpoints/github/login/oauth/access_token';
 const NETWORK_ERROR = 'network error';
+
+const REDIRECT_URL_STABLE = 'https://vscode.dev/redirect';
 
 class UriEventHandler extends vscode.EventEmitter<vscode.Uri> implements vscode.UriHandler {
 	constructor(private readonly Logger: Log) {
@@ -26,6 +39,13 @@
 	getUserInfo(token: string): Promise<{ id: string; accountName: string }>;
 	friendlyName: string;
 	type: AuthProviderType;
+}
+
+interface IGitHubDeviceCodeResponse {
+	device_code: string;
+	user_code: string;
+	verification_uri: string;
+	interval: number;
 }
 
 async function getScopes(token: string, serverUri: vscode.Uri, logger: Log): Promise<string[]> {
@@ -95,11 +115,18 @@
 	friendlyName = 'GitHub';
 	type = AuthProviderType.github;
 
+	private _pendingNonces = new Map<string, string[]>();
+	private _codeExchangePromises = new Map<string, { promise: Promise<string>; cancel: vscode.EventEmitter<void> }>();
 	private _disposable: vscode.Disposable;
 	private _uriHandler = new UriEventHandler(this._logger);
-
-	constructor(_supportDeviceCodeFlow: boolean, private readonly _logger: Log) {
+	private readonly getRedirectEndpoint: Thenable<string>;
+
+	constructor(private readonly _supportDeviceCodeFlow: boolean, private readonly _logger: Log) {
 		this._disposable = vscode.window.registerUriHandler(this._uriHandler);
+
+		this.getRedirectEndpoint = vscode.commands.executeCommand<{ [providerId: string]: string } | undefined>('workbench.getCodeExchangeProxyEndpoints').then(() => {
+			return REDIRECT_URL_STABLE;
+		});
 	}
 
 	dispose() {
@@ -111,18 +138,67 @@
 
 		// Used for showing a friendlier message to the user when the explicitly cancel a flow.
 		let userCancelled: boolean | undefined;
-		try {
-			return await this.doLoginWithPat(scopes);
-		} catch (e) {
-			this._logger.error(e);
-			userCancelled = e.message ?? e === 'User Cancelled';
+		const yes = localize('yes', "Yes");
+		const no = localize('no', "No");
+		const promptToContinue = async () => {
+			if (userCancelled === undefined) {
+				// We haven't had a failure yet so wait to prompt
+				return;
+			}
+			const message = userCancelled
+				? localize('userCancelledMessage', "Having trouble logging in? Would you like to try a different way?")
+				: localize('otherReasonMessage', "You have not yet finished authorizing this extension to use GitHub. Would you like to keep trying?");
+			const result = await vscode.window.showWarningMessage(message, yes, no);
+			if (result !== yes) {
+				throw new Error('Cancelled');
+			}
+		};
+
+		const nonce = uuid();
+		const callbackUri = await vscode.env.asExternalUri(vscode.Uri.parse(`${vscode.env.uriScheme}://vscode.github-authentication/did-authenticate?nonce=${encodeURIComponent(nonce)}`));
+
+		const supported = isSupportedEnvironment(callbackUri);
+		if (supported) {
+			try {
+				return await this.doLoginWithoutLocalServer(scopes, nonce, callbackUri);
+			} catch (e) {
+				this._logger.error(e);
+				userCancelled = e.message ?? e === 'User Cancelled';
+			}
+		}
+
+		// Starting a local server isn't supported in web
+		if (vscode.env.uiKind === vscode.UIKind.Desktop) {
+			try {
+				await promptToContinue();
+				return await this.doLoginWithLocalServer(scopes);
+			} catch (e) {
+				this._logger.error(e);
+				userCancelled = e.message ?? e === 'User Cancelled';
+			}
+		}
+
+		if (this._supportDeviceCodeFlow) {
+			try {
+				await promptToContinue();
+				return await this.doLoginDeviceCodeFlow(scopes);
+			} catch (e) {
+				this._logger.error(e);
+				userCancelled = e.message ?? e === 'User Cancelled';
+			}
+		} else if (!supported) {
+			try {
+				await promptToContinue();
+				return await this.doLoginWithPat(scopes);
+			} catch (e) {
+				this._logger.error(e);
+				userCancelled = e.message ?? e === 'User Cancelled';
+			}
 		}
 
 		throw new Error(userCancelled ? 'Cancelled' : 'No auth flow succeeded.');
 	}
 
-<<<<<<< HEAD
-=======
 	private async doLoginWithoutLocalServer(scopes: string, nonce: string, callbackUri: vscode.Uri): Promise<string> {
 		this._logger.info(`Trying without local server... (${scopes})`);
 		return await vscode.window.withProgress<string>({
@@ -238,7 +314,6 @@
 		return await this.waitForDeviceCodeAccessToken(json);
 	}
 
->>>>>>> 784b0177
 	private async doLoginWithPat(scopes: string): Promise<string> {
 		this._logger.info(`Trying to retrieve PAT... (${scopes})`);
 		const token = await vscode.window.showInputBox({ prompt: 'GitHub Personal Access Token', ignoreFocusOut: true });
@@ -262,6 +337,118 @@
 		return token;
 	}
 
+	private async waitForDeviceCodeAccessToken(
+		json: IGitHubDeviceCodeResponse,
+	): Promise<string> {
+		return await vscode.window.withProgress<string>({
+			location: vscode.ProgressLocation.Notification,
+			cancellable: true,
+			title: localize(
+				'progress',
+				"Open [{0}]({0}) in a new tab and paste your one-time code: {1}",
+				json.verification_uri,
+				json.user_code)
+		}, async (_, token) => {
+			const refreshTokenUri = `https://github.com/login/oauth/access_token?client_id=${CLIENT_ID}&device_code=${json.device_code}&grant_type=urn:ietf:params:oauth:grant-type:device_code`;
+
+			// Try for 2 minutes
+			const attempts = 120 / json.interval;
+			for (let i = 0; i < attempts; i++) {
+				await new Promise(resolve => setTimeout(resolve, json.interval * 1000));
+				if (token.isCancellationRequested) {
+					throw new Error('User Cancelled');
+				}
+				let accessTokenResult;
+				try {
+					accessTokenResult = await fetch(refreshTokenUri, {
+						method: 'POST',
+						headers: {
+							Accept: 'application/json'
+						}
+					});
+				} catch {
+					continue;
+				}
+
+				if (!accessTokenResult.ok) {
+					continue;
+				}
+
+				const accessTokenJson = await accessTokenResult.json();
+
+				if (accessTokenJson.error === 'authorization_pending') {
+					continue;
+				}
+
+				if (accessTokenJson.error) {
+					throw new Error(accessTokenJson.error_description);
+				}
+
+				return accessTokenJson.access_token;
+			}
+
+			throw new Error('Cancelled');
+		});
+	}
+
+	private handleUri: (scopes: string) => PromiseAdapter<vscode.Uri, string> =
+		(scopes) => (uri, resolve, reject) => {
+			const query = new URLSearchParams(uri.query);
+			const code = query.get('code');
+			const nonce = query.get('nonce');
+			if (!code) {
+				reject(new Error('No code'));
+				return;
+			}
+			if (!nonce) {
+				reject(new Error('No nonce'));
+				return;
+			}
+
+			const acceptedNonces = this._pendingNonces.get(scopes) || [];
+			if (!acceptedNonces.includes(nonce)) {
+				// A common scenario of this happening is if you:
+				// 1. Trigger a sign in with one set of scopes
+				// 2. Before finishing 1, you trigger a sign in with a different set of scopes
+				// In this scenario we should just return and wait for the next UriHandler event
+				// to run as we are probably still waiting on the user to hit 'Continue'
+				this._logger.info('Nonce not found in accepted nonces. Skipping this execution...');
+				return;
+			}
+
+			resolve(this.exchangeCodeForToken(code));
+		};
+
+	private async exchangeCodeForToken(code: string): Promise<string> {
+		this._logger.info('Exchanging code for token...');
+
+		const proxyEndpoints: { [providerId: string]: string } | undefined = await vscode.commands.executeCommand('workbench.getCodeExchangeProxyEndpoints');
+		const endpointUrl = proxyEndpoints?.github ? `${proxyEndpoints.github}login/oauth/access_token` : GITHUB_TOKEN_URL;
+
+		const body = `code=${code}`;
+		const result = await fetch(endpointUrl, {
+			method: 'POST',
+			headers: {
+				Accept: 'application/json',
+				'Content-Type': 'application/x-www-form-urlencoded',
+				'Content-Length': body.toString()
+
+			},
+			body
+		});
+
+		if (result.ok) {
+			const json = await result.json();
+			this._logger.info('Token exchange success!');
+			return json.access_token;
+		} else {
+			const text = await result.text();
+			const error = new Error(text);
+			error.name = 'GitHubTokenExchangeError';
+			throw error;
+		}
+	}
+
 	private getServerUri(path: string = '') {
 		const apiUri = vscode.Uri.parse('https://api.github.com');
 		return vscode.Uri.parse(`${apiUri.scheme}://${apiUri.authority}${path}`);
