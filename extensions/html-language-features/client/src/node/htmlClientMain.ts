--- conflicted
+++ resolved
@@ -10,13 +10,7 @@
 import { TextDecoder } from 'util';
 import * as fs from 'fs';
 
-<<<<<<< HEAD
-let client: BaseLanguageClient | undefined;
-=======
-
-let telemetry: TelemetryReporter | undefined;
 let client: AsyncDisposable | undefined;
->>>>>>> da76f933
 
 // this method is called when vs code is activated
 export async function activate(context: ExtensionContext) {
