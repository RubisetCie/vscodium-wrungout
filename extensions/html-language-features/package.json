--- conflicted
+++ resolved
@@ -258,12 +258,7 @@
     ]
   },
   "dependencies": {
-<<<<<<< HEAD
-    "vscode-languageclient": "^9.0.1",
-=======
-    "@vscode/extension-telemetry": "^0.9.0",
     "vscode-languageclient": "9.0.1",
->>>>>>> f5442d1f
     "vscode-uri": "^3.0.8"
   },
   "devDependencies": {
