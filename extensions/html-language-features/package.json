{
  "name": "html-language-features",
  "displayName": "%displayName%",
  "description": "%description%",
  "version": "1.0.0",
  "publisher": "vscode",
  "license": "MIT",
  "aiKey": "0c6ae279ed8443289764825290e4f9e2-1a736e7c-1324-4338-be46-fc2a58ae4d14-7255",
  "engines": {
    "vscode": "0.10.x"
  },
  "icon": "icons/html.png",
  "activationEvents": [
    "onLanguage:html",
    "onLanguage:handlebars"
  ],
  "enabledApiProposals": [
    "extensionsAny"
  ],
  "main": "./client/out/node/htmlClientMain",
  "browser": "./client/dist/browser/htmlClientMain",
  "capabilities": {
    "virtualWorkspaces": true,
    "untrustedWorkspaces": {
      "supported": true
    }
  },
  "scripts": {
    "compile": "npx gulp compile-extension:html-language-features-client compile-extension:html-language-features-server",
    "watch": "npx gulp watch-extension:html-language-features-client watch-extension:html-language-features-server",
    "install-client-next": "yarn add vscode-languageclient@next"
  },
  "categories": [
    "Programming Languages"
  ],
  "contributes": {
    "configuration": {
      "id": "html",
      "order": 20,
      "type": "object",
      "title": "HTML",
      "properties": {
        "html.completion.attributeDefaultValue": {
          "type": "string",
          "scope": "resource",
          "enum": [
            "doublequotes",
            "singlequotes",
            "empty"
          ],
          "enumDescriptions": [
            "%html.completion.attributeDefaultValue.doublequotes%",
            "%html.completion.attributeDefaultValue.singlequotes%",
            "%html.completion.attributeDefaultValue.empty%"
          ],
          "default": "doublequotes",
          "description": "%html.completion.attributeDefaultValue%"
        },
        "html.customData": {
          "type": "array",
          "markdownDescription": "%html.customData.desc%",
          "default": [],
          "items": {
            "type": "string"
          },
          "scope": "resource"
        },
        "html.format.enable": {
          "type": "boolean",
          "scope": "window",
          "default": true,
          "description": "%html.format.enable.desc%"
        },
        "html.format.wrapLineLength": {
          "type": "integer",
          "scope": "resource",
          "default": 120,
          "description": "%html.format.wrapLineLength.desc%"
        },
        "html.format.unformatted": {
          "type": [
            "string",
            "null"
          ],
          "scope": "resource",
          "default": "wbr",
          "markdownDescription": "%html.format.unformatted.desc%"
        },
        "html.format.contentUnformatted": {
          "type": [
            "string",
            "null"
          ],
          "scope": "resource",
          "default": "pre,code,textarea",
          "markdownDescription": "%html.format.contentUnformatted.desc%"
        },
        "html.format.indentInnerHtml": {
          "type": "boolean",
          "scope": "resource",
          "default": false,
          "markdownDescription": "%html.format.indentInnerHtml.desc%"
        },
        "html.format.preserveNewLines": {
          "type": "boolean",
          "scope": "resource",
          "default": true,
          "description": "%html.format.preserveNewLines.desc%"
        },
        "html.format.maxPreserveNewLines": {
          "type": [
            "number",
            "null"
          ],
          "scope": "resource",
          "default": null,
          "markdownDescription": "%html.format.maxPreserveNewLines.desc%"
        },
        "html.format.indentHandlebars": {
          "type": "boolean",
          "scope": "resource",
          "default": false,
          "markdownDescription": "%html.format.indentHandlebars.desc%"
        },
        "html.format.extraLiners": {
          "type": [
            "string",
            "null"
          ],
          "scope": "resource",
          "default": "head, body, /html",
          "markdownDescription": "%html.format.extraLiners.desc%"
        },
        "html.format.wrapAttributes": {
          "type": "string",
          "scope": "resource",
          "default": "auto",
          "enum": [
            "auto",
            "force",
            "force-aligned",
            "force-expand-multiline",
            "aligned-multiple",
            "preserve",
            "preserve-aligned"
          ],
          "enumDescriptions": [
            "%html.format.wrapAttributes.auto%",
            "%html.format.wrapAttributes.force%",
            "%html.format.wrapAttributes.forcealign%",
            "%html.format.wrapAttributes.forcemultiline%",
            "%html.format.wrapAttributes.alignedmultiple%",
            "%html.format.wrapAttributes.preserve%",
            "%html.format.wrapAttributes.preservealigned%"
          ],
          "description": "%html.format.wrapAttributes.desc%"
        },
        "html.format.wrapAttributesIndentSize": {
          "type": [
            "number",
            "null"
          ],
          "scope": "resource",
          "default": null,
          "markdownDescription": "%html.format.wrapAttributesIndentSize.desc%"
        },
        "html.format.templating": {
          "type": "boolean",
          "scope": "resource",
          "default": false,
          "description": "%html.format.templating.desc%"
        },
        "html.format.unformattedContentDelimiter": {
          "type": "string",
          "scope": "resource",
          "default": "",
          "markdownDescription": "%html.format.unformattedContentDelimiter.desc%"
        },
        "html.suggest.html5": {
          "type": "boolean",
          "scope": "resource",
          "default": true,
          "description": "%html.suggest.html5.desc%"
        },
        "html.validate.scripts": {
          "type": "boolean",
          "scope": "resource",
          "default": true,
          "description": "%html.validate.scripts%"
        },
        "html.validate.styles": {
          "type": "boolean",
          "scope": "resource",
          "default": true,
          "description": "%html.validate.styles%"
        },
        "html.autoCreateQuotes": {
          "type": "boolean",
          "scope": "resource",
          "default": true,
          "description": "%html.autoCreateQuotes%"
        },
        "html.autoClosingTags": {
          "type": "boolean",
          "scope": "resource",
          "default": true,
          "description": "%html.autoClosingTags%"
        },
        "html.hover.documentation": {
          "type": "boolean",
          "scope": "resource",
          "default": true,
          "description": "%html.hover.documentation%"
        },
        "html.hover.references": {
          "type": "boolean",
          "scope": "resource",
          "default": true,
          "description": "%html.hover.references%"
        },
        "html.mirrorCursorOnMatchingTag": {
          "type": "boolean",
          "scope": "resource",
          "default": false,
          "description": "%html.mirrorCursorOnMatchingTag%",
          "deprecationMessage": "%html.mirrorCursorOnMatchingTagDeprecationMessage%"
        },
        "html.trace.server": {
          "type": "string",
          "scope": "window",
          "enum": [
            "off",
            "messages",
            "verbose"
          ],
          "default": "off",
          "description": "%html.trace.server.desc%"
        }
      }
    },
    "configurationDefaults": {
      "[html]": {
        "editor.suggest.insertMode": "replace"
      },
      "[handlebars]": {
        "editor.suggest.insertMode": "replace"
      }
    },
    "jsonValidation": [
      {
        "fileMatch": "*.html-data.json",
        "url": "https://raw.githubusercontent.com/microsoft/vscode-html-languageservice/master/docs/customData.schema.json"
      },
      {
        "fileMatch": "package.json",
        "url": "./schemas/package.schema.json"
      }
    ]
  },
  "dependencies": {
<<<<<<< HEAD
    "vscode-languageclient": "^8.0.2-next.4",
    "vscode-nls": "^5.1.0",
    "vscode-uri": "^3.0.3"
=======
    "@vscode/extension-telemetry": "0.6.2",
    "vscode-languageclient": "^8.1.0-next.1",
    "vscode-nls": "^5.2.0",
    "vscode-uri": "^3.0.6"
>>>>>>> 64bbfbf6
  },
  "devDependencies": {
    "@types/node": "16.x"
  },
  "repository": {
    "type": "git",
    "url": "https://github.com/RubisetCie/vscodius.git"
  }
}<|MERGE_RESOLUTION|>--- conflicted
+++ resolved
@@ -258,16 +258,9 @@
     ]
   },
   "dependencies": {
-<<<<<<< HEAD
-    "vscode-languageclient": "^8.0.2-next.4",
-    "vscode-nls": "^5.1.0",
-    "vscode-uri": "^3.0.3"
-=======
-    "@vscode/extension-telemetry": "0.6.2",
     "vscode-languageclient": "^8.1.0-next.1",
     "vscode-nls": "^5.2.0",
     "vscode-uri": "^3.0.6"
->>>>>>> 64bbfbf6
   },
   "devDependencies": {
     "@types/node": "16.x"
