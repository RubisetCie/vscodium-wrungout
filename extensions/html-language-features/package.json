{
  "name": "html-language-features",
  "displayName": "%displayName%",
  "description": "%description%",
  "version": "1.0.0",
  "publisher": "vscode",
  "license": "MIT",
  "aiKey": "0c6ae279ed8443289764825290e4f9e2-1a736e7c-1324-4338-be46-fc2a58ae4d14-7255",
  "engines": {
    "vscode": "^1.77.0"
  },
  "icon": "icons/html.png",
  "activationEvents": [
    "onLanguage:html",
    "onLanguage:handlebars"
  ],
  "enabledApiProposals": [
    "extensionsAny"
  ],
  "main": "./client/out/node/htmlClientMain",
  "browser": "./client/dist/browser/htmlClientMain",
  "capabilities": {
    "virtualWorkspaces": true,
    "untrustedWorkspaces": {
      "supported": true
    }
  },
  "scripts": {
    "compile": "npx gulp compile-extension:html-language-features-client compile-extension:html-language-features-server",
    "watch": "npx gulp watch-extension:html-language-features-client watch-extension:html-language-features-server",
    "install-client-next": "yarn add vscode-languageclient@next"
  },
  "categories": [
    "Programming Languages"
  ],
  "contributes": {
    "configuration": {
      "id": "html",
      "order": 20,
      "type": "object",
      "title": "HTML",
      "properties": {
        "html.completion.attributeDefaultValue": {
          "type": "string",
          "scope": "resource",
          "enum": [
            "doublequotes",
            "singlequotes",
            "empty"
          ],
          "enumDescriptions": [
            "%html.completion.attributeDefaultValue.doublequotes%",
            "%html.completion.attributeDefaultValue.singlequotes%",
            "%html.completion.attributeDefaultValue.empty%"
          ],
          "default": "doublequotes",
          "markdownDescription": "%html.completion.attributeDefaultValue%"
        },
        "html.customData": {
          "type": "array",
          "markdownDescription": "%html.customData.desc%",
          "default": [],
          "items": {
            "type": "string"
          },
          "scope": "resource"
        },
        "html.format.enable": {
          "type": "boolean",
          "scope": "window",
          "default": true,
          "description": "%html.format.enable.desc%"
        },
        "html.format.wrapLineLength": {
          "type": "integer",
          "scope": "resource",
          "default": 120,
          "description": "%html.format.wrapLineLength.desc%"
        },
        "html.format.unformatted": {
          "type": [
            "string",
            "null"
          ],
          "scope": "resource",
          "default": "wbr",
          "markdownDescription": "%html.format.unformatted.desc%"
        },
        "html.format.contentUnformatted": {
          "type": [
            "string",
            "null"
          ],
          "scope": "resource",
          "default": "pre,code,textarea",
          "markdownDescription": "%html.format.contentUnformatted.desc%"
        },
        "html.format.indentInnerHtml": {
          "type": "boolean",
          "scope": "resource",
          "default": false,
          "markdownDescription": "%html.format.indentInnerHtml.desc%"
        },
        "html.format.preserveNewLines": {
          "type": "boolean",
          "scope": "resource",
          "default": true,
          "description": "%html.format.preserveNewLines.desc%"
        },
        "html.format.maxPreserveNewLines": {
          "type": [
            "number",
            "null"
          ],
          "scope": "resource",
          "default": null,
          "markdownDescription": "%html.format.maxPreserveNewLines.desc%"
        },
        "html.format.indentHandlebars": {
          "type": "boolean",
          "scope": "resource",
          "default": false,
          "markdownDescription": "%html.format.indentHandlebars.desc%"
        },
        "html.format.extraLiners": {
          "type": [
            "string",
            "null"
          ],
          "scope": "resource",
          "default": "head, body, /html",
          "markdownDescription": "%html.format.extraLiners.desc%"
        },
        "html.format.wrapAttributes": {
          "type": "string",
          "scope": "resource",
          "default": "auto",
          "enum": [
            "auto",
            "force",
            "force-aligned",
            "force-expand-multiline",
            "aligned-multiple",
            "preserve",
            "preserve-aligned"
          ],
          "enumDescriptions": [
            "%html.format.wrapAttributes.auto%",
            "%html.format.wrapAttributes.force%",
            "%html.format.wrapAttributes.forcealign%",
            "%html.format.wrapAttributes.forcemultiline%",
            "%html.format.wrapAttributes.alignedmultiple%",
            "%html.format.wrapAttributes.preserve%",
            "%html.format.wrapAttributes.preservealigned%"
          ],
          "description": "%html.format.wrapAttributes.desc%"
        },
        "html.format.wrapAttributesIndentSize": {
          "type": [
            "number",
            "null"
          ],
          "scope": "resource",
          "default": null,
          "markdownDescription": "%html.format.wrapAttributesIndentSize.desc%"
        },
        "html.format.templating": {
          "type": "boolean",
          "scope": "resource",
          "default": false,
          "description": "%html.format.templating.desc%"
        },
        "html.format.unformattedContentDelimiter": {
          "type": "string",
          "scope": "resource",
          "default": "",
          "markdownDescription": "%html.format.unformattedContentDelimiter.desc%"
        },
        "html.suggest.html5": {
          "type": "boolean",
          "scope": "resource",
          "default": true,
          "description": "%html.suggest.html5.desc%"
        },
        "html.validate.scripts": {
          "type": "boolean",
          "scope": "resource",
          "default": true,
          "description": "%html.validate.scripts%"
        },
        "html.validate.styles": {
          "type": "boolean",
          "scope": "resource",
          "default": true,
          "description": "%html.validate.styles%"
        },
        "html.autoCreateQuotes": {
          "type": "boolean",
          "scope": "resource",
          "default": true,
          "description": "%html.autoCreateQuotes%"
        },
        "html.autoClosingTags": {
          "type": "boolean",
          "scope": "resource",
          "default": true,
          "description": "%html.autoClosingTags%"
        },
        "html.hover.documentation": {
          "type": "boolean",
          "scope": "resource",
          "default": true,
          "description": "%html.hover.documentation%"
        },
        "html.hover.references": {
          "type": "boolean",
          "scope": "resource",
          "default": true,
          "description": "%html.hover.references%"
        },
        "html.mirrorCursorOnMatchingTag": {
          "type": "boolean",
          "scope": "resource",
          "default": false,
          "description": "%html.mirrorCursorOnMatchingTag%",
          "deprecationMessage": "%html.mirrorCursorOnMatchingTagDeprecationMessage%"
        },
        "html.trace.server": {
          "type": "string",
          "scope": "window",
          "enum": [
            "off",
            "messages",
            "verbose"
          ],
          "default": "off",
          "description": "%html.trace.server.desc%"
        }
      }
    },
    "configurationDefaults": {
      "[html]": {
        "editor.suggest.insertMode": "replace"
      },
      "[handlebars]": {
        "editor.suggest.insertMode": "replace"
      }
    },
    "jsonValidation": [
      {
        "fileMatch": "*.html-data.json",
        "url": "https://raw.githubusercontent.com/microsoft/vscode-html-languageservice/master/docs/customData.schema.json"
      },
      {
        "fileMatch": "package.json",
        "url": "./schemas/package.schema.json"
      }
    ]
  },
  "dependencies": {
<<<<<<< HEAD
    "vscode-languageclient": "^8.2.0-next.3",
    "vscode-uri": "^3.0.7"
=======
    "@vscode/extension-telemetry": "^0.8.5",
    "vscode-languageclient": "^9.0.1",
    "vscode-uri": "^3.0.8"
>>>>>>> d037ac07
  },
  "devDependencies": {
    "@types/node": "18.x"
  },
  "repository": {
    "type": "git",
    "url": "https://github.com/microsoft/vscode.git"
  }
}<|MERGE_RESOLUTION|>--- conflicted
+++ resolved
@@ -258,14 +258,8 @@
     ]
   },
   "dependencies": {
-<<<<<<< HEAD
-    "vscode-languageclient": "^8.2.0-next.3",
-    "vscode-uri": "^3.0.7"
-=======
-    "@vscode/extension-telemetry": "^0.8.5",
     "vscode-languageclient": "^9.0.1",
     "vscode-uri": "^3.0.8"
->>>>>>> d037ac07
   },
   "devDependencies": {
     "@types/node": "18.x"
