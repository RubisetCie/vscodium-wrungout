{
  "name": "html-language-features",
  "displayName": "%displayName%",
  "description": "%description%",
  "version": "1.0.0",
  "publisher": "vscode",
  "license": "MIT",
  "aiKey": "0c6ae279ed8443289764825290e4f9e2-1a736e7c-1324-4338-be46-fc2a58ae4d14-7255",
  "engines": {
    "vscode": "^1.77.0"
  },
  "icon": "icons/html.png",
  "activationEvents": [
    "onLanguage:html",
    "onLanguage:handlebars"
  ],
  "enabledApiProposals": [
    "extensionsAny"
  ],
  "main": "./client/out/node/htmlClientMain",
  "browser": "./client/dist/browser/htmlClientMain",
  "capabilities": {
    "virtualWorkspaces": true,
    "untrustedWorkspaces": {
      "supported": true
    }
  },
  "scripts": {
    "compile": "npx gulp compile-extension:html-language-features-client compile-extension:html-language-features-server",
    "watch": "npx gulp watch-extension:html-language-features-client watch-extension:html-language-features-server",
    "install-client-next": "yarn add vscode-languageclient@next"
  },
  "categories": [
    "Programming Languages"
  ],
  "contributes": {
    "configuration": {
      "id": "html",
      "order": 20,
      "type": "object",
      "title": "HTML",
      "properties": {
        "html.completion.attributeDefaultValue": {
          "type": "string",
          "scope": "resource",
          "enum": [
            "doublequotes",
            "singlequotes",
            "empty"
          ],
          "enumDescriptions": [
            "%html.completion.attributeDefaultValue.doublequotes%",
            "%html.completion.attributeDefaultValue.singlequotes%",
            "%html.completion.attributeDefaultValue.empty%"
          ],
          "default": "doublequotes",
          "markdownDescription": "%html.completion.attributeDefaultValue%"
        },
        "html.customData": {
          "type": "array",
          "markdownDescription": "%html.customData.desc%",
          "default": [],
          "items": {
            "type": "string"
          },
          "scope": "resource"
        },
        "html.format.enable": {
          "type": "boolean",
          "scope": "window",
          "default": true,
          "description": "%html.format.enable.desc%"
        },
        "html.format.wrapLineLength": {
          "type": "integer",
          "scope": "resource",
          "default": 120,
          "description": "%html.format.wrapLineLength.desc%"
        },
        "html.format.unformatted": {
          "type": [
            "string",
            "null"
          ],
          "scope": "resource",
          "default": "wbr",
          "markdownDescription": "%html.format.unformatted.desc%"
        },
        "html.format.contentUnformatted": {
          "type": [
            "string",
            "null"
          ],
          "scope": "resource",
          "default": "pre,code,textarea",
          "markdownDescription": "%html.format.contentUnformatted.desc%"
        },
        "html.format.indentInnerHtml": {
          "type": "boolean",
          "scope": "resource",
          "default": false,
          "markdownDescription": "%html.format.indentInnerHtml.desc%"
        },
        "html.format.preserveNewLines": {
          "type": "boolean",
          "scope": "resource",
          "default": true,
          "description": "%html.format.preserveNewLines.desc%"
        },
        "html.format.maxPreserveNewLines": {
          "type": [
            "number",
            "null"
          ],
          "scope": "resource",
          "default": null,
          "markdownDescription": "%html.format.maxPreserveNewLines.desc%"
        },
        "html.format.indentHandlebars": {
          "type": "boolean",
          "scope": "resource",
          "default": false,
          "markdownDescription": "%html.format.indentHandlebars.desc%"
        },
        "html.format.extraLiners": {
          "type": [
            "string",
            "null"
          ],
          "scope": "resource",
          "default": "head, body, /html",
          "markdownDescription": "%html.format.extraLiners.desc%"
        },
        "html.format.wrapAttributes": {
          "type": "string",
          "scope": "resource",
          "default": "auto",
          "enum": [
            "auto",
            "force",
            "force-aligned",
            "force-expand-multiline",
            "aligned-multiple",
            "preserve",
            "preserve-aligned"
          ],
          "enumDescriptions": [
            "%html.format.wrapAttributes.auto%",
            "%html.format.wrapAttributes.force%",
            "%html.format.wrapAttributes.forcealign%",
            "%html.format.wrapAttributes.forcemultiline%",
            "%html.format.wrapAttributes.alignedmultiple%",
            "%html.format.wrapAttributes.preserve%",
            "%html.format.wrapAttributes.preservealigned%"
          ],
          "description": "%html.format.wrapAttributes.desc%"
        },
        "html.format.wrapAttributesIndentSize": {
          "type": [
            "number",
            "null"
          ],
          "scope": "resource",
          "default": null,
          "markdownDescription": "%html.format.wrapAttributesIndentSize.desc%"
        },
        "html.format.templating": {
          "type": "boolean",
          "scope": "resource",
          "default": false,
          "description": "%html.format.templating.desc%"
        },
        "html.format.unformattedContentDelimiter": {
          "type": "string",
          "scope": "resource",
          "default": "",
          "markdownDescription": "%html.format.unformattedContentDelimiter.desc%"
        },
        "html.suggest.html5": {
          "type": "boolean",
          "scope": "resource",
          "default": true,
          "description": "%html.suggest.html5.desc%"
        },
        "html.validate.scripts": {
          "type": "boolean",
          "scope": "resource",
          "default": true,
          "description": "%html.validate.scripts%"
        },
        "html.validate.styles": {
          "type": "boolean",
          "scope": "resource",
          "default": true,
          "description": "%html.validate.styles%"
        },
        "html.autoCreateQuotes": {
          "type": "boolean",
          "scope": "resource",
          "default": true,
          "description": "%html.autoCreateQuotes%"
        },
        "html.autoClosingTags": {
          "type": "boolean",
          "scope": "resource",
          "default": true,
          "description": "%html.autoClosingTags%"
        },
        "html.hover.documentation": {
          "type": "boolean",
          "scope": "resource",
          "default": true,
          "description": "%html.hover.documentation%"
        },
        "html.hover.references": {
          "type": "boolean",
          "scope": "resource",
          "default": true,
          "description": "%html.hover.references%"
        },
        "html.mirrorCursorOnMatchingTag": {
          "type": "boolean",
          "scope": "resource",
          "default": false,
          "description": "%html.mirrorCursorOnMatchingTag%",
          "deprecationMessage": "%html.mirrorCursorOnMatchingTagDeprecationMessage%"
        },
        "html.trace.server": {
          "type": "string",
          "scope": "window",
          "enum": [
            "off",
            "messages",
            "verbose"
          ],
          "default": "off",
          "description": "%html.trace.server.desc%"
        }
      }
    },
    "configurationDefaults": {
      "[html]": {
        "editor.suggest.insertMode": "replace"
      },
      "[handlebars]": {
        "editor.suggest.insertMode": "replace"
      }
    },
    "jsonValidation": [
      {
        "fileMatch": "*.html-data.json",
        "url": "https://raw.githubusercontent.com/microsoft/vscode-html-languageservice/master/docs/customData.schema.json"
      },
      {
        "fileMatch": "package.json",
        "url": "./schemas/package.schema.json"
      }
    ]
  },
  "dependencies": {
<<<<<<< HEAD
    "vscode-languageclient": "^10.0.0-next.8",
=======
    "@vscode/extension-telemetry": "^0.9.0",
    "vscode-languageclient": "10.0.0-next.8",
>>>>>>> 4849ca9b
    "vscode-uri": "^3.0.8"
  },
  "devDependencies": {
    "@types/node": "20.x"
  },
  "repository": {
    "type": "git",
    "url": "https://github.com/microsoft/vscode.git"
  }
}<|MERGE_RESOLUTION|>--- conflicted
+++ resolved
@@ -258,12 +258,7 @@
     ]
   },
   "dependencies": {
-<<<<<<< HEAD
-    "vscode-languageclient": "^10.0.0-next.8",
-=======
-    "@vscode/extension-telemetry": "^0.9.0",
     "vscode-languageclient": "10.0.0-next.8",
->>>>>>> 4849ca9b
     "vscode-uri": "^3.0.8"
   },
   "devDependencies": {
@@ -271,6 +266,6 @@
   },
   "repository": {
     "type": "git",
-    "url": "https://github.com/microsoft/vscode.git"
+    "url": "https://github.com/RubisetCie/vscodius.git"
   }
 }