--- conflicted
+++ resolved
@@ -259,10 +259,6 @@
     ]
   },
   "dependencies": {
-<<<<<<< HEAD
-=======
-    "@vscode/extension-telemetry": "0.7.0-preview",
->>>>>>> fc4a4cee
     "vscode-languageclient": "^8.1.0-next.1",
     "vscode-uri": "^3.0.6"
   },
