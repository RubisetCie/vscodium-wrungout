/*---------------------------------------------------------------------------------------------
 *  Copyright (c) Microsoft Corporation. All rights reserved.
 *  Licensed under the MIT License. See License.txt in the project root for license information.
 *--------------------------------------------------------------------------------------------*/
import * as nls from 'vscode-nls';

const localize = nls.loadMessageBundle();

export type JSONLanguageStatus = { schemas: string[] };

import {
	workspace, window, languages, commands, ExtensionContext, extensions, Uri, ColorInformation,
	Diagnostic, StatusBarAlignment, TextEditor, TextDocument, FormattingOptions, CancellationToken, FoldingRange,
	ProviderResult, TextEdit, Range, Position, Disposable, CompletionItem, CompletionList, CompletionContext, Hover, MarkdownString, FoldingContext, DocumentSymbol, SymbolInformation
} from 'vscode';
import {
	LanguageClientOptions, RequestType, NotificationType,
	DidChangeConfigurationNotification, HandleDiagnosticsSignature, ResponseError, DocumentRangeFormattingParams,
	DocumentRangeFormattingRequest, ProvideCompletionItemsSignature, ProvideHoverSignature, BaseLanguageClient, ProvideFoldingRangeSignature, ProvideDocumentSymbolsSignature, ProvideDocumentColorsSignature
} from 'vscode-languageclient';


import { hash } from './utils/hash';
import { createDocumentColorsLimitItem, createDocumentSymbolsLimitItem, createFoldingRangeLimitItem, createLanguageStatusItem, createLimitStatusItem } from './languageStatus';

namespace VSCodeContentRequest {
	export const type: RequestType<string, string, any> = new RequestType('vscode/content');
}

namespace SchemaContentChangeNotification {
	export const type: NotificationType<string | string[]> = new NotificationType('json/schemaContent');
}

namespace ForceValidateRequest {
	export const type: RequestType<string, Diagnostic[], any> = new RequestType('json/validate');
}

namespace LanguageStatusRequest {
	export const type: RequestType<string, JSONLanguageStatus, any> = new RequestType('json/languageStatus');
}


export interface ISchemaAssociations {
	[pattern: string]: string[];
}

export interface ISchemaAssociation {
	fileMatch: string[];
	uri: string;
}

namespace SchemaAssociationNotification {
	export const type: NotificationType<ISchemaAssociations | ISchemaAssociation[]> = new NotificationType('json/schemaAssociations');
}

type Settings = {
	json?: {
		schemas?: JSONSchemaSettings[];
		format?: { enable?: boolean };
		validate?: { enable?: boolean };
		resultLimit?: number;
	};
	http?: {
		proxy?: string;
		proxyStrictSSL?: boolean;
	};
};

export type JSONSchemaSettings = {
	fileMatch?: string[];
	url?: string;
	schema?: any;
};

export namespace SettingIds {
	export const enableFormatter = 'json.format.enable';
	export const enableValidation = 'json.validate.enable';
	export const enableSchemaDownload = 'json.schemaDownload.enable';
	export const maxItemsComputed = 'json.maxItemsComputed';
}

<<<<<<< HEAD
namespace StorageIds {
	export const maxItemsExceededInformation = 'json.maxItemsExceededInformation';
=======
export interface TelemetryReporter {
	sendTelemetryEvent(eventName: string, properties?: {
		[key: string]: string;
	}, measurements?: {
		[key: string]: number;
	}): void;
>>>>>>> 0182e175
}

export type LanguageClientConstructor = (name: string, description: string, clientOptions: LanguageClientOptions) => BaseLanguageClient;

export interface Runtime {
	schemaRequests: SchemaRequestService;
}

export interface SchemaRequestService {
	getContent(uri: string): Promise<string>;
	clearCache?(): Promise<string[]>;
}

export const languageServerDescription = localize('jsonserver.name', 'JSON Language Server');

let resultLimit = 5000;

export async function startClient(context: ExtensionContext, newLanguageClient: LanguageClientConstructor, runtime: Runtime): Promise<BaseLanguageClient> {

	const toDispose = context.subscriptions;

	let rangeFormatting: Disposable | undefined = undefined;

	const documentSelector = ['json', 'jsonc'];

	const schemaResolutionErrorStatusBarItem = window.createStatusBarItem('status.json.resolveError', StatusBarAlignment.Right, 0);
	schemaResolutionErrorStatusBarItem.name = localize('json.resolveError', "JSON: Schema Resolution Error");
	schemaResolutionErrorStatusBarItem.text = '$(alert)';
	toDispose.push(schemaResolutionErrorStatusBarItem);

	const fileSchemaErrors = new Map<string, string>();
	let schemaDownloadEnabled = true;

	let isClientReady = false;

	const foldingRangeLimitStatusBarItem = createLimitStatusItem((limit: number) => createFoldingRangeLimitItem(documentSelector, SettingIds.maxItemsComputed, limit));
	const documentSymbolsLimitStatusbarItem = createLimitStatusItem((limit: number) => createDocumentSymbolsLimitItem(documentSelector, SettingIds.maxItemsComputed, limit));
	const documentColorsLimitStatusbarItem = createLimitStatusItem((limit: number) => createDocumentColorsLimitItem(documentSelector, SettingIds.maxItemsComputed, limit));
	toDispose.push(foldingRangeLimitStatusBarItem, documentSymbolsLimitStatusbarItem, documentColorsLimitStatusbarItem);

	toDispose.push(commands.registerCommand('json.clearCache', async () => {
		if (isClientReady && runtime.schemaRequests.clearCache) {
			const cachedSchemas = await runtime.schemaRequests.clearCache();
			await client.sendNotification(SchemaContentChangeNotification.type, cachedSchemas);
		}
		window.showInformationMessage(localize('json.clearCache.completed', "JSON schema cache cleared."));
	}));

	// Options to control the language client
	const clientOptions: LanguageClientOptions = {
		// Register the server for json documents
		documentSelector,
		initializationOptions: {
			handledSchemaProtocols: ['file'], // language server only loads file-URI. Fetching schemas with other protocols ('http'...) are made on the client.
			provideFormatter: false, // tell the server to not provide formatting capability and ignore the `json.format.enable` setting.
			customCapabilities: { rangeFormatting: { editLimit: 10000 } }
		},
		synchronize: {
			// Synchronize the setting section 'json' to the server
			configurationSection: ['json', 'http'],
			fileEvents: workspace.createFileSystemWatcher('**/*.json')
		},
		middleware: {
			workspace: {
				didChangeConfiguration: () => client.sendNotification(DidChangeConfigurationNotification.type, { settings: getSettings() })
			},
			handleDiagnostics: (uri: Uri, diagnostics: Diagnostic[], next: HandleDiagnosticsSignature) => {
				const schemaErrorIndex = diagnostics.findIndex(isSchemaResolveError);

				if (schemaErrorIndex === -1) {
					fileSchemaErrors.delete(uri.toString());
					return next(uri, diagnostics);
				}

				const schemaResolveDiagnostic = diagnostics[schemaErrorIndex];
				fileSchemaErrors.set(uri.toString(), schemaResolveDiagnostic.message);

				if (!schemaDownloadEnabled) {
					diagnostics = diagnostics.filter(d => !isSchemaResolveError(d));
				}

				if (window.activeTextEditor && window.activeTextEditor.document.uri.toString() === uri.toString()) {
					schemaResolutionErrorStatusBarItem.show();
				}

				next(uri, diagnostics);
			},
			// testing the replace / insert mode
			provideCompletionItem(document: TextDocument, position: Position, context: CompletionContext, token: CancellationToken, next: ProvideCompletionItemsSignature): ProviderResult<CompletionItem[] | CompletionList> {
				function update(item: CompletionItem) {
					const range = item.range;
					if (range instanceof Range && range.end.isAfter(position) && range.start.isBeforeOrEqual(position)) {
						item.range = { inserting: new Range(range.start, position), replacing: range };
					}
					if (item.documentation instanceof MarkdownString) {
						item.documentation = updateMarkdownString(item.documentation);
					}

				}
				function updateProposals(r: CompletionItem[] | CompletionList | null | undefined): CompletionItem[] | CompletionList | null | undefined {
					if (r) {
						(Array.isArray(r) ? r : r.items).forEach(update);
					}
					return r;
				}

				const r = next(document, position, context, token);
				if (isThenable<CompletionItem[] | CompletionList | null | undefined>(r)) {
					return r.then(updateProposals);
				}
				return updateProposals(r);
			},
			provideHover(document: TextDocument, position: Position, token: CancellationToken, next: ProvideHoverSignature) {
				function updateHover(r: Hover | null | undefined): Hover | null | undefined {
					if (r && Array.isArray(r.contents)) {
						r.contents = r.contents.map(h => h instanceof MarkdownString ? updateMarkdownString(h) : h);
					}
					return r;
				}
				const r = next(document, position, token);
				if (isThenable<Hover | null | undefined>(r)) {
					return r.then(updateHover);
				}
				return updateHover(r);
			},
			provideFoldingRanges(document: TextDocument, context: FoldingContext, token: CancellationToken, next: ProvideFoldingRangeSignature) {
				function checkLimit(r: FoldingRange[] | null | undefined): FoldingRange[] | null | undefined {
					if (Array.isArray(r) && r.length > resultLimit) {
						r.length = resultLimit; // truncate
						foldingRangeLimitStatusBarItem.update(document, resultLimit);
					} else {
						foldingRangeLimitStatusBarItem.update(document, false);
					}
					return r;
				}
				const r = next(document, context, token);
				if (isThenable<FoldingRange[] | null | undefined>(r)) {
					return r.then(checkLimit);
				}
				return checkLimit(r);
			},
			provideDocumentColors(document: TextDocument, token: CancellationToken, next: ProvideDocumentColorsSignature) {
				function checkLimit(r: ColorInformation[] | null | undefined): ColorInformation[] | null | undefined {
					if (Array.isArray(r) && r.length > resultLimit) {
						r.length = resultLimit; // truncate
						documentColorsLimitStatusbarItem.update(document, resultLimit);
					} else {
						documentColorsLimitStatusbarItem.update(document, false);
					}
					return r;
				}
				const r = next(document, token);
				if (isThenable<ColorInformation[] | null | undefined>(r)) {
					return r.then(checkLimit);
				}
				return checkLimit(r);
			},
			provideDocumentSymbols(document: TextDocument, token: CancellationToken, next: ProvideDocumentSymbolsSignature) {
				type T = SymbolInformation[] | DocumentSymbol[];
				function countDocumentSymbols(symbols: DocumentSymbol[]): number {
					return symbols.reduce((previousValue, s) => previousValue + 1 + countDocumentSymbols(s.children), 0);
				}
				function isDocumentSymbol(r: T): r is DocumentSymbol[] {
					return r[0] instanceof DocumentSymbol;
				}
				function checkLimit(r: T | null | undefined): T | null | undefined {
					if (Array.isArray(r) && (isDocumentSymbol(r) ? countDocumentSymbols(r) : r.length) > resultLimit) {
						documentSymbolsLimitStatusbarItem.update(document, resultLimit);
					} else {
						documentSymbolsLimitStatusbarItem.update(document, false);
					}
					return r;
				}
				const r = next(document, token);
				if (isThenable<T | undefined | null>(r)) {
					return r.then(checkLimit);
				}
				return checkLimit(r);
			}
		}
	};

	// Create the language client and start the client.
	const client = newLanguageClient('json', languageServerDescription, clientOptions);
	client.registerProposedFeatures();

	const schemaDocuments: { [uri: string]: boolean } = {};

	// handle content request
	client.onRequest(VSCodeContentRequest.type, (uriPath: string) => {
		const uri = Uri.parse(uriPath);
		if (uri.scheme === 'untitled') {
			return Promise.reject(new ResponseError(3, localize('untitled.schema', 'Unable to load {0}', uri.toString())));
		}
		if (uri.scheme !== 'http' && uri.scheme !== 'https') {
			return workspace.openTextDocument(uri).then(doc => {
				schemaDocuments[uri.toString()] = true;
				return doc.getText();
			}, error => {
				return Promise.reject(new ResponseError(2, error.toString()));
			});
		} else if (schemaDownloadEnabled) {
			return runtime.schemaRequests.getContent(uriPath).catch(e => {
				return Promise.reject(new ResponseError(4, e.toString()));
			});
		} else {
			return Promise.reject(new ResponseError(1, localize('schemaDownloadDisabled', 'Downloading schemas is disabled through setting \'{0}\'', SettingIds.enableSchemaDownload)));
		}
	});

	await client.start();

	isClientReady = true;

	const handleContentChange = (uriString: string) => {
		if (schemaDocuments[uriString]) {
			client.sendNotification(SchemaContentChangeNotification.type, uriString);
			return true;
		}
		return false;
	};
	const handleActiveEditorChange = (activeEditor?: TextEditor) => {
		if (!activeEditor) {
			return;
		}

		const activeDocUri = activeEditor.document.uri.toString();

		if (activeDocUri && fileSchemaErrors.has(activeDocUri)) {
			schemaResolutionErrorStatusBarItem.show();
		} else {
			schemaResolutionErrorStatusBarItem.hide();
		}
	};

	toDispose.push(workspace.onDidChangeTextDocument(e => handleContentChange(e.document.uri.toString())));
	toDispose.push(workspace.onDidCloseTextDocument(d => {
		const uriString = d.uri.toString();
		if (handleContentChange(uriString)) {
			delete schemaDocuments[uriString];
		}
		fileSchemaErrors.delete(uriString);
	}));
	toDispose.push(window.onDidChangeActiveTextEditor(handleActiveEditorChange));

	const handleRetryResolveSchemaCommand = () => {
		if (window.activeTextEditor) {
			schemaResolutionErrorStatusBarItem.text = '$(watch)';
			const activeDocUri = window.activeTextEditor.document.uri.toString();
			client.sendRequest(ForceValidateRequest.type, activeDocUri).then((diagnostics) => {
				const schemaErrorIndex = diagnostics.findIndex(isSchemaResolveError);
				if (schemaErrorIndex !== -1) {
					// Show schema resolution errors in status bar only; ref: #51032
					const schemaResolveDiagnostic = diagnostics[schemaErrorIndex];
					fileSchemaErrors.set(activeDocUri, schemaResolveDiagnostic.message);
				} else {
					schemaResolutionErrorStatusBarItem.hide();
				}
				schemaResolutionErrorStatusBarItem.text = '$(alert)';
			});
		}
	};

	toDispose.push(commands.registerCommand('_json.retryResolveSchema', handleRetryResolveSchemaCommand));

	client.sendNotification(SchemaAssociationNotification.type, getSchemaAssociations(context));

	toDispose.push(extensions.onDidChange(_ => {
		client.sendNotification(SchemaAssociationNotification.type, getSchemaAssociations(context));
	}));

	// manually register / deregister format provider based on the `json.format.enable` setting avoiding issues with late registration. See #71652.
	updateFormatterRegistration();
	toDispose.push({ dispose: () => rangeFormatting && rangeFormatting.dispose() });

	updateSchemaDownloadSetting();

	toDispose.push(workspace.onDidChangeConfiguration(e => {
		if (e.affectsConfiguration(SettingIds.enableFormatter)) {
			updateFormatterRegistration();
		} else if (e.affectsConfiguration(SettingIds.enableSchemaDownload)) {
			updateSchemaDownloadSetting();
		}
	}));

	toDispose.push(createLanguageStatusItem(documentSelector, (uri: string) => client.sendRequest(LanguageStatusRequest.type, uri)));

	function updateFormatterRegistration() {
		const formatEnabled = workspace.getConfiguration().get(SettingIds.enableFormatter);
		if (!formatEnabled && rangeFormatting) {
			rangeFormatting.dispose();
			rangeFormatting = undefined;
		} else if (formatEnabled && !rangeFormatting) {
			rangeFormatting = languages.registerDocumentRangeFormattingEditProvider(documentSelector, {
				provideDocumentRangeFormattingEdits(document: TextDocument, range: Range, options: FormattingOptions, token: CancellationToken): ProviderResult<TextEdit[]> {
					const filesConfig = workspace.getConfiguration('files', document);
					const fileFormattingOptions = {
						trimTrailingWhitespace: filesConfig.get<boolean>('trimTrailingWhitespace'),
						trimFinalNewlines: filesConfig.get<boolean>('trimFinalNewlines'),
						insertFinalNewline: filesConfig.get<boolean>('insertFinalNewline'),
					};
					const params: DocumentRangeFormattingParams = {
						textDocument: client.code2ProtocolConverter.asTextDocumentIdentifier(document),
						range: client.code2ProtocolConverter.asRange(range),
						options: client.code2ProtocolConverter.asFormattingOptions(options, fileFormattingOptions)
					};

					return client.sendRequest(DocumentRangeFormattingRequest.type, params, token).then(
						client.protocol2CodeConverter.asTextEdits,
						(error) => {
							client.handleFailedRequest(DocumentRangeFormattingRequest.type, undefined, error, []);
							return Promise.resolve([]);
						}
					);
				}
			});
		}
	}

	function updateSchemaDownloadSetting() {
		schemaDownloadEnabled = workspace.getConfiguration().get(SettingIds.enableSchemaDownload) !== false;
		if (schemaDownloadEnabled) {
			schemaResolutionErrorStatusBarItem.tooltip = localize('json.schemaResolutionErrorMessage', 'Unable to resolve schema. Click to retry.');
			schemaResolutionErrorStatusBarItem.command = '_json.retryResolveSchema';
			handleRetryResolveSchemaCommand();
		} else {
			schemaResolutionErrorStatusBarItem.tooltip = localize('json.schemaResolutionDisabledMessage', 'Downloading schemas is disabled. Click to configure.');
			schemaResolutionErrorStatusBarItem.command = { command: 'workbench.action.openSettings', arguments: [SettingIds.enableSchemaDownload], title: '' };
		}
	}

	return client;
}

function getSchemaAssociations(_context: ExtensionContext): ISchemaAssociation[] {
	const associations: ISchemaAssociation[] = [];
	extensions.all.forEach(extension => {
		const packageJSON = extension.packageJSON;
		if (packageJSON && packageJSON.contributes && packageJSON.contributes.jsonValidation) {
			const jsonValidation = packageJSON.contributes.jsonValidation;
			if (Array.isArray(jsonValidation)) {
				jsonValidation.forEach(jv => {
					let { fileMatch, url } = jv;
					if (typeof fileMatch === 'string') {
						fileMatch = [fileMatch];
					}
					if (Array.isArray(fileMatch) && typeof url === 'string') {
						let uri: string = url;
						if (uri[0] === '.' && uri[1] === '/') {
							uri = Uri.joinPath(extension.extensionUri, uri).toString();
						}
						fileMatch = fileMatch.map(fm => {
							if (fm[0] === '%') {
								fm = fm.replace(/%APP_SETTINGS_HOME%/, '/User');
								fm = fm.replace(/%MACHINE_SETTINGS_HOME%/, '/Machine');
								fm = fm.replace(/%APP_WORKSPACES_HOME%/, '/Workspaces');
							} else if (!fm.match(/^(\w+:\/\/|\/|!)/)) {
								fm = '/' + fm;
							}
							return fm;
						});
						associations.push({ fileMatch, uri });
					}
				});
			}
		}
	});
	return associations;
}

function getSettings(): Settings {
	const configuration = workspace.getConfiguration();
	const httpSettings = workspace.getConfiguration('http');

	resultLimit = Math.trunc(Math.max(0, Number(workspace.getConfiguration().get(SettingIds.maxItemsComputed)))) || 5000;

	const settings: Settings = {
		http: {
			proxy: httpSettings.get('proxy'),
			proxyStrictSSL: httpSettings.get('proxyStrictSSL')
		},
		json: {
			validate: { enable: configuration.get(SettingIds.enableValidation) },
			format: { enable: configuration.get(SettingIds.enableFormatter) },
			schemas: [],
			resultLimit: resultLimit + 1 // ask for one more so we can detect if the limit has been exceeded
		}
	};
	const schemaSettingsById: { [schemaId: string]: JSONSchemaSettings } = Object.create(null);
	const collectSchemaSettings = (schemaSettings: JSONSchemaSettings[], folderUri?: Uri, isMultiRoot?: boolean) => {

		let fileMatchPrefix = undefined;
		if (folderUri && isMultiRoot) {
			fileMatchPrefix = folderUri.toString();
			if (fileMatchPrefix[fileMatchPrefix.length - 1] === '/') {
				fileMatchPrefix = fileMatchPrefix.substr(0, fileMatchPrefix.length - 1);
			}
		}
		for (const setting of schemaSettings) {
			const url = getSchemaId(setting, folderUri);
			if (!url) {
				continue;
			}
			let schemaSetting = schemaSettingsById[url];
			if (!schemaSetting) {
				schemaSetting = schemaSettingsById[url] = { url, fileMatch: [] };
				settings.json!.schemas!.push(schemaSetting);
			}
			const fileMatches = setting.fileMatch;
			if (Array.isArray(fileMatches)) {
				const resultingFileMatches = schemaSetting.fileMatch || [];
				schemaSetting.fileMatch = resultingFileMatches;
				const addMatch = (pattern: string) => { //  filter duplicates
					if (resultingFileMatches.indexOf(pattern) === -1) {
						resultingFileMatches.push(pattern);
					}
				};
				for (const fileMatch of fileMatches) {
					if (fileMatchPrefix) {
						if (fileMatch[0] === '/') {
							addMatch(fileMatchPrefix + fileMatch);
							addMatch(fileMatchPrefix + '/*' + fileMatch);
						} else {
							addMatch(fileMatchPrefix + '/' + fileMatch);
							addMatch(fileMatchPrefix + '/*/' + fileMatch);
						}
					} else {
						addMatch(fileMatch);
					}
				}
			}
			if (setting.schema && !schemaSetting.schema) {
				schemaSetting.schema = setting.schema;
			}
		}
	};

	const folders = workspace.workspaceFolders;

	// merge global and folder settings. Qualify all file matches with the folder path.
	const globalSettings = workspace.getConfiguration('json', null).get<JSONSchemaSettings[]>('schemas');
	if (Array.isArray(globalSettings)) {
		if (!folders) {
			collectSchemaSettings(globalSettings);
		}
	}
	if (folders) {
		const isMultiRoot = folders.length > 1;
		for (const folder of folders) {
			const folderUri = folder.uri;

			const schemaConfigInfo = workspace.getConfiguration('json', folderUri).inspect<JSONSchemaSettings[]>('schemas');

			const folderSchemas = schemaConfigInfo!.workspaceFolderValue;
			if (Array.isArray(folderSchemas)) {
				collectSchemaSettings(folderSchemas, folderUri, isMultiRoot);
			}
			if (Array.isArray(globalSettings)) {
				collectSchemaSettings(globalSettings, folderUri, isMultiRoot);
			}

		}
	}
	return settings;
}

function getSchemaId(schema: JSONSchemaSettings, folderUri?: Uri): string | undefined {
	let url = schema.url;
	if (!url) {
		if (schema.schema) {
			url = schema.schema.id || `vscode://schemas/custom/${encodeURIComponent(hash(schema.schema).toString(16))}`;
		}
	} else if (folderUri && (url[0] === '.' || url[0] === '/')) {
		url = Uri.joinPath(folderUri, url).toString();
	}
	return url;
}

function isThenable<T>(obj: ProviderResult<T>): obj is Thenable<T> {
	return obj && (<any>obj)['then'];
}

function updateMarkdownString(h: MarkdownString): MarkdownString {
	const n = new MarkdownString(h.value, true);
	n.isTrusted = h.isTrusted;
	return n;
}

function isSchemaResolveError(d: Diagnostic) {
	return d.code === /* SchemaResolveError */ 0x300;
}<|MERGE_RESOLUTION|>--- conflicted
+++ resolved
@@ -77,19 +77,6 @@
 	export const enableValidation = 'json.validate.enable';
 	export const enableSchemaDownload = 'json.schemaDownload.enable';
 	export const maxItemsComputed = 'json.maxItemsComputed';
-}
-
-<<<<<<< HEAD
-namespace StorageIds {
-	export const maxItemsExceededInformation = 'json.maxItemsExceededInformation';
-=======
-export interface TelemetryReporter {
-	sendTelemetryEvent(eventName: string, properties?: {
-		[key: string]: string;
-	}, measurements?: {
-		[key: string]: number;
-	}): void;
->>>>>>> 0182e175
 }
 
 export type LanguageClientConstructor = (name: string, description: string, clientOptions: LanguageClientOptions) => BaseLanguageClient;
