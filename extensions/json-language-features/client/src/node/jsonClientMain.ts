/*---------------------------------------------------------------------------------------------
 *  Copyright (c) Microsoft Corporation. All rights reserved.
 *  Licensed under the MIT License. See License.txt in the project root for license information.
 *--------------------------------------------------------------------------------------------*/

import { Disposable, ExtensionContext, LogOutputChannel, window, l10n, env, LogLevel } from 'vscode';
import { startClient, LanguageClientConstructor, SchemaRequestService, languageServerDescription, AsyncDisposable } from '../jsonClient';
import { ServerOptions, TransportKind, LanguageClientOptions, LanguageClient } from 'vscode-languageclient/node';

import { promises as fs } from 'fs';
import * as path from 'path';
import { xhr, XHRResponse, getErrorStatusDescription, Headers } from 'request-light';

import { JSONSchemaCache } from './schemaCache';

let client: AsyncDisposable | undefined;

// this method is called when vs code is activated
export async function activate(context: ExtensionContext) {
	const clientPackageJSON = await getPackageInfo(context);
<<<<<<< HEAD
=======
	const telemetry = new TelemetryReporter(clientPackageJSON.aiKey);
	context.subscriptions.push(telemetry);
>>>>>>> 5c3e652f

	const logOutputChannel = window.createOutputChannel(languageServerDescription, { log: true });
	context.subscriptions.push(logOutputChannel);

	const serverMain = `./server/${clientPackageJSON.main.indexOf('/dist/') !== -1 ? 'dist' : 'out'}/node/jsonServerMain`;
	const serverModule = context.asAbsolutePath(serverMain);

	// The debug options for the server
	const debugOptions = { execArgv: ['--nolazy', '--inspect=' + (6000 + Math.round(Math.random() * 999))] };

	// If the extension is launch in debug mode the debug server options are use
	// Otherwise the run options are used
	const serverOptions: ServerOptions = {
		run: { module: serverModule, transport: TransportKind.ipc },
		debug: { module: serverModule, transport: TransportKind.ipc, options: debugOptions }
	};

	const newLanguageClient: LanguageClientConstructor = (id: string, name: string, clientOptions: LanguageClientOptions) => {
		return new LanguageClient(id, name, serverOptions, clientOptions);
	};

	const timer = {
		setTimeout(callback: (...args: any[]) => void, ms: number, ...args: any[]): Disposable {
			const handle = setTimeout(callback, ms, ...args);
			return { dispose: () => clearTimeout(handle) };
		}
	};

	// pass the location of the localization bundle to the server
	process.env['VSCODE_L10N_BUNDLE_LOCATION'] = l10n.uri?.toString() ?? '';

	const schemaRequests = await getSchemaRequestService(context, logOutputChannel);

<<<<<<< HEAD
	client = await startClient(context, newLanguageClient, { schemaRequests, timer });
=======
	client = await startClient(context, newLanguageClient, { schemaRequests, telemetry, timer, logOutputChannel });
>>>>>>> 5c3e652f
}

export async function deactivate(): Promise<any> {
	if (client) {
		await client.dispose();
		client = undefined;
	}
}

interface IPackageInfo {
	name: string;
	version: string;
	aiKey: string;
	main: string;
}

async function getPackageInfo(context: ExtensionContext): Promise<IPackageInfo> {
	const location = context.asAbsolutePath('./package.json');
	try {
		return JSON.parse((await fs.readFile(location)).toString());
	} catch (e) {
		console.log(`Problems reading ${location}: ${e}`);
		return { name: '', version: '', aiKey: '', main: '' };
	}
}

const retryTimeoutInHours = 2 * 24; // 2 days

async function getSchemaRequestService(context: ExtensionContext, log: LogOutputChannel): Promise<SchemaRequestService> {
	let cache: JSONSchemaCache | undefined = undefined;
	const globalStorage = context.globalStorageUri;

	let clearCache: (() => Promise<string[]>) | undefined;
	if (globalStorage.scheme === 'file') {
		const schemaCacheLocation = path.join(globalStorage.fsPath, 'json-schema-cache');
		await fs.mkdir(schemaCacheLocation, { recursive: true });

		const schemaCache = new JSONSchemaCache(schemaCacheLocation, context.globalState);
		log.trace(`[json schema cache] initial state: ${JSON.stringify(schemaCache.getCacheInfo(), null, ' ')}`);
		cache = schemaCache;
		clearCache = async () => {
			const cachedSchemas = await schemaCache.clearCache();
			log.trace(`[json schema cache] cache cleared. Previously cached schemas: ${cachedSchemas.join(', ')}`);
			return cachedSchemas;
		};
	}


	const isXHRResponse = (error: any): error is XHRResponse => typeof error?.status === 'number';

	const request = async (uri: string, etag?: string): Promise<string> => {
		const headers: Headers = {
			'Accept-Encoding': 'gzip, deflate',
			'User-Agent': `${env.appName} (${env.appHost})`
		};
		if (etag) {
			headers['If-None-Match'] = etag;
		}
		try {
			log.trace(`[json schema cache] Requesting schema ${uri} etag ${etag}...`);

			const response = await xhr({ url: uri, followRedirects: 5, headers });
			if (cache) {
				const etag = response.headers['etag'];
				if (typeof etag === 'string') {
					log.trace(`[json schema cache] Storing schema ${uri} etag ${etag} in cache`);
					await cache.putSchema(uri, etag, response.responseText);
				} else {
					log.trace(`[json schema cache] Response: schema ${uri} no etag`);
				}
			}
			return response.responseText;
		} catch (error: unknown) {
			if (isXHRResponse(error)) {
				if (error.status === 304 && etag && cache) {

					log.trace(`[json schema cache] Response: schema ${uri} unchanged etag ${etag}`);

					const content = await cache.getSchema(uri, etag, true);
					if (content) {
						log.trace(`[json schema cache] Get schema ${uri} etag ${etag} from cache`);
						return content;
					}
					return request(uri);
				}

				let status = getErrorStatusDescription(error.status);
				if (status && error.responseText) {
					status = `${status}\n${error.responseText.substring(0, 200)}`;
				}
				if (!status) {
					status = error.toString();
				}
				log.trace(`[json schema cache] Respond schema ${uri} error ${status}`);

				throw status;
			}
			throw error;
		}
	};

	return {
		getContent: async (uri: string) => {
			if (cache && /^https?:\/\/json\.schemastore\.org\//.test(uri)) {
				const content = await cache.getSchemaIfUpdatedSince(uri, retryTimeoutInHours);
				if (content) {
					if (log.logLevel === LogLevel.Trace) {
						log.trace(`[json schema cache] Schema ${uri} from cache without request (last accessed ${cache.getLastUpdatedInHours(uri)} hours ago)`);
					}

					return content;
				}
			}
			return request(uri, cache?.getETag(uri));
		},
		clearCache
	};
}<|MERGE_RESOLUTION|>--- conflicted
+++ resolved
@@ -18,11 +18,6 @@
 // this method is called when vs code is activated
 export async function activate(context: ExtensionContext) {
 	const clientPackageJSON = await getPackageInfo(context);
-<<<<<<< HEAD
-=======
-	const telemetry = new TelemetryReporter(clientPackageJSON.aiKey);
-	context.subscriptions.push(telemetry);
->>>>>>> 5c3e652f
 
 	const logOutputChannel = window.createOutputChannel(languageServerDescription, { log: true });
 	context.subscriptions.push(logOutputChannel);
@@ -56,11 +51,7 @@
 
 	const schemaRequests = await getSchemaRequestService(context, logOutputChannel);
 
-<<<<<<< HEAD
-	client = await startClient(context, newLanguageClient, { schemaRequests, timer });
-=======
-	client = await startClient(context, newLanguageClient, { schemaRequests, telemetry, timer, logOutputChannel });
->>>>>>> 5c3e652f
+	client = await startClient(context, newLanguageClient, { schemaRequests, timer, logOutputChannel });
 }
 
 export async function deactivate(): Promise<any> {
