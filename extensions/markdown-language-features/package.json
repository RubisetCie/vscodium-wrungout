--- conflicted
+++ resolved
@@ -16,7 +16,6 @@
     "Programming Languages"
   ],
   "enabledApiProposals": [
-    "telemetryLogger",
     "documentPaste"
   ],
   "activationEvents": [
@@ -621,12 +620,7 @@
     "watch-web": "npx webpack-cli --config extension-browser.webpack.config --mode none --watch --info-verbosity verbose"
   },
   "dependencies": {
-<<<<<<< HEAD
-    "dompurify": "^2.3.3",
-=======
-    "@vscode/extension-telemetry": "0.7.1-preview",
     "dompurify": "^2.4.1",
->>>>>>> 5235c6bb
     "highlight.js": "^11.4.0",
     "markdown-it": "^12.3.2",
     "markdown-it-front-matter": "^0.2.1",
