--- conflicted
+++ resolved
@@ -726,10 +726,6 @@
     "watch-web": "npx webpack-cli --config extension-browser.webpack.config --mode none --watch --info-verbosity verbose"
   },
   "dependencies": {
-<<<<<<< HEAD
-=======
-    "@vscode/extension-telemetry": "^0.9.0",
->>>>>>> af28b32d
     "dompurify": "^3.0.5",
     "highlight.js": "^11.8.0",
     "markdown-it": "^12.3.2",
