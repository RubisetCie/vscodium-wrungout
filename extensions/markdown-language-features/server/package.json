{
  "name": "vscode-markdown-languageserver",
  "description": "Markdown language server",
  "version": "0.2.0",
  "author": "Microsoft Corporation",
  "license": "MIT",
  "engines": {
    "node": "*"
  },
  "main": "./out/node/main",
  "browser": "./dist/browser/main",
  "files": [
    "dist/**/*.js",
    "out/**/*.js"
  ],
  "dependencies": {
    "vscode-languageserver": "^8.0.2",
    "vscode-languageserver-textdocument": "^1.0.5",
    "vscode-languageserver-types": "^3.17.1",
<<<<<<< HEAD
    "vscode-markdown-languageservice": "^0.2.0-alpha.8",
=======
    "vscode-markdown-languageservice": "^0.2.0",
>>>>>>> fc4a4cee
    "vscode-nls": "^5.2.0",
    "vscode-uri": "^3.0.3"
  },
  "devDependencies": {
    "@types/node": "16.x"
  },
  "scripts": {
    "compile": "gulp compile-extension:markdown-language-features-server",
    "prepublishOnly": "npm run compile",
    "watch": "gulp watch-extension:markdown-language-features-server"
  }
}<|MERGE_RESOLUTION|>--- conflicted
+++ resolved
@@ -17,11 +17,7 @@
     "vscode-languageserver": "^8.0.2",
     "vscode-languageserver-textdocument": "^1.0.5",
     "vscode-languageserver-types": "^3.17.1",
-<<<<<<< HEAD
-    "vscode-markdown-languageservice": "^0.2.0-alpha.8",
-=======
     "vscode-markdown-languageservice": "^0.2.0",
->>>>>>> fc4a4cee
     "vscode-nls": "^5.2.0",
     "vscode-uri": "^3.0.3"
   },
