{
  "name": "media-preview",
  "displayName": "%displayName%",
  "description": "%description%",
  "enabledApiProposals": [
    "telemetryLogger"
  ],
  "extensionKind": [
    "ui",
    "workspace"
  ],
  "version": "1.0.0",
  "publisher": "vscode",
  "icon": "icon.png",
  "license": "MIT",
  "aiKey": "0c6ae279ed8443289764825290e4f9e2-1a736e7c-1324-4338-be46-fc2a58ae4d14-7255",
  "engines": {
    "vscode": "^1.70.0"
  },
  "main": "./out/extension",
  "browser": "./dist/browser/extension.js",
  "categories": [
    "Other"
  ],
  "activationEvents": [
    "onCustomEditor:imagePreview.previewEditor",
    "onCommand:imagePreview.zoomIn",
    "onCommand:imagePreview.zoomOut",
    "onCustomEditor:vscode.audioPreview",
    "onCustomEditor:vscode.videoPreview"
  ],
  "capabilities": {
    "virtualWorkspaces": true,
    "untrustedWorkspaces": {
      "supported": true
    }
  },
  "contributes": {
    "customEditors": [
      {
        "viewType": "imagePreview.previewEditor",
        "displayName": "%customEditor.imagePreview.displayName%",
        "priority": "builtin",
        "selector": [
          {
            "filenamePattern": "*.{jpg,jpe,jpeg,png,bmp,gif,ico,webp,avif}"
          }
        ]
      },
      {
        "viewType": "vscode.audioPreview",
        "displayName": "%customEditor.audioPreview.displayName%",
        "priority": "builtin",
        "selector": [
          {
            "filenamePattern": "*.{mp3,wav,ogg}"
          }
        ]
      },
      {
        "viewType": "vscode.videoPreview",
        "displayName": "%customEditor.videoPreview.displayName%",
        "priority": "builtin",
        "selector": [
          {
            "filenamePattern": "*.{mp4,webm}"
          }
        ]
      }
    ],
    "commands": [
      {
        "command": "imagePreview.zoomIn",
        "title": "%command.zoomIn%",
        "category": "Image Preview"
      },
      {
        "command": "imagePreview.zoomOut",
        "title": "%command.zoomOut%",
        "category": "Image Preview"
      }
    ],
    "menus": {
      "commandPalette": [
        {
          "command": "imagePreview.zoomIn",
          "when": "activeCustomEditorId == 'imagePreview.previewEditor'",
          "group": "1_imagePreview"
        },
        {
          "command": "imagePreview.zoomOut",
          "when": "activeCustomEditorId == 'imagePreview.previewEditor'",
          "group": "1_imagePreview"
        }
      ]
    }
  },
  "scripts": {
    "compile": "gulp compile-extension:media-preview",
    "watch": "npm run build-preview && gulp watch-extension:media-preview",
    "vscode:prepublish": "npm run build-ext",
    "build-ext": "node ../../node_modules/gulp/bin/gulp.js --gulpfile ../../build/gulpfile.extensions.js compile-extension:media-preview ./tsconfig.json",
    "compile-web": "npx webpack-cli --config extension-browser.webpack.config --mode none",
    "watch-web": "npx webpack-cli --config extension-browser.webpack.config --mode none --watch --info-verbosity verbose"
  },
  "dependencies": {
<<<<<<< HEAD
    "vscode-nls": "^5.2.0"
=======
    "@vscode/extension-telemetry": "0.7.1-preview"
>>>>>>> 5235c6bb
  },
  "repository": {
    "type": "git",
    "url": "https://github.com/RubisetCie/vscodius.git"
  }
}<|MERGE_RESOLUTION|>--- conflicted
+++ resolved
@@ -2,9 +2,6 @@
   "name": "media-preview",
   "displayName": "%displayName%",
   "description": "%description%",
-  "enabledApiProposals": [
-    "telemetryLogger"
-  ],
   "extensionKind": [
     "ui",
     "workspace"
@@ -103,13 +100,6 @@
     "compile-web": "npx webpack-cli --config extension-browser.webpack.config --mode none",
     "watch-web": "npx webpack-cli --config extension-browser.webpack.config --mode none --watch --info-verbosity verbose"
   },
-  "dependencies": {
-<<<<<<< HEAD
-    "vscode-nls": "^5.2.0"
-=======
-    "@vscode/extension-telemetry": "0.7.1-preview"
->>>>>>> 5235c6bb
-  },
   "repository": {
     "type": "git",
     "url": "https://github.com/RubisetCie/vscodius.git"
