{
  "name": "simple-browser",
  "displayName": "%displayName%",
  "description": "%description%",
  "enabledApiProposals": [
    "externalUriOpener"
  ],
  "version": "1.0.0",
  "icon": "media/icon.png",
  "publisher": "vscode",
  "license": "MIT",
  "aiKey": "0c6ae279ed8443289764825290e4f9e2-1a736e7c-1324-4338-be46-fc2a58ae4d14-7255",
  "engines": {
    "vscode": "^1.53.0"
  },
  "main": "./out/extension",
  "browser": "./dist/browser/extension",
  "categories": [
    "Other"
  ],
  "extensionKind": [
    "ui",
    "workspace"
  ],
  "activationEvents": [
    "onCommand:simpleBrowser.show",
    "onCommand:simpleBrowser.api.open",
    "onOpenExternalUri:http",
    "onOpenExternalUri:https",
    "onWebviewPanel:simpleBrowser.view"
  ],
  "capabilities": {
    "virtualWorkspaces": true,
    "untrustedWorkspaces": {
      "supported": true
    }
  },
  "contributes": {
    "commands": [
      {
        "command": "simpleBrowser.show",
        "title": "Show",
        "category": "Simple Browser"
      }
    ],
    "configuration": [
      {
        "title": "Simple Browser",
        "properties": {
          "simpleBrowser.focusLockIndicator.enabled": {
            "type": "boolean",
            "default": true,
            "title": "Focus Lock Indicator Enabled",
            "description": "%configuration.focusLockIndicator.enabled.description%"
          }
        }
      }
    ]
  },
  "scripts": {
    "compile": "gulp compile-extension:markdown-language-features && npm run build-preview",
    "watch": "npm run build-preview && gulp watch-extension:markdown-language-features",
    "vscode:prepublish": "npm run build-ext && npm run build-preview",
    "build-ext": "node ../../node_modules/gulp/bin/gulp.js --gulpfile ../../build/gulpfile.extensions.js compile-extension:markdown-language-features ./tsconfig.json",
    "build-preview": "node ./esbuild-preview",
    "compile-web": "npx webpack-cli --config extension-browser.webpack.config --mode none",
    "watch-web": "npx webpack-cli --config extension-browser.webpack.config --mode none --watch --info-verbosity verbose"
  },
  "dependencies": {
<<<<<<< HEAD
=======
    "@vscode/extension-telemetry": "0.6.2",
>>>>>>> f44c00ca
    "vscode-nls": "^5.0.0"
  },
  "devDependencies": {
    "@types/vscode-webview": "^1.57.0",
    "vscode-codicons": "^0.0.14"
  },
  "repository": {
    "type": "git",
    "url": "https://github.com/RubisetCie/vscodius.git"
  }
}<|MERGE_RESOLUTION|>--- conflicted
+++ resolved
@@ -67,10 +67,6 @@
     "watch-web": "npx webpack-cli --config extension-browser.webpack.config --mode none --watch --info-verbosity verbose"
   },
   "dependencies": {
-<<<<<<< HEAD
-=======
-    "@vscode/extension-telemetry": "0.6.2",
->>>>>>> f44c00ca
     "vscode-nls": "^5.0.0"
   },
   "devDependencies": {
