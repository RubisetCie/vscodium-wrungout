--- conflicted
+++ resolved
@@ -3,7 +3,6 @@
   "displayName": "%displayName%",
   "description": "%description%",
   "enabledApiProposals": [
-    "telemetryLogger",
     "externalUriOpener"
   ],
   "version": "1.0.0",
@@ -67,13 +66,6 @@
     "compile-web": "npx webpack-cli --config extension-browser.webpack.config --mode none",
     "watch-web": "npx webpack-cli --config extension-browser.webpack.config --mode none --watch --info-verbosity verbose"
   },
-  "dependencies": {
-<<<<<<< HEAD
-    "vscode-nls": "^5.2.0"
-=======
-    "@vscode/extension-telemetry": "0.7.1-preview"
->>>>>>> 5235c6bb
-  },
   "devDependencies": {
     "@types/vscode-webview": "^1.57.0",
     "vscode-codicons": "^0.0.14"
