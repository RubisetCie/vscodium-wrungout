--- conflicted
+++ resolved
@@ -67,12 +67,7 @@
     "watch-web": "npx webpack-cli --config extension-browser.webpack.config --mode none --watch --info-verbosity verbose"
   },
   "dependencies": {
-<<<<<<< HEAD
-    "vscode-nls": "^5.0.0"
-=======
-    "@vscode/extension-telemetry": "0.6.2",
     "vscode-nls": "^5.1.0"
->>>>>>> 784b0177
   },
   "devDependencies": {
     "@types/vscode-webview": "^1.57.0",
