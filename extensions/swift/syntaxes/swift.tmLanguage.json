{
	"information_for_contributors": [
		"This file has been converted from https://github.com/jtbandes/swift-tmlanguage/blob/master/Swift.tmLanguage.json",
		"If you want to provide a fix or improvement, please create a pull request against the original repository.",
		"Once accepted there, we are happy to receive an update request."
	],
	"version": "https://github.com/jtbandes/swift-tmlanguage/commit/806e024d8ea2478596d7e0ab871d2b1436e6fead",
	"name": "Swift",
	"scopeName": "source.swift",
	"comment": "See swift.tmbundle/grammar-test.swift for test cases.",
	"patterns": [
		{
			"include": "#root"
		}
	],
	"repository": {
		"async-throws": {
			"match": "\\b(?:(throws\\s+async|rethrows\\s+async)|(throws|rethrows)|(async))\\b",
			"captures": {
				"1": {
					"name": "invalid.illegal.await-must-precede-throws.swift"
				},
				"2": {
					"name": "storage.modifier.exception.swift"
				},
				"3": {
					"name": "storage.modifier.async.swift"
				}
			}
		},
		"attributes": {
			"patterns": [
				{
					"name": "meta.attribute.available.swift",
					"begin": "((@)available)(\\()",
					"end": "\\)",
					"beginCaptures": {
						"1": {
							"name": "storage.modifier.attribute.swift"
						},
						"2": {
							"name": "punctuation.definition.attribute.swift"
						},
						"3": {
							"name": "punctuation.definition.arguments.begin.swift"
						}
					},
					"endCaptures": {
						"0": {
							"name": "punctuation.definition.arguments.end.swift"
						}
					},
					"patterns": [
						{
							"match": "\\b(swift|(?:iOS|macOS|OSX|watchOS|tvOS|UIKitForMac)(?:ApplicationExtension)?)\\b(?:\\s+([0-9]+(?:\\.[0-9]+)*\\b))?",
							"captures": {
								"1": {
									"name": "keyword.other.platform.os.swift"
								},
								"2": {
									"name": "constant.numeric.swift"
								}
							}
						},
						{
							"begin": "\\b(introduced|deprecated|obsoleted)\\s*(:)\\s*",
							"end": "(?!\\G)",
							"beginCaptures": {
								"1": {
									"name": "keyword.other.swift"
								},
								"2": {
									"name": "punctuation.separator.key-value.swift"
								}
							},
							"patterns": [
								{
									"name": "constant.numeric.swift",
									"match": "\\b[0-9]+(?:\\.[0-9]+)*\\b"
								}
							]
						},
						{
							"begin": "\\b(message|renamed)\\s*(:)\\s*(?=\")",
							"end": "(?!\\G)",
							"beginCaptures": {
								"1": {
									"name": "keyword.other.swift"
								},
								"2": {
									"name": "punctuation.separator.key-value.swift"
								}
							},
							"patterns": [
								{
									"include": "#literals"
								}
							]
						},
						{
							"match": "(?:(\\*)|\\b(deprecated|unavailable|noasync)\\b)\\s*(.*?)(?=[,)])",
							"captures": {
								"1": {
									"name": "keyword.other.platform.all.swift"
								},
								"2": {
									"name": "keyword.other.swift"
								},
								"3": {
									"name": "invalid.illegal.character-not-allowed-here.swift"
								}
							}
						}
					]
				},
				{
					"name": "meta.attribute.objc.swift",
					"begin": "((@)objc)(\\()",
					"end": "\\)",
					"beginCaptures": {
						"1": {
							"name": "storage.modifier.attribute.swift"
						},
						"2": {
							"name": "punctuation.definition.attribute.swift"
						},
						"3": {
							"name": "punctuation.definition.arguments.begin.swift"
						}
					},
					"endCaptures": {
						"0": {
							"name": "punctuation.definition.arguments.end.swift"
						}
					},
					"patterns": [
						{
							"name": "entity.name.function.swift",
							"match": "\\w*(?::(?:\\w*:)*(\\w*))?",
							"captures": {
								"1": {
									"name": "invalid.illegal.missing-colon-after-selector-piece.swift"
								}
							}
						}
					]
				},
				{
					"comment": "any other attribute",
					"name": "meta.attribute.swift",
					"begin": "(@)(?<q>`?)[\\p{L}_][\\p{L}_\\p{N}\\p{M}]*(\\k<q>)",
					"end": "(?!\\G\\()",
					"beginCaptures": {
						"0": {
							"name": "storage.modifier.attribute.swift"
						},
						"1": {
							"name": "punctuation.definition.attribute.swift"
						},
						"2": {
							"name": "punctuation.definition.identifier.swift"
						},
						"3": {
							"name": "punctuation.definition.identifier.swift"
						}
					},
					"patterns": [
						{
							"name": "meta.arguments.attribute.swift",
							"begin": "\\(",
							"end": "\\)",
							"beginCaptures": {
								"0": {
									"name": "punctuation.definition.arguments.begin.swift"
								}
							},
							"endCaptures": {
								"0": {
									"name": "punctuation.definition.arguments.end.swift"
								}
							},
							"patterns": [
								{
									"include": "#expressions"
								}
							]
						}
					]
				}
			]
		},
		"builtin-functions": {
			"patterns": [
				{
					"comment": "Member functions in the standard library in Swift 3 which may be used with trailing closures and no parentheses",
					"name": "support.function.swift",
					"match": "(?<=\\.)(?:s(?:ort(?:ed)?|plit)|contains|index|partition|f(?:i(?:lter|rst)|orEach|latMap)|with(?:MutableCharacters|CString|U(?:nsafe(?:Mutable(?:BufferPointer|Pointer(?:s|To(?:Header|Elements)))|BufferPointer)|TF8Buffer))|m(?:in|a(?:p|x)))(?=\\s*[({])\\b"
				},
				{
					"comment": "Member functions in the standard library in Swift 3",
					"name": "support.function.swift",
					"match": "(?<=\\.)(?:s(?:ymmetricDifference|t(?:oreBytes|arts|ride)|ortInPlace|u(?:ccessor|ffix|btract(?:ing|InPlace|WithOverflow)?)|quareRoot|amePosition)|h(?:oldsUnique(?:Reference|OrPinnedReference)|as(?:Suffix|Prefix))|ne(?:gate(?:d)?|xt)|c(?:o(?:untByEnumerating|py(?:Bytes)?)|lamp(?:ed)?|reate)|t(?:o(?:IntMax|Opaque|UIntMax)|ake(?:RetainedValue|UnretainedValue)|r(?:uncatingRemainder|a(?:nscodedLength|ilSurrogate)))|i(?:s(?:MutableAndUniquelyReferenced(?:OrPinned)?|S(?:trictSu(?:perset(?:Of)?|bset(?:Of)?)|u(?:perset(?:Of)?|bset(?:Of)?))|Continuation|T(?:otallyOrdered|railSurrogate)|Disjoint(?:With)?|Unique(?:Reference|lyReferenced(?:OrPinned)?)|Equal|Le(?:ss(?:ThanOrEqualTo)?|adSurrogate))|n(?:sert(?:ContentsOf)?|tersect(?:ion|InPlace)?|itialize(?:Memory|From)?|dex(?:Of|ForKey)))|o(?:verlaps|bjectAt)|d(?:i(?:stance(?:To)?|vide(?:d|WithOverflow)?)|e(?:s(?:cendant|troy)|code(?:CString)?|initialize|alloc(?:ate(?:Capacity)?)?)|rop(?:First|Last))|u(?:n(?:ion(?:InPlace)?|derestimateCount|wrappedOrError)|p(?:date(?:Value)?|percased))|join(?:ed|WithSeparator)|p(?:op(?:First|Last)|ass(?:Retained|Unretained)|re(?:decessor|fix))|e(?:scape(?:d)?|n(?:code|umerate(?:d)?)|lementsEqual|xclusiveOr(?:InPlace)?)|f(?:orm(?:Remainder|S(?:ymmetricDifference|quareRoot)|TruncatingRemainder|In(?:tersection|dex)|Union)|latten|rom(?:CString(?:RepairingIllFormedUTF8)?|Opaque))|w(?:i(?:thMemoryRebound|dth)|rite(?:To)?)|l(?:o(?:wercased|ad)|e(?:adSurrogate|xicographical(?:Compare|lyPrecedes)))|a(?:ss(?:ign(?:BackwardFrom|From)?|umingMemoryBound)|d(?:d(?:ing(?:Product)?|Product|WithOverflow)?|vanced(?:By)?)|utorelease|ppend(?:ContentsOf)?|lloc(?:ate)?|bs)|r(?:ound(?:ed)?|e(?:serveCapacity|tain|duce|place(?:Range|Subrange)?|verse(?:d)?|quest(?:NativeBuffer|UniqueMutableBackingBuffer)|lease|m(?:ove(?:Range|Subrange|Value(?:ForKey)?|First|Last|A(?:tIndex|ll))?|ainder(?:WithOverflow)?)))|ge(?:nerate|t(?:Objects|Element))|m(?:in(?:imum(?:Magnitude)?|Element)|ove(?:Initialize(?:Memory|BackwardFrom|From)?|Assign(?:From)?)?|ultipl(?:y(?:WithOverflow)?|ied)|easure|a(?:ke(?:Iterator|Description)|x(?:imum(?:Magnitude)?|Element)))|bindMemory)(?=\\s*\\()"
				},
				{
					"comment": "Member functions in the standard library in Swift 2 only",
					"name": "support.function.swift",
					"match": "(?<=\\.)(?:s(?:uperclassMirror|amePositionIn|tartsWith)|nextObject|c(?:haracterAtIndex|o(?:untByEnumeratingWithState|pyWithZone)|ustom(?:Mirror|PlaygroundQuickLook))|is(?:EmptyInput|ASCII)|object(?:Enumerator|ForKey|AtIndex)|join|put|keyEnumerator|withUnsafeMutablePointerToValue|length|getMirror|m(?:oveInitializeAssignFrom|ember))(?=\\s*\\()"
				}
			]
		},
		"builtin-global-functions": {
			"patterns": [
				{
					"begin": "\\b(type)(\\()\\s*(of)(:)",
					"end": "\\)",
					"beginCaptures": {
						"1": {
							"name": "support.function.dynamic-type.swift"
						},
						"2": {
							"name": "punctuation.definition.arguments.begin.swift"
						},
						"3": {
							"name": "support.variable.parameter.swift"
						},
						"4": {
							"name": "punctuation.separator.argument-label.begin.swift"
						}
					},
					"endCaptures": {
						"0": {
							"name": "punctuation.definition.arguments.end.swift"
						}
					},
					"patterns": [
						{
							"include": "#expressions"
						}
					]
				},
				{
					"comment": "Global functions available in Swift 3 which may be used with trailing closures and no parentheses",
					"name": "support.function.swift",
					"match": "\\b(?:anyGenerator|autoreleasepool)(?=\\s*[({])\\b"
				},
				{
					"comment": "Global functions available in Swift 3",
					"name": "support.function.swift",
					"match": "\\b(?:s(?:tride(?:of(?:Value)?)?|izeof(?:Value)?|equence|wap)|numericCast|transcode|is(?:UniquelyReferenced(?:NonObjC)?|KnownUniquelyReferenced)|zip|d(?:ump|ebugPrint)|unsafe(?:BitCast|Downcast|Unwrap|Address(?:Of)?)|pr(?:int|econdition(?:Failure)?)|fatalError|with(?:Unsafe(?:MutablePointer|Pointer)|ExtendedLifetime|VaList)|a(?:ssert(?:ionFailure)?|lignof(?:Value)?|bs)|re(?:peatElement|adLine)|getVaList|m(?:in|ax))(?=\\s*\\()"
				},
				{
					"comment": "Global functions available in Swift 2 only",
					"name": "support.function.swift",
					"match": "\\b(?:s(?:ort|uffix|pli(?:ce|t))|insert|overlaps|d(?:istance|rop(?:First|Last))|join|prefix|extend|withUnsafe(?:MutablePointers|Pointers)|lazy|advance|re(?:flect|move(?:Range|Last|A(?:tIndex|ll))))(?=\\s*\\()"
				}
			]
		},
		"builtin-properties": {
			"patterns": [
				{
<<<<<<< HEAD
					"comment": "The simpler (?<=\\bProcess\\.|\\bCommandLine\\.) breaks VSCodius / Atom, see https://github.com/textmate/swift.tmbundle/issues/29",
					"match": "(?<=^Process\\.|\\WProcess\\.|^CommandLine\\.|\\WCommandLine\\.)(arguments|argc|unsafeArgv)",
					"name": "support.variable.swift"
=======
					"comment": "The simpler (?<=\\bProcess\\.|\\bCommandLine\\.) breaks VS Code / Atom, see https://github.com/textmate/swift.tmbundle/issues/29",
					"name": "support.variable.swift",
					"match": "(?<=^Process\\.|\\WProcess\\.|^CommandLine\\.|\\WCommandLine\\.)(arguments|argc|unsafeArgv)"
>>>>>>> af28b32d
				},
				{
					"comment": "Properties in the standard library in Swift 3",
					"name": "support.variable.swift",
					"match": "(?<=\\.)(?:s(?:t(?:artIndex|ri(?:ngValue|de))|i(?:ze|gn(?:BitIndex|ificand(?:Bit(?:Count|Pattern)|Width)?|alingNaN)?)|u(?:perclassMirror|mmary|bscriptBaseAddress))|h(?:eader|as(?:hValue|PointerRepresentation))|n(?:ulTerminatedUTF8|ext(?:Down|Up)|a(?:n|tiveOwner))|c(?:haracters|ount(?:TrailingZeros)?|ustom(?:Mirror|PlaygroundQuickLook)|apacity)|i(?:s(?:S(?:ign(?:Minus|aling(?:NaN)?)|ubnormal)|N(?:ormal|aN)|Canonical|Infinite|Zero|Empty|Finite|ASCII)|n(?:dices|finity)|dentity)|owner|de(?:scription|bugDescription)|u(?:n(?:safelyUnwrapped|icodeScalar(?:s)?|derestimatedCount)|tf(?:16|8(?:Start|C(?:String|odeUnitCount))?)|intValue|ppercaseString|lp(?:OfOne)?)|p(?:i|ointee)|e(?:ndIndex|lements|xponent(?:Bit(?:Count|Pattern))?)|value(?:s)?|keys|quietNaN|f(?:irst(?:ElementAddress(?:IfContiguous)?)?|loatingPointClass)|l(?:ittleEndian|owercaseString|eastNo(?:nzeroMagnitude|rmalMagnitude)|a(?:st|zy))|a(?:l(?:ignment|l(?:ocatedElementCount|Zeros))|rray(?:PropertyIsNativeTypeChecked)?)|ra(?:dix|wValue)|greatestFiniteMagnitude|m(?:in|emory|ax)|b(?:yteS(?:ize|wapped)|i(?:nade|tPattern|gEndian)|uffer|ase(?:Address)?))\\b"
				},
				{
					"comment": "Properties in the standard library in Swift 2 only",
					"name": "support.variable.swift",
					"match": "(?<=\\.)(?:boolValue|disposition|end|objectIdentifier|quickLookObject|start|valueType)\\b"
				},
				{
					"comment": "Enum cases in the standard library - note that there is some overlap between these and the properties",
					"name": "support.variable.swift",
					"match": "(?<=\\.)(?:s(?:calarValue|i(?:ze|gnalingNaN)|o(?:und|me)|uppressed|prite|et)|n(?:one|egative(?:Subnormal|Normal|Infinity|Zero))|c(?:ol(?:or|lection)|ustomized)|t(?:o(?:NearestOr(?:Even|AwayFromZero)|wardZero)|uple|ext)|i(?:nt|mage)|optional|d(?:ictionary|o(?:uble|wn))|u(?:Int|p|rl)|p(?:o(?:sitive(?:Subnormal|Normal|Infinity|Zero)|int)|lus)|e(?:rror|mptyInput)|view|quietNaN|float|a(?:ttributedString|wayFromZero)|r(?:ectangle|ange)|generated|minus|b(?:ool|ezierPath))\\b"
				}
			]
		},
		"builtin-types": {
			"comment": "Types provided in the standard library",
			"patterns": [
				{
					"include": "#builtin-types-builtin-class-type"
				},
				{
					"include": "#builtin-types-builtin-enum-type"
				},
				{
					"include": "#builtin-types-builtin-protocol-type"
				},
				{
					"include": "#builtin-types-builtin-struct-type"
				},
				{
					"include": "#builtin-types-builtin-typealias"
				},
				{
					"name": "support.type.any.swift",
					"match": "\\bAny\\b"
				}
			]
		},
		"builtin-types-builtin-class-type": {
			"comment": "Builtin class types",
			"name": "support.class.swift",
			"match": "\\b(Managed(Buffer|ProtoBuffer)|NonObjectiveCBase|AnyGenerator)\\b"
		},
		"builtin-types-builtin-enum-type": {
			"patterns": [
				{
					"comment": "CommandLine is an enum, but it acts like a constant",
					"name": "support.constant.swift",
					"match": "\\b(?:CommandLine|Process(?=\\.))\\b"
				},
				{
					"comment": "The return type of a function that never returns",
					"name": "support.constant.never.swift",
					"match": "\\bNever\\b"
				},
				{
					"comment": "Enum types in the standard library in Swift 3",
					"name": "support.type.swift",
					"match": "\\b(?:ImplicitlyUnwrappedOptional|Representation|MemoryLayout|FloatingPointClassification|SetIndexRepresentation|SetIteratorRepresentation|FloatingPointRoundingRule|UnicodeDecodingResult|Optional|DictionaryIndexRepresentation|AncestorRepresentation|DisplayStyle|PlaygroundQuickLook|Never|FloatingPointSign|Bit|DictionaryIteratorRepresentation)\\b"
				},
				{
					"comment": "Enum types in the standard library in Swift 2 only",
					"name": "support.type.swift",
					"match": "\\b(?:MirrorDisposition|QuickLookObject)\\b"
				}
			]
		},
		"builtin-types-builtin-protocol-type": {
			"patterns": [
				{
					"comment": "Protocols in the standard library in Swift 3",
					"name": "support.type.swift",
					"match": "\\b(?:Ra(?:n(?:domAccess(?:Collection|Indexable)|geReplaceable(?:Collection|Indexable))|wRepresentable)|M(?:irrorPath|utable(?:Collection|Indexable))|Bi(?:naryFloatingPoint|twiseOperations|directional(?:Collection|Indexable))|S(?:tr(?:ideable|eamable)|igned(?:Number|Integer)|e(?:tAlgebra|quence))|Hashable|C(?:o(?:llection|mparable)|ustom(?:Reflectable|StringConvertible|DebugStringConvertible|PlaygroundQuickLookable|LeafReflectable)|VarArg)|TextOutputStream|I(?:n(?:teger(?:Arithmetic)?|dexable(?:Base)?)|teratorProtocol)|OptionSet|Un(?:signedInteger|icodeCodec)|E(?:quatable|rror|xpressibleBy(?:BooleanLiteral|String(?:Interpolation|Literal)|NilLiteral|IntegerLiteral|DictionaryLiteral|UnicodeScalarLiteral|ExtendedGraphemeClusterLiteral|FloatLiteral|ArrayLiteral))|FloatingPoint|L(?:osslessStringConvertible|azy(?:SequenceProtocol|CollectionProtocol))|A(?:nyObject|bsoluteValuable))\\b"
				},
				{
					"comment": "Protocols in the standard library in Swift 2 only",
					"name": "support.type.swift",
					"match": "\\b(?:Ran(?:domAccessIndexType|geReplaceableCollectionType)|GeneratorType|M(?:irror(?:Type|PathType)|utable(?:Sliceable|CollectionType))|B(?:i(?:twiseOperationsType|directionalIndexType)|oolean(?:Type|LiteralConvertible))|S(?:tring(?:InterpolationConvertible|LiteralConvertible)|i(?:nkType|gned(?:NumberType|IntegerType))|e(?:tAlgebraType|quenceType)|liceable)|NilLiteralConvertible|C(?:ollectionType|VarArgType)|Inte(?:rvalType|ger(?:Type|LiteralConvertible|ArithmeticType))|O(?:utputStreamType|ptionSetType)|DictionaryLiteralConvertible|Un(?:signedIntegerType|icode(?:ScalarLiteralConvertible|CodecType))|E(?:rrorType|xten(?:sibleCollectionType|dedGraphemeClusterLiteralConvertible))|F(?:orwardIndexType|loat(?:ingPointType|LiteralConvertible))|A(?:nyCollectionType|rrayLiteralConvertible))\\b"
				}
			]
		},
		"builtin-types-builtin-struct-type": {
			"patterns": [
				{
					"comment": "Structs in the standard library in Swift 3",
					"name": "support.type.swift",
					"match": "\\b(?:R(?:e(?:peat(?:ed)?|versed(?:RandomAccess(?:Collection|Index)|Collection|Index))|an(?:domAccessSlice|ge(?:Replaceable(?:RandomAccessSlice|BidirectionalSlice|Slice)|Generator)?))|Generator(?:Sequence|OfOne)|M(?:irror|utable(?:Ran(?:domAccessSlice|geReplaceable(?:RandomAccessSlice|BidirectionalSlice|Slice))|BidirectionalSlice|Slice)|anagedBufferPointer)|B(?:idirectionalSlice|ool)|S(?:t(?:aticString|ri(?:ng|deT(?:hrough(?:Generator|Iterator)?|o(?:Generator|Iterator)?)))|et(?:I(?:ndex|terator))?|lice)|HalfOpenInterval|C(?:haracter(?:View)?|o(?:ntiguousArray|untable(?:Range|ClosedRange)|llectionOfOne)|OpaquePointer|losed(?:Range(?:I(?:ndex|terator))?|Interval)|VaListPointer)|I(?:n(?:t(?:16|8|32|64)?|d(?:ices|ex(?:ing(?:Generator|Iterator))?))|terator(?:Sequence|OverOne)?)|Zip2(?:Sequence|Iterator)|O(?:paquePointer|bjectIdentifier)|D(?:ictionary(?:I(?:ndex|terator)|Literal)?|ouble|efault(?:RandomAccessIndices|BidirectionalIndices|Indices))|U(?:n(?:safe(?:RawPointer|Mutable(?:RawPointer|BufferPointer|Pointer)|BufferPointer(?:Generator|Iterator)?|Pointer)|icodeScalar(?:View)?|foldSequence|managed)|TF(?:16(?:View)?|8(?:View)?|32)|Int(?:16|8|32|64)?)|Join(?:Generator|ed(?:Sequence|Iterator))|PermutationGenerator|E(?:numerate(?:Generator|Sequence|d(?:Sequence|Iterator))|mpty(?:Generator|Collection|Iterator))|Fl(?:oat(?:80)?|atten(?:Generator|BidirectionalCollection(?:Index)?|Sequence|Collection(?:Index)?|Iterator))|L(?:egacyChildren|azy(?:RandomAccessCollection|Map(?:RandomAccessCollection|Generator|BidirectionalCollection|Sequence|Collection|Iterator)|BidirectionalCollection|Sequence|Collection|Filter(?:Generator|BidirectionalCollection|Sequence|Collection|I(?:ndex|terator))))|A(?:ny(?:RandomAccessCollection|Generator|BidirectionalCollection|Sequence|Hashable|Collection|I(?:ndex|terator))|utoreleasingUnsafeMutablePointer|rray(?:Slice)?))\\b"
				},
				{
					"comment": "Structs in the standard library in Swift 2 only",
					"name": "support.type.swift",
					"match": "\\b(?:R(?:everse(?:RandomAccess(?:Collection|Index)|Collection|Index)|awByte)|Map(?:Generator|Sequence|Collection)|S(?:inkOf|etGenerator)|Zip2Generator|DictionaryGenerator|Filter(?:Generator|Sequence|Collection(?:Index)?)|LazyForwardCollection|Any(?:RandomAccessIndex|BidirectionalIndex|Forward(?:Collection|Index)))\\b"
				}
			]
		},
		"builtin-types-builtin-typealias": {
			"patterns": [
				{
					"comment": "Typealiases in the standard library in Swift 3",
					"name": "support.type.swift",
					"match": "\\b(?:Raw(?:Significand|Exponent|Value)|B(?:ooleanLiteralType|uffer|ase)|S(?:t(?:orage|r(?:i(?:ngLiteralType|de)|eam(?:1|2)))|ubSequence)|NativeBuffer|C(?:hild(?:ren)?|Bool|S(?:hort|ignedChar)|odeUnit|Char(?:16|32)?|Int|Double|Unsigned(?:Short|Char|Int|Long(?:Long)?)|Float|WideChar|Long(?:Long)?)|I(?:n(?:t(?:Max|egerLiteralType)|d(?:ices|ex(?:Distance)?))|terator)|Distance|U(?:n(?:icodeScalar(?:Type|Index|View|LiteralType)|foldFirstSequence)|TF(?:16(?:Index|View)|8Index)|IntMax)|E(?:lement(?:s)?|x(?:tendedGraphemeCluster(?:Type|LiteralType)|ponent))|V(?:oid|alue)|Key|Float(?:32|LiteralType|64)|AnyClass)\\b"
				},
				{
					"comment": "Typealiases in the standard library in Swift 2 only",
					"name": "support.type.swift",
					"match": "\\b(?:Generator|PlaygroundQuickLook|UWord|Word)\\b"
				}
			]
		},
		"code-block": {
			"begin": "\\{",
			"end": "\\}",
			"beginCaptures": {
				"0": {
					"name": "punctuation.section.scope.begin.swift"
				}
			},
			"endCaptures": {
				"0": {
					"name": "punctuation.section.scope.end.swift"
				}
			},
			"patterns": [
				{
					"include": "$self"
				}
			]
		},
		"comments": {
			"patterns": [
				{
					"name": "comment.line.number-sign.swift",
					"match": "\\A^(#!).*$\\n?",
					"captures": {
						"1": {
							"name": "punctuation.definition.comment.swift"
						}
					}
				},
				{
					"name": "comment.block.documentation.swift",
					"begin": "/\\*\\*(?!/)",
					"end": "\\*/",
					"beginCaptures": {
						"0": {
							"name": "punctuation.definition.comment.begin.swift"
						}
					},
					"endCaptures": {
						"0": {
							"name": "punctuation.definition.comment.end.swift"
						}
					},
					"patterns": [
						{
							"include": "#comments-nested"
						}
					]
				},
				{
					"name": "comment.block.documentation.playground.swift",
					"begin": "/\\*:",
					"end": "\\*/",
					"beginCaptures": {
						"0": {
							"name": "punctuation.definition.comment.begin.swift"
						}
					},
					"endCaptures": {
						"0": {
							"name": "punctuation.definition.comment.end.swift"
						}
					},
					"patterns": [
						{
							"include": "#comments-nested"
						}
					]
				},
				{
					"name": "comment.block.swift",
					"begin": "/\\*",
					"end": "\\*/",
					"beginCaptures": {
						"0": {
							"name": "punctuation.definition.comment.begin.swift"
						}
					},
					"endCaptures": {
						"0": {
							"name": "punctuation.definition.comment.end.swift"
						}
					},
					"patterns": [
						{
							"include": "#comments-nested"
						}
					]
				},
				{
					"name": "invalid.illegal.unexpected-end-of-block-comment.swift",
					"match": "\\*/"
				},
				{
					"begin": "(^[ \\t]+)?(?=//)",
					"end": "(?!\\G)",
					"beginCaptures": {
						"1": {
							"name": "punctuation.whitespace.comment.leading.swift"
						}
					},
					"patterns": [
						{
							"name": "comment.line.triple-slash.documentation.swift",
							"begin": "///",
							"end": "$",
							"beginCaptures": {
								"0": {
									"name": "punctuation.definition.comment.swift"
								}
							}
						},
						{
							"name": "comment.line.double-slash.documentation.swift",
							"begin": "//:",
							"end": "$",
							"beginCaptures": {
								"0": {
									"name": "punctuation.definition.comment.swift"
								}
							}
						},
						{
							"name": "comment.line.double-slash.swift",
							"begin": "//",
							"end": "$",
							"beginCaptures": {
								"0": {
									"name": "punctuation.definition.comment.swift"
								}
							}
						}
					]
				}
			]
		},
		"comments-nested": {
			"begin": "/\\*",
			"end": "\\*/",
			"patterns": [
				{
					"include": "#comments-nested"
				}
			]
		},
		"compiler-control": {
			"patterns": [
				{
					"contentName": "comment.block.preprocessor.swift",
					"begin": "^\\s*(#)(if|elseif)\\s+(false)\\b.*?(?=$|//|/\\*)",
					"end": "(?=^\\s*(#(elseif|else|endif)\\b))",
					"beginCaptures": {
						"0": {
							"name": "meta.preprocessor.conditional.swift"
						},
						"1": {
							"name": "punctuation.definition.preprocessor.swift"
						},
						"2": {
							"name": "keyword.control.import.preprocessor.conditional.swift"
						},
						"3": {
							"name": "constant.language.boolean.swift"
						}
					}
				},
				{
					"name": "meta.preprocessor.conditional.swift",
					"captures": {
						"1": {
							"name": "punctuation.definition.preprocessor.swift"
						},
						"2": {
							"name": "keyword.control.import.preprocessor.conditional.swift"
						}
					},
					"begin": "^\\s*(#)(if|elseif)\\s+",
					"end": "(?=\\s*(?://|/\\*))|$",
					"patterns": [
						{
							"name": "keyword.operator.logical.swift",
							"match": "(&&|\\|\\|)"
						},
						{
							"name": "constant.language.boolean.swift",
							"match": "\\b(true|false)\\b"
						},
						{
							"match": "\\b(arch)\\s*(\\()\\s*(?:(arm|arm64|powerpc64|powerpc64le|i386|x86_64|s390x)|\\w+)\\s*(\\))",
							"captures": {
								"1": {
									"name": "keyword.other.condition.swift"
								},
								"2": {
									"name": "punctuation.definition.parameters.begin.swift"
								},
								"3": {
									"name": "support.constant.platform.architecture.swift"
								},
								"4": {
									"name": "punctuation.definition.parameters.end.swift"
								}
							}
						},
						{
							"match": "\\b(os)\\s*(\\()\\s*(?:(macOS|OSX|iOS|tvOS|watchOS|Android|Linux|FreeBSD|Windows|PS4)|\\w+)\\s*(\\))",
							"captures": {
								"1": {
									"name": "keyword.other.condition.swift"
								},
								"2": {
									"name": "punctuation.definition.parameters.begin.swift"
								},
								"3": {
									"name": "support.constant.platform.os.swift"
								},
								"4": {
									"name": "punctuation.definition.parameters.end.swift"
								}
							}
						},
						{
							"match": "\\b(canImport)\\s*(\\()([\\p{L}_][\\p{L}_\\p{N}\\p{M}]*)(\\))",
							"captures": {
								"1": {
									"name": "keyword.other.condition.swift"
								},
								"2": {
									"name": "punctuation.definition.parameters.begin.swift"
								},
								"3": {
									"name": "entity.name.type.module.swift"
								},
								"4": {
									"name": "punctuation.definition.parameters.end.swift"
								}
							}
						},
						{
							"begin": "\\b(targetEnvironment)\\s*(\\()",
							"end": "(\\))|$",
							"beginCaptures": {
								"1": {
									"name": "keyword.other.condition.swift"
								},
								"2": {
									"name": "punctuation.definition.parameters.begin.swift"
								}
							},
							"endCaptures": {
								"1": {
									"name": "punctuation.definition.parameters.end.swift"
								}
							},
							"patterns": [
								{
									"name": "support.constant.platform.environment.swift",
									"match": "\\b(simulator|UIKitForMac)\\b"
								}
							]
						},
						{
							"begin": "\\b(swift|compiler)\\s*(\\()",
							"end": "(\\))|$",
							"beginCaptures": {
								"1": {
									"name": "keyword.other.condition.swift"
								},
								"2": {
									"name": "punctuation.definition.parameters.begin.swift"
								}
							},
							"endCaptures": {
								"1": {
									"name": "punctuation.definition.parameters.end.swift"
								}
							},
							"patterns": [
								{
									"name": "keyword.operator.comparison.swift",
									"match": ">=|<"
								},
								{
									"name": "constant.numeric.swift",
									"match": "\\b[0-9]+(?:\\.[0-9]+)*\\b"
								}
							]
						}
					]
				},
				{
					"name": "meta.preprocessor.conditional.swift",
					"match": "^\\s*(#)(else|endif)(.*?)(?=$|//|/\\*)",
					"captures": {
						"1": {
							"name": "punctuation.definition.preprocessor.swift"
						},
						"2": {
							"name": "keyword.control.import.preprocessor.conditional.swift"
						},
						"3": {
							"patterns": [
								{
									"name": "invalid.illegal.character-not-allowed-here.swift",
									"match": "\\S+"
								}
							]
						}
					}
				},
				{
					"name": "meta.preprocessor.sourcelocation.swift",
					"match": "^\\s*(#)(sourceLocation)((\\()([^)]*)(\\)))(.*?)(?=$|//|/\\*)",
					"captures": {
						"1": {
							"name": "punctuation.definition.preprocessor.swift"
						},
						"2": {
							"name": "keyword.control.import.preprocessor.sourcelocation.swift"
						},
						"4": {
							"name": "punctuation.definition.parameters.begin.swift"
						},
						"5": {
							"patterns": [
								{
									"begin": "(file)\\s*(:)\\s*(?=\")",
									"end": "(?!\\G)",
									"beginCaptures": {
										"1": {
											"name": "support.variable.parameter.swift"
										},
										"2": {
											"name": "punctuation.separator.key-value.swift"
										}
									},
									"patterns": [
										{
											"include": "#literals"
										}
									]
								},
								{
									"match": "(line)\\s*(:)\\s*([0-9]+)",
									"captures": {
										"1": {
											"name": "support.variable.parameter.swift"
										},
										"2": {
											"name": "punctuation.separator.key-value.swift"
										},
										"3": {
											"name": "constant.numeric.integer.swift"
										}
									}
								},
								{
									"name": "punctuation.separator.parameters.swift",
									"match": ","
								},
								{
									"name": "invalid.illegal.character-not-allowed-here.swift",
									"match": "\\S+"
								}
							]
						},
						"6": {
							"name": "punctuation.definition.parameters.begin.swift"
						},
						"7": {
							"patterns": [
								{
									"name": "invalid.illegal.character-not-allowed-here.swift",
									"match": "\\S+"
								}
							]
						}
					}
				}
			]
		},
		"conditionals": {
			"patterns": [
				{
					"begin": "(?<!\\.)\\b(if|guard|switch|for)\\b",
					"end": "(?=\\{)",
					"beginCaptures": {
						"1": {
							"patterns": [
								{
									"include": "#keywords"
								}
							]
						}
					},
					"patterns": [
						{
							"include": "#expressions-without-trailing-closures"
						}
					]
				},
				{
					"comment": "while can be the end of a repeat-while statement so doesn't necessarily have braces after it",
					"begin": "(?<!\\.)\\b(while)\\b",
					"end": "(?=\\{)|$",
					"beginCaptures": {
						"1": {
							"patterns": [
								{
									"include": "#keywords"
								}
							]
						}
					},
					"patterns": [
						{
							"include": "#expressions-without-trailing-closures"
						}
					]
				}
			]
		},
		"declarations": {
			"patterns": [
				{
					"include": "#declarations-function"
				},
				{
					"include": "#declarations-function-initializer"
				},
				{
					"include": "#declarations-function-subscript"
				},
				{
					"include": "#declarations-typed-variable-declaration"
				},
				{
					"include": "#declarations-import"
				},
				{
					"include": "#declarations-operator"
				},
				{
					"include": "#declarations-precedencegroup"
				},
				{
					"include": "#declarations-protocol"
				},
				{
					"include": "#declarations-type"
				},
				{
					"include": "#declarations-extension"
				},
				{
					"include": "#declarations-typealias"
				},
				{
					"include": "#declarations-macro"
				}
			]
		},
		"declarations-available-types": {
			"patterns": [
				{
					"include": "#comments"
				},
				{
					"include": "#builtin-types"
				},
				{
					"include": "#attributes"
				},
				{
					"name": "storage.modifier.async.swift",
					"match": "\\basync\\b"
				},
				{
					"name": "storage.modifier.exception.swift",
					"match": "\\b(?:throws|rethrows)\\b"
				},
				{
					"name": "keyword.other.operator.type.opaque.swift",
					"match": "\\bsome\\b"
				},
				{
					"name": "keyword.other.operator.type.existential.swift",
					"match": "\\bany\\b"
				},
				{
					"name": "keyword.control.loop.swift",
					"match": "\\b(?:repeat|each)\\b"
				},
				{
					"name": "storage.modifier.swift",
					"match": "\\b(?:inout|isolated|borrowing|consuming)\\b"
				},
				{
					"name": "variable.language.swift",
					"match": "\\bSelf\\b"
				},
				{
					"match": "(?<![/=\\-+!*%<>&|\\^~.])(->)(?![/=\\-+!*%<>&|\\^~.])",
					"captures": {
						"1": {
							"name": "keyword.operator.type.function.swift"
						}
					}
				},
				{
					"comment": "Swift 3: A & B",
					"match": "(?<![/=\\-+!*%<>&|\\^~.])(&)(?![/=\\-+!*%<>&|\\^~.])",
					"captures": {
						"1": {
							"name": "keyword.operator.type.composition.swift"
						}
					}
				},
				{
					"name": "keyword.operator.type.optional.swift",
					"match": "[?!]"
				},
				{
					"name": "keyword.operator.function.variadic-parameter.swift",
					"match": "\\.\\.\\."
				},
				{
					"comment": "Swift 2: protocol<A, B>",
					"name": "keyword.other.type.composition.swift",
					"match": "\\bprotocol\\b"
				},
				{
					"name": "keyword.other.type.metatype.swift",
					"match": "(?<=\\.)(?:Protocol|Type)\\b"
				},
				{
					"include": "#declarations-available-types-tuple-type"
				},
				{
					"include": "#declarations-available-types-collection-type"
				},
				{
					"include": "#declarations-generic-argument-clause"
				}
			]
		},
		"declarations-available-types-collection-type": {
			"comment": "array and dictionary types [Value] and [Key: Value]",
			"begin": "\\[",
			"end": "\\]|(?=[>){}])",
			"beginCaptures": {
				"0": {
					"name": "punctuation.section.collection-type.begin.swift"
				}
			},
			"endCaptures": {
				"0": {
					"name": "punctuation.section.collection-type.end.swift"
				}
			},
			"patterns": [
				{
					"include": "#declarations-available-types"
				},
				{
					"begin": ":",
					"end": "(?=\\]|[>){}])",
					"beginCaptures": {
						"0": {
							"name": "punctuation.separator.key-value.swift"
						}
					},
					"patterns": [
						{
							"name": "invalid.illegal.extra-colon-in-dictionary-type.swift",
							"match": ":"
						},
						{
							"include": "#declarations-available-types"
						}
					]
				}
			]
		},
		"declarations-available-types-tuple-type": {
			"begin": "\\(",
			"end": "\\)|(?=[>\\]{}])",
			"beginCaptures": {
				"0": {
					"name": "punctuation.section.tuple-type.begin.swift"
				}
			},
			"endCaptures": {
				"0": {
					"name": "punctuation.section.tuple-type.end.swift"
				}
			},
			"patterns": [
				{
					"include": "#declarations-available-types"
				}
			]
		},
		"declarations-extension": {
			"name": "meta.definition.type.$1.swift",
			"begin": "\\b(extension)\\s+((?<q>`?)[\\p{L}_][\\p{L}_\\p{N}\\p{M}]*(\\k<q>))",
			"end": "(?<=\\})",
			"beginCaptures": {
				"1": {
					"name": "storage.type.$1.swift"
				},
				"2": {
					"name": "entity.name.type.swift",
					"patterns": [
						{
							"include": "#declarations-available-types"
						}
					]
				},
				"3": {
					"name": "punctuation.definition.identifier.swift"
				},
				"4": {
					"name": "punctuation.definition.identifier.swift"
				}
			},
			"patterns": [
				{
					"include": "#comments"
				},
				{
					"comment": "SE-0143: Conditional Conformances",
					"include": "#declarations-generic-where-clause"
				},
				{
					"include": "#declarations-inheritance-clause"
				},
				{
					"name": "meta.definition.type.body.swift",
					"begin": "\\{",
					"end": "\\}",
					"beginCaptures": {
						"0": {
							"name": "punctuation.definition.type.begin.swift"
						}
					},
					"endCaptures": {
						"0": {
							"name": "punctuation.definition.type.end.swift"
						}
					},
					"patterns": [
						{
							"include": "$self"
						}
					]
				}
			]
		},
		"declarations-function": {
			"name": "meta.definition.function.swift",
			"begin": "(?x)\n\\b\n(func)\n\\s+\n(\n  (?<q>`?)[\\p{L}_][\\p{L}_\\p{N}\\p{M}]*(\\k<q>)\n  | (?:\n    (\n      (?<oph>                # operator-head\n        [/=\\-+!*%<>&|^~?]\n        | [\\x{00A1}-\\x{00A7}]\n        | [\\x{00A9}\\x{00AB}]\n        | [\\x{00AC}\\x{00AE}]\n        | [\\x{00B0}-\\x{00B1}\\x{00B6}\\x{00BB}\\x{00BF}\\x{00D7}\\x{00F7}]\n        | [\\x{2016}-\\x{2017}\\x{2020}-\\x{2027}]\n        | [\\x{2030}-\\x{203E}]\n        | [\\x{2041}-\\x{2053}]\n        | [\\x{2055}-\\x{205E}]\n        | [\\x{2190}-\\x{23FF}]\n        | [\\x{2500}-\\x{2775}]\n        | [\\x{2794}-\\x{2BFF}]\n        | [\\x{2E00}-\\x{2E7F}]\n        | [\\x{3001}-\\x{3003}]\n        | [\\x{3008}-\\x{3030}]\n      )\n      (\n        \\g<oph>\n        | (?<opc>                # operator-character\n          [\\x{0300}-\\x{036F}]\n          | [\\x{1DC0}-\\x{1DFF}]\n          | [\\x{20D0}-\\x{20FF}]\n          | [\\x{FE00}-\\x{FE0F}]\n          | [\\x{FE20}-\\x{FE2F}]\n          | [\\x{E0100}-\\x{E01EF}]\n        )\n      )*\n    )\n    | ( \\. ( \\g<oph> | \\g<opc> | \\. )+ )      # Dot operators\n  )\n)\n\\s*\n(?=\\(|<)",
			"end": "(?<=\\})|$(?# functions in protocol declarations or generated interfaces have no body)",
			"beginCaptures": {
				"1": {
					"name": "storage.type.function.swift"
				},
				"2": {
					"name": "entity.name.function.swift"
				},
				"3": {
					"name": "punctuation.definition.identifier.swift"
				},
				"4": {
					"name": "punctuation.definition.identifier.swift"
				}
			},
			"patterns": [
				{
					"include": "#comments"
				},
				{
					"include": "#declarations-generic-parameter-clause"
				},
				{
					"include": "#declarations-parameter-clause"
				},
				{
					"include": "#declarations-function-result"
				},
				{
					"include": "#async-throws"
				},
				{
					"comment": "Swift 3: generic constraints after the parameters and return type",
					"include": "#declarations-generic-where-clause"
				},
				{
					"name": "meta.definition.function.body.swift",
					"begin": "(\\{)",
					"end": "(\\})",
					"beginCaptures": {
						"1": {
							"name": "punctuation.section.function.begin.swift"
						}
					},
					"endCaptures": {
						"1": {
							"name": "punctuation.section.function.end.swift"
						}
					},
					"patterns": [
						{
							"include": "$self"
						}
					]
				}
			]
		},
		"declarations-function-initializer": {
			"name": "meta.definition.function.initializer.swift",
			"begin": "(?<!\\.)\\b(init[?!]*(?# only one is valid, but we want the in⇥ snippet to produce something that looks good))\\s*(?=\\(|<)",
			"end": "(?<=\\})|$",
			"beginCaptures": {
				"1": {
					"name": "storage.type.function.swift",
					"patterns": [
						{
							"name": "invalid.illegal.character-not-allowed-here.swift",
							"match": "(?<=[?!])[?!]+"
						}
					]
				}
			},
			"patterns": [
				{
					"include": "#comments"
				},
				{
					"include": "#declarations-generic-parameter-clause"
				},
				{
					"include": "#declarations-parameter-clause"
				},
				{
					"include": "#async-throws"
				},
				{
					"comment": "Swift 3: generic constraints after the parameters and return type",
					"include": "#declarations-generic-where-clause"
				},
				{
					"name": "meta.definition.function.body.swift",
					"begin": "(\\{)",
					"end": "(\\})",
					"beginCaptures": {
						"1": {
							"name": "punctuation.section.function.begin.swift"
						}
					},
					"endCaptures": {
						"1": {
							"name": "punctuation.section.function.end.swift"
						}
					},
					"patterns": [
						{
							"include": "$self"
						}
					]
				}
			]
		},
		"declarations-function-result": {
			"name": "meta.function-result.swift",
			"begin": "(?<![/=\\-+!*%<>&|\\^~.])(->)(?![/=\\-+!*%<>&|\\^~.])\\s*",
			"end": "(?!\\G)(?=\\{|\\bwhere\\b|;|=)|$",
			"beginCaptures": {
				"1": {
					"name": "keyword.operator.function-result.swift"
				}
			},
			"patterns": [
				{
					"include": "#declarations-available-types"
				}
			]
		},
		"declarations-function-subscript": {
			"name": "meta.definition.function.subscript.swift",
			"begin": "(?<!\\.)\\b(subscript)\\s*(?=\\(|<)",
			"end": "(?<=\\})|$",
			"beginCaptures": {
				"1": {
					"name": "storage.type.function.swift"
				}
			},
			"patterns": [
				{
					"include": "#comments"
				},
				{
					"include": "#declarations-generic-parameter-clause"
				},
				{
					"include": "#declarations-parameter-clause"
				},
				{
					"include": "#declarations-function-result"
				},
				{
					"include": "#async-throws"
				},
				{
					"include": "#declarations-generic-where-clause"
				},
				{
					"name": "meta.definition.function.body.swift",
					"begin": "(\\{)",
					"end": "(\\})",
					"beginCaptures": {
						"1": {
							"name": "punctuation.section.function.begin.swift"
						}
					},
					"endCaptures": {
						"1": {
							"name": "punctuation.section.function.end.swift"
						}
					},
					"patterns": [
						{
							"include": "$self"
						}
					]
				}
			]
		},
		"declarations-generic-argument-clause": {
			"name": "meta.generic-argument-clause.swift",
			"begin": "<",
			"end": ">|(?=[)\\]{}])",
			"beginCaptures": {
				"0": {
					"name": "punctuation.separator.generic-argument-clause.begin.swift"
				}
			},
			"endCaptures": {
				"0": {
					"name": "punctuation.separator.generic-argument-clause.end.swift"
				}
			},
			"patterns": [
				{
					"include": "#declarations-available-types"
				}
			]
		},
		"declarations-generic-parameter-clause": {
			"name": "meta.generic-parameter-clause.swift",
			"begin": "<",
			"end": ">|(?=[^\\w\\d:<>\\s,=&`])(?# characters besides these are never valid in a generic param list -- even if it's not really a valid clause, we should stop trying to parse it if we see one of them.)",
			"beginCaptures": {
				"0": {
					"name": "punctuation.separator.generic-parameter-clause.begin.swift"
				}
			},
			"endCaptures": {
				"0": {
					"name": "punctuation.separator.generic-parameter-clause.end.swift"
				}
			},
			"patterns": [
				{
					"include": "#comments"
				},
				{
					"comment": "Swift 2: constraints inside the generic param list",
					"include": "#declarations-generic-where-clause"
				},
				{
					"name": "keyword.control.loop.swift",
					"match": "\\beach\\b"
				},
				{
					"match": "\\b((?!\\d)\\w[\\w\\d]*)\\b",
					"captures": {
						"1": {
							"name": "variable.language.generic-parameter.swift"
						}
					}
				},
				{
					"name": "punctuation.separator.generic-parameters.swift",
					"match": ","
				},
				{
					"name": "meta.generic-parameter-constraint.swift",
					"begin": "(:)\\s*",
					"end": "(?=[,>]|(?!\\G)\\bwhere\\b)",
					"beginCaptures": {
						"1": {
							"name": "punctuation.separator.generic-parameter-constraint.swift"
						}
					},
					"patterns": [
						{
							"name": "entity.other.inherited-class.swift",
							"begin": "\\G",
							"end": "(?=[,>]|(?!\\G)\\bwhere\\b)",
							"patterns": [
								{
									"include": "#declarations-type-identifier"
								},
								{
									"include": "#declarations-type-operators"
								}
							]
						}
					]
				}
			]
		},
		"declarations-generic-where-clause": {
			"name": "meta.generic-where-clause.swift",
			"begin": "\\b(where)\\b\\s*",
			"end": "(?!\\G)$|(?=[>{};\\n]|//|/\\*)",
			"beginCaptures": {
				"1": {
					"name": "keyword.other.generic-constraint-introducer.swift"
				}
			},
			"patterns": [
				{
					"include": "#comments"
				},
				{
					"include": "#declarations-generic-where-clause-requirement-list"
				}
			]
		},
		"declarations-generic-where-clause-requirement-list": {
			"begin": "\\G|,\\s*",
			"end": "(?=[,>{};\\n]|//|/\\*)",
			"patterns": [
				{
					"include": "#comments"
				},
				{
					"include": "#constraint"
				},
				{
					"include": "#declarations-available-types"
				},
				{
					"name": "meta.generic-where-clause.same-type-requirement.swift",
					"begin": "(?<![/=\\-+!*%<>&|\\^~.])(==)(?![/=\\-+!*%<>&|\\^~.])",
					"end": "(?=\\s*[,>{};\\n]|//|/\\*)",
					"beginCaptures": {
						"1": {
							"name": "keyword.operator.generic-constraint.same-type.swift"
						}
					},
					"patterns": [
						{
							"include": "#declarations-available-types"
						}
					]
				},
				{
					"name": "meta.generic-where-clause.conformance-requirement.swift",
					"begin": "(?<![/=\\-+!*%<>&|\\^~.])(:)(?![/=\\-+!*%<>&|\\^~.])",
					"end": "(?=\\s*[,>{};\\n]|//|/\\*)",
					"beginCaptures": {
						"1": {
							"name": "keyword.operator.generic-constraint.conforms-to.swift"
						}
					},
					"patterns": [
						{
							"contentName": "entity.other.inherited-class.swift",
							"begin": "\\G\\s*",
							"end": "(?=\\s*[,>{};\\n]|//|/\\*)",
							"patterns": [
								{
									"include": "#declarations-available-types"
								}
							]
						}
					]
				}
			]
		},
		"declarations-import": {
			"name": "meta.import.swift",
			"begin": "(?<!\\.)\\b(import)\\s+",
			"end": "(;)|$\\n?|(?=//|/\\*)",
			"beginCaptures": {
				"1": {
					"name": "keyword.control.import.swift"
				}
			},
			"endCaptures": {
				"1": {
					"name": "punctuation.terminator.statement.swift"
				}
			},
			"patterns": [
				{
					"begin": "\\G(?!;|$|//|/\\*)(?:(typealias|struct|class|actor|enum|protocol|var|func)\\s+)?",
					"end": "(?=;|$|//|/\\*)",
					"beginCaptures": {
						"1": {
							"name": "storage.modifier.swift"
						}
					},
					"patterns": [
						{
							"name": "entity.name.type.swift",
							"match": "(?x)\n(?<=\\G|\\.)\n(?<q>`?)[\\p{L}_][\\p{L}_\\p{N}\\p{M}]*(\\k<q>)",
							"captures": {
								"1": {
									"name": "punctuation.definition.identifier.swift"
								},
								"2": {
									"name": "punctuation.definition.identifier.swift"
								}
							}
						},
						{
							"name": "entity.name.type.swift",
							"match": "(?x)\n(?<=\\G|\\.)\n\\$[0-9]+"
						},
						{
							"name": "entity.name.type.swift",
							"match": "(?x)\n(?<=\\G|\\.)\n(?:\n  (\n    (?<oph>                # operator-head\n      [/=\\-+!*%<>&|^~?]\n      | [\\x{00A1}-\\x{00A7}]\n      | [\\x{00A9}\\x{00AB}]\n      | [\\x{00AC}\\x{00AE}]\n      | [\\x{00B0}-\\x{00B1}\\x{00B6}\\x{00BB}\\x{00BF}\\x{00D7}\\x{00F7}]\n      | [\\x{2016}-\\x{2017}\\x{2020}-\\x{2027}]\n      | [\\x{2030}-\\x{203E}]\n      | [\\x{2041}-\\x{2053}]\n      | [\\x{2055}-\\x{205E}]\n      | [\\x{2190}-\\x{23FF}]\n      | [\\x{2500}-\\x{2775}]\n      | [\\x{2794}-\\x{2BFF}]\n      | [\\x{2E00}-\\x{2E7F}]\n      | [\\x{3001}-\\x{3003}]\n      | [\\x{3008}-\\x{3030}]\n    )\n    (\n      \\g<oph>\n      | (?<opc>                # operator-character\n        [\\x{0300}-\\x{036F}]\n        | [\\x{1DC0}-\\x{1DFF}]\n        | [\\x{20D0}-\\x{20FF}]\n        | [\\x{FE00}-\\x{FE0F}]\n        | [\\x{FE20}-\\x{FE2F}]\n        | [\\x{E0100}-\\x{E01EF}]\n      )\n    )*\n  )\n  | ( \\. ( \\g<oph> | \\g<opc> | \\. )+ )      # Dot operators\n)\n(?=\\.|;|$|//|/\\*|\\s)",
							"captures": {
								"1": {
									"patterns": [
										{
											"name": "invalid.illegal.dot-not-allowed-here.swift",
											"match": "\\."
										}
									]
								}
							}
						},
						{
							"name": "punctuation.separator.import.swift",
							"match": "\\."
						},
						{
							"name": "invalid.illegal.character-not-allowed-here.swift",
							"begin": "(?!\\s*(;|$|//|/\\*))",
							"end": "(?=\\s*(;|$|//|/\\*))"
						}
					]
				}
			]
		},
		"declarations-inheritance-clause": {
			"name": "meta.inheritance-clause.swift",
			"begin": "(:)(?=\\s*\\{)|(:)\\s*",
			"end": "(?!\\G)$|(?=[={}]|(?!\\G)\\bwhere\\b)",
			"beginCaptures": {
				"1": {
					"name": "invalid.illegal.empty-inheritance-clause.swift"
				},
				"2": {
					"name": "punctuation.separator.inheritance-clause.swift"
				}
			},
			"patterns": [
				{
					"begin": "\\bclass\\b",
					"end": "(?=[={}]|(?!\\G)\\bwhere\\b)",
					"beginCaptures": {
						"0": {
							"name": "storage.type.class.swift"
						}
					},
					"patterns": [
						{
							"include": "#comments"
						},
						{
							"include": "#declarations-inheritance-clause-more-types"
						}
					]
				},
				{
					"begin": "\\G",
					"end": "(?!\\G)$|(?=[={}]|(?!\\G)\\bwhere\\b)",
					"patterns": [
						{
							"include": "#comments"
						},
						{
							"include": "#declarations-inheritance-clause-inherited-type"
						},
						{
							"include": "#declarations-inheritance-clause-more-types"
						},
						{
							"include": "#declarations-type-operators"
						}
					]
				}
			]
		},
		"declarations-inheritance-clause-inherited-type": {
			"name": "entity.other.inherited-class.swift",
			"begin": "(?=[`\\p{L}_])",
			"end": "(?!\\G)",
			"patterns": [
				{
					"include": "#declarations-type-identifier"
				}
			]
		},
		"declarations-inheritance-clause-more-types": {
			"name": "meta.inheritance-list.more-types",
			"begin": ",\\s*",
			"end": "(?!\\G)(?!//|/\\*)|(?=[,={}]|(?!\\G)\\bwhere\\b)",
			"patterns": [
				{
					"include": "#comments"
				},
				{
					"include": "#declarations-inheritance-clause-inherited-type"
				},
				{
					"include": "#declarations-inheritance-clause-more-types"
				},
				{
					"include": "#declarations-type-operators"
				}
			]
		},
		"declarations-macro": {
			"name": "meta.definition.macro.swift",
			"begin": "(?x)\n\\b\n(macro)\n\\s+\n((?<q>`?)[\\p{L}_][\\p{L}_\\p{N}\\p{M}]*(\\k<q>))\n\\s*\n(?=\\(|<|=)",
			"end": "$|(?=;|//|/\\*|\\}|=)",
			"beginCaptures": {
				"1": {
					"name": "storage.type.function.swift"
				},
				"2": {
					"name": "entity.name.function.swift"
				},
				"3": {
					"name": "punctuation.definition.identifier.swift"
				},
				"4": {
					"name": "punctuation.definition.identifier.swift"
				}
			},
			"patterns": [
				{
					"include": "#comments"
				},
				{
					"include": "#declarations-generic-parameter-clause"
				},
				{
					"include": "#declarations-parameter-clause"
				},
				{
					"include": "#declarations-function-result"
				},
				{
					"include": "#async-throws"
				},
				{
					"comment": "Swift 3: generic constraints after the parameters and return type",
					"include": "#declarations-generic-where-clause"
				}
			]
		},
		"declarations-operator": {
			"name": "meta.definition.operator.swift",
			"begin": "(?x)\n(?:\n  \\b(prefix|infix|postfix)\n  \\s+\n)?\n\\b\n(operator)\n\\s+\n(\n  (\n    (?<oph>                  # operator-head\n      [/=\\-+!*%<>&|^~?]\n      | [\\x{00A1}-\\x{00A7}]\n      | [\\x{00A9}\\x{00AB}]\n      | [\\x{00AC}\\x{00AE}]\n      | [\\x{00B0}-\\x{00B1}\\x{00B6}\\x{00BB}\\x{00BF}\\x{00D7}\\x{00F7}]\n      | [\\x{2016}-\\x{2017}\\x{2020}-\\x{2027}]\n      | [\\x{2030}-\\x{203E}]\n      | [\\x{2041}-\\x{2053}]\n      | [\\x{2055}-\\x{205E}]\n      | [\\x{2190}-\\x{23FF}]\n      | [\\x{2500}-\\x{2775}]\n      | [\\x{2794}-\\x{2BFF}]\n      | [\\x{2E00}-\\x{2E7F}]\n      | [\\x{3001}-\\x{3003}]\n      | [\\x{3008}-\\x{3030}]\n    )\n    (\n      \\g<oph>\n      | \\.                  # Invalid dot\n      | (?<opc>                # operator-character\n        [\\x{0300}-\\x{036F}]\n        | [\\x{1DC0}-\\x{1DFF}]\n        | [\\x{20D0}-\\x{20FF}]\n        | [\\x{FE00}-\\x{FE0F}]\n        | [\\x{FE20}-\\x{FE2F}]\n        | [\\x{E0100}-\\x{E01EF}]\n      )\n    )*+\n  )\n  | ( \\. ( \\g<oph> | \\g<opc> | \\. )++ )      # Dot operators\n)\n\\s*",
			"end": "(;)|$\\n?|(?=//|/\\*)",
			"beginCaptures": {
				"1": {
					"name": "storage.modifier.swift"
				},
				"2": {
					"name": "storage.type.function.operator.swift"
				},
				"3": {
					"name": "entity.name.function.operator.swift"
				},
				"4": {
					"comment": "workaround for https://github.com/microsoft/vscode-textmate/issues/140#issuecomment-1793610346",
					"name": "entity.name.function.operator.swift",
					"patterns": [
						{
							"name": "invalid.illegal.dot-not-allowed-here.swift",
							"match": "\\."
						}
					]
				}
			},
			"endCaptures": {
				"1": {
					"name": "punctuation.terminator.statement.swift"
				}
			},
			"patterns": [
				{
					"include": "#declarations-operator-swift2"
				},
				{
					"include": "#declarations-operator-swift3"
				},
				{
					"name": "invalid.illegal.character-not-allowed-here.swift",
					"match": "((?!$|;|//|/\\*)\\S)+"
				}
			]
		},
		"declarations-operator-swift2": {
			"begin": "\\G(\\{)",
			"end": "(\\})",
			"beginCaptures": {
				"1": {
					"name": "punctuation.definition.operator.begin.swift"
				}
			},
			"endCaptures": {
				"1": {
					"name": "punctuation.definition.operator.end.swift"
				}
			},
			"patterns": [
				{
					"include": "#comments"
				},
				{
					"match": "\\b(associativity)\\s+(left|right)\\b",
					"captures": {
						"1": {
							"name": "storage.modifier.swift"
						},
						"2": {
							"name": "keyword.other.operator.associativity.swift"
						}
					}
				},
				{
					"match": "\\b(precedence)\\s+([0-9]+)\\b",
					"captures": {
						"1": {
							"name": "storage.modifier.swift"
						},
						"2": {
							"name": "constant.numeric.integer.swift"
						}
					}
				},
				{
					"match": "\\b(assignment)\\b",
					"captures": {
						"1": {
							"name": "storage.modifier.swift"
						}
					}
				}
			]
		},
		"declarations-operator-swift3": {
			"match": "\\G(:)\\s*((?<q>`?)[\\p{L}_][\\p{L}_\\p{N}\\p{M}]*(\\k<q>))",
			"captures": {
				"2": {
					"name": "entity.other.inherited-class.swift",
					"patterns": [
						{
							"include": "#declarations-types-precedencegroup"
						}
					]
				},
				"3": {
					"name": "punctuation.definition.identifier.swift"
				},
				"4": {
					"name": "punctuation.definition.identifier.swift"
				}
			}
		},
		"declarations-parameter-clause": {
			"name": "meta.parameter-clause.swift",
			"begin": "(\\()",
			"end": "(\\))(?:\\s*(async)\\b)?",
			"beginCaptures": {
				"1": {
					"name": "punctuation.definition.parameters.begin.swift"
				}
			},
			"endCaptures": {
				"1": {
					"name": "punctuation.definition.parameters.end.swift"
				},
				"2": {
					"name": "storage.modifier.async.swift"
				}
			},
			"patterns": [
				{
					"include": "#declarations-parameter-list"
				}
			]
		},
		"declarations-parameter-list": {
			"patterns": [
				{
					"comment": "External parameter labels are considered part of the function name",
					"match": "((?<q1>`?)[\\p{L}_][\\p{L}_\\p{N}\\p{M}]*(\\k<q1>))\\s+((?<q2>`?)[\\p{L}_][\\p{L}_\\p{N}\\p{M}]*(\\k<q2>))(?=\\s*:)",
					"captures": {
						"1": {
							"name": "entity.name.function.swift"
						},
						"2": {
							"name": "punctuation.definition.identifier.swift"
						},
						"3": {
							"name": "punctuation.definition.identifier.swift"
						},
						"4": {
							"name": "variable.parameter.function.swift"
						},
						"5": {
							"name": "punctuation.definition.identifier.swift"
						},
						"6": {
							"name": "punctuation.definition.identifier.swift"
						}
					}
				},
				{
					"comment": "If no external label is given, the name is both the external label and the internal variable name",
					"match": "(((?<q>`?)[\\p{L}_][\\p{L}_\\p{N}\\p{M}]*(\\k<q>)))(?=\\s*:)",
					"captures": {
						"1": {
							"name": "variable.parameter.function.swift"
						},
						"2": {
							"name": "entity.name.function.swift"
						},
						"3": {
							"name": "punctuation.definition.identifier.swift"
						},
						"4": {
							"name": "punctuation.definition.identifier.swift"
						}
					}
				},
				{
					"begin": ":\\s*(?!\\s)",
					"end": "(?=[,)])",
					"patterns": [
						{
							"include": "#declarations-available-types"
						},
						{
							"name": "invalid.illegal.extra-colon-in-parameter-list.swift",
							"match": ":"
						},
						{
							"comment": "a parameter's default value",
							"begin": "=",
							"end": "(?=[,)])",
							"beginCaptures": {
								"0": {
									"name": "keyword.operator.assignment.swift"
								}
							},
							"patterns": [
								{
									"include": "#expressions"
								}
							]
						}
					]
				}
			]
		},
		"declarations-precedencegroup": {
			"name": "meta.definition.precedencegroup.swift",
			"begin": "\\b(precedencegroup)\\s+((?<q>`?)[\\p{L}_][\\p{L}_\\p{N}\\p{M}]*(\\k<q>))\\s*(?=\\{)",
			"end": "(?!\\G)",
			"beginCaptures": {
				"1": {
					"name": "storage.type.precedencegroup.swift"
				},
				"2": {
					"name": "entity.name.type.precedencegroup.swift"
				},
				"3": {
					"name": "punctuation.definition.identifier.swift"
				},
				"4": {
					"name": "punctuation.definition.identifier.swift"
				}
			},
			"patterns": [
				{
					"begin": "\\{",
					"end": "\\}",
					"beginCaptures": {
						"0": {
							"name": "punctuation.definition.precedencegroup.begin.swift"
						}
					},
					"endCaptures": {
						"0": {
							"name": "punctuation.definition.precedencegroup.end.swift"
						}
					},
					"patterns": [
						{
							"include": "#comments"
						},
						{
							"match": "\\b(higherThan|lowerThan)\\s*:\\s*((?<q>`?)[\\p{L}_][\\p{L}_\\p{N}\\p{M}]*(\\k<q>))",
							"captures": {
								"1": {
									"name": "storage.modifier.swift"
								},
								"2": {
									"name": "entity.other.inherited-class.swift",
									"patterns": [
										{
											"include": "#declarations-types-precedencegroup"
										}
									]
								},
								"3": {
									"name": "punctuation.definition.identifier.swift"
								},
								"4": {
									"name": "punctuation.definition.identifier.swift"
								}
							}
						},
						{
							"match": "\\b(associativity)\\b(?:\\s*:\\s*(right|left|none)\\b)?",
							"captures": {
								"1": {
									"name": "storage.modifier.swift"
								},
								"2": {
									"name": "keyword.other.operator.associativity.swift"
								}
							}
						},
						{
							"match": "\\b(assignment)\\b(?:\\s*:\\s*(true|false)\\b)?",
							"captures": {
								"1": {
									"name": "storage.modifier.swift"
								},
								"2": {
									"name": "constant.language.boolean.swift"
								}
							}
						}
					]
				}
			]
		},
		"declarations-protocol": {
			"name": "meta.definition.type.protocol.swift",
			"begin": "\\b(protocol)\\s+((?<q>`?)[\\p{L}_][\\p{L}_\\p{N}\\p{M}]*(\\k<q>))",
			"end": "(?<=\\})",
			"beginCaptures": {
				"1": {
					"name": "storage.type.$1.swift"
				},
				"2": {
					"name": "entity.name.type.$1.swift"
				},
				"3": {
					"name": "punctuation.definition.identifier.swift"
				},
				"4": {
					"name": "punctuation.definition.identifier.swift"
				}
			},
			"patterns": [
				{
					"include": "#comments"
				},
				{
					"include": "#declarations-inheritance-clause"
				},
				{
					"comment": "SE-0142: Permit where clauses to constrain associated types",
					"include": "#declarations-generic-where-clause"
				},
				{
					"name": "meta.definition.type.body.swift",
					"begin": "\\{",
					"end": "\\}",
					"beginCaptures": {
						"0": {
							"name": "punctuation.definition.type.begin.swift"
						}
					},
					"endCaptures": {
						"0": {
							"name": "punctuation.definition.type.end.swift"
						}
					},
					"patterns": [
						{
							"include": "#declarations-protocol-protocol-method"
						},
						{
							"include": "#declarations-protocol-protocol-initializer"
						},
						{
							"include": "#declarations-protocol-associated-type"
						},
						{
							"include": "$self"
						}
					]
				}
			]
		},
		"declarations-protocol-associated-type": {
			"name": "meta.definition.associatedtype.swift",
			"begin": "\\b(associatedtype)\\s+((?<q>`?)[\\p{L}_][\\p{L}_\\p{N}\\p{M}]*(\\k<q>))\\s*",
			"end": "(?!\\G)$|(?=[;}]|$)",
			"beginCaptures": {
				"1": {
					"name": "keyword.other.declaration-specifier.swift"
				},
				"2": {
					"name": "variable.language.associatedtype.swift"
				},
				"3": {
					"name": "punctuation.definition.identifier.swift"
				},
				"4": {
					"name": "punctuation.definition.identifier.swift"
				}
			},
			"patterns": [
				{
					"include": "#declarations-inheritance-clause"
				},
				{
					"comment": "SE-0142: Permit where clauses to constrain associated types",
					"include": "#declarations-generic-where-clause"
				},
				{
					"include": "#declarations-typealias-assignment"
				}
			]
		},
		"declarations-protocol-protocol-initializer": {
			"name": "meta.definition.function.initializer.swift",
			"begin": "(?<!\\.)\\b(init[?!]*(?# only one is valid, but we want the in⇥ snippet to produce something that looks good))\\s*(?=\\(|<)",
			"end": "$|(?=;|//|/\\*|\\})",
			"beginCaptures": {
				"1": {
					"name": "storage.type.function.swift",
					"patterns": [
						{
							"name": "invalid.illegal.character-not-allowed-here.swift",
							"match": "(?<=[?!])[?!]+"
						}
					]
				}
			},
			"patterns": [
				{
					"include": "#comments"
				},
				{
					"include": "#declarations-generic-parameter-clause"
				},
				{
					"include": "#declarations-parameter-clause"
				},
				{
					"include": "#async-throws"
				},
				{
					"comment": "Swift 3: generic constraints after the parameters and return type",
					"include": "#declarations-generic-where-clause"
				},
				{
					"name": "invalid.illegal.function-body-not-allowed-in-protocol.swift",
					"begin": "\\{",
					"end": "\\}",
					"beginCaptures": {
						"0": {
							"name": "punctuation.section.function.begin.swift"
						}
					},
					"endCaptures": {
						"0": {
							"name": "punctuation.section.function.end.swift"
						}
					},
					"patterns": [
						{
							"include": "$self"
						}
					]
				}
			]
		},
		"declarations-protocol-protocol-method": {
			"name": "meta.definition.function.swift",
			"begin": "(?x)\n\\b\n(func)\n\\s+\n(\n  (?<q>`?)[\\p{L}_][\\p{L}_\\p{N}\\p{M}]*(\\k<q>)\n    | (?:\n      (\n        (?<oph>                # operator-head\n          [/=\\-+!*%<>&|^~?]\n          | [\\x{00A1}-\\x{00A7}]\n          | [\\x{00A9}\\x{00AB}]\n          | [\\x{00AC}\\x{00AE}]\n          | [\\x{00B0}-\\x{00B1}\\x{00B6}\\x{00BB}\\x{00BF}\\x{00D7}\\x{00F7}]\n          | [\\x{2016}-\\x{2017}\\x{2020}-\\x{2027}]\n          | [\\x{2030}-\\x{203E}]\n          | [\\x{2041}-\\x{2053}]\n          | [\\x{2055}-\\x{205E}]\n          | [\\x{2190}-\\x{23FF}]\n          | [\\x{2500}-\\x{2775}]\n          | [\\x{2794}-\\x{2BFF}]\n          | [\\x{2E00}-\\x{2E7F}]\n          | [\\x{3001}-\\x{3003}]\n          | [\\x{3008}-\\x{3030}]\n        )\n        (\n          \\g<oph>\n          | (?<opc>                # operator-character\n            [\\x{0300}-\\x{036F}]\n            | [\\x{1DC0}-\\x{1DFF}]\n            | [\\x{20D0}-\\x{20FF}]\n            | [\\x{FE00}-\\x{FE0F}]\n            | [\\x{FE20}-\\x{FE2F}]\n            | [\\x{E0100}-\\x{E01EF}]\n          )\n        )*\n      )\n      | ( \\. ( \\g<oph> | \\g<opc> | \\. )+ )      # Dot operators\n    )\n  )\n\\s*\n(?=\\(|<)",
			"end": "$|(?=;|//|/\\*|\\})",
			"beginCaptures": {
				"1": {
					"name": "storage.type.function.swift"
				},
				"2": {
					"name": "entity.name.function.swift"
				},
				"3": {
					"name": "punctuation.definition.identifier.swift"
				},
				"4": {
					"name": "punctuation.definition.identifier.swift"
				}
			},
			"patterns": [
				{
					"include": "#comments"
				},
				{
					"include": "#declarations-generic-parameter-clause"
				},
				{
					"include": "#declarations-parameter-clause"
				},
				{
					"include": "#declarations-function-result"
				},
				{
					"include": "#async-throws"
				},
				{
					"comment": "Swift 3: generic constraints after the parameters and return type",
					"include": "#declarations-generic-where-clause"
				},
				{
					"name": "invalid.illegal.function-body-not-allowed-in-protocol.swift",
					"begin": "\\{",
					"end": "\\}",
					"beginCaptures": {
						"0": {
							"name": "punctuation.section.function.begin.swift"
						}
					},
					"endCaptures": {
						"0": {
							"name": "punctuation.section.function.end.swift"
						}
					},
					"patterns": [
						{
							"include": "$self"
						}
					]
				}
			]
		},
		"declarations-type": {
			"patterns": [
				{
					"name": "meta.definition.type.$1.swift",
					"begin": "\\b(class(?!\\s+(?:func|var|let)\\b)|struct|actor)\\b\\s*((?<q>`?)[\\p{L}_][\\p{L}_\\p{N}\\p{M}]*(\\k<q>))",
					"end": "(?<=\\})",
					"beginCaptures": {
						"1": {
							"name": "storage.type.$1.swift"
						},
						"2": {
							"name": "entity.name.type.$1.swift"
						},
						"3": {
							"name": "punctuation.definition.identifier.swift"
						},
						"4": {
							"name": "punctuation.definition.identifier.swift"
						}
					},
					"patterns": [
						{
							"include": "#comments"
						},
						{
							"include": "#declarations-generic-parameter-clause"
						},
						{
							"comment": "Swift 3: generic constraints after the generic param list",
							"include": "#declarations-generic-where-clause"
						},
						{
							"include": "#declarations-inheritance-clause"
						},
						{
							"name": "meta.definition.type.body.swift",
							"begin": "\\{",
							"end": "\\}",
							"beginCaptures": {
								"0": {
									"name": "punctuation.definition.type.begin.swift"
								}
							},
							"endCaptures": {
								"0": {
									"name": "punctuation.definition.type.end.swift"
								}
							},
							"patterns": [
								{
									"include": "$self"
								}
							]
						}
					]
				},
				{
					"include": "#declarations-type-enum"
				}
			]
		},
		"declarations-type-enum": {
			"name": "meta.definition.type.$1.swift",
			"begin": "\\b(enum)\\s+((?<q>`?)[\\p{L}_][\\p{L}_\\p{N}\\p{M}]*(\\k<q>))",
			"end": "(?<=\\})",
			"beginCaptures": {
				"1": {
					"name": "storage.type.$1.swift"
				},
				"2": {
					"name": "entity.name.type.$1.swift"
				},
				"3": {
					"name": "punctuation.definition.identifier.swift"
				},
				"4": {
					"name": "punctuation.definition.identifier.swift"
				}
			},
			"patterns": [
				{
					"include": "#comments"
				},
				{
					"include": "#declarations-generic-parameter-clause"
				},
				{
					"comment": "Swift 3: generic constraints after the generic param list",
					"include": "#declarations-generic-where-clause"
				},
				{
					"include": "#declarations-inheritance-clause"
				},
				{
					"name": "meta.definition.type.body.swift",
					"begin": "\\{",
					"end": "\\}",
					"beginCaptures": {
						"0": {
							"name": "punctuation.definition.type.begin.swift"
						}
					},
					"endCaptures": {
						"0": {
							"name": "punctuation.definition.type.end.swift"
						}
					},
					"patterns": [
						{
							"include": "#declarations-type-enum-enum-case-clause"
						},
						{
							"include": "$self"
						}
					]
				}
			]
		},
		"declarations-type-enum-associated-values": {
			"begin": "\\G\\(",
			"end": "\\)",
			"beginCaptures": {
				"0": {
					"name": "punctuation.definition.parameters.begin.swift"
				}
			},
			"endCaptures": {
				"0": {
					"name": "punctuation.definition.parameters.end.swift"
				}
			},
			"patterns": [
				{
					"include": "#comments"
				},
				{
					"begin": "(?x)\n(?:(_)|((?<q1>`?)[\\p{L}_][\\p{L}_\\p{N}\\p{M}]*\\k<q1>))\n\\s+\n(((?<q2>`?)[\\p{L}_][\\p{L}_\\p{N}\\p{M}]*\\k<q2>))\n\\s*(:)",
					"end": "(?=[,)\\]])",
					"beginCaptures": {
						"1": {
							"name": "entity.name.function.swift"
						},
						"2": {
							"name": "invalid.illegal.distinct-labels-not-allowed.swift"
						},
						"5": {
							"name": "variable.parameter.function.swift"
						},
						"7": {
							"name": "punctuation.separator.argument-label.swift"
						}
					},
					"patterns": [
						{
							"include": "#declarations-available-types"
						}
					]
				},
				{
					"begin": "(((?<q>`?)[\\p{L}_][\\p{L}_\\p{N}\\p{M}]*\\k<q>))\\s*(:)",
					"end": "(?=[,)\\]])",
					"beginCaptures": {
						"1": {
							"name": "entity.name.function.swift"
						},
						"2": {
							"name": "variable.parameter.function.swift"
						},
						"4": {
							"name": "punctuation.separator.argument-label.swift"
						}
					},
					"patterns": [
						{
							"include": "#declarations-available-types"
						}
					]
				},
				{
					"comment": "an element without a label (i.e. anything else)",
					"begin": "(?![,)\\]])(?=\\S)",
					"end": "(?=[,)\\]])",
					"patterns": [
						{
							"include": "#declarations-available-types"
						},
						{
							"name": "invalid.illegal.extra-colon-in-parameter-list.swift",
							"match": ":"
						}
					]
				}
			]
		},
		"declarations-type-enum-enum-case": {
			"begin": "(?x)((?<q>`?)[\\p{L}_][\\p{L}_\\p{N}\\p{M}]*(\\k<q>))\\s*",
			"end": "(?<=\\))|(?![=(])",
			"beginCaptures": {
				"1": {
					"name": "variable.other.enummember.swift"
				}
			},
			"patterns": [
				{
					"include": "#comments"
				},
				{
					"include": "#declarations-type-enum-associated-values"
				},
				{
					"include": "#declarations-type-enum-raw-value-assignment"
				}
			]
		},
		"declarations-type-enum-enum-case-clause": {
			"begin": "\\b(case)\\b\\s*",
			"end": "(?=[;}])|(?!\\G)(?!//|/\\*)(?=[^\\s,])",
			"beginCaptures": {
				"1": {
					"name": "storage.type.enum.case.swift"
				}
			},
			"patterns": [
				{
					"include": "#comments"
				},
				{
					"include": "#declarations-type-enum-enum-case"
				},
				{
					"include": "#declarations-type-enum-more-cases"
				}
			]
		},
		"declarations-type-enum-more-cases": {
			"name": "meta.enum-case.more-cases",
			"begin": ",\\s*",
			"end": "(?!\\G)(?!//|/\\*)(?=[;}]|[^\\s,])",
			"patterns": [
				{
					"include": "#comments"
				},
				{
					"include": "#declarations-type-enum-enum-case"
				},
				{
					"include": "#declarations-type-enum-more-cases"
				}
			]
		},
		"declarations-type-enum-raw-value-assignment": {
			"begin": "(=)\\s*",
			"end": "(?!\\G)",
			"beginCaptures": {
				"1": {
					"name": "keyword.operator.assignment.swift"
				}
			},
			"patterns": [
				{
					"include": "#comments"
				},
				{
					"include": "#literals"
				}
			]
		},
		"declarations-type-identifier": {
			"begin": "((?<q>`?)[\\p{L}_][\\p{L}_\\p{N}\\p{M}]*(\\k<q>))\\s*",
			"end": "(?!<)",
			"beginCaptures": {
				"1": {
					"name": "meta.type-name.swift",
					"patterns": [
						{
							"include": "#builtin-types"
						}
					]
				},
				"2": {
					"name": "punctuation.definition.identifier.swift"
				},
				"3": {
					"name": "punctuation.definition.identifier.swift"
				}
			},
			"patterns": [
				{
					"begin": "(?=<)",
					"end": "(?!\\G)",
					"patterns": [
						{
							"include": "#declarations-generic-argument-clause"
						}
					]
				}
			]
		},
		"declarations-type-operators": {
			"patterns": [
				{
					"comment": "Swift 3: A & B",
					"match": "(?<![/=\\-+!*%<>&|\\^~.])(&)(?![/=\\-+!*%<>&|\\^~.])",
					"captures": {
						"1": {
							"name": "keyword.operator.type.composition.swift"
						}
					}
				},
				{
					"comment": "SE-0390: Noncopyable structs and enums",
					"match": "(?<![/=\\-+!*%<>&|\\^~.])(~)(?![/=\\-+!*%<>&|\\^~.])",
					"captures": {
						"1": {
							"name": "keyword.operator.type.requirement-suppression.swift"
						}
					}
				}
			]
		},
		"declarations-typealias": {
			"name": "meta.definition.typealias.swift",
			"begin": "\\b(typealias)\\s+((?<q>`?)[\\p{L}_][\\p{L}_\\p{N}\\p{M}]*(\\k<q>))\\s*",
			"end": "(?!\\G)$|(?=;|//|/\\*|$)",
			"beginCaptures": {
				"1": {
					"name": "keyword.other.declaration-specifier.swift"
				},
				"2": {
					"name": "entity.name.type.typealias.swift"
				},
				"3": {
					"name": "punctuation.definition.identifier.swift"
				},
				"4": {
					"name": "punctuation.definition.identifier.swift"
				}
			},
			"patterns": [
				{
					"begin": "\\G(?=<)",
					"end": "(?!\\G)",
					"patterns": [
						{
							"include": "#declarations-generic-parameter-clause"
						}
					]
				},
				{
					"include": "#declarations-typealias-assignment"
				}
			]
		},
		"declarations-typealias-assignment": {
			"begin": "(=)\\s*",
			"end": "(?!\\G)$|(?=;|//|/\\*|$)",
			"beginCaptures": {
				"1": {
					"name": "keyword.operator.assignment.swift"
				}
			},
			"patterns": [
				{
					"include": "#declarations-available-types"
				}
			]
		},
		"declarations-typed-variable-declaration": {
			"begin": "(?x)\n\\b(?:(async)\\s+)?(let|var)\\b\\s+\n(?<q>`?)[\\p{L}_][\\p{L}_\\p{N}\\p{M}]*(\\k<q>)\\s*\n:",
			"end": "(?=$|[={])",
			"beginCaptures": {
				"1": {
					"name": "storage.modifier.async.swift"
				},
				"2": {
					"name": "keyword.other.declaration-specifier.swift"
				}
			},
			"patterns": [
				{
					"include": "#declarations-available-types"
				}
			]
		},
		"declarations-types-precedencegroup": {
			"patterns": [
				{
					"comment": "Precedence groups in the standard library",
					"name": "support.type.swift",
					"match": "\\b(?:BitwiseShift|Assignment|RangeFormation|Casting|Addition|NilCoalescing|Comparison|LogicalConjunction|LogicalDisjunction|Default|Ternary|Multiplication|FunctionArrow)Precedence\\b"
				}
			]
		},
		"expressions": {
			"comment": "trailing closures need to be parsed before other member references",
			"patterns": [
				{
					"include": "#expressions-without-trailing-closures-or-member-references"
				},
				{
					"include": "#expressions-trailing-closure"
				},
				{
					"include": "#member-reference"
				}
			]
		},
		"expressions-trailing-closure": {
			"patterns": [
				{
					"comment": "foo { body } -- a call with a trailing closure and no argument clause",
					"name": "meta.function-call.trailing-closure-only.swift",
					"match": "(#?(?<q>`?)[\\p{L}_][\\p{L}_\\p{N}\\p{M}]*(\\k<q>))(?=\\s*\\{)",
					"captures": {
						"1": {
							"name": "support.function.any-method.swift"
						},
						"2": {
							"name": "punctuation.definition.identifier.swift"
						},
						"3": {
							"name": "punctuation.definition.identifier.swift"
						}
					}
				},
				{
					"comment": "foo: { body } -- labeled-trailing-closure (SE-0279)",
					"match": "((?<q>`?)[\\p{L}_][\\p{L}_\\p{N}\\p{M}]*(\\k<q>))\\s*(:)(?=\\s*\\{)",
					"captures": {
						"1": {
							"name": "support.function.any-method.trailing-closure-label.swift"
						},
						"2": {
							"name": "punctuation.definition.identifier.swift"
						},
						"3": {
							"name": "punctuation.definition.identifier.swift"
						},
						"4": {
							"name": "punctuation.separator.argument-label.swift"
						}
					}
				}
			]
		},
		"expressions-without-trailing-closures": {
			"patterns": [
				{
					"include": "#expressions-without-trailing-closures-or-member-references"
				},
				{
					"include": "#member-references"
				}
			]
		},
		"expressions-without-trailing-closures-or-member-references": {
			"patterns": [
				{
					"include": "#comments"
				},
				{
					"include": "#code-block"
				},
				{
					"include": "#attributes"
				},
				{
					"include": "#expressions-without-trailing-closures-or-member-references-closure-parameter"
				},
				{
					"include": "#literals"
				},
				{
					"include": "#operators"
				},
				{
					"include": "#builtin-types"
				},
				{
					"include": "#builtin-functions"
				},
				{
					"include": "#builtin-global-functions"
				},
				{
					"include": "#builtin-properties"
				},
				{
					"include": "#expressions-without-trailing-closures-or-member-references-compound-name"
				},
				{
					"include": "#conditionals"
				},
				{
					"include": "#keywords"
				},
				{
					"include": "#expressions-without-trailing-closures-or-member-references-availability-condition"
				},
				{
					"include": "#expressions-without-trailing-closures-or-member-references-function-or-macro-call-expression"
				},
				{
					"include": "#expressions-without-trailing-closures-or-member-references-macro-expansion"
				},
				{
					"include": "#expressions-without-trailing-closures-or-member-references-subscript-expression"
				},
				{
					"include": "#expressions-without-trailing-closures-or-member-references-parenthesized-expression"
				},
				{
					"name": "support.variable.discard-value.swift",
					"match": "\\b_\\b"
				}
			]
		},
		"expressions-without-trailing-closures-or-member-references-availability-condition": {
			"begin": "\\B(#(?:un)?available)(\\()",
			"end": "\\)",
			"beginCaptures": {
				"1": {
					"name": "support.function.availability-condition.swift"
				},
				"2": {
					"name": "punctuation.definition.arguments.begin.swift"
				}
			},
			"endCaptures": {
				"0": {
					"name": "punctuation.definition.arguments.end.swift"
				}
			},
			"patterns": [
				{
					"match": "\\s*\\b((?:iOS|macOS|OSX|watchOS|tvOS|UIKitForMac)(?:ApplicationExtension)?)\\b(?:\\s+([0-9]+(?:\\.[0-9]+)*\\b))",
					"captures": {
						"1": {
							"name": "keyword.other.platform.os.swift"
						},
						"2": {
							"name": "constant.numeric.swift"
						}
					}
				},
				{
					"match": "(\\*)\\s*(.*?)(?=[,)])",
					"captures": {
						"1": {
							"name": "keyword.other.platform.all.swift"
						},
						"2": {
							"name": "invalid.illegal.character-not-allowed-here.swift"
						}
					}
				},
				{
					"name": "invalid.illegal.character-not-allowed-here.swift",
					"match": "[^\\s,)]+"
				}
			]
		},
		"expressions-without-trailing-closures-or-member-references-closure-parameter": {
			"name": "variable.language.closure-parameter.swift",
			"match": "\\$[0-9]+"
		},
		"expressions-without-trailing-closures-or-member-references-compound-name": {
			"comment": "a reference to a function with disambiguating argument labels, such as foo(_:), foo(bar:), etc.",
			"match": "(?x)\n((?<q1>`?)[\\p{L}_][\\p{L}_\\p{N}\\p{M}]*(\\k<q1>))           # function name\n\\(\n  (\n    (\n      ((?<q2>`?)[\\p{L}_][\\p{L}_\\p{N}\\p{M}]*(\\k<q2>))   # argument label\n      :                        # colon\n    )+\n  )\n\\)",
			"captures": {
				"1": {
					"name": "entity.name.function.compound-name.swift"
				},
				"2": {
					"name": "punctuation.definition.entity.swift"
				},
				"3": {
					"name": "punctuation.definition.entity.swift"
				},
				"4": {
					"patterns": [
						{
							"name": "entity.name.function.compound-name.swift",
							"match": "(?<q>`?)(?!_:)[\\p{L}_][\\p{L}_\\p{N}\\p{M}]*(\\k<q>):",
							"captures": {
								"1": {
									"name": "punctuation.definition.entity.swift"
								},
								"2": {
									"name": "punctuation.definition.entity.swift"
								}
							}
						}
					]
				}
			}
		},
		"expressions-without-trailing-closures-or-member-references-expression-element-list": {
			"patterns": [
				{
					"include": "#comments"
				},
				{
					"comment": "an element with a label",
					"begin": "((?<q>`?)[\\p{L}_][\\p{L}_\\p{N}\\p{M}]*(\\k<q>))\\s*(:)",
					"end": "(?=[,)\\]])",
					"beginCaptures": {
						"1": {
							"name": "support.function.any-method.swift"
						},
						"2": {
							"name": "punctuation.definition.identifier.swift"
						},
						"3": {
							"name": "punctuation.definition.identifier.swift"
						},
						"4": {
							"name": "punctuation.separator.argument-label.swift"
						}
					},
					"patterns": [
						{
							"include": "#expressions"
						}
					]
				},
				{
					"comment": "an element without a label (i.e. anything else)",
					"begin": "(?![,)\\]])(?=\\S)",
					"end": "(?=[,)\\]])",
					"patterns": [
						{
							"include": "#expressions"
						}
					]
				}
			]
		},
		"expressions-without-trailing-closures-or-member-references-function-or-macro-call-expression": {
			"patterns": [
				{
					"comment": "foo(args) -- a call whose callee is a highlightable name",
					"name": "meta.function-call.swift",
					"begin": "(#?(?<q>`?)[\\p{L}_][\\p{L}_\\p{N}\\p{M}]*(\\k<q>))\\s*(\\()",
					"end": "\\)",
					"beginCaptures": {
						"1": {
							"name": "support.function.any-method.swift"
						},
						"2": {
							"name": "punctuation.definition.identifier.swift"
						},
						"3": {
							"name": "punctuation.definition.identifier.swift"
						},
						"4": {
							"name": "punctuation.definition.arguments.begin.swift"
						}
					},
					"endCaptures": {
						"0": {
							"name": "punctuation.definition.arguments.end.swift"
						}
					},
					"patterns": [
						{
							"include": "#expressions-without-trailing-closures-or-member-references-expression-element-list"
						}
					]
				},
				{
					"comment": "[Int](args) -- a call whose callee is a more complicated expression",
					"name": "meta.function-call.swift",
					"begin": "(?<=[`\\])}>\\p{L}_\\p{N}\\p{M}])\\s*(\\()",
					"end": "\\)",
					"beginCaptures": {
						"1": {
							"name": "punctuation.definition.arguments.begin.swift"
						}
					},
					"endCaptures": {
						"0": {
							"name": "punctuation.definition.arguments.end.swift"
						}
					},
					"patterns": [
						{
							"include": "#expressions-without-trailing-closures-or-member-references-expression-element-list"
						}
					]
				}
			]
		},
		"expressions-without-trailing-closures-or-member-references-macro-expansion": {
			"name": "support.function.any-method.swift",
			"match": "(#(?<q>`?)[\\p{L}_][\\p{L}_\\p{N}\\p{M}]*(\\k<q>))"
		},
		"expressions-without-trailing-closures-or-member-references-parenthesized-expression": {
			"comment": "correctly matching closure expressions is too hard (depends on trailing \"in\") so we just tack on some basics to the end of parenthesized-expression",
			"begin": "\\(",
			"end": "(\\))\\s*((?:\\b(?:async|throws|rethrows)\\s)*)",
			"beginCaptures": {
				"0": {
					"name": "punctuation.section.tuple.begin.swift"
				}
			},
			"endCaptures": {
				"1": {
					"name": "punctuation.section.tuple.end.swift"
				},
				"2": {
					"patterns": [
						{
							"name": "invalid.illegal.rethrows-only-allowed-on-function-declarations.swift",
							"match": "\\brethrows\\b"
						},
						{
							"include": "#async-throws"
						}
					]
				}
			},
			"patterns": [
				{
					"include": "#expressions-without-trailing-closures-or-member-references-expression-element-list"
				}
			]
		},
		"expressions-without-trailing-closures-or-member-references-subscript-expression": {
			"name": "meta.subscript-expression.swift",
			"begin": "(?<=[`\\p{L}_\\p{N}\\p{M}])\\s*(\\[)",
			"end": "\\]",
			"beginCaptures": {
				"1": {
					"name": "punctuation.definition.arguments.begin.swift"
				}
			},
			"endCaptures": {
				"0": {
					"name": "punctuation.definition.arguments.end.swift"
				}
			},
			"patterns": [
				{
					"include": "#expressions-without-trailing-closures-or-member-references-expression-element-list"
				}
			]
		},
		"keywords": {
			"patterns": [
				{
					"name": "keyword.control.branch.swift",
					"match": "(?<!\\.)\\b(?:if|else|guard|where|switch|case|default|fallthrough)\\b"
				},
				{
					"name": "keyword.control.transfer.swift",
					"match": "(?<!\\.)\\b(?:continue|break|fallthrough|return)\\b"
				},
				{
					"name": "keyword.control.loop.swift",
					"match": "(?<!\\.)\\b(?:while|for|in|each)\\b"
				},
				{
					"name": "keyword.other.operator.type.existential.swift",
					"match": "\\bany\\b(?=\\s*`?[\\p{L}_])"
				},
				{
					"comment": "extra scopes for repeat-while snippet",
					"match": "(?<!\\.)\\b(repeat)\\b(\\s*)",
					"captures": {
						"1": {
							"name": "keyword.control.loop.swift"
						},
						"2": {
							"name": "punctuation.whitespace.trailing.repeat.swift"
						}
					}
				},
				{
					"name": "keyword.control.defer.swift",
					"match": "(?<!\\.)\\bdefer\\b"
				},
				{
					"match": "(?<!\\.)\\b(?:(await\\s+try)|(await)\\b)",
					"captures": {
						"1": {
							"name": "invalid.illegal.try-must-precede-await.swift"
						},
						"2": {
							"name": "keyword.control.await.swift"
						}
					}
				},
				{
					"name": "keyword.control.exception.swift",
					"match": "(?<!\\.)\\b(?:catch|throw|try)\\b|\\btry[?!]\\B"
				},
				{
					"name": "storage.modifier.exception.swift",
					"match": "(?<!\\.)\\b(?:throws|rethrows)\\b"
				},
				{
					"comment": "extra scopes for do-catch snippet",
					"match": "(?<!\\.)\\b(do)\\b(\\s*)",
					"captures": {
						"1": {
							"name": "keyword.control.exception.swift"
						},
						"2": {
							"name": "punctuation.whitespace.trailing.do.swift"
						}
					}
				},
				{
					"match": "(?<!\\.)\\b(?:(async)\\s+)?(let|var)\\b",
					"captures": {
						"1": {
							"name": "storage.modifier.async.swift"
						},
						"2": {
							"name": "keyword.other.declaration-specifier.swift"
						}
					}
				},
				{
					"name": "keyword.other.declaration-specifier.swift",
					"match": "(?<!\\.)\\b(?:associatedtype|operator|typealias)\\b"
				},
				{
					"name": "storage.type.$1.swift",
					"match": "(?<!\\.)\\b(class|enum|extension|precedencegroup|protocol|struct|actor)\\b(?=\\s*`?[\\p{L}_])"
				},
				{
					"name": "storage.modifier.swift",
					"match": "(?<!\\.)\\b(?:inout|static|final|lazy|mutating|nonmutating|optional|indirect|required|override|dynamic|convenience|infix|prefix|postfix|distributed|nonisolated|borrowing|consuming)\\b"
				},
				{
					"name": "storage.type.function.swift",
					"match": "\\binit[?!]|\\binit\\b|(?<!\\.)\\b(?:func|deinit|subscript|didSet|get|set|willSet)\\b"
				},
				{
					"name": "keyword.other.declaration-specifier.accessibility.swift",
					"match": "(?<!\\.)\\b(?:fileprivate|private|internal|public|open|package)\\b"
				},
				{
					"comment": "matches weak, unowned, unowned(safe), unowned(unsafe)",
					"name": "keyword.other.capture-specifier.swift",
					"match": "(?<!\\.)\\bunowned\\((?:safe|unsafe)\\)|(?<!\\.)\\b(?:weak|unowned)\\b"
				},
				{
					"match": "(?<=\\.)(?:(dynamicType|self)|(Protocol|Type))\\b",
					"captures": {
						"1": {
							"name": "keyword.other.type.swift"
						},
						"2": {
							"name": "keyword.other.type.metatype.swift"
						}
					}
				},
				{
					"name": "variable.language.swift",
					"match": "(?<!\\.)\\b(?:super|self|Self)\\b"
				},
				{
					"name": "support.variable.swift",
					"match": "\\B(?:#file|#filePath|#fileID|#line|#column|#function|#dsohandle)\\b|\\b(?:__FILE__|__LINE__|__COLUMN__|__FUNCTION__|__DSO_HANDLE__)\\b"
				},
				{
					"name": "keyword.control.import.swift",
					"match": "(?<!\\.)\\bimport\\b"
				},
				{
					"comment": "SE-0366: \"consume behaves as a contextual keyword. In order to avoid interfering with existing code that calls functions named consume, the operand to consume must begin with another identifier, and must consist of an identifier or postfix expression\"",
					"name": "keyword.control.consume.swift",
					"match": "(?<!\\.)\\bconsume(?=\\s+`?[\\p{L}_])"
				},
				{
					"comment": "SE-0377: \"copy is a contextual keyword, parsed as an operator if it is immediately followed by an identifier on the same line, like the consume x operator before it\"",
					"name": "keyword.control.copy.swift",
					"match": "(?<!\\.)\\bcopy(?=\\s+`?[\\p{L}_])"
				}
			]
		},
		"literals": {
			"patterns": [
				{
					"include": "#literals-boolean"
				},
				{
					"include": "#literals-numeric"
				},
				{
					"include": "#literals-string"
				},
				{
					"name": "constant.language.nil.swift",
					"match": "\\bnil\\b"
				},
				{
					"comment": "object \"literals\" used in playgrounds",
					"name": "support.function.object-literal.swift",
					"match": "\\B#(colorLiteral|imageLiteral|fileLiteral)\\b"
				},
				{
					"name": "support.function.builtin-macro.swift",
					"match": "\\B#externalMacro\\b"
				},
				{
					"name": "support.function.key-path.swift",
					"match": "\\B#keyPath\\b"
				},
				{
					"begin": "\\B(#selector)(\\()(?:\\s*(getter|setter)\\s*(:))?",
					"end": "\\)",
					"beginCaptures": {
						"1": {
							"name": "support.function.selector-reference.swift"
						},
						"2": {
							"name": "punctuation.definition.arguments.begin.swift"
						},
						"3": {
							"name": "support.variable.parameter.swift"
						},
						"4": {
							"name": "punctuation.separator.argument-label.swift"
						}
					},
					"endCaptures": {
						"0": {
							"name": "punctuation.definition.arguments.end.swift"
						}
					},
					"patterns": [
						{
							"include": "#expressions"
						}
					]
				},
				{
					"include": "#literals-regular-expression-literal"
				}
			]
		},
		"literals-boolean": {
			"name": "constant.language.boolean.swift",
			"match": "\\b(true|false)\\b"
		},
		"literals-numeric": {
			"patterns": [
				{
					"comment": "0.1, -4_2.5, 6.022e23, 10E-5",
					"name": "constant.numeric.float.decimal.swift",
					"match": "(\\B\\-|\\b)(?<![\\[\\](){}\\p{L}_\\p{N}\\p{M}]\\.)[0-9][0-9_]*(?=\\.[0-9]|[eE])(?:\\.[0-9][0-9_]*)?(?:[eE][-+]?[0-9][0-9_]*)?\\b(?!\\.[0-9])"
				},
				{
					"comment": "-0x1.ap2_3, 0x31p-4",
					"name": "constant.numeric.float.hexadecimal.swift",
					"match": "(\\B\\-|\\b)(?<![\\[\\](){}\\p{L}_\\p{N}\\p{M}]\\.)(0x[0-9a-fA-F][0-9a-fA-F_]*)(?:\\.[0-9a-fA-F][0-9a-fA-F_]*)?[pP][-+]?[0-9][0-9_]*\\b(?!\\.[0-9])"
				},
				{
					"comment": "0x1p, 0x1p_2, 0x1.5pa, 0x1.1p+1f, 0x1pz",
					"name": "invalid.illegal.numeric.float.invalid-exponent.swift",
					"match": "(\\B\\-|\\b)(?<![\\[\\](){}\\p{L}_\\p{N}\\p{M}]\\.)(0x[0-9a-fA-F][0-9a-fA-F_]*)(?:\\.[0-9a-fA-F][0-9a-fA-F_]*)?(?:[pP][-+]?\\w*)\\b(?!\\.[0-9])"
				},
				{
					"comment": "0x1.5w (note that 0x1.f may be a valid expression)",
					"name": "invalid.illegal.numeric.float.missing-exponent.swift",
					"match": "(\\B\\-|\\b)(?<![\\[\\](){}\\p{L}_\\p{N}\\p{M}]\\.)(0x[0-9a-fA-F][0-9a-fA-F_]*)\\.[0-9][\\w.]*"
				},
				{
					"comment": "-.5, .2f (note that 1.-.5 may be a valid expression)",
					"name": "invalid.illegal.numeric.float.missing-leading-zero.swift",
					"match": "(?<=\\s|^)\\-?\\.[0-9][\\w.]*"
				},
				{
					"comment": "0b_0_1, 0x_1p+3q",
					"name": "invalid.illegal.numeric.leading-underscore.swift",
					"match": "(\\B\\-|\\b)0[box]_[0-9a-fA-F_]*(?:[pPeE][+-]?\\w+)?[\\w.]+"
				},
				{
					"comment": "tuple positional member: not really a numeric literal, but not invalid",
					"match": "(?<=[\\[\\](){}\\p{L}_\\p{N}\\p{M}]\\.)[0-9]+\\b"
				},
				{
					"comment": "0b010, 0b1_0",
					"name": "constant.numeric.integer.binary.swift",
					"match": "(\\B\\-|\\b)(?<![\\[\\](){}\\p{L}_\\p{N}\\p{M}]\\.)0b[01][01_]*\\b(?!\\.[0-9])"
				},
				{
					"comment": "0o1, 0o7_3",
					"name": "constant.numeric.integer.octal.swift",
					"match": "(\\B\\-|\\b)(?<![\\[\\](){}\\p{L}_\\p{N}\\p{M}]\\.)0o[0-7][0-7_]*\\b(?!\\.[0-9])"
				},
				{
					"comment": "02, 3_456",
					"name": "constant.numeric.integer.decimal.swift",
					"match": "(\\B\\-|\\b)(?<![\\[\\](){}\\p{L}_\\p{N}\\p{M}]\\.)[0-9][0-9_]*\\b(?!\\.[0-9])"
				},
				{
					"comment": "0x4, 0xF_7",
					"name": "constant.numeric.integer.hexadecimal.swift",
					"match": "(\\B\\-|\\b)(?<![\\[\\](){}\\p{L}_\\p{N}\\p{M}]\\.)0x[0-9a-fA-F][0-9a-fA-F_]*\\b(?!\\.[0-9])"
				},
				{
					"name": "invalid.illegal.numeric.other.swift",
					"match": "(\\B\\-|\\b)[0-9][\\w.]*"
				}
			]
		},
		"literals-regular-expression-literal": {
			"comment": "SE-0354 & SE-0355",
			"patterns": [
				{
					"name": "string.regexp.block.swift",
					"begin": "(#+)/\\n",
					"end": "/\\1",
					"patterns": [
						{
							"include": "#literals-regular-expression-literal-regex-guts"
						},
						{
							"include": "#literals-regular-expression-literal-line-comment"
						}
					]
				},
				{
					"comment": "Single-line regular expression literals must be matched all in one go\n in order to avoid ambiguities with operators, and to adhere to certain\n parsing rules in SE-0354/SE-0355, such as:\n - A regex literal will not be parsed if it contains an unbalanced ).\n - A regex may end with a space only if it began with an escaped space",
					"name": "string.regexp.line.swift",
					"match": "(?x)\n(((\\#+)?)/)     # (1) for captures, (2) for matching end, (3) for conditionals\n(?(3)|(?!/))   # is not a comment\n(?(3)|(?!\\s))  # does not start with a space or tab\n(\\\\\\s)? # (4) may start with an escaped space or tab\n(?<guts>\n  (?>   # no backtracking, avoids issues with negative lookbehind at end\n    (?:\n      \\\\Q\n        (?:(?!\\\\E)(?!/\\2).)*+\n        (?:\\\\E\n          # A quoted sequence may not have a closing E, in which case it extends to the end of the regex\n          | (?(3)|(?<!\\s))(?=/\\2)\n        )\n      | \\\\.\n      | \\(\\?\\#[^)]*\\)\n      | \\(\\?\n          # we only support a fixed maximum number of braces because otherwise we can't balance the number of open and close braces\n          \\{(?<g1>\\{)?+(?<g2>\\{)?+(?<g3>\\{)?+(?<g4>\\{)?+(?<g5>\\{)?+\n          .+?\n          \\}(?(<g1>)\\})(?(<g2>)\\})(?(<g3>)\\})(?(<g4>)\\})(?(<g5>)\\})\n          (?:\\[(?!\\d)\\w+\\])?\n          [X<>]?\n        \\)\n      | (?<class>\\[ (?:\\\\. | [^\\[\\]] | \\g<class>)+ \\])\n      | \\(\\g<guts>?+\\)\n      | (?:(?!/\\2)[^()\\[\\\\])+  # any character (until end)\n    )+\n  )\n)?+\n# may end with a space only if it is an extended literal or contains only a single escaped space\n(?(3)|(?(5)(?<!\\s)))\n(/\\2)     # (12)\n| \\#+/.+(\\n)",
					"captures": {
						"0": {
							"patterns": [
								{
									"include": "#literals-regular-expression-literal-regex-guts"
								}
							]
						},
						"1": {
							"name": "punctuation.definition.string.begin.regexp.swift"
						},
						"12": {
							"name": "punctuation.definition.string.end.regexp.swift"
						},
						"13": {
							"name": "invalid.illegal.returns-not-allowed.regexp"
						}
					}
				}
			]
		},
		"literals-regular-expression-literal-backreference-or-subpattern": {
			"comment": "These patterns are separated to work around issues like https://github.com/microsoft/vscode-textmate/issues/164",
			"patterns": [
				{
					"comment": "'\\g{' NamedOrNumberRef '}'",
					"match": "(?x)(\\\\g\\{) (?: ((?!\\d)\\w+) (?:([+-])(\\d+))? | ([+-]?\\d+) (?:([+-])(\\d+))? ) (\\})",
					"captures": {
						"1": {
							"name": "constant.character.escape.backslash.regexp"
						},
						"2": {
							"name": "variable.other.group-name.regexp"
						},
						"3": {
							"name": "keyword.operator.recursion-level.regexp"
						},
						"4": {
							"name": "constant.numeric.integer.decimal.regexp"
						},
						"5": {
							"name": "constant.numeric.integer.decimal.regexp"
						},
						"6": {
							"name": "keyword.operator.recursion-level.regexp"
						},
						"7": {
							"name": "constant.numeric.integer.decimal.regexp"
						},
						"8": {
							"name": "constant.character.escape.backslash.regexp"
						}
					}
				},
				{
					"comment": "'\\g' NumberRef",
					"match": "(?x)(\\\\g) ([+-]?\\d+) (?:([+-])(\\d+))?",
					"captures": {
						"1": {
							"name": "constant.character.escape.backslash.regexp"
						},
						"2": {
							"name": "constant.numeric.integer.decimal.regexp"
						},
						"3": {
							"name": "keyword.operator.recursion-level.regexp"
						},
						"4": {
							"name": "constant.numeric.integer.decimal.regexp"
						}
					}
				},
				{
					"comment": "'\\k<' NamedOrNumberRef '>'\n \"\\k'\" NamedOrNumberRef \"'\"\n '\\g<' NamedOrNumberRef '>'\n \"\\g'\" NamedOrNumberRef \"'\"",
					"match": "(?x)(\\\\[gk](<)|\\\\[gk]') (?: ((?!\\d)\\w+) (?:([+-])(\\d+))? | ([+-]?\\d+) (?:([+-])(\\d+))? ) ((?(2)>|'))",
					"captures": {
						"1": {
							"name": "constant.character.escape.backslash.regexp"
						},
						"3": {
							"name": "variable.other.group-name.regexp"
						},
						"4": {
							"name": "keyword.operator.recursion-level.regexp"
						},
						"5": {
							"name": "constant.numeric.integer.decimal.regexp"
						},
						"6": {
							"name": "constant.numeric.integer.decimal.regexp"
						},
						"7": {
							"name": "keyword.operator.recursion-level.regexp"
						},
						"8": {
							"name": "constant.numeric.integer.decimal.regexp"
						},
						"9": {
							"name": "constant.character.escape.backslash.regexp"
						}
					}
				},
				{
					"comment": "'\\k{' NamedRef '}'",
					"match": "(?x)(\\\\k\\{) ((?!\\d)\\w+) (?:([+-])(\\d+))? (\\})",
					"captures": {
						"1": {
							"name": "constant.character.escape.backslash.regexp"
						},
						"2": {
							"name": "variable.other.group-name.regexp"
						},
						"3": {
							"name": "keyword.operator.recursion-level.regexp"
						},
						"4": {
							"name": "constant.numeric.integer.decimal.regexp"
						},
						"5": {
							"name": "constant.character.escape.backslash.regexp"
						}
					}
				},
				{
					"name": "keyword.other.back-reference.regexp",
					"match": "\\\\[1-9][0-9]+"
				},
				{
					"comment": "'(?P=' NamedRef ')'",
					"match": "(?x)(\\(\\?(?:P[=>]|&)) ((?!\\d)\\w+) (?:([+-])(\\d+))? (\\))",
					"captures": {
						"1": {
							"name": "keyword.other.back-reference.regexp"
						},
						"2": {
							"name": "variable.other.group-name.regexp"
						},
						"3": {
							"name": "keyword.operator.recursion-level.regexp"
						},
						"4": {
							"name": "constant.numeric.integer.decimal.regexp"
						},
						"5": {
							"name": "keyword.other.back-reference.regexp"
						}
					}
				},
				{
					"name": "keyword.other.back-reference.regexp",
					"match": "\\(\\?R\\)"
				},
				{
					"comment": "'(?' NumberRef ')'",
					"match": "(?x)(\\(\\?) ([+-]?\\d+) (?:([+-])(\\d+))? (\\))",
					"captures": {
						"1": {
							"name": "keyword.other.back-reference.regexp"
						},
						"2": {
							"name": "constant.numeric.integer.decimal.regexp"
						},
						"3": {
							"name": "keyword.operator.recursion-level.regexp"
						},
						"4": {
							"name": "constant.numeric.integer.decimal.regexp"
						},
						"5": {
							"name": "keyword.other.back-reference.regexp"
						}
					}
				}
			]
		},
		"literals-regular-expression-literal-backtracking-directive-or-global-matching-option": {
			"match": "(?x)\n(\\(\\*)\n(?:\n  (ACCEPT|FAIL|F|MARK(?=:)|(?=:)|COMMIT|PRUNE|SKIP|THEN)\n    (?:(:)([^)]+))?\n  | (?:(LIMIT_(?:DEPTH|HEAP|MATCH))(=)(\\d+))\n  | (\n      CRLF | CR | ANYCRLF | ANY | LF | NUL\n      | BSR_ANYCRLF | BSR_UNICODE\n      | NOTEMPTY_ATSTART | NOTEMPTY\n      | NO_AUTO_POSSESS | NO_DOTSTAR_ANCHOR\n      | NO_JIT | NO_START_OPT | UTF | UCP\n    )\n)\n(\\))",
			"captures": {
				"1": {
					"name": "keyword.control.directive.regexp"
				},
				"2": {
					"name": "keyword.control.directive.regexp"
				},
				"3": {
					"name": "keyword.control.directive.regexp"
				},
				"4": {
					"name": "variable.language.tag.regexp"
				},
				"5": {
					"name": "keyword.control.directive.regexp"
				},
				"6": {
					"name": "keyword.operator.assignment.regexp"
				},
				"7": {
					"name": "constant.numeric.integer.decimal.regexp"
				},
				"8": {
					"name": "keyword.control.directive.regexp"
				},
				"9": {
					"name": "keyword.control.directive.regexp"
				}
			}
		},
		"literals-regular-expression-literal-callout": {
			"name": "meta.callout.regexp",
			"match": "(?x)\n# PCRECallout\n(\\()(?<keyw>\\?C)\n  (?:\n    (?<num>\\d+)\n    | `(?<name>(?:[^`]|``)*)`\n    | '(?<name>(?:[^']|'')*)'\n    | \"(?<name>(?:[^\"]|\"\")*)\"\n    | \\^(?<name>(?:[^\\^]|\\^\\^)*)\\^\n    | %(?<name>(?:[^%]|%%)*)%\n    | \\#(?<name>(?:[^#]|\\#\\#)*)\\#\n    | \\$(?<name>(?:[^$]|\\$\\$)*)\\$\n    | \\{(?<name>(?:[^}]|\\}\\})*)\\}\n  )?\n(\\))\n# NamedCallout\n| (\\()(?<keyw>\\*)\n    (?<name>(?!\\d)\\w+)\n    (?:\\[(?<tag>(?!\\d)\\w+)\\])?\n    (?:\\{ [^,}]+ (?:,[^,}]+)* \\})?\n  (\\))\n# InterpolatedCallout\n| (\\()(?<keyw>\\?)\n    # we only support a fixed maximum number of braces because otherwise we can't balance the number of open and close braces\n    (\\{(?<g1>\\{)?+(?<g2>\\{)?+(?<g3>\\{)?+(?<g4>\\{)?+(?<g5>\\{)?+) .+? \\}(?(<g1>)\\})(?(<g2>)\\})(?(<g3>)\\})(?(<g4>)\\})(?(<g5>)\\})\n    (?:\\[(?<tag>(?!\\d)\\w+)\\])?\n    (?<keyw>[X<>]?)\n  (\\))",
			"captures": {
				"1": {
					"name": "punctuation.definition.group.regexp"
				},
				"2": {
					"name": "keyword.control.callout.regexp"
				},
				"3": {
					"name": "constant.numeric.integer.decimal.regexp"
				},
				"4": {
					"name": "entity.name.function.callout.regexp"
				},
				"5": {
					"name": "entity.name.function.callout.regexp"
				},
				"6": {
					"name": "entity.name.function.callout.regexp"
				},
				"7": {
					"name": "entity.name.function.callout.regexp"
				},
				"8": {
					"name": "entity.name.function.callout.regexp"
				},
				"9": {
					"name": "entity.name.function.callout.regexp"
				},
				"10": {
					"name": "entity.name.function.callout.regexp"
				},
				"11": {
					"name": "entity.name.function.callout.regexp"
				},
				"12": {
					"name": "punctuation.definition.group.regexp"
				},
				"13": {
					"name": "punctuation.definition.group.regexp"
				},
				"14": {
					"name": "keyword.control.callout.regexp"
				},
				"15": {
					"name": "entity.name.function.callout.regexp"
				},
				"16": {
					"name": "variable.language.tag-name.regexp"
				},
				"17": {
					"name": "punctuation.definition.group.regexp"
				},
				"18": {
					"name": "punctuation.definition.group.regexp"
				},
				"19": {
					"name": "keyword.control.callout.regexp"
				},
				"26": {
					"name": "variable.language.tag-name.regexp"
				},
				"27": {
					"name": "keyword.control.callout.regexp"
				},
				"28": {
					"name": "punctuation.definition.group.regexp"
				}
			}
		},
		"literals-regular-expression-literal-character-properties": {
			"name": "constant.other.character-class.set.regexp",
			"match": "(?x)\n\\\\[pP]\\{ ([\\s\\w-]+(?:=[\\s\\w-]+)?) \\}\n| (\\[:) ([\\s\\w-]+(?:=[\\s\\w-]+)?) (:\\])",
			"captures": {
				"1": {
					"name": "support.variable.character-property.regexp"
				},
				"2": {
					"name": "punctuation.definition.character-class.regexp"
				},
				"3": {
					"name": "support.variable.character-property.regexp"
				},
				"4": {
					"name": "punctuation.definition.character-class.regexp"
				}
			}
		},
		"literals-regular-expression-literal-custom-char-class": {
			"patterns": [
				{
					"name": "constant.other.character-class.set.regexp",
					"begin": "(\\[)(\\^)?",
					"end": "\\]",
					"beginCaptures": {
						"1": {
							"name": "punctuation.definition.character-class.regexp"
						},
						"2": {
							"name": "keyword.operator.negation.regexp"
						}
					},
					"endCaptures": {
						"0": {
							"name": "punctuation.definition.character-class.regexp"
						}
					},
					"patterns": [
						{
							"include": "#literals-regular-expression-literal-custom-char-class-members"
						}
					]
				}
			]
		},
		"literals-regular-expression-literal-custom-char-class-members": {
			"comment": "TODO: should also include atoms?",
			"patterns": [
				{
					"comment": "\\b inside a character class represents a backspace",
					"name": "constant.character.escape.backslash.regexp",
					"match": "\\\\b"
				},
				{
					"include": "#literals-regular-expression-literal-custom-char-class"
				},
				{
					"include": "#literals-regular-expression-literal-quote"
				},
				{
					"include": "#literals-regular-expression-literal-set-operators"
				},
				{
					"include": "#literals-regular-expression-literal-unicode-scalars"
				},
				{
					"include": "#literals-regular-expression-literal-character-properties"
				}
			]
		},
		"literals-regular-expression-literal-group-option-toggle": {
			"comment": "A matching option sequence may be part of an \"isolated group\" which has an implicit scope that wraps the remaining elements of the current group",
			"name": "keyword.other.option-toggle.regexp",
			"match": "(?x)\n\\(\\?\n(?:\n  \\^(?:[iJmnsUxwDPSW]|xx|y\\{[gw]\\})*\n  | (?:[iJmnsUxwDPSW]|xx|y\\{[gw]\\})+\n  | (?:[iJmnsUxwDPSW]|xx|y\\{[gw]\\})* - (?:[iJmnsUxwDPSW]|xx|y\\{[gw]\\})*\n)\n\\)"
		},
		"literals-regular-expression-literal-group-or-conditional": {
			"patterns": [
				{
					"name": "meta.group.absent.regexp",
					"begin": "(\\()(\\?~)",
					"end": "\\)",
					"beginCaptures": {
						"1": {
							"name": "punctuation.definition.group.regexp"
						},
						"2": {
							"name": "keyword.control.conditional.absent.regexp"
						}
					},
					"endCaptures": {
						"0": {
							"name": "punctuation.definition.group.regexp"
						}
					},
					"patterns": [
						{
							"include": "#literals-regular-expression-literal-regex-guts"
						}
					]
				},
				{
					"name": "meta.group.conditional.regexp",
					"begin": "(?x)\n# KnownConditionalStart\n(\\() (?<cond>\\?\\()\n  (?:\n    (?<NumberRef> (?<num>[+-]?\\d+)(?:(?<op>[+-])(?<num>\\d+))? )\n    | (?<cond>R) \\g<NumberRef>?\n    | (?<cond>R&) (?<NamedRef> (?<name>(?!\\d)\\w+) (?:(?<op>[+-])(?<num>\\d+))? )\n    | (?<cond><) (?:\\g<NamedRef>|\\g<NumberRef>) (?<cond>>)\n    | (?<cond>') (?:\\g<NamedRef>|\\g<NumberRef>) (?<cond>')\n    | (?<cond>DEFINE)\n    | (?<cond>VERSION)(?<compar>>?=)(?<num>\\d+\\.\\d+)\n  )\n(?<cond>\\))\n| (\\()(?<cond>\\?)(?=\\()",
					"end": "\\)",
					"beginCaptures": {
						"1": {
							"name": "punctuation.definition.group.regexp"
						},
						"2": {
							"name": "keyword.control.conditional.regexp"
						},
						"4": {
							"name": "constant.numeric.integer.decimal.regexp"
						},
						"5": {
							"name": "keyword.operator.recursion-level.regexp"
						},
						"6": {
							"name": "constant.numeric.integer.decimal.regexp"
						},
						"7": {
							"name": "keyword.control.conditional.regexp"
						},
						"8": {
							"name": "keyword.control.conditional.regexp"
						},
						"10": {
							"name": "variable.other.group-name.regexp"
						},
						"11": {
							"name": "keyword.operator.recursion-level.regexp"
						},
						"12": {
							"name": "constant.numeric.integer.decimal.regexp"
						},
						"13": {
							"name": "keyword.control.conditional.regexp"
						},
						"14": {
							"name": "keyword.control.conditional.regexp"
						},
						"15": {
							"name": "keyword.control.conditional.regexp"
						},
						"16": {
							"name": "keyword.control.conditional.regexp"
						},
						"17": {
							"name": "keyword.control.conditional.regexp"
						},
						"18": {
							"name": "keyword.control.conditional.regexp"
						},
						"19": {
							"name": "keyword.operator.comparison.regexp"
						},
						"20": {
							"name": "constant.numeric.integer.decimal.regexp"
						},
						"21": {
							"name": "keyword.control.conditional.regexp"
						},
						"22": {
							"name": "punctuation.definition.group.regexp"
						},
						"23": {
							"name": "keyword.control.conditional.regexp"
						}
					},
					"endCaptures": {
						"0": {
							"name": "punctuation.definition.group.regexp"
						}
					},
					"patterns": [
						{
							"include": "#literals-regular-expression-literal-regex-guts"
						}
					]
				},
				{
					"name": "meta.group.regexp",
					"begin": "(?x)\n(\\()\n(\n  # BasicGroupKind\n  (\\?)\n  (?:\n    ([:|>=!*] | <[=!*])\n    # named groups\n    | P?< (?:((?!\\d)\\w+) (-))? ((?!\\d)\\w+) >\n    | ' (?:((?!\\d)\\w+) (-))? ((?!\\d)\\w+) '\n    # matching options\n    | (?:\n      \\^(?:[iJmnsUxwDPSW]|xx|y\\{[gw]\\})*\n      | (?:[iJmnsUxwDPSW]|xx|y\\{[gw]\\})+\n      | (?:[iJmnsUxwDPSW]|xx|y\\{[gw]\\})* - (?:[iJmnsUxwDPSW]|xx|y\\{[gw]\\})*\n    ):  # case without : is handled by group-option-toggle\n  )\n  # PCRE2GroupKind\n  | \\*(\n    atomic\n    |pla|positive_lookahead\n    |nla|negative_lookahead\n    |plb|positive_lookbehind\n    |nlb|negative_lookbehind\n    |napla|non_atomic_positive_lookahead\n    |naplb|non_atomic_positive_lookbehind\n    |sr|script_run\n    |asr|atomic_script_run\n  ):\n)?+",
					"end": "\\)",
					"beginCaptures": {
						"1": {
							"name": "punctuation.definition.group.regexp"
						},
						"2": {
							"name": "keyword.other.group-options.regexp"
						},
						"3": {
							"name": "punctuation.definition.group.regexp"
						},
						"4": {
							"name": "punctuation.definition.group.regexp"
						},
						"5": {
							"name": "variable.other.group-name.regexp"
						},
						"6": {
							"name": "keyword.operator.balancing-group.regexp"
						},
						"7": {
							"name": "variable.other.group-name.regexp"
						},
						"8": {
							"name": "variable.other.group-name.regexp"
						},
						"9": {
							"name": "keyword.operator.balancing-group.regexp"
						},
						"10": {
							"name": "variable.other.group-name.regexp"
						}
					},
					"endCaptures": {
						"0": {
							"name": "punctuation.definition.group.regexp"
						}
					},
					"patterns": [
						{
							"include": "#literals-regular-expression-literal-regex-guts"
						}
					]
				}
			]
		},
		"literals-regular-expression-literal-line-comment": {
			"name": "comment.line.regexp",
			"match": "(\\#).*$",
			"captures": {
				"1": {
					"name": "punctuation.definition.comment.regexp"
				}
			}
		},
		"literals-regular-expression-literal-quote": {
			"name": "string.quoted.other.regexp.swift",
			"begin": "\\\\Q",
			"end": "\\\\E|(\\n)",
			"beginCaptures": {
				"0": {
					"name": "constant.character.escape.backslash.regexp"
				}
			},
			"endCaptures": {
				"0": {
					"name": "constant.character.escape.backslash.regexp"
				},
				"1": {
					"name": "invalid.illegal.returns-not-allowed.regexp"
				}
			}
		},
		"literals-regular-expression-literal-regex-guts": {
			"patterns": [
				{
					"include": "#literals-regular-expression-literal-quote"
				},
				{
					"name": "comment.block.regexp",
					"begin": "\\(\\?\\#",
					"end": "\\)",
					"beginCaptures": {
						"0": {
							"name": "punctuation.definition.comment.begin.regexp"
						}
					},
					"endCaptures": {
						"0": {
							"name": "punctuation.definition.comment.end.regexp"
						}
					}
				},
				{
					"name": "meta.embedded.expression.regexp",
					"begin": "<\\{",
					"end": "\\}>",
					"beginCaptures": {
						"0": {
							"name": "punctuation.section.embedded.begin.regexp"
						}
					},
					"endCaptures": {
						"0": {
							"name": "punctuation.section.embedded.end.regexp"
						}
					}
				},
				{
					"include": "#literals-regular-expression-literal-unicode-scalars"
				},
				{
					"include": "#literals-regular-expression-literal-character-properties"
				},
				{
					"name": "keyword.control.anchor.regexp",
					"match": "[$^]|\\\\[AbBGyYzZ]|\\\\K"
				},
				{
					"include": "#literals-regular-expression-literal-backtracking-directive-or-global-matching-option"
				},
				{
					"include": "#literals-regular-expression-literal-callout"
				},
				{
					"include": "#literals-regular-expression-literal-backreference-or-subpattern"
				},
				{
					"name": "constant.character.character-class.regexp",
					"match": "\\.|\\\\[CdDhHNORsSvVwWX]"
				},
				{
					"name": "constant.character.entity.control-character.regexp",
					"match": "\\\\c."
				},
				{
					"name": "constant.character.escape.backslash.regexp",
					"match": "\\\\[^c]"
				},
				{
					"name": "keyword.operator.or.regexp",
					"match": "\\|"
				},
				{
					"name": "keyword.operator.quantifier.regexp",
					"match": "[*+?]"
				},
				{
					"name": "keyword.operator.quantifier.regexp",
					"match": "\\{\\s*\\d+\\s*(?:,\\s*\\d*\\s*)?\\}|\\{\\s*,\\s*\\d+\\s*\\}"
				},
				{
					"include": "#literals-regular-expression-literal-custom-char-class"
				},
				{
					"include": "#literals-regular-expression-literal-group-option-toggle"
				},
				{
					"include": "#literals-regular-expression-literal-group-or-conditional"
				}
			]
		},
		"literals-regular-expression-literal-set-operators": {
			"patterns": [
				{
					"name": "keyword.operator.intersection.regexp.swift",
					"match": "&&"
				},
				{
					"name": "keyword.operator.subtraction.regexp.swift",
					"match": "--"
				},
				{
					"name": "keyword.operator.symmetric-difference.regexp.swift",
					"match": "\\~\\~"
				}
			]
		},
		"literals-regular-expression-literal-unicode-scalars": {
			"name": "constant.character.numeric.regexp",
			"match": "(?x)\n\\\\u\\{\\s*(?:[0-9a-fA-F]+\\s*)+\\}\n| \\\\u[0-9a-fA-F]{4}\n| \\\\x\\{[0-9a-fA-F]+\\}\n| \\\\x[0-9a-fA-F]{0,2}\n| \\\\U[0-9a-fA-F]{8}\n| \\\\o\\{[0-7]+\\}\n| \\\\0[0-7]{0,3}\n| \\\\N\\{(?:U\\+[0-9a-fA-F]{1,8} | [\\s\\w-]+)\\}"
		},
		"literals-string": {
			"patterns": [
				{
					"comment": "SE-0168: Multi-Line String Literals",
					"name": "string.quoted.double.block.swift",
					"begin": "\"\"\"",
					"end": "\"\"\"(#*)",
					"beginCaptures": {
						"0": {
							"name": "punctuation.definition.string.begin.swift"
						}
					},
					"endCaptures": {
						"0": {
							"name": "punctuation.definition.string.end.swift"
						},
						"1": {
							"name": "invalid.illegal.extra-closing-delimiter.swift"
						}
					},
					"patterns": [
						{
							"name": "invalid.illegal.content-after-opening-delimiter.swift",
							"match": "\\G.+(?=\"\"\")|\\G.+"
						},
						{
							"name": "constant.character.escape.newline.swift",
							"match": "\\\\\\s*\\n"
						},
						{
							"include": "#literals-string-string-guts"
						},
						{
							"comment": "Allow \\(\"\"\"...\"\"\") to appear inside a block string",
							"name": "invalid.illegal.content-before-closing-delimiter.swift",
							"match": "\\S((?!\\\\\\().)*(?=\"\"\")"
						}
					]
				},
				{
					"name": "string.quoted.double.block.raw.swift",
					"begin": "#\"\"\"",
					"end": "\"\"\"#(#*)",
					"beginCaptures": {
						"0": {
							"name": "punctuation.definition.string.begin.swift"
						}
					},
					"endCaptures": {
						"0": {
							"name": "punctuation.definition.string.end.swift"
						},
						"1": {
							"name": "invalid.illegal.extra-closing-delimiter.swift"
						}
					},
					"patterns": [
						{
							"name": "invalid.illegal.content-after-opening-delimiter.swift",
							"match": "\\G.+(?=\"\"\")|\\G.+"
						},
						{
							"name": "constant.character.escape.newline.swift",
							"match": "\\\\#\\s*\\n"
						},
						{
							"include": "#literals-string-raw-string-guts"
						},
						{
							"comment": "Allow \\(\"\"\"...\"\"\") to appear inside a block string",
							"name": "invalid.illegal.content-before-closing-delimiter.swift",
							"match": "\\S((?!\\\\#\\().)*(?=\"\"\")"
						}
					]
				},
				{
					"name": "string.quoted.double.block.raw.swift",
					"begin": "(##+)\"\"\"",
					"end": "\"\"\"\\1(#*)",
					"beginCaptures": {
						"0": {
							"name": "punctuation.definition.string.begin.swift"
						}
					},
					"endCaptures": {
						"0": {
							"name": "punctuation.definition.string.end.swift"
						},
						"1": {
							"name": "invalid.illegal.extra-closing-delimiter.swift"
						}
					},
					"patterns": [
						{
							"name": "invalid.illegal.content-after-opening-delimiter.swift",
							"match": "\\G.+(?=\"\"\")|\\G.+"
						}
					]
				},
				{
					"name": "string.quoted.double.single-line.swift",
					"begin": "\"",
					"end": "\"(#*)",
					"beginCaptures": {
						"0": {
							"name": "punctuation.definition.string.begin.swift"
						}
					},
					"endCaptures": {
						"0": {
							"name": "punctuation.definition.string.end.swift"
						},
						"1": {
							"name": "invalid.illegal.extra-closing-delimiter.swift"
						}
					},
					"patterns": [
						{
							"name": "invalid.illegal.returns-not-allowed.swift",
							"match": "\\r|\\n"
						},
						{
							"include": "#literals-string-string-guts"
						}
					]
				},
				{
					"comment": "SE-0168: raw string literals (more than one #, grammar limitations prevent us from supporting escapes)",
					"name": "string.quoted.double.single-line.raw.swift",
					"begin": "(##+)\"",
					"end": "\"\\1(#*)",
					"beginCaptures": {
						"0": {
							"name": "punctuation.definition.string.begin.raw.swift"
						}
					},
					"endCaptures": {
						"0": {
							"name": "punctuation.definition.string.end.raw.swift"
						},
						"1": {
							"name": "invalid.illegal.extra-closing-delimiter.swift"
						}
					},
					"patterns": [
						{
							"name": "invalid.illegal.returns-not-allowed.swift",
							"match": "\\r|\\n"
						}
					]
				},
				{
					"comment": "SE-0168: raw string literals (one #, escapes supported)",
					"name": "string.quoted.double.single-line.raw.swift",
					"begin": "#\"",
					"end": "\"#(#*)",
					"beginCaptures": {
						"0": {
							"name": "punctuation.definition.string.begin.raw.swift"
						}
					},
					"endCaptures": {
						"0": {
							"name": "punctuation.definition.string.end.raw.swift"
						},
						"1": {
							"name": "invalid.illegal.extra-closing-delimiter.swift"
						}
					},
					"patterns": [
						{
							"name": "invalid.illegal.returns-not-allowed.swift",
							"match": "\\r|\\n"
						},
						{
							"include": "#literals-string-raw-string-guts"
						}
					]
				}
			]
		},
		"literals-string-raw-string-guts": {
			"comment": "the same as #string-guts but with # in escapes",
			"patterns": [
				{
					"name": "constant.character.escape.swift",
					"match": "\\\\#[0\\\\tnr\"']"
				},
				{
					"name": "constant.character.escape.unicode.swift",
					"match": "\\\\#u\\{[0-9a-fA-F]{1,8}\\}"
				},
				{
					"contentName": "source.swift",
					"name": "meta.embedded.line.swift",
					"begin": "\\\\#\\(",
					"end": "(\\))",
					"beginCaptures": {
						"0": {
							"name": "punctuation.section.embedded.begin.swift"
						}
					},
					"endCaptures": {
						"0": {
							"name": "punctuation.section.embedded.end.swift"
						},
						"1": {
							"name": "source.swift"
						}
					},
					"patterns": [
						{
							"include": "$self"
						},
						{
							"comment": "Nested parens",
							"begin": "\\(",
							"end": "\\)"
						}
					]
				},
				{
					"name": "invalid.illegal.escape-not-recognized",
					"match": "\\\\#."
				}
			]
		},
		"literals-string-string-guts": {
			"patterns": [
				{
					"name": "constant.character.escape.swift",
					"match": "\\\\[0\\\\tnr\"']"
				},
				{
					"name": "constant.character.escape.unicode.swift",
					"match": "\\\\u\\{[0-9a-fA-F]{1,8}\\}"
				},
				{
					"contentName": "source.swift",
					"name": "meta.embedded.line.swift",
					"begin": "\\\\\\(",
					"end": "(\\))",
					"beginCaptures": {
						"0": {
							"name": "punctuation.section.embedded.begin.swift"
						}
					},
					"endCaptures": {
						"0": {
							"name": "punctuation.section.embedded.end.swift"
						},
						"1": {
							"name": "source.swift"
						}
					},
					"patterns": [
						{
							"include": "$self"
						},
						{
							"comment": "Nested parens",
							"begin": "\\(",
							"end": "\\)"
						}
					]
				},
				{
					"name": "invalid.illegal.escape-not-recognized",
					"match": "\\\\."
				}
			]
		},
		"member-reference": {
			"patterns": [
				{
					"match": "(?<=\\.)((?<q>`?)[\\p{L}_][\\p{L}_\\p{N}\\p{M}]*(\\k<q>))",
					"captures": {
						"1": {
							"name": "variable.other.swift"
						},
						"2": {
							"name": "punctuation.definition.identifier.swift"
						},
						"3": {
							"name": "punctuation.definition.identifier.swift"
						}
					}
				}
			]
		},
		"operators": {
			"patterns": [
				{
					"comment": "Type casting",
					"name": "keyword.operator.type-casting.swift",
					"match": "\\b(is\\b|as([!?]\\B|\\b))"
				},
				{
					"comment": "This rule helps us speed up the matching.",
					"begin": "(?x)\n(?=\n  (?<oph>                # operator-head\n    [/=\\-+!*%<>&|^~?]\n    | [\\x{00A1}-\\x{00A7}]\n    | [\\x{00A9}\\x{00AB}]\n    | [\\x{00AC}\\x{00AE}]\n    | [\\x{00B0}-\\x{00B1}\\x{00B6}\\x{00BB}\\x{00BF}\\x{00D7}\\x{00F7}]\n    | [\\x{2016}-\\x{2017}\\x{2020}-\\x{2027}]\n    | [\\x{2030}-\\x{203E}]\n    | [\\x{2041}-\\x{2053}]\n    | [\\x{2055}-\\x{205E}]\n    | [\\x{2190}-\\x{23FF}]\n    | [\\x{2500}-\\x{2775}]\n    | [\\x{2794}-\\x{2BFF}]\n    | [\\x{2E00}-\\x{2E7F}]\n    | [\\x{3001}-\\x{3003}]\n    | [\\x{3008}-\\x{3030}]\n  )\n  | \\.\n  (\n    \\g<oph>              # operator-head\n    | \\.\n    | [\\x{0300}-\\x{036F}]        # operator-character\n    | [\\x{1DC0}-\\x{1DFF}]\n    | [\\x{20D0}-\\x{20FF}]\n    | [\\x{FE00}-\\x{FE0F}]\n    | [\\x{FE20}-\\x{FE2F}]\n    | [\\x{E0100}-\\x{E01EF}]\n  )\n)",
					"end": "(?!\\G)",
					"patterns": [
						{
							"comment": "Prefix unary operator",
							"match": "(?x)\n\\G                    # Matching from the beginning ensures\n                    # that we start with operator-head\n(?<=^|[\\s(\\[{,;:])\n(\n  (?!(//|/\\*|\\*/))\n  (\n    [/=\\-+!*%<>&|^~?]        # operator-head\n    | [\\x{00A1}-\\x{00A7}]\n    | [\\x{00A9}\\x{00AB}]\n    | [\\x{00AC}\\x{00AE}]\n    | [\\x{00B0}-\\x{00B1}\\x{00B6}\\x{00BB}\\x{00BF}\\x{00D7}\\x{00F7}]\n    | [\\x{2016}-\\x{2017}\\x{2020}-\\x{2027}]\n    | [\\x{2030}-\\x{203E}]\n    | [\\x{2041}-\\x{2053}]\n    | [\\x{2055}-\\x{205E}]\n    | [\\x{2190}-\\x{23FF}]\n    | [\\x{2500}-\\x{2775}]\n    | [\\x{2794}-\\x{2BFF}]\n    | [\\x{2E00}-\\x{2E7F}]\n    | [\\x{3001}-\\x{3003}]\n    | [\\x{3008}-\\x{3030}]\n  \n    | [\\x{0300}-\\x{036F}]        # operator-character\n    | [\\x{1DC0}-\\x{1DFF}]\n    | [\\x{20D0}-\\x{20FF}]\n    | [\\x{FE00}-\\x{FE0F}]\n    | [\\x{FE20}-\\x{FE2F}]\n    | [\\x{E0100}-\\x{E01EF}]\n  )\n)++\n(?![\\s)\\]},;:]|\\z)",
							"captures": {
								"0": {
									"patterns": [
										{
											"name": "keyword.operator.increment-or-decrement.swift",
											"match": "\\G(\\+\\+|\\-\\-)$"
										},
										{
											"name": "keyword.operator.arithmetic.unary.swift",
											"match": "\\G(\\+|\\-)$"
										},
										{
											"name": "keyword.operator.logical.not.swift",
											"match": "\\G!$"
										},
										{
											"name": "keyword.operator.bitwise.not.swift",
											"match": "\\G~$"
										},
										{
											"name": "keyword.operator.custom.prefix.swift",
											"match": ".+"
										}
									]
								}
							}
						},
						{
							"comment": "Postfix unary operator",
							"match": "(?x)\n\\G                    # Matching from the beginning ensures\n                    # that we start with operator-head\n(?<!^|[\\s(\\[{,;:])\n(\n  (?!(//|/\\*|\\*/))\n  (\n    [/=\\-+!*%<>&|^~?]        # operator-head\n    | [\\x{00A1}-\\x{00A7}]\n    | [\\x{00A9}\\x{00AB}]\n    | [\\x{00AC}\\x{00AE}]\n    | [\\x{00B0}-\\x{00B1}\\x{00B6}\\x{00BB}\\x{00BF}\\x{00D7}\\x{00F7}]\n    | [\\x{2016}-\\x{2017}\\x{2020}-\\x{2027}]\n    | [\\x{2030}-\\x{203E}]\n    | [\\x{2041}-\\x{2053}]\n    | [\\x{2055}-\\x{205E}]\n    | [\\x{2190}-\\x{23FF}]\n    | [\\x{2500}-\\x{2775}]\n    | [\\x{2794}-\\x{2BFF}]\n    | [\\x{2E00}-\\x{2E7F}]\n    | [\\x{3001}-\\x{3003}]\n    | [\\x{3008}-\\x{3030}]\n  \n    | [\\x{0300}-\\x{036F}]        # operator-character\n    | [\\x{1DC0}-\\x{1DFF}]\n    | [\\x{20D0}-\\x{20FF}]\n    | [\\x{FE00}-\\x{FE0F}]\n    | [\\x{FE20}-\\x{FE2F}]\n    | [\\x{E0100}-\\x{E01EF}]\n  )\n)++\n(?=[\\s)\\]},;:]|\\z)",
							"captures": {
								"0": {
									"patterns": [
										{
											"name": "keyword.operator.increment-or-decrement.swift",
											"match": "\\G(\\+\\+|\\-\\-)$"
										},
										{
											"name": "keyword.operator.increment-or-decrement.swift",
											"match": "\\G!$"
										},
										{
											"name": "keyword.operator.custom.postfix.swift",
											"match": ".+"
										}
									]
								}
							}
						},
						{
							"comment": "Infix operator",
							"match": "(?x)\n\\G                    # Matching from the beginning ensures\n                    # that we start with operator-head\n(\n  (?!(//|/\\*|\\*/))\n  (\n    [/=\\-+!*%<>&|^~?]        # operator-head\n    | [\\x{00A1}-\\x{00A7}]\n    | [\\x{00A9}\\x{00AB}]\n    | [\\x{00AC}\\x{00AE}]\n    | [\\x{00B0}-\\x{00B1}\\x{00B6}\\x{00BB}\\x{00BF}\\x{00D7}\\x{00F7}]\n    | [\\x{2016}-\\x{2017}\\x{2020}-\\x{2027}]\n    | [\\x{2030}-\\x{203E}]\n    | [\\x{2041}-\\x{2053}]\n    | [\\x{2055}-\\x{205E}]\n    | [\\x{2190}-\\x{23FF}]\n    | [\\x{2500}-\\x{2775}]\n    | [\\x{2794}-\\x{2BFF}]\n    | [\\x{2E00}-\\x{2E7F}]\n    | [\\x{3001}-\\x{3003}]\n    | [\\x{3008}-\\x{3030}]\n  \n    | [\\x{0300}-\\x{036F}]        # operator-character\n    | [\\x{1DC0}-\\x{1DFF}]\n    | [\\x{20D0}-\\x{20FF}]\n    | [\\x{FE00}-\\x{FE0F}]\n    | [\\x{FE20}-\\x{FE2F}]\n    | [\\x{E0100}-\\x{E01EF}]\n  )\n)++",
							"captures": {
								"0": {
									"patterns": [
										{
											"name": "keyword.operator.assignment.swift",
											"match": "\\G=$"
										},
										{
											"name": "keyword.operator.assignment.compound.swift",
											"match": "\\G(\\+|\\-|\\*|/|%|<<|>>|&|\\^|\\||&&|\\|\\|)=$"
										},
										{
											"name": "keyword.operator.arithmetic.swift",
											"match": "\\G(\\+|\\-|\\*|/)$"
										},
										{
											"name": "keyword.operator.arithmetic.overflow.swift",
											"match": "\\G&(\\+|\\-|\\*)$"
										},
										{
											"name": "keyword.operator.arithmetic.remainder.swift",
											"match": "\\G%$"
										},
										{
											"name": "keyword.operator.comparison.swift",
											"match": "\\G(==|!=|>|<|>=|<=|~=)$"
										},
										{
											"name": "keyword.operator.coalescing.swift",
											"match": "\\G\\?\\?$"
										},
										{
											"name": "keyword.operator.logical.swift",
											"match": "\\G(&&|\\|\\|)$"
										},
										{
											"name": "keyword.operator.bitwise.swift",
											"match": "\\G(&|\\||\\^|<<|>>)$"
										},
										{
											"name": "keyword.operator.bitwise.swift",
											"match": "\\G(===|!==)$"
										},
										{
											"name": "keyword.operator.ternary.swift",
											"match": "\\G\\?$"
										},
										{
											"name": "keyword.operator.custom.infix.swift",
											"match": ".+"
										}
									]
								}
							}
						},
						{
							"comment": "Dot prefix unary operator",
							"match": "(?x)\n\\G                    # Matching from the beginning ensures\n                    # that we start with operator-head\n(?<=^|[\\s(\\[{,;:])\n\\.                    # dot\n(\n  (?!(//|/\\*|\\*/))\n  (\n    \\.                # dot\n    | [/=\\-+!*%<>&|^~?]        # operator-head\n    | [\\x{00A1}-\\x{00A7}]\n    | [\\x{00A9}\\x{00AB}]\n    | [\\x{00AC}\\x{00AE}]\n    | [\\x{00B0}-\\x{00B1}\\x{00B6}\\x{00BB}\\x{00BF}\\x{00D7}\\x{00F7}]\n    | [\\x{2016}-\\x{2017}\\x{2020}-\\x{2027}]\n    | [\\x{2030}-\\x{203E}]\n    | [\\x{2041}-\\x{2053}]\n    | [\\x{2055}-\\x{205E}]\n    | [\\x{2190}-\\x{23FF}]\n    | [\\x{2500}-\\x{2775}]\n    | [\\x{2794}-\\x{2BFF}]\n    | [\\x{2E00}-\\x{2E7F}]\n    | [\\x{3001}-\\x{3003}]\n    | [\\x{3008}-\\x{3030}]\n  \n    | [\\x{0300}-\\x{036F}]        # operator-character\n    | [\\x{1DC0}-\\x{1DFF}]\n    | [\\x{20D0}-\\x{20FF}]\n    | [\\x{FE00}-\\x{FE0F}]\n    | [\\x{FE20}-\\x{FE2F}]\n    | [\\x{E0100}-\\x{E01EF}]\n  )\n)++\n(?![\\s)\\]},;:]|\\z)",
							"captures": {
								"0": {
									"patterns": [
										{
											"name": "keyword.operator.custom.prefix.dot.swift",
											"match": ".+"
										}
									]
								}
							}
						},
						{
							"comment": "Dot postfix unary operator",
							"match": "(?x)\n\\G                    # Matching from the beginning ensures\n                    # that we start with operator-head\n(?<!^|[\\s(\\[{,;:])\n\\.                    # dot\n(\n  (?!(//|/\\*|\\*/))\n  (\n    \\.                # dot\n    | [/=\\-+!*%<>&|^~?]        # operator-head\n    | [\\x{00A1}-\\x{00A7}]\n    | [\\x{00A9}\\x{00AB}]\n    | [\\x{00AC}\\x{00AE}]\n    | [\\x{00B0}-\\x{00B1}\\x{00B6}\\x{00BB}\\x{00BF}\\x{00D7}\\x{00F7}]\n    | [\\x{2016}-\\x{2017}\\x{2020}-\\x{2027}]\n    | [\\x{2030}-\\x{203E}]\n    | [\\x{2041}-\\x{2053}]\n    | [\\x{2055}-\\x{205E}]\n    | [\\x{2190}-\\x{23FF}]\n    | [\\x{2500}-\\x{2775}]\n    | [\\x{2794}-\\x{2BFF}]\n    | [\\x{2E00}-\\x{2E7F}]\n    | [\\x{3001}-\\x{3003}]\n    | [\\x{3008}-\\x{3030}]\n  \n    | [\\x{0300}-\\x{036F}]        # operator-character\n    | [\\x{1DC0}-\\x{1DFF}]\n    | [\\x{20D0}-\\x{20FF}]\n    | [\\x{FE00}-\\x{FE0F}]\n    | [\\x{FE20}-\\x{FE2F}]\n    | [\\x{E0100}-\\x{E01EF}]\n  )\n)++\n(?=[\\s)\\]},;:]|\\z)",
							"captures": {
								"0": {
									"patterns": [
										{
											"name": "keyword.operator.custom.postfix.dot.swift",
											"match": ".+"
										}
									]
								}
							}
						},
						{
							"comment": "Dot infix operator",
							"match": "(?x)\n\\G                    # Matching from the beginning ensures\n                    # that we start with operator-head\n\\.                    # dot\n(\n  (?!(//|/\\*|\\*/))\n  (\n    \\.                # dot\n    | [/=\\-+!*%<>&|^~?]        # operator-head\n    | [\\x{00A1}-\\x{00A7}]\n    | [\\x{00A9}\\x{00AB}]\n    | [\\x{00AC}\\x{00AE}]\n    | [\\x{00B0}-\\x{00B1}\\x{00B6}\\x{00BB}\\x{00BF}\\x{00D7}\\x{00F7}]\n    | [\\x{2016}-\\x{2017}\\x{2020}-\\x{2027}]\n    | [\\x{2030}-\\x{203E}]\n    | [\\x{2041}-\\x{2053}]\n    | [\\x{2055}-\\x{205E}]\n    | [\\x{2190}-\\x{23FF}]\n    | [\\x{2500}-\\x{2775}]\n    | [\\x{2794}-\\x{2BFF}]\n    | [\\x{2E00}-\\x{2E7F}]\n    | [\\x{3001}-\\x{3003}]\n    | [\\x{3008}-\\x{3030}]\n  \n    | [\\x{0300}-\\x{036F}]        # operator-character\n    | [\\x{1DC0}-\\x{1DFF}]\n    | [\\x{20D0}-\\x{20FF}]\n    | [\\x{FE00}-\\x{FE0F}]\n    | [\\x{FE20}-\\x{FE2F}]\n    | [\\x{E0100}-\\x{E01EF}]\n  )\n)++",
							"captures": {
								"0": {
									"patterns": [
										{
											"name": "keyword.operator.range.swift",
											"match": "\\G\\.\\.[.<]$"
										},
										{
											"name": "keyword.operator.custom.infix.dot.swift",
											"match": ".+"
										}
									]
								}
							}
						}
					]
				},
				{
					"name": "keyword.operator.ternary.swift",
					"match": ":"
				}
			]
		},
		"root": {
			"patterns": [
				{
					"include": "#compiler-control"
				},
				{
					"include": "#declarations"
				},
				{
					"include": "#expressions"
				}
			]
		}
	}
}<|MERGE_RESOLUTION|>--- conflicted
+++ resolved
@@ -258,15 +258,9 @@
 		"builtin-properties": {
 			"patterns": [
 				{
-<<<<<<< HEAD
 					"comment": "The simpler (?<=\\bProcess\\.|\\bCommandLine\\.) breaks VSCodius / Atom, see https://github.com/textmate/swift.tmbundle/issues/29",
-					"match": "(?<=^Process\\.|\\WProcess\\.|^CommandLine\\.|\\WCommandLine\\.)(arguments|argc|unsafeArgv)",
-					"name": "support.variable.swift"
-=======
-					"comment": "The simpler (?<=\\bProcess\\.|\\bCommandLine\\.) breaks VS Code / Atom, see https://github.com/textmate/swift.tmbundle/issues/29",
 					"name": "support.variable.swift",
 					"match": "(?<=^Process\\.|\\WProcess\\.|^CommandLine\\.|\\WCommandLine\\.)(arguments|argc|unsafeArgv)"
->>>>>>> af28b32d
 				},
 				{
 					"comment": "Properties in the standard library in Swift 3",
