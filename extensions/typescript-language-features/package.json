{
  "name": "typescript-language-features",
  "description": "%description%",
  "displayName": "%displayName%",
  "version": "1.0.0",
  "author": "vscode",
  "publisher": "vscode",
  "license": "MIT",
  "aiKey": "0c6ae279ed8443289764825290e4f9e2-1a736e7c-1324-4338-be46-fc2a58ae4d14-7255",
  "enabledApiProposals": [
    "telemetryLogger",
    "resolvers",
    "workspaceTrust"
  ],
  "capabilities": {
    "virtualWorkspaces": {
      "supported": "limited",
      "description": "%virtualWorkspaces%"
    },
    "untrustedWorkspaces": {
      "supported": "limited",
      "description": "%workspaceTrust%",
      "restrictedConfigurations": [
        "typescript.tsdk",
        "typescript.tsserver.pluginPaths",
        "typescript.npm"
      ]
    }
  },
  "engines": {
    "vscode": "^1.30.0"
  },
  "icon": "media/icon.png",
  "categories": [
    "Programming Languages"
  ],
  "dependencies": {
<<<<<<< HEAD
    "jsonc-parser": "^2.2.1",
=======
    "@vscode/extension-telemetry": "0.7.1-preview",
    "jsonc-parser": "^3.2.0",
>>>>>>> 5235c6bb
    "semver": "5.5.1",
    "vscode-uri": "^3.0.3"
  },
  "devDependencies": {
    "@types/node": "16.x",
    "@types/semver": "^5.5.0"
  },
  "scripts": {
    "vscode:prepublish": "node ../../node_modules/gulp/bin/gulp.js --gulpfile ../../build/gulpfile.extensions.js compile-extension:typescript-language-features",
    "compile-web": "npx webpack-cli --config extension-browser.webpack.config --mode none",
    "watch-web": "npx webpack-cli --config extension-browser.webpack.config --mode none --watch --info-verbosity verbose"
  },
  "activationEvents": [
    "onLanguage:javascript",
    "onLanguage:javascriptreact",
    "onLanguage:typescript",
    "onLanguage:typescriptreact",
    "onLanguage:jsx-tags",
    "onCommand:typescript.reloadProjects",
    "onCommand:javascript.reloadProjects",
    "onCommand:typescript.selectTypeScriptVersion",
    "onCommand:javascript.goToProjectConfig",
    "onCommand:typescript.goToProjectConfig",
    "onCommand:typescript.openTsServerLog",
    "onCommand:typescript.tsserverRequest",
    "onCommand:_typescript.configurePlugin",
    "onCommand:_typescript.learnMoreAboutRefactorings",
    "onCommand:typescript.fileReferences",
    "onCommand:typescript.goToSourceDefinition",
    "onTaskType:typescript",
    "onLanguage:jsonc",
    "onWalkthrough:nodejsWelcome"
  ],
  "main": "./out/extension",
  "browser": "./dist/browser/extension",
  "contributes": {
    "jsonValidation": [
      {
        "fileMatch": "package.json",
        "url": "./schemas/package.schema.json"
      },
      {
        "fileMatch": "tsconfig.json",
        "url": "https://json.schemastore.org/tsconfig"
      },
      {
        "fileMatch": "tsconfig.json",
        "url": "./schemas/tsconfig.schema.json"
      },
      {
        "fileMatch": "tsconfig.*.json",
        "url": "https://json.schemastore.org/tsconfig"
      },
      {
        "fileMatch": "tsconfig-*.json",
        "url": "./schemas/tsconfig.schema.json"
      },
      {
        "fileMatch": "tsconfig-*.json",
        "url": "https://json.schemastore.org/tsconfig"
      },
      {
        "fileMatch": "tsconfig.*.json",
        "url": "./schemas/tsconfig.schema.json"
      },
      {
        "fileMatch": "typings.json",
        "url": "https://json.schemastore.org/typings"
      },
      {
        "fileMatch": ".bowerrc",
        "url": "https://json.schemastore.org/bowerrc"
      },
      {
        "fileMatch": ".babelrc",
        "url": "https://json.schemastore.org/babelrc"
      },
      {
        "fileMatch": ".babelrc.json",
        "url": "https://json.schemastore.org/babelrc"
      },
      {
        "fileMatch": "babel.config.json",
        "url": "https://json.schemastore.org/babelrc"
      },
      {
        "fileMatch": "jsconfig.json",
        "url": "https://json.schemastore.org/jsconfig"
      },
      {
        "fileMatch": "jsconfig.json",
        "url": "./schemas/jsconfig.schema.json"
      },
      {
        "fileMatch": "jsconfig.*.json",
        "url": "https://json.schemastore.org/jsconfig"
      },
      {
        "fileMatch": "jsconfig.*.json",
        "url": "./schemas/jsconfig.schema.json"
      },
      {
        "fileMatch": "typedoc.json",
        "url": "https://typedoc.org/schema.json"
      }
    ],
    "configuration": {
      "type": "object",
      "title": "%configuration.typescript%",
      "order": 20,
      "properties": {
        "typescript.tsdk": {
          "type": "string",
          "markdownDescription": "%typescript.tsdk.desc%",
          "scope": "window"
        },
        "typescript.disableAutomaticTypeAcquisition": {
          "type": "boolean",
          "default": false,
          "markdownDescription": "%typescript.disableAutomaticTypeAcquisition%",
          "scope": "window",
          "tags": [
            "usesOnlineServices"
          ]
        },
        "typescript.enablePromptUseWorkspaceTsdk": {
          "type": "boolean",
          "default": false,
          "description": "%typescript.enablePromptUseWorkspaceTsdk%",
          "scope": "window"
        },
        "typescript.npm": {
          "type": "string",
          "markdownDescription": "%typescript.npm%",
          "scope": "machine"
        },
        "typescript.check.npmIsInstalled": {
          "type": "boolean",
          "default": true,
          "markdownDescription": "%typescript.check.npmIsInstalled%",
          "scope": "window"
        },
        "javascript.referencesCodeLens.enabled": {
          "type": "boolean",
          "default": false,
          "description": "%javascript.referencesCodeLens.enabled%",
          "scope": "window"
        },
        "javascript.referencesCodeLens.showOnAllFunctions": {
          "type": "boolean",
          "default": false,
          "description": "%javascript.referencesCodeLens.showOnAllFunctions%",
          "scope": "window"
        },
        "typescript.referencesCodeLens.enabled": {
          "type": "boolean",
          "default": false,
          "description": "%typescript.referencesCodeLens.enabled%",
          "scope": "window"
        },
        "typescript.referencesCodeLens.showOnAllFunctions": {
          "type": "boolean",
          "default": false,
          "description": "%typescript.referencesCodeLens.showOnAllFunctions%",
          "scope": "window"
        },
        "typescript.implementationsCodeLens.enabled": {
          "type": "boolean",
          "default": false,
          "description": "%typescript.implementationsCodeLens.enabled%",
          "scope": "window"
        },
        "typescript.tsserver.enableTracing": {
          "type": "boolean",
          "default": false,
          "description": "%typescript.tsserver.enableTracing%",
          "scope": "window"
        },
        "typescript.tsserver.log": {
          "type": "string",
          "enum": [
            "off",
            "terse",
            "normal",
            "verbose"
          ],
          "default": "off",
          "description": "%typescript.tsserver.log%",
          "scope": "window"
        },
        "typescript.tsserver.pluginPaths": {
          "type": "array",
          "items": {
            "type": "string",
            "description": "%typescript.tsserver.pluginPaths.item%"
          },
          "default": [],
          "description": "%typescript.tsserver.pluginPaths%",
          "scope": "machine"
        },
        "typescript.tsserver.trace": {
          "type": "string",
          "enum": [
            "off",
            "messages",
            "verbose"
          ],
          "default": "off",
          "description": "%typescript.tsserver.trace%",
          "scope": "window"
        },
        "javascript.suggest.completeFunctionCalls": {
          "type": "boolean",
          "default": false,
          "description": "%configuration.suggest.completeFunctionCalls%",
          "scope": "resource"
        },
        "typescript.suggest.completeFunctionCalls": {
          "type": "boolean",
          "default": false,
          "description": "%configuration.suggest.completeFunctionCalls%",
          "scope": "resource"
        },
        "javascript.suggest.includeAutomaticOptionalChainCompletions": {
          "type": "boolean",
          "default": true,
          "description": "%configuration.suggest.includeAutomaticOptionalChainCompletions%",
          "scope": "resource"
        },
        "typescript.suggest.includeAutomaticOptionalChainCompletions": {
          "type": "boolean",
          "default": true,
          "description": "%configuration.suggest.includeAutomaticOptionalChainCompletions%",
          "scope": "resource"
        },
        "typescript.inlayHints.parameterNames.enabled": {
          "type": "string",
          "enum": [
            "none",
            "literals",
            "all"
          ],
          "enumDescriptions": [
            "%inlayHints.parameterNames.none%",
            "%inlayHints.parameterNames.literals%",
            "%inlayHints.parameterNames.all%"
          ],
          "default": "none",
          "markdownDescription": "%configuration.inlayHints.parameterNames.enabled%",
          "scope": "resource"
        },
        "typescript.inlayHints.parameterNames.suppressWhenArgumentMatchesName": {
          "type": "boolean",
          "default": true,
          "markdownDescription": "%configuration.inlayHints.parameterNames.suppressWhenArgumentMatchesName%",
          "scope": "resource"
        },
        "typescript.inlayHints.parameterTypes.enabled": {
          "type": "boolean",
          "default": false,
          "markdownDescription": "%configuration.inlayHints.parameterTypes.enabled%",
          "scope": "resource"
        },
        "typescript.inlayHints.variableTypes.enabled": {
          "type": "boolean",
          "default": false,
          "markdownDescription": "%configuration.inlayHints.variableTypes.enabled%",
          "scope": "resource"
        },
        "typescript.inlayHints.variableTypes.suppressWhenTypeMatchesName": {
          "type": "boolean",
          "default": true,
          "markdownDescription": "%configuration.inlayHints.variableTypes.suppressWhenTypeMatchesName%",
          "scope": "resource"
        },
        "typescript.inlayHints.propertyDeclarationTypes.enabled": {
          "type": "boolean",
          "default": false,
          "markdownDescription": "%configuration.inlayHints.propertyDeclarationTypes.enabled%",
          "scope": "resource"
        },
        "typescript.inlayHints.functionLikeReturnTypes.enabled": {
          "type": "boolean",
          "default": false,
          "markdownDescription": "%configuration.inlayHints.functionLikeReturnTypes.enabled%",
          "scope": "resource"
        },
        "typescript.inlayHints.enumMemberValues.enabled": {
          "type": "boolean",
          "default": false,
          "markdownDescription": "%configuration.inlayHints.enumMemberValues.enabled%",
          "scope": "resource"
        },
        "javascript.inlayHints.parameterNames.enabled": {
          "type": "string",
          "enum": [
            "none",
            "literals",
            "all"
          ],
          "enumDescriptions": [
            "%inlayHints.parameterNames.none%",
            "%inlayHints.parameterNames.literals%",
            "%inlayHints.parameterNames.all%"
          ],
          "default": "none",
          "markdownDescription": "%configuration.inlayHints.parameterNames.enabled%",
          "scope": "resource"
        },
        "javascript.inlayHints.parameterNames.suppressWhenArgumentMatchesName": {
          "type": "boolean",
          "default": true,
          "markdownDescription": "%configuration.inlayHints.parameterNames.suppressWhenArgumentMatchesName%",
          "scope": "resource"
        },
        "javascript.inlayHints.parameterTypes.enabled": {
          "type": "boolean",
          "default": false,
          "markdownDescription": "%configuration.inlayHints.parameterTypes.enabled%",
          "scope": "resource"
        },
        "javascript.inlayHints.variableTypes.enabled": {
          "type": "boolean",
          "default": false,
          "markdownDescription": "%configuration.inlayHints.variableTypes.enabled%",
          "scope": "resource"
        },
        "javascript.inlayHints.variableTypes.suppressWhenTypeMatchesName": {
          "type": "boolean",
          "default": true,
          "markdownDescription": "%configuration.inlayHints.variableTypes.suppressWhenTypeMatchesName%",
          "scope": "resource"
        },
        "javascript.inlayHints.propertyDeclarationTypes.enabled": {
          "type": "boolean",
          "default": false,
          "markdownDescription": "%configuration.inlayHints.propertyDeclarationTypes.enabled%",
          "scope": "resource"
        },
        "javascript.inlayHints.functionLikeReturnTypes.enabled": {
          "type": "boolean",
          "default": false,
          "markdownDescription": "%configuration.inlayHints.functionLikeReturnTypes.enabled%",
          "scope": "resource"
        },
        "javascript.inlayHints.enumMemberValues.enabled": {
          "type": "boolean",
          "default": false,
          "markdownDescription": "%configuration.inlayHints.enumMemberValues.enabled%",
          "scope": "resource"
        },
        "javascript.suggest.includeCompletionsForImportStatements": {
          "type": "boolean",
          "default": true,
          "description": "%configuration.suggest.includeCompletionsForImportStatements%",
          "scope": "resource"
        },
        "typescript.suggest.includeCompletionsForImportStatements": {
          "type": "boolean",
          "default": true,
          "description": "%configuration.suggest.includeCompletionsForImportStatements%",
          "scope": "resource"
        },
        "typescript.suggest.includeCompletionsWithSnippetText": {
          "type": "boolean",
          "default": true,
          "description": "%configuration.suggest.includeCompletionsWithSnippetText%",
          "scope": "resource"
        },
        "typescript.reportStyleChecksAsWarnings": {
          "type": "boolean",
          "default": true,
          "description": "%typescript.reportStyleChecksAsWarnings%",
          "scope": "window"
        },
        "typescript.validate.enable": {
          "type": "boolean",
          "default": true,
          "description": "%typescript.validate.enable%",
          "scope": "window"
        },
        "typescript.format.enable": {
          "type": "boolean",
          "default": true,
          "description": "%typescript.format.enable%",
          "scope": "window"
        },
        "typescript.format.insertSpaceAfterCommaDelimiter": {
          "type": "boolean",
          "default": true,
          "description": "%format.insertSpaceAfterCommaDelimiter%",
          "scope": "resource"
        },
        "typescript.format.insertSpaceAfterConstructor": {
          "type": "boolean",
          "default": false,
          "description": "%format.insertSpaceAfterConstructor%",
          "scope": "resource"
        },
        "typescript.format.insertSpaceAfterSemicolonInForStatements": {
          "type": "boolean",
          "default": true,
          "description": "%format.insertSpaceAfterSemicolonInForStatements%",
          "scope": "resource"
        },
        "typescript.format.insertSpaceBeforeAndAfterBinaryOperators": {
          "type": "boolean",
          "default": true,
          "description": "%format.insertSpaceBeforeAndAfterBinaryOperators%",
          "scope": "resource"
        },
        "typescript.format.insertSpaceAfterKeywordsInControlFlowStatements": {
          "type": "boolean",
          "default": true,
          "description": "%format.insertSpaceAfterKeywordsInControlFlowStatements%",
          "scope": "resource"
        },
        "typescript.format.insertSpaceAfterFunctionKeywordForAnonymousFunctions": {
          "type": "boolean",
          "default": true,
          "description": "%format.insertSpaceAfterFunctionKeywordForAnonymousFunctions%",
          "scope": "resource"
        },
        "typescript.format.insertSpaceBeforeFunctionParenthesis": {
          "type": "boolean",
          "default": false,
          "description": "%format.insertSpaceBeforeFunctionParenthesis%",
          "scope": "resource"
        },
        "typescript.format.insertSpaceAfterOpeningAndBeforeClosingNonemptyParenthesis": {
          "type": "boolean",
          "default": false,
          "description": "%format.insertSpaceAfterOpeningAndBeforeClosingNonemptyParenthesis%",
          "scope": "resource"
        },
        "typescript.format.insertSpaceAfterOpeningAndBeforeClosingNonemptyBrackets": {
          "type": "boolean",
          "default": false,
          "description": "%format.insertSpaceAfterOpeningAndBeforeClosingNonemptyBrackets%",
          "scope": "resource"
        },
        "typescript.format.insertSpaceAfterOpeningAndBeforeClosingNonemptyBraces": {
          "type": "boolean",
          "default": true,
          "description": "%format.insertSpaceAfterOpeningAndBeforeClosingNonemptyBraces%",
          "scope": "resource"
        },
        "typescript.format.insertSpaceAfterOpeningAndBeforeClosingEmptyBraces": {
          "type": "boolean",
          "default": true,
          "description": "%format.insertSpaceAfterOpeningAndBeforeClosingEmptyBraces%",
          "scope": "resource"
        },
        "typescript.format.insertSpaceAfterOpeningAndBeforeClosingTemplateStringBraces": {
          "type": "boolean",
          "default": false,
          "description": "%format.insertSpaceAfterOpeningAndBeforeClosingTemplateStringBraces%",
          "scope": "resource"
        },
        "typescript.format.insertSpaceAfterOpeningAndBeforeClosingJsxExpressionBraces": {
          "type": "boolean",
          "default": false,
          "description": "%format.insertSpaceAfterOpeningAndBeforeClosingJsxExpressionBraces%",
          "scope": "resource"
        },
        "typescript.format.insertSpaceAfterTypeAssertion": {
          "type": "boolean",
          "default": false,
          "description": "%format.insertSpaceAfterTypeAssertion%",
          "scope": "resource"
        },
        "typescript.format.placeOpenBraceOnNewLineForFunctions": {
          "type": "boolean",
          "default": false,
          "description": "%format.placeOpenBraceOnNewLineForFunctions%",
          "scope": "resource"
        },
        "typescript.format.placeOpenBraceOnNewLineForControlBlocks": {
          "type": "boolean",
          "default": false,
          "description": "%format.placeOpenBraceOnNewLineForControlBlocks%",
          "scope": "resource"
        },
        "typescript.format.semicolons": {
          "type": "string",
          "default": "ignore",
          "description": "%format.semicolons%",
          "scope": "resource",
          "enum": [
            "ignore",
            "insert",
            "remove"
          ],
          "enumDescriptions": [
            "%format.semicolons.ignore%",
            "%format.semicolons.insert%",
            "%format.semicolons.remove%"
          ]
        },
        "javascript.validate.enable": {
          "type": "boolean",
          "default": true,
          "description": "%javascript.validate.enable%",
          "scope": "window"
        },
        "javascript.format.enable": {
          "type": "boolean",
          "default": true,
          "description": "%javascript.format.enable%",
          "scope": "window"
        },
        "javascript.format.insertSpaceAfterCommaDelimiter": {
          "type": "boolean",
          "default": true,
          "description": "%format.insertSpaceAfterCommaDelimiter%",
          "scope": "resource"
        },
        "javascript.format.insertSpaceAfterConstructor": {
          "type": "boolean",
          "default": false,
          "description": "%format.insertSpaceAfterConstructor%",
          "scope": "resource"
        },
        "javascript.format.insertSpaceAfterSemicolonInForStatements": {
          "type": "boolean",
          "default": true,
          "description": "%format.insertSpaceAfterSemicolonInForStatements%",
          "scope": "resource"
        },
        "javascript.format.insertSpaceBeforeAndAfterBinaryOperators": {
          "type": "boolean",
          "default": true,
          "description": "%format.insertSpaceBeforeAndAfterBinaryOperators%",
          "scope": "resource"
        },
        "javascript.format.insertSpaceAfterKeywordsInControlFlowStatements": {
          "type": "boolean",
          "default": true,
          "description": "%format.insertSpaceAfterKeywordsInControlFlowStatements%",
          "scope": "resource"
        },
        "javascript.format.insertSpaceAfterFunctionKeywordForAnonymousFunctions": {
          "type": "boolean",
          "default": true,
          "description": "%format.insertSpaceAfterFunctionKeywordForAnonymousFunctions%",
          "scope": "resource"
        },
        "javascript.format.insertSpaceBeforeFunctionParenthesis": {
          "type": "boolean",
          "default": false,
          "description": "%format.insertSpaceBeforeFunctionParenthesis%",
          "scope": "resource"
        },
        "javascript.format.insertSpaceAfterOpeningAndBeforeClosingNonemptyParenthesis": {
          "type": "boolean",
          "default": false,
          "description": "%format.insertSpaceAfterOpeningAndBeforeClosingNonemptyParenthesis%",
          "scope": "resource"
        },
        "javascript.format.insertSpaceAfterOpeningAndBeforeClosingNonemptyBrackets": {
          "type": "boolean",
          "default": false,
          "description": "%format.insertSpaceAfterOpeningAndBeforeClosingNonemptyBrackets%",
          "scope": "resource"
        },
        "javascript.format.insertSpaceAfterOpeningAndBeforeClosingNonemptyBraces": {
          "type": "boolean",
          "default": true,
          "description": "%format.insertSpaceAfterOpeningAndBeforeClosingNonemptyBraces%",
          "scope": "resource"
        },
        "javascript.format.insertSpaceAfterOpeningAndBeforeClosingEmptyBraces": {
          "type": "boolean",
          "default": true,
          "description": "%format.insertSpaceAfterOpeningAndBeforeClosingEmptyBraces%",
          "scope": "resource"
        },
        "javascript.format.insertSpaceAfterOpeningAndBeforeClosingTemplateStringBraces": {
          "type": "boolean",
          "default": false,
          "description": "%format.insertSpaceAfterOpeningAndBeforeClosingTemplateStringBraces%",
          "scope": "resource"
        },
        "javascript.format.insertSpaceAfterOpeningAndBeforeClosingJsxExpressionBraces": {
          "type": "boolean",
          "default": false,
          "description": "%format.insertSpaceAfterOpeningAndBeforeClosingJsxExpressionBraces%",
          "scope": "resource"
        },
        "javascript.format.placeOpenBraceOnNewLineForFunctions": {
          "type": "boolean",
          "default": false,
          "description": "%format.placeOpenBraceOnNewLineForFunctions%",
          "scope": "resource"
        },
        "javascript.format.placeOpenBraceOnNewLineForControlBlocks": {
          "type": "boolean",
          "default": false,
          "description": "%format.placeOpenBraceOnNewLineForControlBlocks%",
          "scope": "resource"
        },
        "javascript.format.semicolons": {
          "type": "string",
          "default": "ignore",
          "description": "%format.semicolons%",
          "scope": "resource",
          "enum": [
            "ignore",
            "insert",
            "remove"
          ],
          "enumDescriptions": [
            "%format.semicolons.ignore%",
            "%format.semicolons.insert%",
            "%format.semicolons.remove%"
          ]
        },
        "js/ts.implicitProjectConfig.module": {
          "type": "string",
          "markdownDescription": "%configuration.implicitProjectConfig.module%",
          "default": "ESNext",
          "enum": [
            "CommonJS",
            "AMD",
            "System",
            "UMD",
            "ES6",
            "ES2015",
            "ES2020",
            "ESNext",
            "None",
            "ES2022",
            "Node12",
            "NodeNext"
          ],
          "scope": "window"
        },
        "js/ts.implicitProjectConfig.target": {
          "type": "string",
          "default": "ES2020",
          "markdownDescription": "%configuration.implicitProjectConfig.target%",
          "enum": [
            "ES3",
            "ES5",
            "ES6",
            "ES2015",
            "ES2016",
            "ES2017",
            "ES2018",
            "ES2019",
            "ES2020",
            "ES2021",
            "ES2022",
            "ESNext"
          ],
          "scope": "window"
        },
        "javascript.implicitProjectConfig.checkJs": {
          "type": "boolean",
          "default": false,
          "markdownDescription": "%configuration.implicitProjectConfig.checkJs%",
          "markdownDeprecationMessage": "%configuration.javascript.checkJs.checkJs.deprecation%",
          "scope": "window"
        },
        "js/ts.implicitProjectConfig.checkJs": {
          "type": "boolean",
          "default": false,
          "markdownDescription": "%configuration.implicitProjectConfig.checkJs%",
          "scope": "window"
        },
        "javascript.implicitProjectConfig.experimentalDecorators": {
          "type": "boolean",
          "default": false,
          "markdownDescription": "%configuration.implicitProjectConfig.experimentalDecorators%",
          "markdownDeprecationMessage": "%configuration.javascript.checkJs.experimentalDecorators.deprecation%",
          "scope": "window"
        },
        "js/ts.implicitProjectConfig.experimentalDecorators": {
          "type": "boolean",
          "default": false,
          "markdownDescription": "%configuration.implicitProjectConfig.experimentalDecorators%",
          "scope": "window"
        },
        "js/ts.implicitProjectConfig.strictNullChecks": {
          "type": "boolean",
          "default": true,
          "markdownDescription": "%configuration.implicitProjectConfig.strictNullChecks%",
          "scope": "window"
        },
        "js/ts.implicitProjectConfig.strictFunctionTypes": {
          "type": "boolean",
          "default": true,
          "markdownDescription": "%configuration.implicitProjectConfig.strictFunctionTypes%",
          "scope": "window"
        },
        "javascript.suggest.names": {
          "type": "boolean",
          "default": true,
          "markdownDescription": "%configuration.suggest.names%",
          "scope": "resource"
        },
        "typescript.tsc.autoDetect": {
          "type": "string",
          "default": "on",
          "enum": [
            "on",
            "off",
            "build",
            "watch"
          ],
          "markdownEnumDescriptions": [
            "%typescript.tsc.autoDetect.on%",
            "%typescript.tsc.autoDetect.off%",
            "%typescript.tsc.autoDetect.build%",
            "%typescript.tsc.autoDetect.watch%"
          ],
          "description": "%typescript.tsc.autoDetect%",
          "scope": "window"
        },
        "javascript.suggest.paths": {
          "type": "boolean",
          "default": true,
          "description": "%configuration.suggest.paths%",
          "scope": "resource"
        },
        "typescript.suggest.paths": {
          "type": "boolean",
          "default": true,
          "description": "%configuration.suggest.paths%",
          "scope": "resource"
        },
        "javascript.suggest.autoImports": {
          "type": "boolean",
          "default": true,
          "description": "%configuration.suggest.autoImports%",
          "scope": "resource"
        },
        "typescript.suggest.autoImports": {
          "type": "boolean",
          "default": true,
          "description": "%configuration.suggest.autoImports%",
          "scope": "resource"
        },
        "javascript.suggest.completeJSDocs": {
          "type": "boolean",
          "default": true,
          "description": "%configuration.suggest.completeJSDocs%",
          "scope": "language-overridable"
        },
        "typescript.suggest.completeJSDocs": {
          "type": "boolean",
          "default": true,
          "description": "%configuration.suggest.completeJSDocs%",
          "scope": "language-overridable"
        },
        "javascript.suggest.jsdoc.generateReturns": {
          "type": "boolean",
          "default": true,
          "markdownDescription": "%configuration.suggest.jsdoc.generateReturns%",
          "scope": "language-overridable"
        },
        "typescript.suggest.jsdoc.generateReturns": {
          "type": "boolean",
          "default": true,
          "markdownDescription": "%configuration.suggest.jsdoc.generateReturns%",
          "scope": "language-overridable"
        },
        "typescript.locale": {
          "type": "string",
          "default": "auto",
          "enum": [
            "auto",
            "de",
            "es",
            "en",
            "fr",
            "it",
            "ja",
            "ko",
            "ru",
            "zh-CN",
            "zh-TW"
          ],
          "markdownDescription": "%typescript.locale%",
          "scope": "window"
        },
        "javascript.suggestionActions.enabled": {
          "type": "boolean",
          "default": true,
          "description": "%javascript.suggestionActions.enabled%",
          "scope": "resource"
        },
        "typescript.suggestionActions.enabled": {
          "type": "boolean",
          "default": true,
          "description": "%typescript.suggestionActions.enabled%",
          "scope": "resource"
        },
        "javascript.preferences.quoteStyle": {
          "type": "string",
          "enum": [
            "auto",
            "single",
            "double"
          ],
          "default": "auto",
          "markdownDescription": "%typescript.preferences.quoteStyle%",
          "markdownEnumDescriptions": [
            "%typescript.preferences.quoteStyle.auto%",
            "%typescript.preferences.quoteStyle.single%",
            "%typescript.preferences.quoteStyle.double%"
          ],
          "scope": "language-overridable"
        },
        "typescript.preferences.quoteStyle": {
          "type": "string",
          "enum": [
            "auto",
            "single",
            "double"
          ],
          "default": "auto",
          "markdownDescription": "%typescript.preferences.quoteStyle%",
          "markdownEnumDescriptions": [
            "%typescript.preferences.quoteStyle.auto%",
            "%typescript.preferences.quoteStyle.single%",
            "%typescript.preferences.quoteStyle.double%"
          ],
          "scope": "language-overridable"
        },
        "javascript.preferences.importModuleSpecifier": {
          "type": "string",
          "enum": [
            "shortest",
            "relative",
            "non-relative",
            "project-relative"
          ],
          "markdownEnumDescriptions": [
            "%typescript.preferences.importModuleSpecifier.shortest%",
            "%typescript.preferences.importModuleSpecifier.relative%",
            "%typescript.preferences.importModuleSpecifier.nonRelative%",
            "%typescript.preferences.importModuleSpecifier.projectRelative%"
          ],
          "default": "shortest",
          "description": "%typescript.preferences.importModuleSpecifier%",
          "scope": "language-overridable"
        },
        "typescript.preferences.importModuleSpecifier": {
          "type": "string",
          "enum": [
            "shortest",
            "relative",
            "non-relative",
            "project-relative"
          ],
          "markdownEnumDescriptions": [
            "%typescript.preferences.importModuleSpecifier.shortest%",
            "%typescript.preferences.importModuleSpecifier.relative%",
            "%typescript.preferences.importModuleSpecifier.nonRelative%",
            "%typescript.preferences.importModuleSpecifier.projectRelative%"
          ],
          "default": "shortest",
          "description": "%typescript.preferences.importModuleSpecifier%",
          "scope": "language-overridable"
        },
        "javascript.preferences.importModuleSpecifierEnding": {
          "type": "string",
          "enum": [
            "auto",
            "minimal",
            "index",
            "js"
          ],
          "markdownEnumDescriptions": [
            "%typescript.preferences.importModuleSpecifierEnding.auto%",
            "%typescript.preferences.importModuleSpecifierEnding.minimal%",
            "%typescript.preferences.importModuleSpecifierEnding.index%",
            "%typescript.preferences.importModuleSpecifierEnding.js%"
          ],
          "default": "auto",
          "description": "%typescript.preferences.importModuleSpecifierEnding%",
          "scope": "language-overridable"
        },
        "typescript.preferences.importModuleSpecifierEnding": {
          "type": "string",
          "enum": [
            "auto",
            "minimal",
            "index",
            "js"
          ],
          "markdownEnumDescriptions": [
            "%typescript.preferences.importModuleSpecifierEnding.auto%",
            "%typescript.preferences.importModuleSpecifierEnding.minimal%",
            "%typescript.preferences.importModuleSpecifierEnding.index%",
            "%typescript.preferences.importModuleSpecifierEnding.js%"
          ],
          "default": "auto",
          "description": "%typescript.preferences.importModuleSpecifierEnding%",
          "scope": "language-overridable"
        },
        "javascript.preferences.jsxAttributeCompletionStyle": {
          "type": "string",
          "enum": [
            "auto",
            "braces",
            "none"
          ],
          "markdownEnumDescriptions": [
            "%javascript.preferences.jsxAttributeCompletionStyle.auto%",
            "%typescript.preferences.jsxAttributeCompletionStyle.braces%",
            "%typescript.preferences.jsxAttributeCompletionStyle.none%"
          ],
          "default": "auto",
          "description": "%typescript.preferences.jsxAttributeCompletionStyle%",
          "scope": "language-overridable"
        },
        "typescript.preferences.jsxAttributeCompletionStyle": {
          "type": "string",
          "enum": [
            "auto",
            "braces",
            "none"
          ],
          "markdownEnumDescriptions": [
            "%typescript.preferences.jsxAttributeCompletionStyle.auto%",
            "%typescript.preferences.jsxAttributeCompletionStyle.braces%",
            "%typescript.preferences.jsxAttributeCompletionStyle.none%"
          ],
          "default": "auto",
          "description": "%typescript.preferences.jsxAttributeCompletionStyle%",
          "scope": "language-overridable"
        },
        "typescript.preferences.includePackageJsonAutoImports": {
          "type": "string",
          "enum": [
            "auto",
            "on",
            "off"
          ],
          "enumDescriptions": [
            "%typescript.preferences.includePackageJsonAutoImports.auto%",
            "%typescript.preferences.includePackageJsonAutoImports.on%",
            "%typescript.preferences.includePackageJsonAutoImports.off%"
          ],
          "default": "auto",
          "markdownDescription": "%typescript.preferences.includePackageJsonAutoImports%",
          "scope": "window"
        },
        "typescript.preferences.autoImportFileExcludePatterns": {
          "type": "array",
          "items": {
            "type": "string"
          },
          "markdownDescription": "%typescript.preferences.autoImportFileExcludePatterns%",
          "scope": "resource"
        },
        "javascript.preferences.autoImportFileExcludePatterns": {
          "type": "array",
          "items": {
            "type": "string"
          },
          "markdownDescription": "%typescript.preferences.autoImportFileExcludePatterns%",
          "scope": "resource"
        },
        "javascript.preferences.renameShorthandProperties": {
          "type": "boolean",
          "default": true,
          "description": "%typescript.preferences.useAliasesForRenames%",
          "deprecationMessage": "%typescript.preferences.renameShorthandProperties.deprecationMessage%",
          "scope": "language-overridable"
        },
        "typescript.preferences.renameShorthandProperties": {
          "type": "boolean",
          "default": true,
          "description": "%typescript.preferences.useAliasesForRenames%",
          "deprecationMessage": "%typescript.preferences.renameShorthandProperties.deprecationMessage%",
          "scope": "language-overridable"
        },
        "javascript.preferences.useAliasesForRenames": {
          "type": "boolean",
          "default": true,
          "description": "%typescript.preferences.useAliasesForRenames%",
          "scope": "language-overridable"
        },
        "typescript.preferences.useAliasesForRenames": {
          "type": "boolean",
          "default": true,
          "description": "%typescript.preferences.useAliasesForRenames%",
          "scope": "language-overridable"
        },
        "typescript.updateImportsOnFileMove.enabled": {
          "type": "string",
          "enum": [
            "prompt",
            "always",
            "never"
          ],
          "markdownEnumDescriptions": [
            "%typescript.updateImportsOnFileMove.enabled.prompt%",
            "%typescript.updateImportsOnFileMove.enabled.always%",
            "%typescript.updateImportsOnFileMove.enabled.never%"
          ],
          "default": "prompt",
          "description": "%typescript.updateImportsOnFileMove.enabled%",
          "scope": "resource"
        },
        "javascript.updateImportsOnFileMove.enabled": {
          "type": "string",
          "enum": [
            "prompt",
            "always",
            "never"
          ],
          "markdownEnumDescriptions": [
            "%typescript.updateImportsOnFileMove.enabled.prompt%",
            "%typescript.updateImportsOnFileMove.enabled.always%",
            "%typescript.updateImportsOnFileMove.enabled.never%"
          ],
          "default": "prompt",
          "description": "%typescript.updateImportsOnFileMove.enabled%",
          "scope": "resource"
        },
        "typescript.autoClosingTags": {
          "type": "boolean",
          "default": true,
          "description": "%typescript.autoClosingTags%",
          "scope": "language-overridable"
        },
        "javascript.autoClosingTags": {
          "type": "boolean",
          "default": true,
          "description": "%typescript.autoClosingTags%",
          "scope": "language-overridable"
        },
        "javascript.suggest.enabled": {
          "type": "boolean",
          "default": true,
          "description": "%typescript.suggest.enabled%",
          "scope": "language-overridable"
        },
        "typescript.suggest.enabled": {
          "type": "boolean",
          "default": true,
          "description": "%typescript.suggest.enabled%",
          "scope": "language-overridable"
        },
        "typescript.surveys.enabled": {
          "type": "boolean",
          "default": true,
          "description": "%configuration.surveys.enabled%",
          "scope": "window"
        },
        "typescript.tsserver.useSeparateSyntaxServer": {
          "type": "boolean",
          "default": true,
          "description": "%configuration.tsserver.useSeparateSyntaxServer%",
          "markdownDeprecationMessage": "%configuration.tsserver.useSeparateSyntaxServer.deprecation%",
          "scope": "window"
        },
        "typescript.tsserver.useSyntaxServer": {
          "type": "string",
          "scope": "window",
          "description": "%configuration.tsserver.useSyntaxServer%",
          "default": "auto",
          "enum": [
            "always",
            "never",
            "auto"
          ],
          "enumDescriptions": [
            "%configuration.tsserver.useSyntaxServer.always%",
            "%configuration.tsserver.useSyntaxServer.never%",
            "%configuration.tsserver.useSyntaxServer.auto%"
          ]
        },
        "typescript.tsserver.maxTsServerMemory": {
          "type": "number",
          "default": 3072,
          "description": "%configuration.tsserver.maxTsServerMemory%",
          "scope": "window"
        },
        "typescript.tsserver.experimental.enableProjectDiagnostics": {
          "type": "boolean",
          "default": false,
          "description": "%configuration.tsserver.experimental.enableProjectDiagnostics%",
          "scope": "window",
          "tags": [
            "experimental"
          ]
        },
        "typescript.tsserver.watchOptions": {
          "type": "object",
          "description": "%configuration.tsserver.watchOptions%",
          "scope": "window",
          "properties": {
            "watchFile": {
              "type": "string",
              "description": "%configuration.tsserver.watchOptions.watchFile%",
              "enum": [
                "fixedChunkSizePolling",
                "fixedPollingInterval",
                "priorityPollingInterval",
                "dynamicPriorityPolling",
                "useFsEvents",
                "useFsEventsOnParentDirectory"
              ],
              "enumDescriptions": [
                "%configuration.tsserver.watchOptions.watchFile.fixedChunkSizePolling%",
                "%configuration.tsserver.watchOptions.watchFile.fixedPollingInterval%",
                "%configuration.tsserver.watchOptions.watchFile.priorityPollingInterval%",
                "%configuration.tsserver.watchOptions.watchFile.dynamicPriorityPolling%",
                "%configuration.tsserver.watchOptions.watchFile.useFsEvents%",
                "%configuration.tsserver.watchOptions.watchFile.useFsEventsOnParentDirectory%"
              ],
              "default": "useFsEvents"
            },
            "watchDirectory": {
              "type": "string",
              "description": "%configuration.tsserver.watchOptions.watchDirectory%",
              "enum": [
                "fixedChunkSizePolling",
                "fixedPollingInterval",
                "dynamicPriorityPolling",
                "useFsEvents"
              ],
              "enumDescriptions": [
                "%configuration.tsserver.watchOptions.watchDirectory.fixedChunkSizePolling%",
                "%configuration.tsserver.watchOptions.watchDirectory.fixedPollingInterval%",
                "%configuration.tsserver.watchOptions.watchDirectory.dynamicPriorityPolling%",
                "%configuration.tsserver.watchOptions.watchDirectory.useFsEvents%"
              ],
              "default": "useFsEvents"
            },
            "fallbackPolling": {
              "type": "string",
              "description": "%configuration.tsserver.watchOptions.fallbackPolling%",
              "enum": [
                "fixedPollingInterval",
                "priorityPollingInterval",
                "dynamicPriorityPolling"
              ],
              "enumDescriptions": [
                "configuration.tsserver.watchOptions.fallbackPolling.fixedPollingInterval",
                "configuration.tsserver.watchOptions.fallbackPolling.priorityPollingInterval",
                "configuration.tsserver.watchOptions.fallbackPolling.dynamicPriorityPolling"
              ]
            },
            "synchronousWatchDirectory": {
              "type": "boolean",
              "description": "%configuration.tsserver.watchOptions.synchronousWatchDirectory%"
            }
          }
        },
        "typescript.workspaceSymbols.scope": {
          "type": "string",
          "enum": [
            "allOpenProjects",
            "currentProject"
          ],
          "enumDescriptions": [
            "%typescript.workspaceSymbols.scope.allOpenProjects%",
            "%typescript.workspaceSymbols.scope.currentProject%"
          ],
          "default": "allOpenProjects",
          "markdownDescription": "%typescript.workspaceSymbols.scope%",
          "scope": "window"
        },
        "javascript.suggest.classMemberSnippets.enabled": {
          "type": "boolean",
          "default": true,
          "description": "%configuration.suggest.classMemberSnippets.enabled%",
          "scope": "resource"
        },
        "typescript.suggest.classMemberSnippets.enabled": {
          "type": "boolean",
          "default": true,
          "description": "%configuration.suggest.classMemberSnippets.enabled%",
          "scope": "resource"
        },
        "typescript.suggest.objectLiteralMethodSnippets.enabled": {
          "type": "boolean",
          "default": true,
          "description": "%configuration.suggest.objectLiteralMethodSnippets.enabled%",
          "scope": "resource"
        }
      }
    },
    "commands": [
      {
        "command": "typescript.reloadProjects",
        "title": "%reloadProjects.title%",
        "category": "TypeScript"
      },
      {
        "command": "javascript.reloadProjects",
        "title": "%reloadProjects.title%",
        "category": "JavaScript"
      },
      {
        "command": "typescript.selectTypeScriptVersion",
        "title": "%typescript.selectTypeScriptVersion.title%",
        "category": "TypeScript"
      },
      {
        "command": "typescript.goToProjectConfig",
        "title": "%goToProjectConfig.title%",
        "category": "TypeScript"
      },
      {
        "command": "javascript.goToProjectConfig",
        "title": "%goToProjectConfig.title%",
        "category": "JavaScript"
      },
      {
        "command": "typescript.openTsServerLog",
        "title": "%typescript.openTsServerLog.title%",
        "category": "TypeScript"
      },
      {
        "command": "typescript.restartTsServer",
        "title": "%typescript.restartTsServer%",
        "category": "TypeScript"
      },
      {
        "command": "typescript.findAllFileReferences",
        "title": "%typescript.findAllFileReferences%",
        "category": "TypeScript"
      },
      {
        "command": "typescript.goToSourceDefinition",
        "title": "%typescript.goToSourceDefinition%",
        "category": "TypeScript"
      },
      {
        "command": "typescript.sortImports",
        "title": "%typescript.sortImports%",
        "category": "TypeScript"
      },
      {
        "command": "javascript.sortImports",
        "title": "%typescript.sortImports%",
        "category": "JavaScript"
      },
      {
        "command": "typescript.removeUnusedImports",
        "title": "%typescript.removeUnusedImports%",
        "category": "TypeScript"
      },
      {
        "command": "javascript.removeUnusedImports",
        "title": "%typescript.removeUnusedImports%",
        "category": "JavaScript"
      }
    ],
    "menus": {
      "commandPalette": [
        {
          "command": "typescript.reloadProjects",
          "when": "editorLangId == typescript && typescript.isManagedFile"
        },
        {
          "command": "typescript.reloadProjects",
          "when": "editorLangId == typescriptreact && typescript.isManagedFile"
        },
        {
          "command": "javascript.reloadProjects",
          "when": "editorLangId == javascript && typescript.isManagedFile"
        },
        {
          "command": "javascript.reloadProjects",
          "when": "editorLangId == javascriptreact && typescript.isManagedFile"
        },
        {
          "command": "typescript.goToProjectConfig",
          "when": "editorLangId == typescript && typescript.isManagedFile"
        },
        {
          "command": "typescript.goToProjectConfig",
          "when": "editorLangId == typescriptreact"
        },
        {
          "command": "javascript.goToProjectConfig",
          "when": "editorLangId == javascript && typescript.isManagedFile"
        },
        {
          "command": "javascript.goToProjectConfig",
          "when": "editorLangId == javascriptreact && typescript.isManagedFile"
        },
        {
          "command": "typescript.selectTypeScriptVersion",
          "when": "typescript.isManagedFile"
        },
        {
          "command": "typescript.openTsServerLog",
          "when": "typescript.isManagedFile"
        },
        {
          "command": "typescript.restartTsServer",
          "when": "typescript.isManagedFile"
        },
        {
          "command": "typescript.findAllFileReferences",
          "when": "tsSupportsFileReferences && typescript.isManagedFile"
        },
        {
          "command": "typescript.goToSourceDefinition",
          "when": "tsSupportsSourceDefinition && typescript.isManagedFile"
        },
        {
          "command": "typescript.sortImports",
          "when": "supportedCodeAction =~ /(\\s|^)source\\.sortImports\\b/ && editorLangId =~ /^typescript(react)?$/"
        },
        {
          "command": "javascript.sortImports",
          "when": "supportedCodeAction =~ /(\\s|^)source\\.sortImports\\b/ && editorLangId =~ /^javascript(react)?$/"
        },
        {
          "command": "typescript.removeUnusedImports",
          "when": "supportedCodeAction =~ /(\\s|^)source\\.removeUnusedImports\\b/ && editorLangId =~ /^typescript(react)?$/"
        },
        {
          "command": "javascript.removeUnusedImports",
          "when": "supportedCodeAction =~ /(\\s|^)source\\.removeUnusedImports\\b/ && editorLangId =~ /^javascript(react)?$/"
        }
      ],
      "editor/context": [
        {
          "command": "typescript.goToSourceDefinition",
          "when": "tsSupportsSourceDefinition && resourceLangId == typescript",
          "group": "navigation@9"
        },
        {
          "command": "typescript.goToSourceDefinition",
          "when": "tsSupportsSourceDefinition && resourceLangId == typescriptreact",
          "group": "navigation@9"
        },
        {
          "command": "typescript.goToSourceDefinition",
          "when": "tsSupportsSourceDefinition && resourceLangId == javascript",
          "group": "navigation@9"
        },
        {
          "command": "typescript.goToSourceDefinition",
          "when": "tsSupportsSourceDefinition && resourceLangId == javascriptreact",
          "group": "navigation@9"
        }
      ],
      "explorer/context": [
        {
          "command": "typescript.findAllFileReferences",
          "when": "tsSupportsFileReferences && resourceLangId == typescript",
          "group": "4_search"
        },
        {
          "command": "typescript.findAllFileReferences",
          "when": "tsSupportsFileReferences && resourceLangId == typescriptreact",
          "group": "4_search"
        },
        {
          "command": "typescript.findAllFileReferences",
          "when": "tsSupportsFileReferences && resourceLangId == javascript",
          "group": "4_search"
        },
        {
          "command": "typescript.findAllFileReferences",
          "when": "tsSupportsFileReferences && resourceLangId == javascriptreact",
          "group": "4_search"
        }
      ],
      "editor/title/context": [
        {
          "command": "typescript.findAllFileReferences",
          "when": "tsSupportsFileReferences && resourceLangId == javascript"
        },
        {
          "command": "typescript.findAllFileReferences",
          "when": "tsSupportsFileReferences && resourceLangId == javascriptreact"
        },
        {
          "command": "typescript.findAllFileReferences",
          "when": "tsSupportsFileReferences && resourceLangId == typescript"
        },
        {
          "command": "typescript.findAllFileReferences",
          "when": "tsSupportsFileReferences && resourceLangId == typescriptreact"
        }
      ]
    },
    "breakpoints": [
      {
        "language": "typescript"
      },
      {
        "language": "typescriptreact"
      }
    ],
    "taskDefinitions": [
      {
        "type": "typescript",
        "required": [
          "tsconfig"
        ],
        "properties": {
          "tsconfig": {
            "type": "string",
            "description": "%taskDefinition.tsconfig.description%"
          },
          "option": {
            "type": "string"
          }
        },
        "when": "shellExecutionSupported"
      }
    ],
    "problemPatterns": [
      {
        "name": "tsc",
        "regexp": "^([^\\s].*)[\\(:](\\d+)[,:](\\d+)(?:\\):\\s+|\\s+-\\s+)(error|warning|info)\\s+TS(\\d+)\\s*:\\s*(.*)$",
        "file": 1,
        "line": 2,
        "column": 3,
        "severity": 4,
        "code": 5,
        "message": 6
      }
    ],
    "problemMatchers": [
      {
        "name": "tsc",
        "label": "%typescript.problemMatchers.tsc.label%",
        "owner": "typescript",
        "source": "ts",
        "applyTo": "closedDocuments",
        "fileLocation": [
          "relative",
          "${cwd}"
        ],
        "pattern": "$tsc"
      },
      {
        "name": "tsc-watch",
        "label": "%typescript.problemMatchers.tscWatch.label%",
        "owner": "typescript",
        "source": "ts",
        "applyTo": "closedDocuments",
        "fileLocation": [
          "relative",
          "${cwd}"
        ],
        "pattern": "$tsc",
        "background": {
          "activeOnStart": true,
          "beginsPattern": {
            "regexp": "^\\s*(?:message TS6032:|\\[?\\D*.{1,2}[:.].{1,2}[:.].{1,2}\\D*(├\\D*\\d{1,2}\\D+┤)?(?:\\]| -)) (Starting compilation in watch mode|File change detected\\. Starting incremental compilation)\\.\\.\\."
          },
          "endsPattern": {
            "regexp": "^\\s*(?:message TS6042:|\\[?\\D*.{1,2}[:.].{1,2}[:.].{1,2}\\D*(├\\D*\\d{1,2}\\D+┤)?(?:\\]| -)) (?:Compilation complete\\.|Found \\d+ errors?\\.) Watching for file changes\\."
          }
        }
      }
    ],
    "codeActions": [
      {
        "languages": [
          "javascript",
          "javascriptreact",
          "typescript",
          "typescriptreact"
        ],
        "actions": [
          {
            "kind": "refactor.extract.constant",
            "title": "%codeActions.refactor.extract.constant.title%",
            "description": "%codeActions.refactor.extract.constant.description%"
          },
          {
            "kind": "refactor.extract.function",
            "title": "%codeActions.refactor.extract.function.title%",
            "description": "%codeActions.refactor.extract.function.description%"
          },
          {
            "kind": "refactor.extract.interface",
            "title": "%codeActions.refactor.extract.interface.title%",
            "description": "%codeActions.refactor.extract.interface.description%"
          },
          {
            "kind": "refactor.extract.type",
            "title": "%codeActions.refactor.extract.type.title%",
            "description": "%codeActions.refactor.extract.type.description%"
          },
          {
            "kind": "refactor.rewrite.import",
            "title": "%codeActions.refactor.rewrite.import.title%",
            "description": "%codeActions.refactor.rewrite.import.description%"
          },
          {
            "kind": "refactor.rewrite.export",
            "title": "%codeActions.refactor.rewrite.export.title%",
            "description": "%codeActions.refactor.rewrite.export.description%"
          },
          {
            "kind": "refactor.rewrite.arrow.braces",
            "title": "%codeActions.refactor.rewrite.arrow.braces.title%",
            "description": "%codeActions.refactor.rewrite.arrow.braces.description%"
          },
          {
            "kind": "refactor.rewrite.parameters.toDestructured",
            "title": "%codeActions.refactor.rewrite.parameters.toDestructured.title%"
          },
          {
            "kind": "refactor.rewrite.property.generateAccessors",
            "title": "%codeActions.refactor.rewrite.property.generateAccessors.title%",
            "description": "%codeActions.refactor.rewrite.property.generateAccessors.description%"
          },
          {
            "kind": "refactor.move.newFile",
            "title": "%codeActions.refactor.move.newFile.title%",
            "description": "%codeActions.refactor.move.newFile.description%"
          },
          {
            "kind": "source.organizeImports",
            "title": "%codeActions.source.organizeImports.title%"
          }
        ]
      }
    ],
    "walkthroughs": [
      {
        "id": "nodejsWelcome",
        "title": "%walkthroughs.nodejsWelcome.title%",
        "icon": "media/nodejsWalkthroughIcon.png",
        "description": "%walkthroughs.nodejsWelcome.description%",
        "when": "false",
        "steps": [
          {
            "id": "walkthroughs.nodejsWelcome.downloadNode.forMacOrWindows",
            "title": "%walkthroughs.nodejsWelcome.downloadNode.forMacOrWindows.title%",
            "description": "%walkthroughs.nodejsWelcome.downloadNode.forMacOrWindows.description%",
            "media": {
              "svg": "resources/walkthroughs/install-node-js.svg"
            },
            "when": "isWindows || isMac"
          },
          {
            "id": "walkthroughs.nodejsWelcome.downloadNode.forLinux",
            "title": "%walkthroughs.nodejsWelcome.downloadNode.forLinux.title%",
            "description": "%walkthroughs.nodejsWelcome.downloadNode.forLinux.description%",
            "media": {
              "svg": "resources/walkthroughs/install-node-js.svg"
            },
            "when": "isLinux"
          },
          {
            "id": "walkthroughs.nodejsWelcome.makeJsFile",
            "title": "%walkthroughs.nodejsWelcome.makeJsFile.title%",
            "description": "%walkthroughs.nodejsWelcome.makeJsFile.description%",
            "media": {
              "svg": "resources/walkthroughs/create-a-js-file.svg"
            }
          },
          {
            "id": "walkthroughs.nodejsWelcome.debugJsFile",
            "title": "%walkthroughs.nodejsWelcome.debugJsFile.title%",
            "description": "%walkthroughs.nodejsWelcome.debugJsFile.description%",
            "media": {
              "svg": "resources/walkthroughs/debug-and-run.svg"
            }
          },
          {
            "id": "walkthroughs.nodejsWelcome.learnMoreAboutJs",
            "title": "%walkthroughs.nodejsWelcome.learnMoreAboutJs.title%",
            "description": "%walkthroughs.nodejsWelcome.learnMoreAboutJs.description%",
            "media": {
              "svg": "resources/walkthroughs/learn-more.svg"
            }
          }
        ]
      }
    ]
  },
  "repository": {
    "type": "git",
    "url": "https://github.com/RubisetCie/vscodius.git"
  }
}<|MERGE_RESOLUTION|>--- conflicted
+++ resolved
@@ -8,7 +8,6 @@
   "license": "MIT",
   "aiKey": "0c6ae279ed8443289764825290e4f9e2-1a736e7c-1324-4338-be46-fc2a58ae4d14-7255",
   "enabledApiProposals": [
-    "telemetryLogger",
     "resolvers",
     "workspaceTrust"
   ],
@@ -35,12 +34,7 @@
     "Programming Languages"
   ],
   "dependencies": {
-<<<<<<< HEAD
-    "jsonc-parser": "^2.2.1",
-=======
-    "@vscode/extension-telemetry": "0.7.1-preview",
     "jsonc-parser": "^3.2.0",
->>>>>>> 5235c6bb
     "semver": "5.5.1",
     "vscode-uri": "^3.0.3"
   },
