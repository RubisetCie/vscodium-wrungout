{
  "name": "typescript-language-features",
  "description": "%description%",
  "displayName": "%displayName%",
  "version": "1.0.0",
  "author": "vscode",
  "publisher": "vscode",
  "license": "MIT",
  "aiKey": "0c6ae279ed8443289764825290e4f9e2-1a736e7c-1324-4338-be46-fc2a58ae4d14-7255",
  "enabledApiProposals": [
    "telemetryLogger",
    "resolvers",
    "workspaceTrust"
  ],
  "capabilities": {
    "virtualWorkspaces": {
      "supported": "limited",
      "description": "%virtualWorkspaces%"
    },
    "untrustedWorkspaces": {
      "supported": "limited",
      "description": "%workspaceTrust%",
      "restrictedConfigurations": [
        "typescript.tsdk",
        "typescript.tsserver.pluginPaths",
        "typescript.npm"
      ]
    }
  },
  "engines": {
    "vscode": "^1.30.0"
  },
  "icon": "media/icon.png",
  "categories": [
    "Programming Languages"
  ],
  "dependencies": {
<<<<<<< HEAD
    "jsonc-parser": "^2.2.1",
    "semver": "5.5.1",
    "vscode-nls": "^5.2.0",
=======
    "@vscode/extension-telemetry": "0.7.0-preview",
    "jsonc-parser": "^2.2.1",
    "semver": "5.5.1",
    "vscode-tas-client": "^0.1.63",
>>>>>>> fc4a4cee
    "vscode-uri": "^3.0.3"
  },
  "devDependencies": {
    "@types/node": "16.x",
    "@types/semver": "^5.5.0"
  },
  "scripts": {
    "vscode:prepublish": "node ../../node_modules/gulp/bin/gulp.js --gulpfile ../../build/gulpfile.extensions.js compile-extension:typescript-language-features",
    "compile-web": "npx webpack-cli --config extension-browser.webpack.config --mode none",
    "watch-web": "npx webpack-cli --config extension-browser.webpack.config --mode none --watch --info-verbosity verbose"
  },
  "activationEvents": [
    "onLanguage:javascript",
    "onLanguage:javascriptreact",
    "onLanguage:typescript",
    "onLanguage:typescriptreact",
    "onLanguage:jsx-tags",
    "onCommand:typescript.reloadProjects",
    "onCommand:javascript.reloadProjects",
    "onCommand:typescript.selectTypeScriptVersion",
    "onCommand:javascript.goToProjectConfig",
    "onCommand:typescript.goToProjectConfig",
    "onCommand:typescript.openTsServerLog",
    "onCommand:typescript.tsserverRequest",
    "onCommand:_typescript.configurePlugin",
    "onCommand:_typescript.learnMoreAboutRefactorings",
    "onCommand:typescript.fileReferences",
    "onCommand:typescript.goToSourceDefinition",
    "onTaskType:typescript",
    "onLanguage:jsonc",
    "onWalkthrough:nodejsWelcome"
  ],
  "main": "./out/extension",
  "browser": "./dist/browser/extension",
  "contributes": {
    "jsonValidation": [
      {
        "fileMatch": "package.json",
        "url": "./schemas/package.schema.json"
      },
      {
        "fileMatch": "tsconfig.json",
        "url": "https://json.schemastore.org/tsconfig"
      },
      {
        "fileMatch": "tsconfig.json",
        "url": "./schemas/tsconfig.schema.json"
      },
      {
        "fileMatch": "tsconfig.*.json",
        "url": "https://json.schemastore.org/tsconfig"
      },
      {
        "fileMatch": "tsconfig-*.json",
        "url": "./schemas/tsconfig.schema.json"
      },
      {
        "fileMatch": "tsconfig-*.json",
        "url": "https://json.schemastore.org/tsconfig"
      },
      {
        "fileMatch": "tsconfig.*.json",
        "url": "./schemas/tsconfig.schema.json"
      },
      {
        "fileMatch": "typings.json",
        "url": "https://json.schemastore.org/typings"
      },
      {
        "fileMatch": ".bowerrc",
        "url": "https://json.schemastore.org/bowerrc"
      },
      {
        "fileMatch": ".babelrc",
        "url": "https://json.schemastore.org/babelrc"
      },
      {
        "fileMatch": ".babelrc.json",
        "url": "https://json.schemastore.org/babelrc"
      },
      {
        "fileMatch": "babel.config.json",
        "url": "https://json.schemastore.org/babelrc"
      },
      {
        "fileMatch": "jsconfig.json",
        "url": "https://json.schemastore.org/jsconfig"
      },
      {
        "fileMatch": "jsconfig.json",
        "url": "./schemas/jsconfig.schema.json"
      },
      {
        "fileMatch": "jsconfig.*.json",
        "url": "https://json.schemastore.org/jsconfig"
      },
      {
        "fileMatch": "jsconfig.*.json",
        "url": "./schemas/jsconfig.schema.json"
      },
      {
        "fileMatch": "typedoc.json",
        "url": "https://typedoc.org/schema.json"
      }
    ],
    "configuration": {
      "type": "object",
      "title": "%configuration.typescript%",
      "order": 20,
      "properties": {
        "typescript.tsdk": {
          "type": "string",
          "markdownDescription": "%typescript.tsdk.desc%",
          "scope": "window"
        },
        "typescript.disableAutomaticTypeAcquisition": {
          "type": "boolean",
          "default": false,
          "markdownDescription": "%typescript.disableAutomaticTypeAcquisition%",
          "scope": "window",
          "tags": [
            "usesOnlineServices"
          ]
        },
        "typescript.enablePromptUseWorkspaceTsdk": {
          "type": "boolean",
          "default": false,
          "description": "%typescript.enablePromptUseWorkspaceTsdk%",
          "scope": "window"
        },
        "typescript.npm": {
          "type": "string",
          "markdownDescription": "%typescript.npm%",
          "scope": "machine"
        },
        "typescript.check.npmIsInstalled": {
          "type": "boolean",
          "default": true,
          "markdownDescription": "%typescript.check.npmIsInstalled%",
          "scope": "window"
        },
        "javascript.referencesCodeLens.enabled": {
          "type": "boolean",
          "default": false,
          "description": "%javascript.referencesCodeLens.enabled%",
          "scope": "window"
        },
        "javascript.referencesCodeLens.showOnAllFunctions": {
          "type": "boolean",
          "default": false,
          "description": "%javascript.referencesCodeLens.showOnAllFunctions%",
          "scope": "window"
        },
        "typescript.referencesCodeLens.enabled": {
          "type": "boolean",
          "default": false,
          "description": "%typescript.referencesCodeLens.enabled%",
          "scope": "window"
        },
        "typescript.referencesCodeLens.showOnAllFunctions": {
          "type": "boolean",
          "default": false,
          "description": "%typescript.referencesCodeLens.showOnAllFunctions%",
          "scope": "window"
        },
        "typescript.implementationsCodeLens.enabled": {
          "type": "boolean",
          "default": false,
          "description": "%typescript.implementationsCodeLens.enabled%",
          "scope": "window"
        },
        "typescript.tsserver.enableTracing": {
          "type": "boolean",
          "default": false,
          "description": "%typescript.tsserver.enableTracing%",
          "scope": "window"
        },
        "typescript.tsserver.log": {
          "type": "string",
          "enum": [
            "off",
            "terse",
            "normal",
            "verbose"
          ],
          "default": "off",
          "description": "%typescript.tsserver.log%",
          "scope": "window"
        },
        "typescript.tsserver.pluginPaths": {
          "type": "array",
          "items": {
            "type": "string",
            "description": "%typescript.tsserver.pluginPaths.item%"
          },
          "default": [],
          "description": "%typescript.tsserver.pluginPaths%",
          "scope": "machine"
        },
        "typescript.tsserver.trace": {
          "type": "string",
          "enum": [
            "off",
            "messages",
            "verbose"
          ],
          "default": "off",
          "description": "%typescript.tsserver.trace%",
          "scope": "window"
        },
        "javascript.suggest.completeFunctionCalls": {
          "type": "boolean",
          "default": false,
          "description": "%configuration.suggest.completeFunctionCalls%",
          "scope": "resource"
        },
        "typescript.suggest.completeFunctionCalls": {
          "type": "boolean",
          "default": false,
          "description": "%configuration.suggest.completeFunctionCalls%",
          "scope": "resource"
        },
        "javascript.suggest.includeAutomaticOptionalChainCompletions": {
          "type": "boolean",
          "default": true,
          "description": "%configuration.suggest.includeAutomaticOptionalChainCompletions%",
          "scope": "resource"
        },
        "typescript.suggest.includeAutomaticOptionalChainCompletions": {
          "type": "boolean",
          "default": true,
          "description": "%configuration.suggest.includeAutomaticOptionalChainCompletions%",
          "scope": "resource"
        },
        "typescript.inlayHints.parameterNames.enabled": {
          "type": "string",
          "enum": [
            "none",
            "literals",
            "all"
          ],
          "enumDescriptions": [
            "%inlayHints.parameterNames.none%",
            "%inlayHints.parameterNames.literals%",
            "%inlayHints.parameterNames.all%"
          ],
          "default": "none",
          "markdownDescription": "%configuration.inlayHints.parameterNames.enabled%",
          "scope": "resource"
        },
        "typescript.inlayHints.parameterNames.suppressWhenArgumentMatchesName": {
          "type": "boolean",
          "default": true,
          "markdownDescription": "%configuration.inlayHints.parameterNames.suppressWhenArgumentMatchesName%",
          "scope": "resource"
        },
        "typescript.inlayHints.parameterTypes.enabled": {
          "type": "boolean",
          "default": false,
          "markdownDescription": "%configuration.inlayHints.parameterTypes.enabled%",
          "scope": "resource"
        },
        "typescript.inlayHints.variableTypes.enabled": {
          "type": "boolean",
          "default": false,
          "markdownDescription": "%configuration.inlayHints.variableTypes.enabled%",
          "scope": "resource"
        },
        "typescript.inlayHints.variableTypes.suppressWhenTypeMatchesName": {
          "type": "boolean",
          "default": true,
          "markdownDescription": "%configuration.inlayHints.variableTypes.suppressWhenTypeMatchesName%",
          "scope": "resource"
        },
        "typescript.inlayHints.propertyDeclarationTypes.enabled": {
          "type": "boolean",
          "default": false,
          "markdownDescription": "%configuration.inlayHints.propertyDeclarationTypes.enabled%",
          "scope": "resource"
        },
        "typescript.inlayHints.functionLikeReturnTypes.enabled": {
          "type": "boolean",
          "default": false,
          "markdownDescription": "%configuration.inlayHints.functionLikeReturnTypes.enabled%",
          "scope": "resource"
        },
        "typescript.inlayHints.enumMemberValues.enabled": {
          "type": "boolean",
          "default": false,
          "markdownDescription": "%configuration.inlayHints.enumMemberValues.enabled%",
          "scope": "resource"
        },
        "javascript.inlayHints.parameterNames.enabled": {
          "type": "string",
          "enum": [
            "none",
            "literals",
            "all"
          ],
          "enumDescriptions": [
            "%inlayHints.parameterNames.none%",
            "%inlayHints.parameterNames.literals%",
            "%inlayHints.parameterNames.all%"
          ],
          "default": "none",
          "markdownDescription": "%configuration.inlayHints.parameterNames.enabled%",
          "scope": "resource"
        },
        "javascript.inlayHints.parameterNames.suppressWhenArgumentMatchesName": {
          "type": "boolean",
          "default": true,
          "markdownDescription": "%configuration.inlayHints.parameterNames.suppressWhenArgumentMatchesName%",
          "scope": "resource"
        },
        "javascript.inlayHints.parameterTypes.enabled": {
          "type": "boolean",
          "default": false,
          "markdownDescription": "%configuration.inlayHints.parameterTypes.enabled%",
          "scope": "resource"
        },
        "javascript.inlayHints.variableTypes.enabled": {
          "type": "boolean",
          "default": false,
          "markdownDescription": "%configuration.inlayHints.variableTypes.enabled%",
          "scope": "resource"
        },
        "javascript.inlayHints.variableTypes.suppressWhenTypeMatchesName": {
          "type": "boolean",
          "default": true,
          "markdownDescription": "%configuration.inlayHints.variableTypes.suppressWhenTypeMatchesName%",
          "scope": "resource"
        },
        "javascript.inlayHints.propertyDeclarationTypes.enabled": {
          "type": "boolean",
          "default": false,
          "markdownDescription": "%configuration.inlayHints.propertyDeclarationTypes.enabled%",
          "scope": "resource"
        },
        "javascript.inlayHints.functionLikeReturnTypes.enabled": {
          "type": "boolean",
          "default": false,
          "markdownDescription": "%configuration.inlayHints.functionLikeReturnTypes.enabled%",
          "scope": "resource"
        },
        "javascript.inlayHints.enumMemberValues.enabled": {
          "type": "boolean",
          "default": false,
          "markdownDescription": "%configuration.inlayHints.enumMemberValues.enabled%",
          "scope": "resource"
        },
        "javascript.suggest.includeCompletionsForImportStatements": {
          "type": "boolean",
          "default": true,
          "description": "%configuration.suggest.includeCompletionsForImportStatements%",
          "scope": "resource"
        },
        "typescript.suggest.includeCompletionsForImportStatements": {
          "type": "boolean",
          "default": true,
          "description": "%configuration.suggest.includeCompletionsForImportStatements%",
          "scope": "resource"
        },
        "typescript.suggest.includeCompletionsWithSnippetText": {
          "type": "boolean",
          "default": true,
          "description": "%configuration.suggest.includeCompletionsWithSnippetText%",
          "scope": "resource"
        },
        "typescript.reportStyleChecksAsWarnings": {
          "type": "boolean",
          "default": true,
          "description": "%typescript.reportStyleChecksAsWarnings%",
          "scope": "window"
        },
        "typescript.validate.enable": {
          "type": "boolean",
          "default": true,
          "description": "%typescript.validate.enable%",
          "scope": "window"
        },
        "typescript.format.enable": {
          "type": "boolean",
          "default": true,
          "description": "%typescript.format.enable%",
          "scope": "window"
        },
        "typescript.format.insertSpaceAfterCommaDelimiter": {
          "type": "boolean",
          "default": true,
          "description": "%format.insertSpaceAfterCommaDelimiter%",
          "scope": "resource"
        },
        "typescript.format.insertSpaceAfterConstructor": {
          "type": "boolean",
          "default": false,
          "description": "%format.insertSpaceAfterConstructor%",
          "scope": "resource"
        },
        "typescript.format.insertSpaceAfterSemicolonInForStatements": {
          "type": "boolean",
          "default": true,
          "description": "%format.insertSpaceAfterSemicolonInForStatements%",
          "scope": "resource"
        },
        "typescript.format.insertSpaceBeforeAndAfterBinaryOperators": {
          "type": "boolean",
          "default": true,
          "description": "%format.insertSpaceBeforeAndAfterBinaryOperators%",
          "scope": "resource"
        },
        "typescript.format.insertSpaceAfterKeywordsInControlFlowStatements": {
          "type": "boolean",
          "default": true,
          "description": "%format.insertSpaceAfterKeywordsInControlFlowStatements%",
          "scope": "resource"
        },
        "typescript.format.insertSpaceAfterFunctionKeywordForAnonymousFunctions": {
          "type": "boolean",
          "default": true,
          "description": "%format.insertSpaceAfterFunctionKeywordForAnonymousFunctions%",
          "scope": "resource"
        },
        "typescript.format.insertSpaceBeforeFunctionParenthesis": {
          "type": "boolean",
          "default": false,
          "description": "%format.insertSpaceBeforeFunctionParenthesis%",
          "scope": "resource"
        },
        "typescript.format.insertSpaceAfterOpeningAndBeforeClosingNonemptyParenthesis": {
          "type": "boolean",
          "default": false,
          "description": "%format.insertSpaceAfterOpeningAndBeforeClosingNonemptyParenthesis%",
          "scope": "resource"
        },
        "typescript.format.insertSpaceAfterOpeningAndBeforeClosingNonemptyBrackets": {
          "type": "boolean",
          "default": false,
          "description": "%format.insertSpaceAfterOpeningAndBeforeClosingNonemptyBrackets%",
          "scope": "resource"
        },
        "typescript.format.insertSpaceAfterOpeningAndBeforeClosingNonemptyBraces": {
          "type": "boolean",
          "default": true,
          "description": "%format.insertSpaceAfterOpeningAndBeforeClosingNonemptyBraces%",
          "scope": "resource"
        },
        "typescript.format.insertSpaceAfterOpeningAndBeforeClosingEmptyBraces": {
          "type": "boolean",
          "default": true,
          "description": "%format.insertSpaceAfterOpeningAndBeforeClosingEmptyBraces%",
          "scope": "resource"
        },
        "typescript.format.insertSpaceAfterOpeningAndBeforeClosingTemplateStringBraces": {
          "type": "boolean",
          "default": false,
          "description": "%format.insertSpaceAfterOpeningAndBeforeClosingTemplateStringBraces%",
          "scope": "resource"
        },
        "typescript.format.insertSpaceAfterOpeningAndBeforeClosingJsxExpressionBraces": {
          "type": "boolean",
          "default": false,
          "description": "%format.insertSpaceAfterOpeningAndBeforeClosingJsxExpressionBraces%",
          "scope": "resource"
        },
        "typescript.format.insertSpaceAfterTypeAssertion": {
          "type": "boolean",
          "default": false,
          "description": "%format.insertSpaceAfterTypeAssertion%",
          "scope": "resource"
        },
        "typescript.format.placeOpenBraceOnNewLineForFunctions": {
          "type": "boolean",
          "default": false,
          "description": "%format.placeOpenBraceOnNewLineForFunctions%",
          "scope": "resource"
        },
        "typescript.format.placeOpenBraceOnNewLineForControlBlocks": {
          "type": "boolean",
          "default": false,
          "description": "%format.placeOpenBraceOnNewLineForControlBlocks%",
          "scope": "resource"
        },
        "typescript.format.semicolons": {
          "type": "string",
          "default": "ignore",
          "description": "%format.semicolons%",
          "scope": "resource",
          "enum": [
            "ignore",
            "insert",
            "remove"
          ],
          "enumDescriptions": [
            "%format.semicolons.ignore%",
            "%format.semicolons.insert%",
            "%format.semicolons.remove%"
          ]
        },
        "javascript.validate.enable": {
          "type": "boolean",
          "default": true,
          "description": "%javascript.validate.enable%",
          "scope": "window"
        },
        "javascript.format.enable": {
          "type": "boolean",
          "default": true,
          "description": "%javascript.format.enable%",
          "scope": "window"
        },
        "javascript.format.insertSpaceAfterCommaDelimiter": {
          "type": "boolean",
          "default": true,
          "description": "%format.insertSpaceAfterCommaDelimiter%",
          "scope": "resource"
        },
        "javascript.format.insertSpaceAfterConstructor": {
          "type": "boolean",
          "default": false,
          "description": "%format.insertSpaceAfterConstructor%",
          "scope": "resource"
        },
        "javascript.format.insertSpaceAfterSemicolonInForStatements": {
          "type": "boolean",
          "default": true,
          "description": "%format.insertSpaceAfterSemicolonInForStatements%",
          "scope": "resource"
        },
        "javascript.format.insertSpaceBeforeAndAfterBinaryOperators": {
          "type": "boolean",
          "default": true,
          "description": "%format.insertSpaceBeforeAndAfterBinaryOperators%",
          "scope": "resource"
        },
        "javascript.format.insertSpaceAfterKeywordsInControlFlowStatements": {
          "type": "boolean",
          "default": true,
          "description": "%format.insertSpaceAfterKeywordsInControlFlowStatements%",
          "scope": "resource"
        },
        "javascript.format.insertSpaceAfterFunctionKeywordForAnonymousFunctions": {
          "type": "boolean",
          "default": true,
          "description": "%format.insertSpaceAfterFunctionKeywordForAnonymousFunctions%",
          "scope": "resource"
        },
        "javascript.format.insertSpaceBeforeFunctionParenthesis": {
          "type": "boolean",
          "default": false,
          "description": "%format.insertSpaceBeforeFunctionParenthesis%",
          "scope": "resource"
        },
        "javascript.format.insertSpaceAfterOpeningAndBeforeClosingNonemptyParenthesis": {
          "type": "boolean",
          "default": false,
          "description": "%format.insertSpaceAfterOpeningAndBeforeClosingNonemptyParenthesis%",
          "scope": "resource"
        },
        "javascript.format.insertSpaceAfterOpeningAndBeforeClosingNonemptyBrackets": {
          "type": "boolean",
          "default": false,
          "description": "%format.insertSpaceAfterOpeningAndBeforeClosingNonemptyBrackets%",
          "scope": "resource"
        },
        "javascript.format.insertSpaceAfterOpeningAndBeforeClosingNonemptyBraces": {
          "type": "boolean",
          "default": true,
          "description": "%format.insertSpaceAfterOpeningAndBeforeClosingNonemptyBraces%",
          "scope": "resource"
        },
        "javascript.format.insertSpaceAfterOpeningAndBeforeClosingEmptyBraces": {
          "type": "boolean",
          "default": true,
          "description": "%format.insertSpaceAfterOpeningAndBeforeClosingEmptyBraces%",
          "scope": "resource"
        },
        "javascript.format.insertSpaceAfterOpeningAndBeforeClosingTemplateStringBraces": {
          "type": "boolean",
          "default": false,
          "description": "%format.insertSpaceAfterOpeningAndBeforeClosingTemplateStringBraces%",
          "scope": "resource"
        },
        "javascript.format.insertSpaceAfterOpeningAndBeforeClosingJsxExpressionBraces": {
          "type": "boolean",
          "default": false,
          "description": "%format.insertSpaceAfterOpeningAndBeforeClosingJsxExpressionBraces%",
          "scope": "resource"
        },
        "javascript.format.placeOpenBraceOnNewLineForFunctions": {
          "type": "boolean",
          "default": false,
          "description": "%format.placeOpenBraceOnNewLineForFunctions%",
          "scope": "resource"
        },
        "javascript.format.placeOpenBraceOnNewLineForControlBlocks": {
          "type": "boolean",
          "default": false,
          "description": "%format.placeOpenBraceOnNewLineForControlBlocks%",
          "scope": "resource"
        },
        "javascript.format.semicolons": {
          "type": "string",
          "default": "ignore",
          "description": "%format.semicolons%",
          "scope": "resource",
          "enum": [
            "ignore",
            "insert",
            "remove"
          ],
          "enumDescriptions": [
            "%format.semicolons.ignore%",
            "%format.semicolons.insert%",
            "%format.semicolons.remove%"
          ]
        },
        "js/ts.implicitProjectConfig.module": {
          "type": "string",
          "markdownDescription": "%configuration.implicitProjectConfig.module%",
          "default": "ESNext",
          "enum": [
            "CommonJS",
            "AMD",
            "System",
            "UMD",
            "ES6",
            "ES2015",
            "ES2020",
            "ESNext",
            "None",
            "ES2022",
            "Node12",
            "NodeNext"
          ],
          "scope": "window"
        },
        "js/ts.implicitProjectConfig.target": {
          "type": "string",
          "default": "ES2020",
          "markdownDescription": "%configuration.implicitProjectConfig.target%",
          "enum": [
            "ES3",
            "ES5",
            "ES6",
            "ES2015",
            "ES2016",
            "ES2017",
            "ES2018",
            "ES2019",
            "ES2020",
            "ES2021",
            "ES2022",
            "ESNext"
          ],
          "scope": "window"
        },
        "javascript.implicitProjectConfig.checkJs": {
          "type": "boolean",
          "default": false,
          "markdownDescription": "%configuration.implicitProjectConfig.checkJs%",
          "markdownDeprecationMessage": "%configuration.javascript.checkJs.checkJs.deprecation%",
          "scope": "window"
        },
        "js/ts.implicitProjectConfig.checkJs": {
          "type": "boolean",
          "default": false,
          "markdownDescription": "%configuration.implicitProjectConfig.checkJs%",
          "scope": "window"
        },
        "javascript.implicitProjectConfig.experimentalDecorators": {
          "type": "boolean",
          "default": false,
          "markdownDescription": "%configuration.implicitProjectConfig.experimentalDecorators%",
          "markdownDeprecationMessage": "%configuration.javascript.checkJs.experimentalDecorators.deprecation%",
          "scope": "window"
        },
        "js/ts.implicitProjectConfig.experimentalDecorators": {
          "type": "boolean",
          "default": false,
          "markdownDescription": "%configuration.implicitProjectConfig.experimentalDecorators%",
          "scope": "window"
        },
        "js/ts.implicitProjectConfig.strictNullChecks": {
          "type": "boolean",
          "default": true,
          "markdownDescription": "%configuration.implicitProjectConfig.strictNullChecks%",
          "scope": "window"
        },
        "js/ts.implicitProjectConfig.strictFunctionTypes": {
          "type": "boolean",
          "default": true,
          "markdownDescription": "%configuration.implicitProjectConfig.strictFunctionTypes%",
          "scope": "window"
        },
        "javascript.suggest.names": {
          "type": "boolean",
          "default": true,
          "markdownDescription": "%configuration.suggest.names%",
          "scope": "resource"
        },
        "typescript.tsc.autoDetect": {
          "type": "string",
          "default": "on",
          "enum": [
            "on",
            "off",
            "build",
            "watch"
          ],
          "markdownEnumDescriptions": [
            "%typescript.tsc.autoDetect.on%",
            "%typescript.tsc.autoDetect.off%",
            "%typescript.tsc.autoDetect.build%",
            "%typescript.tsc.autoDetect.watch%"
          ],
          "description": "%typescript.tsc.autoDetect%",
          "scope": "window"
        },
        "javascript.suggest.paths": {
          "type": "boolean",
          "default": true,
          "description": "%configuration.suggest.paths%",
          "scope": "resource"
        },
        "typescript.suggest.paths": {
          "type": "boolean",
          "default": true,
          "description": "%configuration.suggest.paths%",
          "scope": "resource"
        },
        "javascript.suggest.autoImports": {
          "type": "boolean",
          "default": true,
          "description": "%configuration.suggest.autoImports%",
          "scope": "resource"
        },
        "typescript.suggest.autoImports": {
          "type": "boolean",
          "default": true,
          "description": "%configuration.suggest.autoImports%",
          "scope": "resource"
        },
        "javascript.suggest.completeJSDocs": {
          "type": "boolean",
          "default": true,
          "description": "%configuration.suggest.completeJSDocs%",
          "scope": "language-overridable"
        },
        "typescript.suggest.completeJSDocs": {
          "type": "boolean",
          "default": true,
          "description": "%configuration.suggest.completeJSDocs%",
          "scope": "language-overridable"
        },
        "javascript.suggest.jsdoc.generateReturns": {
          "type": "boolean",
          "default": true,
          "markdownDescription": "%configuration.suggest.jsdoc.generateReturns%",
          "scope": "language-overridable"
        },
        "typescript.suggest.jsdoc.generateReturns": {
          "type": "boolean",
          "default": true,
          "markdownDescription": "%configuration.suggest.jsdoc.generateReturns%",
          "scope": "language-overridable"
        },
        "typescript.locale": {
          "type": "string",
          "default": "auto",
          "enum": [
            "auto",
            "de",
            "es",
            "en",
            "fr",
            "it",
            "ja",
            "ko",
            "ru",
            "zh-CN",
            "zh-TW"
          ],
          "markdownDescription": "%typescript.locale%",
          "scope": "window"
        },
        "javascript.suggestionActions.enabled": {
          "type": "boolean",
          "default": true,
          "description": "%javascript.suggestionActions.enabled%",
          "scope": "resource"
        },
        "typescript.suggestionActions.enabled": {
          "type": "boolean",
          "default": true,
          "description": "%typescript.suggestionActions.enabled%",
          "scope": "resource"
        },
        "javascript.preferences.quoteStyle": {
          "type": "string",
          "enum": [
            "auto",
            "single",
            "double"
          ],
          "default": "auto",
          "markdownDescription": "%typescript.preferences.quoteStyle%",
          "markdownEnumDescriptions": [
            "%typescript.preferences.quoteStyle.auto%",
            "%typescript.preferences.quoteStyle.single%",
            "%typescript.preferences.quoteStyle.double%"
          ],
          "scope": "language-overridable"
        },
        "typescript.preferences.quoteStyle": {
          "type": "string",
          "enum": [
            "auto",
            "single",
            "double"
          ],
          "default": "auto",
          "markdownDescription": "%typescript.preferences.quoteStyle%",
          "markdownEnumDescriptions": [
            "%typescript.preferences.quoteStyle.auto%",
            "%typescript.preferences.quoteStyle.single%",
            "%typescript.preferences.quoteStyle.double%"
          ],
          "scope": "language-overridable"
        },
        "javascript.preferences.importModuleSpecifier": {
          "type": "string",
          "enum": [
            "shortest",
            "relative",
            "non-relative",
            "project-relative"
          ],
          "markdownEnumDescriptions": [
            "%typescript.preferences.importModuleSpecifier.shortest%",
            "%typescript.preferences.importModuleSpecifier.relative%",
            "%typescript.preferences.importModuleSpecifier.nonRelative%",
            "%typescript.preferences.importModuleSpecifier.projectRelative%"
          ],
          "default": "shortest",
          "description": "%typescript.preferences.importModuleSpecifier%",
          "scope": "language-overridable"
        },
        "typescript.preferences.importModuleSpecifier": {
          "type": "string",
          "enum": [
            "shortest",
            "relative",
            "non-relative",
            "project-relative"
          ],
          "markdownEnumDescriptions": [
            "%typescript.preferences.importModuleSpecifier.shortest%",
            "%typescript.preferences.importModuleSpecifier.relative%",
            "%typescript.preferences.importModuleSpecifier.nonRelative%",
            "%typescript.preferences.importModuleSpecifier.projectRelative%"
          ],
          "default": "shortest",
          "description": "%typescript.preferences.importModuleSpecifier%",
          "scope": "language-overridable"
        },
        "javascript.preferences.importModuleSpecifierEnding": {
          "type": "string",
          "enum": [
            "auto",
            "minimal",
            "index",
            "js"
          ],
          "markdownEnumDescriptions": [
            "%typescript.preferences.importModuleSpecifierEnding.auto%",
            "%typescript.preferences.importModuleSpecifierEnding.minimal%",
            "%typescript.preferences.importModuleSpecifierEnding.index%",
            "%typescript.preferences.importModuleSpecifierEnding.js%"
          ],
          "default": "auto",
          "description": "%typescript.preferences.importModuleSpecifierEnding%",
          "scope": "language-overridable"
        },
        "typescript.preferences.importModuleSpecifierEnding": {
          "type": "string",
          "enum": [
            "auto",
            "minimal",
            "index",
            "js"
          ],
          "markdownEnumDescriptions": [
            "%typescript.preferences.importModuleSpecifierEnding.auto%",
            "%typescript.preferences.importModuleSpecifierEnding.minimal%",
            "%typescript.preferences.importModuleSpecifierEnding.index%",
            "%typescript.preferences.importModuleSpecifierEnding.js%"
          ],
          "default": "auto",
          "description": "%typescript.preferences.importModuleSpecifierEnding%",
          "scope": "language-overridable"
        },
        "javascript.preferences.jsxAttributeCompletionStyle": {
          "type": "string",
          "enum": [
            "auto",
            "braces",
            "none"
          ],
          "markdownEnumDescriptions": [
            "%javascript.preferences.jsxAttributeCompletionStyle.auto%",
            "%typescript.preferences.jsxAttributeCompletionStyle.braces%",
            "%typescript.preferences.jsxAttributeCompletionStyle.none%"
          ],
          "default": "auto",
          "description": "%typescript.preferences.jsxAttributeCompletionStyle%",
          "scope": "language-overridable"
        },
        "typescript.preferences.jsxAttributeCompletionStyle": {
          "type": "string",
          "enum": [
            "auto",
            "braces",
            "none"
          ],
          "markdownEnumDescriptions": [
            "%typescript.preferences.jsxAttributeCompletionStyle.auto%",
            "%typescript.preferences.jsxAttributeCompletionStyle.braces%",
            "%typescript.preferences.jsxAttributeCompletionStyle.none%"
          ],
          "default": "auto",
          "description": "%typescript.preferences.jsxAttributeCompletionStyle%",
          "scope": "language-overridable"
        },
        "typescript.preferences.includePackageJsonAutoImports": {
          "type": "string",
          "enum": [
            "auto",
            "on",
            "off"
          ],
          "enumDescriptions": [
            "%typescript.preferences.includePackageJsonAutoImports.auto%",
            "%typescript.preferences.includePackageJsonAutoImports.on%",
            "%typescript.preferences.includePackageJsonAutoImports.off%"
          ],
          "default": "auto",
          "markdownDescription": "%typescript.preferences.includePackageJsonAutoImports%",
          "scope": "window"
        },
        "typescript.preferences.autoImportFileExcludePatterns": {
          "type": "array",
          "items": {
            "type": "string"
          },
          "markdownDescription": "%typescript.preferences.autoImportFileExcludePatterns%",
          "scope": "resource"
        },
        "javascript.preferences.autoImportFileExcludePatterns": {
          "type": "array",
          "items": {
            "type": "string"
          },
          "markdownDescription": "%typescript.preferences.autoImportFileExcludePatterns%",
          "scope": "resource"
        },
        "javascript.preferences.renameShorthandProperties": {
          "type": "boolean",
          "default": true,
          "description": "%typescript.preferences.useAliasesForRenames%",
          "deprecationMessage": "%typescript.preferences.renameShorthandProperties.deprecationMessage%",
          "scope": "language-overridable"
        },
        "typescript.preferences.renameShorthandProperties": {
          "type": "boolean",
          "default": true,
          "description": "%typescript.preferences.useAliasesForRenames%",
          "deprecationMessage": "%typescript.preferences.renameShorthandProperties.deprecationMessage%",
          "scope": "language-overridable"
        },
        "javascript.preferences.useAliasesForRenames": {
          "type": "boolean",
          "default": true,
          "description": "%typescript.preferences.useAliasesForRenames%",
          "scope": "language-overridable"
        },
        "typescript.preferences.useAliasesForRenames": {
          "type": "boolean",
          "default": true,
          "description": "%typescript.preferences.useAliasesForRenames%",
          "scope": "language-overridable"
        },
        "typescript.updateImportsOnFileMove.enabled": {
          "type": "string",
          "enum": [
            "prompt",
            "always",
            "never"
          ],
          "markdownEnumDescriptions": [
            "%typescript.updateImportsOnFileMove.enabled.prompt%",
            "%typescript.updateImportsOnFileMove.enabled.always%",
            "%typescript.updateImportsOnFileMove.enabled.never%"
          ],
          "default": "prompt",
          "description": "%typescript.updateImportsOnFileMove.enabled%",
          "scope": "resource"
        },
        "javascript.updateImportsOnFileMove.enabled": {
          "type": "string",
          "enum": [
            "prompt",
            "always",
            "never"
          ],
          "markdownEnumDescriptions": [
            "%typescript.updateImportsOnFileMove.enabled.prompt%",
            "%typescript.updateImportsOnFileMove.enabled.always%",
            "%typescript.updateImportsOnFileMove.enabled.never%"
          ],
          "default": "prompt",
          "description": "%typescript.updateImportsOnFileMove.enabled%",
          "scope": "resource"
        },
        "typescript.autoClosingTags": {
          "type": "boolean",
          "default": true,
          "description": "%typescript.autoClosingTags%",
          "scope": "language-overridable"
        },
        "javascript.autoClosingTags": {
          "type": "boolean",
          "default": true,
          "description": "%typescript.autoClosingTags%",
          "scope": "language-overridable"
        },
        "javascript.suggest.enabled": {
          "type": "boolean",
          "default": true,
          "description": "%typescript.suggest.enabled%",
          "scope": "language-overridable"
        },
        "typescript.suggest.enabled": {
          "type": "boolean",
          "default": true,
          "description": "%typescript.suggest.enabled%",
          "scope": "language-overridable"
        },
        "typescript.surveys.enabled": {
          "type": "boolean",
          "default": true,
          "description": "%configuration.surveys.enabled%",
          "scope": "window"
        },
        "typescript.tsserver.useSeparateSyntaxServer": {
          "type": "boolean",
          "default": true,
          "description": "%configuration.tsserver.useSeparateSyntaxServer%",
          "markdownDeprecationMessage": "%configuration.tsserver.useSeparateSyntaxServer.deprecation%",
          "scope": "window"
        },
        "typescript.tsserver.useSyntaxServer": {
          "type": "string",
          "scope": "window",
          "description": "%configuration.tsserver.useSyntaxServer%",
          "default": "auto",
          "enum": [
            "always",
            "never",
            "auto"
          ],
          "enumDescriptions": [
            "%configuration.tsserver.useSyntaxServer.always%",
            "%configuration.tsserver.useSyntaxServer.never%",
            "%configuration.tsserver.useSyntaxServer.auto%"
          ]
        },
        "typescript.tsserver.maxTsServerMemory": {
          "type": "number",
          "default": 3072,
          "description": "%configuration.tsserver.maxTsServerMemory%",
          "scope": "window"
        },
        "typescript.tsserver.experimental.enableProjectDiagnostics": {
          "type": "boolean",
          "default": false,
          "description": "%configuration.tsserver.experimental.enableProjectDiagnostics%",
          "scope": "window",
          "tags": [
            "experimental"
          ]
        },
        "typescript.tsserver.watchOptions": {
          "type": "object",
          "description": "%configuration.tsserver.watchOptions%",
          "scope": "window",
          "properties": {
            "watchFile": {
              "type": "string",
              "description": "%configuration.tsserver.watchOptions.watchFile%",
              "enum": [
                "fixedChunkSizePolling",
                "fixedPollingInterval",
                "priorityPollingInterval",
                "dynamicPriorityPolling",
                "useFsEvents",
                "useFsEventsOnParentDirectory"
              ],
              "enumDescriptions": [
                "%configuration.tsserver.watchOptions.watchFile.fixedChunkSizePolling%",
                "%configuration.tsserver.watchOptions.watchFile.fixedPollingInterval%",
                "%configuration.tsserver.watchOptions.watchFile.priorityPollingInterval%",
                "%configuration.tsserver.watchOptions.watchFile.dynamicPriorityPolling%",
                "%configuration.tsserver.watchOptions.watchFile.useFsEvents%",
                "%configuration.tsserver.watchOptions.watchFile.useFsEventsOnParentDirectory%"
              ],
              "default": "useFsEvents"
            },
            "watchDirectory": {
              "type": "string",
              "description": "%configuration.tsserver.watchOptions.watchDirectory%",
              "enum": [
                "fixedChunkSizePolling",
                "fixedPollingInterval",
                "dynamicPriorityPolling",
                "useFsEvents"
              ],
              "enumDescriptions": [
                "%configuration.tsserver.watchOptions.watchDirectory.fixedChunkSizePolling%",
                "%configuration.tsserver.watchOptions.watchDirectory.fixedPollingInterval%",
                "%configuration.tsserver.watchOptions.watchDirectory.dynamicPriorityPolling%",
                "%configuration.tsserver.watchOptions.watchDirectory.useFsEvents%"
              ],
              "default": "useFsEvents"
            },
            "fallbackPolling": {
              "type": "string",
              "description": "%configuration.tsserver.watchOptions.fallbackPolling%",
              "enum": [
                "fixedPollingInterval",
                "priorityPollingInterval",
                "dynamicPriorityPolling"
              ],
              "enumDescriptions": [
                "configuration.tsserver.watchOptions.fallbackPolling.fixedPollingInterval",
                "configuration.tsserver.watchOptions.fallbackPolling.priorityPollingInterval",
                "configuration.tsserver.watchOptions.fallbackPolling.dynamicPriorityPolling"
              ]
            },
            "synchronousWatchDirectory": {
              "type": "boolean",
              "description": "%configuration.tsserver.watchOptions.synchronousWatchDirectory%"
            }
          }
        },
        "typescript.workspaceSymbols.scope": {
          "type": "string",
          "enum": [
            "allOpenProjects",
            "currentProject"
          ],
          "enumDescriptions": [
            "%typescript.workspaceSymbols.scope.allOpenProjects%",
            "%typescript.workspaceSymbols.scope.currentProject%"
          ],
          "default": "allOpenProjects",
          "markdownDescription": "%typescript.workspaceSymbols.scope%",
          "scope": "window"
        },
        "javascript.suggest.classMemberSnippets.enabled": {
          "type": "boolean",
          "default": true,
          "description": "%configuration.suggest.classMemberSnippets.enabled%",
          "scope": "resource"
        },
        "typescript.suggest.classMemberSnippets.enabled": {
          "type": "boolean",
          "default": true,
          "description": "%configuration.suggest.classMemberSnippets.enabled%",
          "scope": "resource"
        },
        "typescript.suggest.objectLiteralMethodSnippets.enabled": {
          "type": "boolean",
          "default": true,
          "description": "%configuration.suggest.objectLiteralMethodSnippets.enabled%",
          "scope": "resource"
        }
      }
    },
    "commands": [
      {
        "command": "typescript.reloadProjects",
        "title": "%reloadProjects.title%",
        "category": "TypeScript"
      },
      {
        "command": "javascript.reloadProjects",
        "title": "%reloadProjects.title%",
        "category": "JavaScript"
      },
      {
        "command": "typescript.selectTypeScriptVersion",
        "title": "%typescript.selectTypeScriptVersion.title%",
        "category": "TypeScript"
      },
      {
        "command": "typescript.goToProjectConfig",
        "title": "%goToProjectConfig.title%",
        "category": "TypeScript"
      },
      {
        "command": "javascript.goToProjectConfig",
        "title": "%goToProjectConfig.title%",
        "category": "JavaScript"
      },
      {
        "command": "typescript.openTsServerLog",
        "title": "%typescript.openTsServerLog.title%",
        "category": "TypeScript"
      },
      {
        "command": "typescript.restartTsServer",
        "title": "%typescript.restartTsServer%",
        "category": "TypeScript"
      },
      {
        "command": "typescript.findAllFileReferences",
        "title": "%typescript.findAllFileReferences%",
        "category": "TypeScript"
      },
      {
        "command": "typescript.goToSourceDefinition",
        "title": "%typescript.goToSourceDefinition%",
        "category": "TypeScript"
      },
      {
        "command": "typescript.sortImports",
        "title": "%typescript.sortImports%",
        "category": "TypeScript"
      },
      {
        "command": "javascript.sortImports",
        "title": "%typescript.sortImports%",
        "category": "JavaScript"
      },
      {
        "command": "typescript.removeUnusedImports",
        "title": "%typescript.removeUnusedImports%",
        "category": "TypeScript"
      },
      {
        "command": "javascript.removeUnusedImports",
        "title": "%typescript.removeUnusedImports%",
        "category": "JavaScript"
      }
    ],
    "menus": {
      "commandPalette": [
        {
          "command": "typescript.reloadProjects",
          "when": "editorLangId == typescript && typescript.isManagedFile"
        },
        {
          "command": "typescript.reloadProjects",
          "when": "editorLangId == typescriptreact && typescript.isManagedFile"
        },
        {
          "command": "javascript.reloadProjects",
          "when": "editorLangId == javascript && typescript.isManagedFile"
        },
        {
          "command": "javascript.reloadProjects",
          "when": "editorLangId == javascriptreact && typescript.isManagedFile"
        },
        {
          "command": "typescript.goToProjectConfig",
          "when": "editorLangId == typescript && typescript.isManagedFile"
        },
        {
          "command": "typescript.goToProjectConfig",
          "when": "editorLangId == typescriptreact"
        },
        {
          "command": "javascript.goToProjectConfig",
          "when": "editorLangId == javascript && typescript.isManagedFile"
        },
        {
          "command": "javascript.goToProjectConfig",
          "when": "editorLangId == javascriptreact && typescript.isManagedFile"
        },
        {
          "command": "typescript.selectTypeScriptVersion",
          "when": "typescript.isManagedFile"
        },
        {
          "command": "typescript.openTsServerLog",
          "when": "typescript.isManagedFile"
        },
        {
          "command": "typescript.restartTsServer",
          "when": "typescript.isManagedFile"
        },
        {
          "command": "typescript.findAllFileReferences",
          "when": "tsSupportsFileReferences && typescript.isManagedFile"
        },
        {
          "command": "typescript.goToSourceDefinition",
          "when": "tsSupportsSourceDefinition && typescript.isManagedFile"
        },
        {
          "command": "typescript.sortImports",
          "when": "supportedCodeAction =~ /(\\s|^)source\\.sortImports\\b/ && editorLangId =~ /^typescript(react)?$/"
        },
        {
          "command": "javascript.sortImports",
          "when": "supportedCodeAction =~ /(\\s|^)source\\.sortImports\\b/ && editorLangId =~ /^javascript(react)?$/"
        },
        {
          "command": "typescript.removeUnusedImports",
          "when": "supportedCodeAction =~ /(\\s|^)source\\.removeUnusedImports\\b/ && editorLangId =~ /^typescript(react)?$/"
        },
        {
          "command": "javascript.removeUnusedImports",
          "when": "supportedCodeAction =~ /(\\s|^)source\\.removeUnusedImports\\b/ && editorLangId =~ /^javascript(react)?$/"
        }
      ],
      "editor/context": [
        {
          "command": "typescript.goToSourceDefinition",
          "when": "tsSupportsSourceDefinition && resourceLangId == typescript",
          "group": "navigation@9"
        },
        {
          "command": "typescript.goToSourceDefinition",
          "when": "tsSupportsSourceDefinition && resourceLangId == typescriptreact",
          "group": "navigation@9"
        },
        {
          "command": "typescript.goToSourceDefinition",
          "when": "tsSupportsSourceDefinition && resourceLangId == javascript",
          "group": "navigation@9"
        },
        {
          "command": "typescript.goToSourceDefinition",
          "when": "tsSupportsSourceDefinition && resourceLangId == javascriptreact",
          "group": "navigation@9"
        }
      ],
      "explorer/context": [
        {
          "command": "typescript.findAllFileReferences",
          "when": "tsSupportsFileReferences && resourceLangId == typescript",
          "group": "4_search"
        },
        {
          "command": "typescript.findAllFileReferences",
          "when": "tsSupportsFileReferences && resourceLangId == typescriptreact",
          "group": "4_search"
        },
        {
          "command": "typescript.findAllFileReferences",
          "when": "tsSupportsFileReferences && resourceLangId == javascript",
          "group": "4_search"
        },
        {
          "command": "typescript.findAllFileReferences",
          "when": "tsSupportsFileReferences && resourceLangId == javascriptreact",
          "group": "4_search"
        }
      ],
      "editor/title/context": [
        {
          "command": "typescript.findAllFileReferences",
          "when": "tsSupportsFileReferences && resourceLangId == javascript"
        },
        {
          "command": "typescript.findAllFileReferences",
          "when": "tsSupportsFileReferences && resourceLangId == javascriptreact"
        },
        {
          "command": "typescript.findAllFileReferences",
          "when": "tsSupportsFileReferences && resourceLangId == typescript"
        },
        {
          "command": "typescript.findAllFileReferences",
          "when": "tsSupportsFileReferences && resourceLangId == typescriptreact"
        }
      ]
    },
    "breakpoints": [
      {
        "language": "typescript"
      },
      {
        "language": "typescriptreact"
      }
    ],
    "taskDefinitions": [
      {
        "type": "typescript",
        "required": [
          "tsconfig"
        ],
        "properties": {
          "tsconfig": {
            "type": "string",
            "description": "%taskDefinition.tsconfig.description%"
          },
          "option": {
            "type": "string"
          }
        },
        "when": "shellExecutionSupported"
      }
    ],
    "problemPatterns": [
      {
        "name": "tsc",
        "regexp": "^([^\\s].*)[\\(:](\\d+)[,:](\\d+)(?:\\):\\s+|\\s+-\\s+)(error|warning|info)\\s+TS(\\d+)\\s*:\\s*(.*)$",
        "file": 1,
        "line": 2,
        "column": 3,
        "severity": 4,
        "code": 5,
        "message": 6
      }
    ],
    "problemMatchers": [
      {
        "name": "tsc",
        "label": "%typescript.problemMatchers.tsc.label%",
        "owner": "typescript",
        "source": "ts",
        "applyTo": "closedDocuments",
        "fileLocation": [
          "relative",
          "${cwd}"
        ],
        "pattern": "$tsc"
      },
      {
        "name": "tsc-watch",
        "label": "%typescript.problemMatchers.tscWatch.label%",
        "owner": "typescript",
        "source": "ts",
        "applyTo": "closedDocuments",
        "fileLocation": [
          "relative",
          "${cwd}"
        ],
        "pattern": "$tsc",
        "background": {
          "activeOnStart": true,
          "beginsPattern": {
            "regexp": "^\\s*(?:message TS6032:|\\[?\\D*.{1,2}[:.].{1,2}[:.].{1,2}\\D*(├\\D*\\d{1,2}\\D+┤)?(?:\\]| -)) (Starting compilation in watch mode|File change detected\\. Starting incremental compilation)\\.\\.\\."
          },
          "endsPattern": {
            "regexp": "^\\s*(?:message TS6042:|\\[?\\D*.{1,2}[:.].{1,2}[:.].{1,2}\\D*(├\\D*\\d{1,2}\\D+┤)?(?:\\]| -)) (?:Compilation complete\\.|Found \\d+ errors?\\.) Watching for file changes\\."
          }
        }
      }
    ],
    "codeActions": [
      {
        "languages": [
          "javascript",
          "javascriptreact",
          "typescript",
          "typescriptreact"
        ],
        "actions": [
          {
            "kind": "refactor.extract.constant",
            "title": "%codeActions.refactor.extract.constant.title%",
            "description": "%codeActions.refactor.extract.constant.description%"
          },
          {
            "kind": "refactor.extract.function",
            "title": "%codeActions.refactor.extract.function.title%",
            "description": "%codeActions.refactor.extract.function.description%"
          },
          {
            "kind": "refactor.extract.interface",
            "title": "%codeActions.refactor.extract.interface.title%",
            "description": "%codeActions.refactor.extract.interface.description%"
          },
          {
            "kind": "refactor.extract.type",
            "title": "%codeActions.refactor.extract.type.title%",
            "description": "%codeActions.refactor.extract.type.description%"
          },
          {
            "kind": "refactor.rewrite.import",
            "title": "%codeActions.refactor.rewrite.import.title%",
            "description": "%codeActions.refactor.rewrite.import.description%"
          },
          {
            "kind": "refactor.rewrite.export",
            "title": "%codeActions.refactor.rewrite.export.title%",
            "description": "%codeActions.refactor.rewrite.export.description%"
          },
          {
            "kind": "refactor.rewrite.arrow.braces",
            "title": "%codeActions.refactor.rewrite.arrow.braces.title%",
            "description": "%codeActions.refactor.rewrite.arrow.braces.description%"
          },
          {
            "kind": "refactor.rewrite.parameters.toDestructured",
            "title": "%codeActions.refactor.rewrite.parameters.toDestructured.title%"
          },
          {
            "kind": "refactor.rewrite.property.generateAccessors",
            "title": "%codeActions.refactor.rewrite.property.generateAccessors.title%",
            "description": "%codeActions.refactor.rewrite.property.generateAccessors.description%"
          },
          {
            "kind": "refactor.move.newFile",
            "title": "%codeActions.refactor.move.newFile.title%",
            "description": "%codeActions.refactor.move.newFile.description%"
          },
          {
            "kind": "source.organizeImports",
            "title": "%codeActions.source.organizeImports.title%"
          }
        ]
      }
    ],
    "walkthroughs": [
      {
        "id": "nodejsWelcome",
        "title": "%walkthroughs.nodejsWelcome.title%",
        "icon": "media/nodejsWalkthroughIcon.png",
        "description": "%walkthroughs.nodejsWelcome.description%",
        "when": "false",
        "steps": [
          {
            "id": "walkthroughs.nodejsWelcome.downloadNode.forMacOrWindows",
            "title": "%walkthroughs.nodejsWelcome.downloadNode.forMacOrWindows.title%",
            "description": "%walkthroughs.nodejsWelcome.downloadNode.forMacOrWindows.description%",
            "media": {
              "svg": "resources/walkthroughs/install-node-js.svg"
            },
            "when": "isWindows || isMac"
          },
          {
            "id": "walkthroughs.nodejsWelcome.downloadNode.forLinux",
            "title": "%walkthroughs.nodejsWelcome.downloadNode.forLinux.title%",
            "description": "%walkthroughs.nodejsWelcome.downloadNode.forLinux.description%",
            "media": {
              "svg": "resources/walkthroughs/install-node-js.svg"
            },
            "when": "isLinux"
          },
          {
            "id": "walkthroughs.nodejsWelcome.makeJsFile",
            "title": "%walkthroughs.nodejsWelcome.makeJsFile.title%",
            "description": "%walkthroughs.nodejsWelcome.makeJsFile.description%",
            "media": {
              "svg": "resources/walkthroughs/create-a-js-file.svg"
            }
          },
          {
            "id": "walkthroughs.nodejsWelcome.debugJsFile",
            "title": "%walkthroughs.nodejsWelcome.debugJsFile.title%",
            "description": "%walkthroughs.nodejsWelcome.debugJsFile.description%",
            "media": {
              "svg": "resources/walkthroughs/debug-and-run.svg"
            }
          },
          {
            "id": "walkthroughs.nodejsWelcome.learnMoreAboutJs",
            "title": "%walkthroughs.nodejsWelcome.learnMoreAboutJs.title%",
            "description": "%walkthroughs.nodejsWelcome.learnMoreAboutJs.description%",
            "media": {
              "svg": "resources/walkthroughs/learn-more.svg"
            }
          }
        ]
      }
    ]
  },
  "repository": {
    "type": "git",
    "url": "https://github.com/RubisetCie/vscodius.git"
  }
}<|MERGE_RESOLUTION|>--- conflicted
+++ resolved
@@ -35,16 +35,8 @@
     "Programming Languages"
   ],
   "dependencies": {
-<<<<<<< HEAD
     "jsonc-parser": "^2.2.1",
     "semver": "5.5.1",
-    "vscode-nls": "^5.2.0",
-=======
-    "@vscode/extension-telemetry": "0.7.0-preview",
-    "jsonc-parser": "^2.2.1",
-    "semver": "5.5.1",
-    "vscode-tas-client": "^0.1.63",
->>>>>>> fc4a4cee
     "vscode-uri": "^3.0.3"
   },
   "devDependencies": {
