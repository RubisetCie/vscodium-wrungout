--- conflicted
+++ resolved
@@ -34,10 +34,6 @@
     "Programming Languages"
   ],
   "dependencies": {
-<<<<<<< HEAD
-=======
-    "@vscode/extension-telemetry": "0.6.1",
->>>>>>> 0182e175
     "jsonc-parser": "^2.2.1",
     "semver": "5.5.1",
     "vscode-nls": "^5.0.0",
