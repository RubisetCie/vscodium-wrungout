--- conflicted
+++ resolved
@@ -4,20 +4,10 @@
  *--------------------------------------------------------------------------------------------*/
 
 import * as vscode from 'vscode';
-import { TypeScriptServiceConfiguration } from '../configuration/configuration';
 import { DiagnosticLanguage } from '../configuration/languageDescription';
-import { TelemetryReporter } from '../logging/telemetry';
-import { DiagnosticPerformanceData as TsDiagnosticPerformanceData } from '../tsServer/protocol/protocol';
 import * as arrays from '../utils/arrays';
 import { Disposable } from '../utils/dispose';
-<<<<<<< HEAD
 import { ResourceMap } from '../utils/resourceMap';
-// @ts-expect-error until ts 5.6
-import { DiagnosticPerformanceData as TsDiagnosticPerformanceData } from '../tsServer/protocol/protocol';
-=======
-import { equals } from '../utils/objects';
-import { ResourceMap } from '../utils/resourceMap';
->>>>>>> d78a74bc
 
 function diagnosticsEquals(a: vscode.Diagnostic, b: vscode.Diagnostic): boolean {
 	if (a === b) {
@@ -180,116 +170,6 @@
 	}
 }
 
-<<<<<<< HEAD
-=======
-interface DiagnosticPerformanceData extends TsDiagnosticPerformanceData {
-	fileLineCount?: number;
-}
-
-class DiagnosticsTelemetryManager extends Disposable {
-
-	private readonly _diagnosticCodesMap = new Map<number, number>();
-	private readonly _diagnosticSnapshotsMap = new ResourceMap<readonly vscode.Diagnostic[]>(uri => uri.toString(), { onCaseInsensitiveFileSystem: false });
-	private _timeout: NodeJS.Timeout | undefined;
-	private _telemetryEmitter: NodeJS.Timeout | undefined;
-
-	constructor(
-		private readonly _telemetryReporter: TelemetryReporter,
-		private readonly _diagnosticsCollection: vscode.DiagnosticCollection,
-	) {
-		super();
-		this._register(vscode.workspace.onDidChangeTextDocument(e => {
-			if (e.document.languageId === 'typescript' || e.document.languageId === 'typescriptreact') {
-				this._updateAllDiagnosticCodesAfterTimeout();
-			}
-		}));
-		this._updateAllDiagnosticCodesAfterTimeout();
-		this._registerTelemetryEventEmitter();
-	}
-
-	public logDiagnosticsPerformanceTelemetry(performanceData: DiagnosticPerformanceData[]): void {
-		for (const data of performanceData) {
-			/* __GDPR__
-				"diagnostics.performance" : {
-					"owner": "mjbvz",
-					"syntaxDiagDuration" : { "classification": "SystemMetaData", "purpose": "FeatureInsight", "isMeasurement": true },
-					"semanticDiagDuration" : { "classification": "SystemMetaData", "purpose": "FeatureInsight", "isMeasurement": true },
-					"suggestionDiagDuration" : { "classification": "SystemMetaData", "purpose": "FeatureInsight", "isMeasurement": true },
-					"regionSemanticDiagDuration" : { "classification": "SystemMetaData", "purpose": "FeatureInsight", "isMeasurement": true },
-					"fileLineCount" : { "classification": "SystemMetaData", "purpose": "FeatureInsight", "isMeasurement": true },
-					"${include}": [
-						"${TypeScriptCommonProperties}"
-					]
-				}
-			*/
-			this._telemetryReporter.logTelemetry('diagnostics.performance',
-				{
-					syntaxDiagDuration: data.syntaxDiag,
-					semanticDiagDuration: data.semanticDiag,
-					suggestionDiagDuration: data.suggestionDiag,
-					regionSemanticDiagDuration: data.regionSemanticDiag,
-					fileLineCount: data.fileLineCount,
-				},
-			);
-		}
-	}
-
-	private _updateAllDiagnosticCodesAfterTimeout() {
-		clearTimeout(this._timeout);
-		this._timeout = setTimeout(() => this._updateDiagnosticCodes(), 5000);
-	}
-
-	private _increaseDiagnosticCodeCount(code: string | number | undefined) {
-		if (code === undefined) {
-			return;
-		}
-		this._diagnosticCodesMap.set(Number(code), (this._diagnosticCodesMap.get(Number(code)) || 0) + 1);
-	}
-
-	private _updateDiagnosticCodes() {
-		this._diagnosticsCollection.forEach((uri, diagnostics) => {
-			const previousDiagnostics = this._diagnosticSnapshotsMap.get(uri);
-			this._diagnosticSnapshotsMap.set(uri, diagnostics);
-			const diagnosticsDiff = diagnostics.filter((diagnostic) => !previousDiagnostics?.some((previousDiagnostic) => equals(diagnostic, previousDiagnostic)));
-			diagnosticsDiff.forEach((diagnostic) => {
-				const code = diagnostic.code;
-				this._increaseDiagnosticCodeCount(typeof code === 'string' || typeof code === 'number' ? code : code?.value);
-			});
-		});
-	}
-
-	private _registerTelemetryEventEmitter() {
-		this._telemetryEmitter = setInterval(() => {
-			if (this._diagnosticCodesMap.size > 0) {
-				let diagnosticCodes = '';
-				this._diagnosticCodesMap.forEach((value, key) => {
-					diagnosticCodes += `${key}:${value},`;
-				});
-				this._diagnosticCodesMap.clear();
-				/* __GDPR__
-					"typescript.diagnostics" : {
-						"owner": "aiday-mar",
-						"diagnosticCodes" : { "classification": "PublicNonPersonalData", "purpose": "FeatureInsight" },
-						"${include}": [
-							"${TypeScriptCommonProperties}"
-						]
-					}
-				*/
-				this._telemetryReporter.logTelemetry('typescript.diagnostics', {
-					diagnosticCodes: diagnosticCodes
-				});
-			}
-		}, 5 * 60 * 1000); // 5 minutes
-	}
-
-	override dispose() {
-		super.dispose();
-		clearTimeout(this._timeout);
-		clearInterval(this._telemetryEmitter);
-	}
-}
-
->>>>>>> d78a74bc
 export class DiagnosticsManager extends Disposable {
 	private readonly _diagnostics: ResourceMap<FileDiagnostics>;
 	private readonly _settings = new DiagnosticSettings();
