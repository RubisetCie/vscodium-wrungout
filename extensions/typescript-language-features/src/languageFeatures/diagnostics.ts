--- conflicted
+++ resolved
@@ -8,14 +8,8 @@
 import * as arrays from '../utils/arrays';
 import { Disposable } from '../utils/dispose';
 import { ResourceMap } from '../utils/resourceMap';
-<<<<<<< HEAD
-=======
-import { TelemetryReporter } from '../logging/telemetry';
-import { TypeScriptServiceConfiguration } from '../configuration/configuration';
-import { equals } from '../utils/objects';
 // @ts-expect-error until ts 5.6
 import { DiagnosticPerformanceData as TsDiagnosticPerformanceData } from '../tsServer/protocol/protocol';
->>>>>>> b1c0a14d
 
 function diagnosticsEquals(a: vscode.Diagnostic, b: vscode.Diagnostic): boolean {
 	if (a === b) {
@@ -178,120 +172,6 @@
 	}
 }
 
-<<<<<<< HEAD
-=======
-interface DiagnosticPerformanceData extends TsDiagnosticPerformanceData {
-	fileLineCount?: number;
-}
-
-class DiagnosticsTelemetryManager extends Disposable {
-
-	private readonly _diagnosticCodesMap = new Map<number, number>();
-	private readonly _diagnosticSnapshotsMap = new ResourceMap<readonly vscode.Diagnostic[]>(uri => uri.toString(), { onCaseInsensitiveFileSystem: false });
-	private _timeout: NodeJS.Timeout | undefined;
-	private _telemetryEmitter: NodeJS.Timeout | undefined;
-
-	constructor(
-		private readonly _telemetryReporter: TelemetryReporter,
-		private readonly _diagnosticsCollection: vscode.DiagnosticCollection,
-	) {
-		super();
-		this._register(vscode.workspace.onDidChangeTextDocument(e => {
-			if (e.document.languageId === 'typescript' || e.document.languageId === 'typescriptreact') {
-				this._updateAllDiagnosticCodesAfterTimeout();
-			}
-		}));
-		this._updateAllDiagnosticCodesAfterTimeout();
-		this._registerTelemetryEventEmitter();
-	}
-
-	public logDiagnosticsPerformanceTelemetry(performanceData: DiagnosticPerformanceData[]): void {
-		for (const data of performanceData) {
-			/* __GDPR__
-				"diagnostics.performance" : {
-					"owner": "mjbvz",
-					"syntaxDiagDuration" : { "classification": "SystemMetaData", "purpose": "FeatureInsight", "isMeasurement": true },
-					"semanticDiagDuration" : { "classification": "SystemMetaData", "purpose": "FeatureInsight", "isMeasurement": true },
-					"suggestionDiagDuration" : { "classification": "SystemMetaData", "purpose": "FeatureInsight", "isMeasurement": true },
-					"regionSemanticDiagDuration" : { "classification": "SystemMetaData", "purpose": "FeatureInsight", "isMeasurement": true },
-					"fileLineCount" : { "classification": "SystemMetaData", "purpose": "FeatureInsight", "isMeasurement": true },
-					"${include}": [
-						"${TypeScriptCommonProperties}"
-					]
-				}
-			*/
-			this._telemetryReporter.logTelemetry('diagnostics.performance',
-				{
-					// @ts-expect-error until ts 5.6
-					syntaxDiagDuration: data.syntaxDiag,
-					// @ts-expect-error until ts 5.6
-					semanticDiagDuration: data.semanticDiag,
-					// @ts-expect-error until ts 5.6
-					suggestionDiagDuration: data.suggestionDiag,
-					// @ts-expect-error until ts 5.6
-					regionSemanticDiagDuration: data.regionSemanticDiag,
-					fileLineCount: data.fileLineCount,
-				},
-			);
-		}
-	}
-
-	private _updateAllDiagnosticCodesAfterTimeout() {
-		clearTimeout(this._timeout);
-		this._timeout = setTimeout(() => this._updateDiagnosticCodes(), 5000);
-	}
-
-	private _increaseDiagnosticCodeCount(code: string | number | undefined) {
-		if (code === undefined) {
-			return;
-		}
-		this._diagnosticCodesMap.set(Number(code), (this._diagnosticCodesMap.get(Number(code)) || 0) + 1);
-	}
-
-	private _updateDiagnosticCodes() {
-		this._diagnosticsCollection.forEach((uri, diagnostics) => {
-			const previousDiagnostics = this._diagnosticSnapshotsMap.get(uri);
-			this._diagnosticSnapshotsMap.set(uri, diagnostics);
-			const diagnosticsDiff = diagnostics.filter((diagnostic) => !previousDiagnostics?.some((previousDiagnostic) => equals(diagnostic, previousDiagnostic)));
-			diagnosticsDiff.forEach((diagnostic) => {
-				const code = diagnostic.code;
-				this._increaseDiagnosticCodeCount(typeof code === 'string' || typeof code === 'number' ? code : code?.value);
-			});
-		});
-	}
-
-	private _registerTelemetryEventEmitter() {
-		this._telemetryEmitter = setInterval(() => {
-			if (this._diagnosticCodesMap.size > 0) {
-				let diagnosticCodes = '';
-				this._diagnosticCodesMap.forEach((value, key) => {
-					diagnosticCodes += `${key}:${value},`;
-				});
-				this._diagnosticCodesMap.clear();
-				/* __GDPR__
-					"typescript.diagnostics" : {
-						"owner": "aiday-mar",
-						"diagnosticCodes" : { "classification": "PublicNonPersonalData", "purpose": "FeatureInsight" },
-						"${include}": [
-							"${TypeScriptCommonProperties}"
-						]
-					}
-				*/
-				this._telemetryReporter.logTelemetry('typescript.diagnostics', {
-					diagnosticCodes: diagnosticCodes
-				});
-			}
-		}, 5 * 60 * 1000); // 5 minutes
-	}
-
-	override dispose() {
-		super.dispose();
-		clearTimeout(this._timeout);
-		clearInterval(this._telemetryEmitter);
-	}
-}
-
->>>>>>> b1c0a14d
 export class DiagnosticsManager extends Disposable {
 	private readonly _diagnostics: ResourceMap<FileDiagnostics>;
 	private readonly _settings = new DiagnosticSettings();
@@ -299,8 +179,6 @@
 	private readonly _pendingUpdates: ResourceMap<any>;
 
 	private readonly _updateDelay = 50;
-
-	private readonly _diagnosticsTelemetryManager: DiagnosticsTelemetryManager | undefined;
 
 	constructor(
 		owner: string,
@@ -311,13 +189,6 @@
 		this._pendingUpdates = new ResourceMap<any>(undefined, { onCaseInsensitiveFileSystem });
 
 		this._currentDiagnostics = this._register(vscode.languages.createDiagnosticCollection(owner));
-<<<<<<< HEAD
-=======
-		// Here we are selecting only 1 user out of 1000 to send telemetry diagnostics
-		if (Math.random() * 1000 <= 1 || configuration.enableDiagnosticsTelemetry) {
-			this._diagnosticsTelemetryManager = this._register(new DiagnosticsTelemetryManager(telemetryReporter, this._currentDiagnostics));
-		}
->>>>>>> b1c0a14d
 	}
 
 	public override dispose() {
@@ -395,10 +266,6 @@
 		return this._currentDiagnostics.get(file) || [];
 	}
 
-	public logDiagnosticsPerformanceTelemetry(performanceData: DiagnosticPerformanceData[]): void {
-		this._diagnosticsTelemetryManager?.logDiagnosticsPerformanceTelemetry(performanceData);
-	}
-
 	private scheduleDiagnosticsUpdate(file: vscode.Uri) {
 		if (!this._pendingUpdates.has(file)) {
 			this._pendingUpdates.set(file, setTimeout(() => this.updateCurrentDiagnostics(file), this._updateDelay));
