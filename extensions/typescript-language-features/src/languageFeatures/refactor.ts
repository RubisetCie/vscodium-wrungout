/*---------------------------------------------------------------------------------------------
 *  Copyright (c) Microsoft Corporation. All rights reserved.
 *  Licensed under the MIT License. See License.txt in the project root for license information.
 *--------------------------------------------------------------------------------------------*/

import * as path from 'path';
import * as vscode from 'vscode';
import { Utils } from 'vscode-uri';
import { Command, CommandManager } from '../commands/commandManager';
import { LearnMoreAboutRefactoringsCommand } from '../commands/learnMoreAboutRefactorings';
import { DocumentSelector } from '../configuration/documentSelector';
import * as fileSchemes from '../configuration/fileSchemes';
import { Schemes } from '../configuration/schemes';
import { API } from '../tsServer/api';
import type * as Proto from '../tsServer/protocol/protocol';
import * as typeConverters from '../typeConverters';
import { ClientCapability, ITypeScriptServiceClient } from '../typescriptService';
import { coalesce } from '../utils/arrays';
import { nulToken } from '../utils/cancellation';
import FormattingOptionsManager from './fileConfigurationManager';
import { conditionalRegistration, requireSomeCapability } from './util/dependentRegistration';
import { EditorChatFollowUp, EditorChatFollowUp_Args, CompositeCommand } from './util/copilot';

function toWorkspaceEdit(client: ITypeScriptServiceClient, edits: readonly Proto.FileCodeEdits[]): vscode.WorkspaceEdit {
	const workspaceEdit = new vscode.WorkspaceEdit();
	for (const edit of edits) {
		const resource = client.toResource(edit.fileName);
		if (resource.scheme === fileSchemes.file) {
			workspaceEdit.createFile(resource, { ignoreIfExists: true });
		}
	}
	typeConverters.WorkspaceEdit.withFileCodeEdits(workspaceEdit, client, edits);
	return workspaceEdit;
}


<<<<<<< HEAD
class CompositeCommand implements Command {
	public static readonly ID = '_typescript.compositeCommand';
	public readonly id = CompositeCommand.ID;

	public async execute(...commands: vscode.Command[]): Promise<void> {
		for (const command of commands) {
			await vscode.commands.executeCommand(command.command, ...(command.arguments ?? []));
		}
	}
}

=======
namespace DidApplyRefactoringCommand {
	export interface Args {
		readonly action: string;
	}
}

class DidApplyRefactoringCommand implements Command {
	public static readonly ID = '_typescript.didApplyRefactoring';
	public readonly id = DidApplyRefactoringCommand.ID;

	constructor(
		private readonly telemetryReporter: TelemetryReporter
	) { }

	public async execute(args: DidApplyRefactoringCommand.Args): Promise<void> {
		/* __GDPR__
			"refactor.execute" : {
				"owner": "mjbvz",
				"action" : { "classification": "PublicNonPersonalData", "purpose": "FeatureInsight" },
				"${include}": [
					"${TypeScriptCommonProperties}"
				]
			}
		*/
		this.telemetryReporter.logTelemetry('refactor.execute', {
			action: args.action,
		});
	}
}
>>>>>>> e7e03708
namespace SelectRefactorCommand {
	export interface Args {
		readonly document: vscode.TextDocument;
		readonly refactor: Proto.ApplicableRefactorInfo;
		readonly rangeOrSelection: vscode.Range | vscode.Selection;
	}
}

class SelectRefactorCommand implements Command {
	public static readonly ID = '_typescript.selectRefactoring';
	public readonly id = SelectRefactorCommand.ID;

	constructor(
		private readonly client: ITypeScriptServiceClient,
	) { }

	public async execute(args: SelectRefactorCommand.Args): Promise<void> {
		const file = this.client.toOpenTsFilePath(args.document);
		if (!file) {
			return;
		}

		const selected = await vscode.window.showQuickPick(args.refactor.actions.map((action): vscode.QuickPickItem & { action: Proto.RefactorActionInfo } => ({
			action,
			label: action.name,
			description: action.description,
		})));
		if (!selected) {
			return;
		}

		const tsAction = new InlinedCodeAction(this.client, args.document, args.refactor, selected.action, args.rangeOrSelection);
		await tsAction.resolve(nulToken);

		if (tsAction.edit) {
			if (!(await vscode.workspace.applyEdit(tsAction.edit, { isRefactoring: true }))) {
				vscode.window.showErrorMessage(vscode.l10n.t("Could not apply refactoring"));
				return;
			}
		}

		if (tsAction.command) {
			await vscode.commands.executeCommand(tsAction.command.command, ...(tsAction.command.arguments ?? []));
		}
	}
}

namespace MoveToFileRefactorCommand {
	export interface Args {
		readonly document: vscode.TextDocument;
		readonly action: Proto.RefactorActionInfo;
		readonly range: vscode.Range;
	}
}

class MoveToFileRefactorCommand implements Command {
	public static readonly ID = '_typescript.moveToFileRefactoring';
	public readonly id = MoveToFileRefactorCommand.ID;

	constructor(
		private readonly client: ITypeScriptServiceClient,
	) { }

	public async execute(args: MoveToFileRefactorCommand.Args): Promise<void> {
		const file = this.client.toOpenTsFilePath(args.document);
		if (!file) {
			return;
		}

		const targetFile = await this.getTargetFile(args.document, file, args.range);
		if (!targetFile || targetFile.toString() === file.toString()) {
			return;
		}

		const fileSuggestionArgs: Proto.GetEditsForRefactorRequestArgs = {
			...typeConverters.Range.toFileRangeRequestArgs(file, args.range),
			action: 'Move to file',
			refactor: 'Move to file',
			interactiveRefactorArguments: { targetFile },
		};

		const response = await this.client.execute('getEditsForRefactor', fileSuggestionArgs, nulToken);
		if (response.type !== 'response' || !response.body) {
			return;
		}
		const edit = toWorkspaceEdit(this.client, response.body.edits);
		if (!(await vscode.workspace.applyEdit(edit, { isRefactoring: true }))) {
			vscode.window.showErrorMessage(vscode.l10n.t("Could not apply refactoring"));
			return;
		}
	}

	private async getTargetFile(document: vscode.TextDocument, file: string, range: vscode.Range): Promise<string | undefined> {
		const args = typeConverters.Range.toFileRangeRequestArgs(file, range);
		const response = await this.client.execute('getMoveToRefactoringFileSuggestions', args, nulToken);
		if (response.type !== 'response' || !response.body) {
			return;
		}
		const body = response.body;

		type DestinationItem = vscode.QuickPickItem & { readonly file?: string };
		const selectExistingFileItem: vscode.QuickPickItem = { label: vscode.l10n.t("Select existing file...") };
		const selectNewFileItem: vscode.QuickPickItem = { label: vscode.l10n.t("Enter new file path...") };

		const workspaceFolder = vscode.workspace.getWorkspaceFolder(document.uri);
		const quickPick = vscode.window.createQuickPick<DestinationItem>();
		quickPick.ignoreFocusOut = true;

		// true so we don't skip computing in the first call
		let quickPickInRelativeMode = true;
		const updateItems = () => {
			const relativeQuery = ['./', '../'].find(str => quickPick.value.startsWith(str));
			if (quickPickInRelativeMode === false && !!relativeQuery === false) {
				return;
			}
			quickPickInRelativeMode = !!relativeQuery;
			const destinationItems = body.files.map((file): DestinationItem | undefined => {
				const uri = this.client.toResource(file);
				const parentDir = Utils.dirname(uri);
				const filename = Utils.basename(uri);

				let description: string | undefined;
				if (workspaceFolder) {
					if (uri.scheme === Schemes.file) {
						description = path.relative(workspaceFolder.uri.fsPath, parentDir.fsPath);
					} else {
						description = path.posix.relative(workspaceFolder.uri.path, parentDir.path);
					}
					if (relativeQuery) {
						const convertRelativePath = (str: string) => {
							return !str.startsWith('../') ? `./${str}` : str;
						};

						const relativePath = convertRelativePath(path.relative(path.dirname(document.uri.fsPath), uri.fsPath));
						if (!relativePath.startsWith(relativeQuery)) {
							return;
						}
						description = relativePath;
					}
				} else {
					description = parentDir.fsPath;
				}

				return {
					file,
					label: Utils.basename(uri),
					description: relativeQuery ? description : path.join(description, filename),
				};
			});
			quickPick.items = [
				selectExistingFileItem,
				selectNewFileItem,
				{ label: vscode.l10n.t("Destination Files"), kind: vscode.QuickPickItemKind.Separator },
				...coalesce(destinationItems)
			];
		};
		quickPick.title = vscode.l10n.t("Move to File");
		quickPick.placeholder = vscode.l10n.t("Enter file path");
		quickPick.matchOnDescription = true;
		quickPick.onDidChangeValue(updateItems);
		updateItems();

		const picked = await new Promise<DestinationItem | undefined>(resolve => {
			quickPick.onDidAccept(() => {
				resolve(quickPick.selectedItems[0]);
				quickPick.dispose();
			});
			quickPick.onDidHide(() => {
				resolve(undefined);
				quickPick.dispose();
			});
			quickPick.show();
		});
		if (!picked) {
			return;
		}

		if (picked === selectExistingFileItem) {
			const picked = await vscode.window.showOpenDialog({
				title: vscode.l10n.t("Select move destination"),
				openLabel: vscode.l10n.t("Move to File"),
				defaultUri: Utils.dirname(document.uri),
			});
			return picked?.length ? this.client.toTsFilePath(picked[0]) : undefined;
		} else if (picked === selectNewFileItem) {
			const picked = await vscode.window.showSaveDialog({
				title: vscode.l10n.t("Select move destination"),
				saveLabel: vscode.l10n.t("Move to File"),
				defaultUri: this.client.toResource(response.body.newFileName),
			});
			return picked ? this.client.toTsFilePath(picked) : undefined;
		} else {
			return picked.file;
		}
	}
}

interface CodeActionKind {
	readonly kind: vscode.CodeActionKind;
	matches(refactor: Proto.RefactorActionInfo): boolean;
}

const Extract_Function = Object.freeze<CodeActionKind>({
	kind: vscode.CodeActionKind.RefactorExtract.append('function'),
	matches: refactor => refactor.name.startsWith('function_')
});

const Extract_Constant = Object.freeze<CodeActionKind>({
	kind: vscode.CodeActionKind.RefactorExtract.append('constant'),
	matches: refactor => refactor.name.startsWith('constant_')
});

const Extract_Type = Object.freeze<CodeActionKind>({
	kind: vscode.CodeActionKind.RefactorExtract.append('type'),
	matches: refactor => refactor.name.startsWith('Extract to type alias')
});

const Extract_Interface = Object.freeze<CodeActionKind>({
	kind: vscode.CodeActionKind.RefactorExtract.append('interface'),
	matches: refactor => refactor.name.startsWith('Extract to interface')
});

const Move_File = Object.freeze<CodeActionKind>({
	kind: vscode.CodeActionKind.RefactorMove.append('file'),
	matches: refactor => refactor.name.startsWith('Move to file')
});

const Move_NewFile = Object.freeze<CodeActionKind>({
	kind: vscode.CodeActionKind.RefactorMove.append('newFile'),
	matches: refactor => refactor.name.startsWith('Move to a new file')
});

const Rewrite_Import = Object.freeze<CodeActionKind>({
	kind: vscode.CodeActionKind.RefactorRewrite.append('import'),
	matches: refactor => refactor.name.startsWith('Convert namespace import') || refactor.name.startsWith('Convert named imports')
});

const Rewrite_Export = Object.freeze<CodeActionKind>({
	kind: vscode.CodeActionKind.RefactorRewrite.append('export'),
	matches: refactor => refactor.name.startsWith('Convert default export') || refactor.name.startsWith('Convert named export')
});

const Rewrite_Arrow_Braces = Object.freeze<CodeActionKind>({
	kind: vscode.CodeActionKind.RefactorRewrite.append('arrow').append('braces'),
	matches: refactor => refactor.name.startsWith('Convert default export') || refactor.name.startsWith('Convert named export')
});

const Rewrite_Parameters_ToDestructured = Object.freeze<CodeActionKind>({
	kind: vscode.CodeActionKind.RefactorRewrite.append('parameters').append('toDestructured'),
	matches: refactor => refactor.name.startsWith('Convert parameters to destructured object')
});

const Rewrite_Property_GenerateAccessors = Object.freeze<CodeActionKind>({
	kind: vscode.CodeActionKind.RefactorRewrite.append('property').append('generateAccessors'),
	matches: refactor => refactor.name.startsWith('Generate \'get\' and \'set\' accessors')
});

const allKnownCodeActionKinds = [
	Extract_Function,
	Extract_Constant,
	Extract_Type,
	Extract_Interface,
	Move_File,
	Move_NewFile,
	Rewrite_Import,
	Rewrite_Export,
	Rewrite_Arrow_Braces,
	Rewrite_Parameters_ToDestructured,
	Rewrite_Property_GenerateAccessors
];

class InlinedCodeAction extends vscode.CodeAction {
	constructor(
		public readonly client: ITypeScriptServiceClient,
		public readonly document: vscode.TextDocument,
		public readonly refactor: Proto.ApplicableRefactorInfo,
		public readonly action: Proto.RefactorActionInfo,
		public readonly range: vscode.Range,
		public readonly copilotRename?: (info: Proto.RefactorEditInfo) => vscode.Command,
	) {
		const title = copilotRename ? action.description + ' and suggest a name with Copilot.' : action.description;
		super(title, InlinedCodeAction.getKind(action));

		if (action.notApplicableReason) {
			this.disabled = { reason: action.notApplicableReason };
		}
<<<<<<< HEAD
=======

		this.command = {
			title,
			command: DidApplyRefactoringCommand.ID,
			arguments: [<DidApplyRefactoringCommand.Args>{ action: action.name }],
		};
>>>>>>> e7e03708
	}

	public async resolve(token: vscode.CancellationToken): Promise<undefined> {
		const file = this.client.toOpenTsFilePath(this.document);
		if (!file) {
			return;
		}

		const args: Proto.GetEditsForRefactorRequestArgs = {
			...typeConverters.Range.toFileRangeRequestArgs(file, this.range),
			refactor: this.refactor.name,
			action: this.action.name,
		};

		const response = await this.client.execute('getEditsForRefactor', args, token);
		if (response.type !== 'response' || !response.body) {
			return;
		}

		this.edit = toWorkspaceEdit(this.client, response.body.edits);
		if (!this.edit.size) {
			vscode.window.showErrorMessage(vscode.l10n.t("Could not apply refactoring"));
			return;
		}

		if (response.body.renameLocation) {
			// Disable renames in interactive playground https://github.com/microsoft/vscode/issues/75137
			if (this.document.uri.scheme !== fileSchemes.walkThroughSnippet) {
				if (this.copilotRename && this.command) {
					this.command.title = 'Copilot: ' + this.command.title;
				}
				this.command = {
					command: CompositeCommand.ID,
					title: '',
					arguments: coalesce([
						this.command,
						this.copilotRename ? this.copilotRename(response.body) : {
							command: 'editor.action.rename',
							arguments: [[
								this.document.uri,
								typeConverters.Position.fromLocation(response.body.renameLocation)
							]]
						},
					])
				};
			}
		}
	}

	private static getKind(refactor: Proto.RefactorActionInfo) {
		if ((refactor as Proto.RefactorActionInfo & { kind?: string }).kind) {
			return vscode.CodeActionKind.Empty.append((refactor as Proto.RefactorActionInfo & { kind?: string }).kind!);
		}
		const match = allKnownCodeActionKinds.find(kind => kind.matches(refactor));
		return match ? match.kind : vscode.CodeActionKind.Refactor;
	}
}

class MoveToFileCodeAction extends vscode.CodeAction {
	constructor(
		document: vscode.TextDocument,
		action: Proto.RefactorActionInfo,
		range: vscode.Range,
	) {
		super(action.description, Move_File.kind);

		if (action.notApplicableReason) {
			this.disabled = { reason: action.notApplicableReason };
		}

		this.command = {
			title: action.description,
			command: MoveToFileRefactorCommand.ID,
			arguments: [<MoveToFileRefactorCommand.Args>{ action, document, range }]
		};
	}
}

class SelectCodeAction extends vscode.CodeAction {
	constructor(
		info: Proto.ApplicableRefactorInfo,
		document: vscode.TextDocument,
		rangeOrSelection: vscode.Range | vscode.Selection
	) {
		super(info.description, vscode.CodeActionKind.Refactor);
		this.command = {
			title: info.description,
			command: SelectRefactorCommand.ID,
			arguments: [<SelectRefactorCommand.Args>{ action: this, document, refactor: info, rangeOrSelection }]
		};
	}
}
type TsCodeAction = InlinedCodeAction | MoveToFileCodeAction | SelectCodeAction;

class TypeScriptRefactorProvider implements vscode.CodeActionProvider<TsCodeAction> {

	constructor(
		private readonly client: ITypeScriptServiceClient,
		private readonly formattingOptionsManager: FormattingOptionsManager,
		commandManager: CommandManager,
	) {
		commandManager.register(new CompositeCommand());
		commandManager.register(new SelectRefactorCommand(this.client));
<<<<<<< HEAD
		commandManager.register(new MoveToFileRefactorCommand(this.client));
=======
		commandManager.register(new MoveToFileRefactorCommand(this.client, didApplyRefactoringCommand));
		commandManager.register(new EditorChatFollowUp(this.client));
>>>>>>> e7e03708
	}

	public static readonly metadata: vscode.CodeActionProviderMetadata = {
		providedCodeActionKinds: [
			vscode.CodeActionKind.Refactor,
			...allKnownCodeActionKinds.map(x => x.kind),
		],
		documentation: [
			{
				kind: vscode.CodeActionKind.Refactor,
				command: {
					command: LearnMoreAboutRefactoringsCommand.id,
					title: vscode.l10n.t("Learn more about JS/TS refactorings")
				}
			}
		]
	};

	public async provideCodeActions(
		document: vscode.TextDocument,
		rangeOrSelection: vscode.Range | vscode.Selection,
		context: vscode.CodeActionContext,
		token: vscode.CancellationToken
	): Promise<TsCodeAction[] | undefined> {
		if (!this.shouldTrigger(context, rangeOrSelection)) {
			return undefined;
		}
		if (!this.client.toOpenTsFilePath(document)) {
			return undefined;
		}

		const response = await this.client.interruptGetErr(() => {
			const file = this.client.toOpenTsFilePath(document);
			if (!file) {
				return undefined;
			}
			this.formattingOptionsManager.ensureConfigurationForDocument(document, token);

			const args: Proto.GetApplicableRefactorsRequestArgs = {
				...typeConverters.Range.toFileRangeRequestArgs(file, rangeOrSelection),
				triggerReason: this.toTsTriggerReason(context),
				kind: context.only?.value,
				includeInteractiveActions: this.client.apiVersion.gte(API.v520),
			};
			return this.client.execute('getApplicableRefactors', args, token);
		});
		if (response?.type !== 'response' || !response.body) {
			return undefined;
		}

		const actions = Array.from(this.convertApplicableRefactors(document, response.body, rangeOrSelection)).filter(action => {
			if (this.client.apiVersion.lt(API.v430)) {
				// Don't show 'infer return type' refactoring unless it has been explicitly requested
				// https://github.com/microsoft/TypeScript/issues/42993
				if (!context.only && action.kind?.value === 'refactor.rewrite.function.returnType') {
					return false;
				}
			}
			return true;
		});

		if (!context.only) {
			return actions;
		}
		return this.pruneInvalidActions(this.appendInvalidActions(actions), context.only, /* numberOfInvalid = */ 5);
	}

	public async resolveCodeAction(
		codeAction: TsCodeAction,
		token: vscode.CancellationToken,
	): Promise<TsCodeAction> {
		if (codeAction instanceof InlinedCodeAction) {
			await codeAction.resolve(token);
		}
		return codeAction;
	}

	private toTsTriggerReason(context: vscode.CodeActionContext): Proto.RefactorTriggerReason | undefined {
		if (context.triggerKind === vscode.CodeActionTriggerKind.Invoke) {
			return 'invoked';
		}
		return undefined;
	}

	private *convertApplicableRefactors(
		document: vscode.TextDocument,
		refactors: readonly Proto.ApplicableRefactorInfo[],
		rangeOrSelection: vscode.Range | vscode.Selection
	): Iterable<TsCodeAction> {
		for (const refactor of refactors) {
			if (refactor.inlineable === false) {
				yield new SelectCodeAction(refactor, document, rangeOrSelection);
			} else {
				for (const action of refactor.actions) {
					yield this.refactorActionToCodeAction(document, refactor, action, rangeOrSelection, refactor.actions);
				}
			}
		}
	}

	private refactorActionToCodeAction(
		document: vscode.TextDocument,
		refactor: Proto.ApplicableRefactorInfo,
		action: Proto.RefactorActionInfo,
		rangeOrSelection: vscode.Range | vscode.Selection,
		allActions: readonly Proto.RefactorActionInfo[],
	): TsCodeAction {
		let codeAction: TsCodeAction;
		if (action.name === 'Move to file') {
			codeAction = new MoveToFileCodeAction(document, action, rangeOrSelection);
		} else {
			let copilotRename: ((info: Proto.RefactorEditInfo) => vscode.Command) | undefined;
			if (vscode.workspace.getConfiguration('typescript', null).get('experimental.aiCodeActions')) {
				if (Extract_Constant.matches(action) && vscode.workspace.getConfiguration('typescript').get('experimental.aiCodeActions.extractConstant')
					|| Extract_Function.matches(action) && vscode.workspace.getConfiguration('typescript').get('experimental.aiCodeActions.extractFunction')
					|| Extract_Type.matches(action) && vscode.workspace.getConfiguration('typescript').get('experimental.aiCodeActions.extractType')
					|| Extract_Interface.matches(action) && vscode.workspace.getConfiguration('typescript').get('experimental.aiCodeActions.extractInterface')) {
					const newName = Extract_Constant.matches(action) ? 'newLocal'
						: Extract_Function.matches(action) ? 'newFunction'
							: Extract_Type.matches(action) ? 'NewType'
								: Extract_Interface.matches(action) ? 'NewInterface'
									: '';
					copilotRename = info => ({
						title: '',
						command: EditorChatFollowUp.ID,
						arguments: [<EditorChatFollowUp_Args>{
							message: `Rename ${newName} to a better name based on usage.`,
							expand: Extract_Constant.matches(action) ? {
								kind: 'navtree-function',
								pos: typeConverters.Position.fromLocation(info.renameLocation!),
							} : {
								kind: 'refactor-info',
								refactor: info,
							},
							document,
						}]
					});
				}

			}
			codeAction = new InlinedCodeAction(this.client, document, refactor, action, rangeOrSelection, copilotRename);
		}

		codeAction.isPreferred = TypeScriptRefactorProvider.isPreferred(action, allActions);
		return codeAction;
	}

	private shouldTrigger(context: vscode.CodeActionContext, rangeOrSelection: vscode.Range | vscode.Selection) {
		if (context.only && !vscode.CodeActionKind.Refactor.contains(context.only)) {
			return false;
		}
		if (context.triggerKind === vscode.CodeActionTriggerKind.Invoke) {
			return true;
		}
		return rangeOrSelection instanceof vscode.Selection;
	}

	private static isPreferred(
		action: Proto.RefactorActionInfo,
		allActions: readonly Proto.RefactorActionInfo[],
	): boolean {
		if (Extract_Constant.matches(action)) {
			// Only mark the action with the lowest scope as preferred
			const getScope = (name: string) => {
				const scope = name.match(/scope_(\d)/)?.[1];
				return scope ? +scope : undefined;
			};
			const scope = getScope(action.name);
			if (typeof scope !== 'number') {
				return false;
			}

			return allActions
				.filter(otherAtion => otherAtion !== action && Extract_Constant.matches(otherAtion))
				.every(otherAction => {
					const otherScope = getScope(otherAction.name);
					return typeof otherScope === 'number' ? scope < otherScope : true;
				});
		}
		if (Extract_Type.matches(action) || Extract_Interface.matches(action)) {
			return true;
		}
		return false;
	}

	private appendInvalidActions(actions: vscode.CodeAction[]): vscode.CodeAction[] {
		if (this.client.apiVersion.gte(API.v400)) {
			// Invalid actions come from TS server instead
			return actions;
		}

		if (!actions.some(action => action.kind && Extract_Constant.kind.contains(action.kind))) {
			const disabledAction = new vscode.CodeAction(
				vscode.l10n.t("Extract to constant"),
				Extract_Constant.kind);

			disabledAction.disabled = {
				reason: vscode.l10n.t("The current selection cannot be extracted"),
			};
			disabledAction.isPreferred = true;

			actions.push(disabledAction);
		}

		if (!actions.some(action => action.kind && Extract_Function.kind.contains(action.kind))) {
			const disabledAction = new vscode.CodeAction(
				vscode.l10n.t("Extract to function"),
				Extract_Function.kind);

			disabledAction.disabled = {
				reason: vscode.l10n.t("The current selection cannot be extracted"),
			};
			actions.push(disabledAction);
		}
		return actions;
	}

	private pruneInvalidActions(actions: vscode.CodeAction[], only?: vscode.CodeActionKind, numberOfInvalid?: number): vscode.CodeAction[] {
		if (this.client.apiVersion.lt(API.v400)) {
			// Older TS version don't return extra actions
			return actions;
		}

		const availableActions: vscode.CodeAction[] = [];
		const invalidCommonActions: vscode.CodeAction[] = [];
		const invalidUncommonActions: vscode.CodeAction[] = [];
		for (const action of actions) {
			if (!action.disabled) {
				availableActions.push(action);
				continue;
			}

			// These are the common refactors that we should always show if applicable.
			if (action.kind && (Extract_Constant.kind.contains(action.kind) || Extract_Function.kind.contains(action.kind))) {
				invalidCommonActions.push(action);
				continue;
			}

			// These are the remaining refactors that we can show if we haven't reached the max limit with just common refactors.
			invalidUncommonActions.push(action);
		}

		const prioritizedActions: vscode.CodeAction[] = [];
		prioritizedActions.push(...invalidCommonActions);
		prioritizedActions.push(...invalidUncommonActions);
		const topNInvalid = prioritizedActions.filter(action => !only || (action.kind && only.contains(action.kind))).slice(0, numberOfInvalid);
		availableActions.push(...topNInvalid);
		return availableActions;
	}
}

export function register(
	selector: DocumentSelector,
	client: ITypeScriptServiceClient,
	formattingOptionsManager: FormattingOptionsManager,
	commandManager: CommandManager,
) {
	return conditionalRegistration([
		requireSomeCapability(client, ClientCapability.Semantic),
	], () => {
		return vscode.languages.registerCodeActionsProvider(selector.semantic,
			new TypeScriptRefactorProvider(client, formattingOptionsManager, commandManager),
			TypeScriptRefactorProvider.metadata);
	});
}<|MERGE_RESOLUTION|>--- conflicted
+++ resolved
@@ -34,49 +34,6 @@
 }
 
 
-<<<<<<< HEAD
-class CompositeCommand implements Command {
-	public static readonly ID = '_typescript.compositeCommand';
-	public readonly id = CompositeCommand.ID;
-
-	public async execute(...commands: vscode.Command[]): Promise<void> {
-		for (const command of commands) {
-			await vscode.commands.executeCommand(command.command, ...(command.arguments ?? []));
-		}
-	}
-}
-
-=======
-namespace DidApplyRefactoringCommand {
-	export interface Args {
-		readonly action: string;
-	}
-}
-
-class DidApplyRefactoringCommand implements Command {
-	public static readonly ID = '_typescript.didApplyRefactoring';
-	public readonly id = DidApplyRefactoringCommand.ID;
-
-	constructor(
-		private readonly telemetryReporter: TelemetryReporter
-	) { }
-
-	public async execute(args: DidApplyRefactoringCommand.Args): Promise<void> {
-		/* __GDPR__
-			"refactor.execute" : {
-				"owner": "mjbvz",
-				"action" : { "classification": "PublicNonPersonalData", "purpose": "FeatureInsight" },
-				"${include}": [
-					"${TypeScriptCommonProperties}"
-				]
-			}
-		*/
-		this.telemetryReporter.logTelemetry('refactor.execute', {
-			action: args.action,
-		});
-	}
-}
->>>>>>> e7e03708
 namespace SelectRefactorCommand {
 	export interface Args {
 		readonly document: vscode.TextDocument;
@@ -363,15 +320,6 @@
 		if (action.notApplicableReason) {
 			this.disabled = { reason: action.notApplicableReason };
 		}
-<<<<<<< HEAD
-=======
-
-		this.command = {
-			title,
-			command: DidApplyRefactoringCommand.ID,
-			arguments: [<DidApplyRefactoringCommand.Args>{ action: action.name }],
-		};
->>>>>>> e7e03708
 	}
 
 	public async resolve(token: vscode.CancellationToken): Promise<undefined> {
@@ -475,12 +423,8 @@
 	) {
 		commandManager.register(new CompositeCommand());
 		commandManager.register(new SelectRefactorCommand(this.client));
-<<<<<<< HEAD
 		commandManager.register(new MoveToFileRefactorCommand(this.client));
-=======
-		commandManager.register(new MoveToFileRefactorCommand(this.client, didApplyRefactoringCommand));
 		commandManager.register(new EditorChatFollowUp(this.client));
->>>>>>> e7e03708
 	}
 
 	public static readonly metadata: vscode.CodeActionProviderMetadata = {
