/*---------------------------------------------------------------------------------------------
 *  Copyright (c) Microsoft Corporation. All rights reserved.
 *  Licensed under the MIT License. See License.txt in the project root for license information.
 *--------------------------------------------------------------------------------------------*/

import * as path from 'path';
import * as vscode from 'vscode';
import * as nls from 'vscode-nls';
import { DiagnosticKind, DiagnosticsManager } from './languageFeatures/diagnostics';
import * as Proto from './protocol';
import { EventName } from './protocol.const';
import BufferSyncSupport from './tsServer/bufferSyncSupport';
import { OngoingRequestCancellerFactory } from './tsServer/cancellation';
import { ILogDirectoryProvider } from './tsServer/logDirectoryProvider';
import { ITypeScriptServer, TsServerProcessFactory, TypeScriptServerExitEvent } from './tsServer/server';
import { TypeScriptServerError } from './tsServer/serverError';
import { TypeScriptServerSpawner } from './tsServer/spawner';
import { TypeScriptVersionManager } from './tsServer/versionManager';
import { ITypeScriptVersionProvider, TypeScriptVersion } from './tsServer/versionProvider';
import { ClientCapabilities, ClientCapability, ExecConfig, ITypeScriptServiceClient, ServerResponse, TypeScriptRequests } from './typescriptService';
import API from './utils/api';
import { areServiceConfigurationsEqual, ServiceConfigurationProvider, SyntaxServerConfiguration, TsServerLogLevel, TypeScriptServiceConfiguration } from './utils/configuration';
import { Disposable } from './utils/dispose';
import * as fileSchemes from './utils/fileSchemes';
import { Logger } from './utils/logger';
import { isWeb } from './utils/platform';
import { TypeScriptPluginPathsProvider } from './utils/pluginPathsProvider';
<<<<<<< HEAD
import { PluginManager } from './utils/plugins';
=======
import { PluginManager, TypeScriptServerPlugin } from './utils/plugins';
import { TelemetryProperties, TelemetryReporter, VSCodeTelemetryReporter } from './utils/telemetry';
>>>>>>> da76f933
import Tracer from './utils/tracer';
import { inferredProjectCompilerOptions, ProjectType } from './utils/tsconfig';

const localize = nls.loadMessageBundle();

export interface TsDiagnostics {
	readonly kind: DiagnosticKind;
	readonly resource: vscode.Uri;
	readonly diagnostics: Proto.Diagnostic[];
}

interface ToCancelOnResourceChanged {
	readonly resource: vscode.Uri;
	cancel(): void;
}

namespace ServerState {
	export const enum Type {
		None,
		Running,
		Errored
	}

	export const None = { type: Type.None } as const;

	export class Running {
		readonly type = Type.Running;

		constructor(
			public readonly server: ITypeScriptServer,

			/**
			 * API version obtained from the version picker after checking the corresponding path exists.
			 */
			public readonly apiVersion: API,

			/**
			 * Version reported by currently-running tsserver.
			 */
			public tsserverVersion: string | undefined,
			public languageServiceEnabled: boolean,
		) { }

		public readonly toCancelOnResourceChange = new Set<ToCancelOnResourceChanged>();

		updateTsserverVersion(tsserverVersion: string) {
			this.tsserverVersion = tsserverVersion;
		}

		updateLanguageServiceEnabled(enabled: boolean) {
			this.languageServiceEnabled = enabled;
		}
	}

	export class Errored {
		readonly type = Type.Errored;
		constructor(
			public readonly error: Error,
			public readonly tsServerLogFile: string | undefined,
		) { }
	}

	export type State = typeof None | Running | Errored;
}

export default class TypeScriptServiceClient extends Disposable implements ITypeScriptServiceClient {

	private readonly pathSeparator: string;
	private readonly emptyAuthority = 'ts-nul-authority';
	private readonly inMemoryResourcePrefix = '^';

	private readonly workspaceState: vscode.Memento;

	private _onReady?: { promise: Promise<void>; resolve: () => void; reject: () => void };
	private _configuration: TypeScriptServiceConfiguration;
	private pluginPathsProvider: TypeScriptPluginPathsProvider;
	private readonly _versionManager: TypeScriptVersionManager;

	private readonly logger = new Logger();
	private readonly tracer = new Tracer(this.logger);

	private readonly typescriptServerSpawner: TypeScriptServerSpawner;
	private serverState: ServerState.State = ServerState.None;
	private lastStart: number;
	private numberRestarts: number;
	private _isPromptingAfterCrash = false;
	private isRestarting: boolean = false;
	private hasServerFatallyCrashedTooManyTimes = false;
	private readonly loadingIndicator = new ServerInitializingIndicator();

	public readonly bufferSyncSupport: BufferSyncSupport;
	public readonly diagnosticsManager: DiagnosticsManager;
	public readonly pluginManager: PluginManager;

	private readonly logDirectoryProvider: ILogDirectoryProvider;
	private readonly cancellerFactory: OngoingRequestCancellerFactory;
	private readonly versionProvider: ITypeScriptVersionProvider;
	private readonly processFactory: TsServerProcessFactory;

	constructor(
		private readonly context: vscode.ExtensionContext,
		onCaseInsenitiveFileSystem: boolean,
		services: {
			pluginManager: PluginManager;
			logDirectoryProvider: ILogDirectoryProvider;
			cancellerFactory: OngoingRequestCancellerFactory;
			versionProvider: ITypeScriptVersionProvider;
			processFactory: TsServerProcessFactory;
			serviceConfigurationProvider: ServiceConfigurationProvider;
		},
		allModeIds: readonly string[]
	) {
		super();

		this.workspaceState = context.workspaceState;

		this.pluginManager = services.pluginManager;
		this.logDirectoryProvider = services.logDirectoryProvider;
		this.cancellerFactory = services.cancellerFactory;
		this.versionProvider = services.versionProvider;
		this.processFactory = services.processFactory;

		this.pathSeparator = path.sep;
		this.lastStart = Date.now();

		let resolve: () => void;
		let reject: () => void;
		const p = new Promise<void>((res, rej) => {
			resolve = res;
			reject = rej;
		});
		this._onReady = { promise: p, resolve: resolve!, reject: reject! };

		this.numberRestarts = 0;

		this._configuration = services.serviceConfigurationProvider.loadFromWorkspace();
		this.versionProvider.updateConfiguration(this._configuration);

		this.pluginPathsProvider = new TypeScriptPluginPathsProvider(this._configuration);
		this._versionManager = this._register(new TypeScriptVersionManager(this._configuration, this.versionProvider, this.workspaceState));
		this._register(this._versionManager.onDidPickNewVersion(() => {
			this.restartTsServer();
		}));

		this.bufferSyncSupport = new BufferSyncSupport(this, allModeIds, onCaseInsenitiveFileSystem);
		this.onReady(() => { this.bufferSyncSupport.listen(); });

		this.diagnosticsManager = new DiagnosticsManager('typescript', onCaseInsenitiveFileSystem);
		this.bufferSyncSupport.onDelete(resource => {
			this.cancelInflightRequestsForResource(resource);
			this.diagnosticsManager.delete(resource);
		}, null, this._disposables);

		this.bufferSyncSupport.onWillChange(resource => {
			this.cancelInflightRequestsForResource(resource);
		});

		vscode.workspace.onDidChangeConfiguration(() => {
			const oldConfiguration = this._configuration;
			this._configuration = services.serviceConfigurationProvider.loadFromWorkspace();

			this.versionProvider.updateConfiguration(this._configuration);
			this._versionManager.updateConfiguration(this._configuration);
			this.pluginPathsProvider.updateConfiguration(this._configuration);
			this.tracer.updateConfiguration();

			if (this.serverState.type === ServerState.Type.Running) {
				if (!this._configuration.implicitProjectConfiguration.isEqualTo(oldConfiguration.implicitProjectConfiguration)) {
					this.setCompilerOptionsForInferredProjects(this._configuration);
				}

				if (!areServiceConfigurationsEqual(this._configuration, oldConfiguration)) {
					this.restartTsServer();
				}
			}
		}, this, this._disposables);

		this.typescriptServerSpawner = new TypeScriptServerSpawner(this.versionProvider, this._versionManager, this.logDirectoryProvider, this.pluginPathsProvider, this.logger, this.tracer, this.processFactory);

		this._register(this.pluginManager.onDidUpdateConfig(update => {
			this.configurePlugin(update.pluginId, update.config);
		}));

		this._register(this.pluginManager.onDidChangePlugins(() => {
			this.restartTsServer();
		}));
	}

	public get capabilities() {
		if (this._configuration.useSyntaxServer === SyntaxServerConfiguration.Always) {
			return new ClientCapabilities(
				ClientCapability.Syntax,
				ClientCapability.EnhancedSyntax);
		}

		if (isWeb()) {
			return new ClientCapabilities(
				ClientCapability.Syntax,
				ClientCapability.EnhancedSyntax);
		}

		if (this.apiVersion.gte(API.v400)) {
			return new ClientCapabilities(
				ClientCapability.Syntax,
				ClientCapability.EnhancedSyntax,
				ClientCapability.Semantic);
		}

		return new ClientCapabilities(
			ClientCapability.Syntax,
			ClientCapability.Semantic);
	}

	private readonly _onDidChangeCapabilities = this._register(new vscode.EventEmitter<void>());
	readonly onDidChangeCapabilities = this._onDidChangeCapabilities.event;

	private cancelInflightRequestsForResource(resource: vscode.Uri): void {
		if (this.serverState.type !== ServerState.Type.Running) {
			return;
		}

		for (const request of this.serverState.toCancelOnResourceChange) {
			if (request.resource.toString() === resource.toString()) {
				request.cancel();
			}
		}
	}

	public get configuration() {
		return this._configuration;
	}

	public override dispose() {
		super.dispose();

		this.bufferSyncSupport.dispose();

		if (this.serverState.type === ServerState.Type.Running) {
			this.serverState.server.kill();
		}

		this.loadingIndicator.reset();
	}

	public restartTsServer(fromUserAction = false): void {
		if (this.serverState.type === ServerState.Type.Running) {
			this.info('Killing TS Server');
			this.isRestarting = true;
			this.serverState.server.kill();
		}

		if (fromUserAction) {
			// Reset crash trackers
			this.hasServerFatallyCrashedTooManyTimes = false;
			this.numberRestarts = 0;
			this.lastStart = Date.now();
		}

		this.serverState = this.startService(true);
	}

	private readonly _onTsServerStarted = this._register(new vscode.EventEmitter<{ version: TypeScriptVersion; usedApiVersion: API }>());
	public readonly onTsServerStarted = this._onTsServerStarted.event;

	private readonly _onDiagnosticsReceived = this._register(new vscode.EventEmitter<TsDiagnostics>());
	public readonly onDiagnosticsReceived = this._onDiagnosticsReceived.event;

	private readonly _onConfigDiagnosticsReceived = this._register(new vscode.EventEmitter<Proto.ConfigFileDiagnosticEvent>());
	public readonly onConfigDiagnosticsReceived = this._onConfigDiagnosticsReceived.event;

	private readonly _onResendModelsRequested = this._register(new vscode.EventEmitter<void>());
	public readonly onResendModelsRequested = this._onResendModelsRequested.event;

	private readonly _onProjectLanguageServiceStateChanged = this._register(new vscode.EventEmitter<Proto.ProjectLanguageServiceStateEventBody>());
	public readonly onProjectLanguageServiceStateChanged = this._onProjectLanguageServiceStateChanged.event;

	private readonly _onDidBeginInstallTypings = this._register(new vscode.EventEmitter<Proto.BeginInstallTypesEventBody>());
	public readonly onDidBeginInstallTypings = this._onDidBeginInstallTypings.event;

	private readonly _onDidEndInstallTypings = this._register(new vscode.EventEmitter<Proto.EndInstallTypesEventBody>());
	public readonly onDidEndInstallTypings = this._onDidEndInstallTypings.event;

	private readonly _onTypesInstallerInitializationFailed = this._register(new vscode.EventEmitter<Proto.TypesInstallerInitializationFailedEventBody>());
	public readonly onTypesInstallerInitializationFailed = this._onTypesInstallerInitializationFailed.event;

	private readonly _onSurveyReady = this._register(new vscode.EventEmitter<Proto.SurveyReadyEventBody>());
	public readonly onSurveyReady = this._onSurveyReady.event;

	public get apiVersion(): API {
		if (this.serverState.type === ServerState.Type.Running) {
			return this.serverState.apiVersion;
		}
		return API.defaultVersion;
	}

	public onReady(f: () => void): Promise<void> {
		return this._onReady!.promise.then(f);
	}

	private info(message: string, data?: any): void {
		this.logger.info(message, data);
	}

	private error(message: string, data?: any): void {
		this.logger.error(message, data);
	}

	public ensureServiceStarted() {
		if (this.serverState.type !== ServerState.Type.Running) {
			this.startService();
		}
	}

	private token: number = 0;
	private startService(resendModels: boolean = false): ServerState.State {
		this.info(`Starting TS Server`);

		if (this.isDisposed) {
			this.info(`Not starting server: disposed`);
			return ServerState.None;
		}

		if (this.hasServerFatallyCrashedTooManyTimes) {
			this.info(`Not starting server: too many crashes`);
			return ServerState.None;
		}

		let version = this._versionManager.currentVersion;
		if (!version.isValid) {
			vscode.window.showWarningMessage(localize('noServerFound', 'The path {0} doesn\'t point to a valid tsserver install. Falling back to bundled TypeScript version.', version.path));

			this._versionManager.reset();
			version = this._versionManager.currentVersion;
		}

		this.info(`Using tsserver from: ${version.path}`);

		const apiVersion = version.apiVersion || API.defaultVersion;
		const mytoken = ++this.token;
		const handle = this.typescriptServerSpawner.spawn(version, this.capabilities, this.configuration, this.pluginManager, this.cancellerFactory, {
			onFatalError: (command, err) => this.fatalError(command, err),
		});
		this.serverState = new ServerState.Running(handle, apiVersion, undefined, true);
		this.lastStart = Date.now();

		/* __GDPR__
			"tsserver.spawned" : {
				"owner": "mjbvz",
				"${include}": [
					"${TypeScriptCommonProperties}"
				],
				"localTypeScriptVersion": { "classification": "SystemMetaData", "purpose": "FeatureInsight" },
				"typeScriptVersionSource": { "classification": "SystemMetaData", "purpose": "FeatureInsight" }
			}
		*/
		handle.onError((err: Error) => {
			if (this.token !== mytoken) {
				// this is coming from an old process
				return;
			}

			if (err) {
				vscode.window.showErrorMessage(localize('serverExitedWithError', 'TypeScript language server exited with error. Error message is: {0}', err.message || err.name));
			}

			this.serverState = new ServerState.Errored(err, handle.tsServerLogFile);
			this.error('TSServer errored with error.', err);
			if (handle.tsServerLogFile) {
				this.error(`TSServer log file: ${handle.tsServerLogFile}`);
			}

			/* __GDPR__
				"tsserver.error" : {
					"owner": "mjbvz",
					"${include}": [
						"${TypeScriptCommonProperties}"
					]
				}
			*/
			this.serviceExited(false);
		});

		handle.onExit((data: TypeScriptServerExitEvent) => {
			const { code, signal } = data;
			this.error(`TSServer exited. Code: ${code}. Signal: ${signal}`);

			// In practice, the exit code is an integer with no ties to any identity,
			// so it can be classified as SystemMetaData, rather than CallstackOrException.
			/* __GDPR__
				"tsserver.exitWithCode" : {
					"owner": "mjbvz",
					"code" : { "classification": "SystemMetaData", "purpose": "PerformanceAndHealth" },
					"signal" : { "classification": "SystemMetaData", "purpose": "PerformanceAndHealth" },
					"${include}": [
						"${TypeScriptCommonProperties}"
					]
				}
			*/
			this.logTelemetry('tsserver.exitWithCode', { code: code ?? undefined, signal: signal ?? undefined });


			if (this.token !== mytoken) {
				// this is coming from an old process
				return;
			}

<<<<<<< HEAD
			const { code, signal } = data;

			if (code === null || typeof code === 'undefined') {
				this.info(`TSServer exited. Signal: ${signal}`);
			} else {
				// In practice, the exit code is an integer with no ties to any identity,
				// so it can be classified as SystemMetaData, rather than CallstackOrException.
				this.error(`TSServer exited with code: ${code}. Signal: ${signal}`);
				/* __GDPR__
					"tsserver.exitWithCode" : {
						"owner": "mjbvz",
						"code" : { "classification": "SystemMetaData", "purpose": "PerformanceAndHealth" },
						"signal" : { "classification": "SystemMetaData", "purpose": "PerformanceAndHealth" },
						"${include}": [
							"${TypeScriptCommonProperties}"
						]
					}
				*/
			}

=======
>>>>>>> da76f933
			if (handle.tsServerLogFile) {
				this.info(`TSServer log file: ${handle.tsServerLogFile}`);
			}
			this.serviceExited(!this.isRestarting);
			this.isRestarting = false;
		});

		handle.onEvent(event => this.dispatchEvent(event));

		if (apiVersion.gte(API.v300) && this.capabilities.has(ClientCapability.Semantic)) {
			this.loadingIndicator.startedLoadingProject(undefined /* projectName */);
		}

		this.serviceStarted(resendModels);

		this._onReady!.resolve();
		this._onTsServerStarted.fire({ version: version, usedApiVersion: apiVersion });
		this._onDidChangeCapabilities.fire();
		return this.serverState;
	}

	public async showVersionPicker(): Promise<void> {
		this._versionManager.promptUserForVersion();
	}

	public async openTsServerLogFile(): Promise<boolean> {
		if (this._configuration.tsServerLogLevel === TsServerLogLevel.Off) {
			vscode.window.showErrorMessage<vscode.MessageItem>(
				localize(
					'typescript.openTsServerLog.loggingNotEnabled',
					'TS Server logging is off. Please set `typescript.tsserver.log` and restart the TS server to enable logging'),
				{
					title: localize(
						'typescript.openTsServerLog.enableAndReloadOption',
						'Enable logging and restart TS server'),
				})
				.then(selection => {
					if (selection) {
						return vscode.workspace.getConfiguration().update('typescript.tsserver.log', 'verbose', true).then(() => {
							this.restartTsServer();
						});
					}
					return undefined;
				});
			return false;
		}

		if (this.serverState.type !== ServerState.Type.Running || !this.serverState.server.tsServerLogFile) {
			vscode.window.showWarningMessage(localize(
				'typescript.openTsServerLog.noLogFile',
				'TS Server has not started logging.'));
			return false;
		}

		try {
			const doc = await vscode.workspace.openTextDocument(vscode.Uri.file(this.serverState.server.tsServerLogFile));
			await vscode.window.showTextDocument(doc);
			return true;
		} catch {
			// noop
		}

		try {
			await vscode.commands.executeCommand('revealFileInOS', vscode.Uri.file(this.serverState.server.tsServerLogFile));
			return true;
		} catch {
			vscode.window.showWarningMessage(localize(
				'openTsServerLog.openFileFailedFailed',
				'Could not open TS Server log file'));
			return false;
		}
	}

	private serviceStarted(resendModels: boolean): void {
		this.bufferSyncSupport.reset();

		const watchOptions = this.apiVersion.gte(API.v380)
			? this.configuration.watchOptions
			: undefined;

		const configureOptions: Proto.ConfigureRequestArguments = {
			hostInfo: 'vscode',
			preferences: {
				providePrefixAndSuffixTextForRename: true,
				allowRenameOfImportPath: true,
				includePackageJsonAutoImports: this._configuration.includePackageJsonAutoImports,
			},
			watchOptions
		};
		this.executeWithoutWaitingForResponse('configure', configureOptions);
		this.setCompilerOptionsForInferredProjects(this._configuration);
		if (resendModels) {
			this._onResendModelsRequested.fire();
			this.bufferSyncSupport.reinitialize();
			this.bufferSyncSupport.requestAllDiagnostics();
		}

		// Reconfigure any plugins
		for (const [pluginName, config] of this.pluginManager.configurations()) {
			this.configurePlugin(pluginName, config);
		}
	}

	private setCompilerOptionsForInferredProjects(configuration: TypeScriptServiceConfiguration): void {
		const args: Proto.SetCompilerOptionsForInferredProjectsArgs = {
			options: this.getCompilerOptionsForInferredProjects(configuration)
		};
		this.executeWithoutWaitingForResponse('compilerOptionsForInferredProjects', args);
	}

	private getCompilerOptionsForInferredProjects(configuration: TypeScriptServiceConfiguration): Proto.ExternalProjectCompilerOptions {
		return {
			...inferredProjectCompilerOptions(ProjectType.TypeScript, configuration),
			allowJs: true,
			allowSyntheticDefaultImports: true,
			allowNonTsExtensions: true,
			resolveJsonModule: true,
		};
	}

	private serviceExited(restart: boolean): void {
		this.loadingIndicator.reset();

		const previousState = this.serverState;
		this.serverState = ServerState.None;

		if (restart) {
			const diff = Date.now() - this.lastStart;
			this.numberRestarts++;
			let startService = true;

			const reportIssueItem: vscode.MessageItem = {
				title: localize('serverDiedReportIssue', 'Report Issue'),
			};
			let prompt: Thenable<undefined | vscode.MessageItem> | undefined = undefined;

			if (this.numberRestarts > 5) {
				this.numberRestarts = 0;
				if (diff < 10 * 1000 /* 10 seconds */) {
					this.lastStart = Date.now();
					startService = false;
					this.hasServerFatallyCrashedTooManyTimes = true;
					prompt = vscode.window.showErrorMessage(
						localize('serverDiedAfterStart', 'The TypeScript language service died 5 times right after it got started. The service will not be restarted.'),
						reportIssueItem);

					/* __GDPR__
						"serviceExited" : {
							"owner": "mjbvz",
							"${include}": [
								"${TypeScriptCommonProperties}"
							]
						}
					*/
				} else if (diff < 60 * 1000 * 5 /* 5 Minutes */) {
					this.lastStart = Date.now();
					prompt = vscode.window.showWarningMessage(
						localize('serverDied', 'The TypeScript language service died unexpectedly 5 times in the last 5 Minutes.'),
						reportIssueItem);
				}
			} else if (['vscode-insiders', 'code-oss'].includes(vscode.env.uriScheme)) {
				// Prompt after a single restart
				if (!this._isPromptingAfterCrash && previousState.type === ServerState.Type.Errored && previousState.error instanceof TypeScriptServerError) {
					this.numberRestarts = 0;
					this._isPromptingAfterCrash = true;
					prompt = vscode.window.showWarningMessage(
						localize('serverDiedOnce', 'The TypeScript language service died unexpectedly.'),
						reportIssueItem);
				}
			}

			prompt?.then(item => {
				this._isPromptingAfterCrash = false;

				if (item === reportIssueItem) {
					const minModernTsVersion = this.versionProvider.bundledVersion.apiVersion;

					if (minModernTsVersion && this.apiVersion.lt(minModernTsVersion)) {
						vscode.window.showWarningMessage(
							localize('usingOldTsVersion.title', 'Please update your TypeScript version'),
							{
								modal: true,
								detail: localize(
									'usingOldTsVersion.detail',
									'The workspace is using an old version of TypeScript ({0}).\n\nBefore reporting an issue, please update the workspace to use the latest stable TypeScript release to make sure the bug has not already been fixed.',
									previousState.type === ServerState.Type.Errored && previousState.error instanceof TypeScriptServerError ? previousState.error.version.apiVersion?.displayName : undefined),
								useCustom: true
							});
					} else {
						const args = previousState.type === ServerState.Type.Errored && previousState.error instanceof TypeScriptServerError
							? getReportIssueArgsForError(previousState.error, previousState.tsServerLogFile, this.pluginManager.plugins)
							: undefined;
						vscode.commands.executeCommand('workbench.action.openIssueReporter', args);
					}
				}
			});

			if (startService) {
				this.startService(true);
			}
		}
	}

	public normalizedPath(resource: vscode.Uri): string | undefined {
		if (fileSchemes.disabledSchemes.has(resource.scheme)) {
			return undefined;
		}

		switch (resource.scheme) {
			case fileSchemes.file:
				{
					let result = resource.fsPath;
					if (!result) {
						return undefined;
					}
					result = path.normalize(result);

					// Both \ and / must be escaped in regular expressions
					return result.replace(new RegExp('\\' + this.pathSeparator, 'g'), '/');
				}
			default:
				{
					return this.inMemoryResourcePrefix
						+ '/' + resource.scheme
						+ '/' + (resource.authority || this.emptyAuthority)
						+ (resource.path.startsWith('/') ? resource.path : '/' + resource.path)
						+ (resource.fragment ? '#' + resource.fragment : '');
				}
		}
	}

	public toPath(resource: vscode.Uri): string | undefined {
		return this.normalizedPath(resource);
	}

	public toOpenedFilePath(document: vscode.TextDocument, options: { suppressAlertOnFailure?: boolean } = {}): string | undefined {
		if (!this.bufferSyncSupport.ensureHasBuffer(document.uri)) {
			if (!options.suppressAlertOnFailure && !fileSchemes.disabledSchemes.has(document.uri.scheme)) {
				console.error(`Unexpected resource ${document.uri}`);
			}
			return undefined;
		}
		return this.toPath(document.uri);
	}

	public hasCapabilityForResource(resource: vscode.Uri, capability: ClientCapability): boolean {
		if (!this.capabilities.has(capability)) {
			return false;
		}

		switch (capability) {
			case ClientCapability.Semantic:
				{
					return fileSchemes.semanticSupportedSchemes.includes(resource.scheme);
				}
			case ClientCapability.Syntax:
			case ClientCapability.EnhancedSyntax:
				{
					return true;
				}
		}
	}

	public toResource(filepath: string): vscode.Uri {
		if (isWeb()) {
			// On web, the stdlib paths that TS return look like: '/lib.es2015.collection.d.ts'
			if (filepath.startsWith('/lib.') && filepath.endsWith('.d.ts')) {
				return vscode.Uri.joinPath(this.context.extensionUri, 'dist', 'browser', 'typescript', filepath.slice(1));
			}
		}

		if (filepath.startsWith(this.inMemoryResourcePrefix)) {
			const parts = filepath.match(/^\^\/([^\/]+)\/([^\/]*)\/(.+)$/);
			if (parts) {
				const resource = vscode.Uri.parse(parts[1] + '://' + (parts[2] === this.emptyAuthority ? '' : parts[2]) + '/' + parts[3]);
				return this.bufferSyncSupport.toVsCodeResource(resource);
			}
		}
		return this.bufferSyncSupport.toResource(filepath);
	}

	public getWorkspaceRootForResource(resource: vscode.Uri): string | undefined {
		const roots = vscode.workspace.workspaceFolders ? Array.from(vscode.workspace.workspaceFolders) : undefined;
		if (!roots?.length) {
			if (resource.scheme === fileSchemes.officeScript) {
				return '/';
			}
			return undefined;
		}

		switch (resource.scheme) {
			case fileSchemes.file:
			case fileSchemes.untitled:
			case fileSchemes.vscodeNotebookCell:
			case fileSchemes.memFs:
			case fileSchemes.vscodeVfs:
			case fileSchemes.officeScript:
				for (const root of roots.sort((a, b) => a.uri.fsPath.length - b.uri.fsPath.length)) {
					if (resource.fsPath.startsWith(root.uri.fsPath + path.sep)) {
						return root.uri.fsPath;
					}
				}
				return roots[0].uri.fsPath;

			default:
				return undefined;
		}
	}

	public execute(command: keyof TypeScriptRequests, args: any, token: vscode.CancellationToken, config?: ExecConfig): Promise<ServerResponse.Response<Proto.Response>> {
		let executions: Array<Promise<ServerResponse.Response<Proto.Response>> | undefined> | undefined;

		if (config?.cancelOnResourceChange) {
			const runningServerState = this.serverState;
			if (runningServerState.type === ServerState.Type.Running) {
				const source = new vscode.CancellationTokenSource();
				token.onCancellationRequested(() => source.cancel());

				const inFlight: ToCancelOnResourceChanged = {
					resource: config.cancelOnResourceChange,
					cancel: () => source.cancel(),
				};
				runningServerState.toCancelOnResourceChange.add(inFlight);

				executions = this.executeImpl(command, args, {
					isAsync: false,
					token: source.token,
					expectsResult: true,
					...config,
				});
				executions[0]!.finally(() => {
					runningServerState.toCancelOnResourceChange.delete(inFlight);
					source.dispose();
				});
			}
		}

		if (!executions) {
			executions = this.executeImpl(command, args, {
				isAsync: false,
				token,
				expectsResult: true,
				...config,
			});
		}

		if (config?.nonRecoverable) {
			executions[0]!.catch(err => this.fatalError(command, err));
		}

		if (command === 'updateOpen') {
			// If update open has completed, consider that the project has loaded
			Promise.all(executions).then(() => {
				this.loadingIndicator.reset();
			});
		}

		return executions[0]!;
	}

	public executeWithoutWaitingForResponse(command: keyof TypeScriptRequests, args: any): void {
		this.executeImpl(command, args, {
			isAsync: false,
			token: undefined,
			expectsResult: false
		});
	}

	public executeAsync(command: keyof TypeScriptRequests, args: Proto.GeterrRequestArgs, token: vscode.CancellationToken): Promise<ServerResponse.Response<Proto.Response>> {
		return this.executeImpl(command, args, {
			isAsync: true,
			token,
			expectsResult: true
		})[0]!;
	}

	private executeImpl(command: keyof TypeScriptRequests, args: any, executeInfo: { isAsync: boolean; token?: vscode.CancellationToken; expectsResult: boolean; lowPriority?: boolean; requireSemantic?: boolean }): Array<Promise<ServerResponse.Response<Proto.Response>> | undefined> {
		const serverState = this.serverState;
		if (serverState.type === ServerState.Type.Running) {
			this.bufferSyncSupport.beforeCommand(command);
			return serverState.server.executeImpl(command, args, executeInfo);
		} else {
			return [Promise.resolve(ServerResponse.NoServer)];
		}
	}

	public interruptGetErr<R>(f: () => R): R {
		return this.bufferSyncSupport.interruptGetErr(f);
	}

	private fatalError(command: string, error: unknown): void {
		/* __GDPR__
			"fatalError" : {
				"owner": "mjbvz",
				"${include}": [
					"${TypeScriptCommonProperties}",
					"${TypeScriptRequestErrorProperties}"
				],
				"command" : { "classification": "SystemMetaData", "purpose": "FeatureInsight" }
			}
		*/
		console.error(`A non-recoverable error occurred while executing tsserver command: ${command}`);
		if (error instanceof TypeScriptServerError && error.serverErrorText) {
			console.error(error.serverErrorText);
		}

		if (this.serverState.type === ServerState.Type.Running) {
			this.info('Killing TS Server');
			const logfile = this.serverState.server.tsServerLogFile;
			this.serverState.server.kill();
			if (error instanceof TypeScriptServerError) {
				this.serverState = new ServerState.Errored(error, logfile);
			}
		}
	}

	private dispatchEvent(event: Proto.Event) {
		switch (event.event) {
			case EventName.syntaxDiag:
			case EventName.semanticDiag:
			case EventName.suggestionDiag: {
				// This event also roughly signals that projects have been loaded successfully (since the TS server is synchronous)
				this.loadingIndicator.reset();

				const diagnosticEvent = event as Proto.DiagnosticEvent;
				if (diagnosticEvent.body?.diagnostics) {
					this._onDiagnosticsReceived.fire({
						kind: getDignosticsKind(event),
						resource: this.toResource(diagnosticEvent.body.file),
						diagnostics: diagnosticEvent.body.diagnostics
					});
				}
				break;
			}
			case EventName.configFileDiag:
				this._onConfigDiagnosticsReceived.fire(event as Proto.ConfigFileDiagnosticEvent);
				break;

			case EventName.projectLanguageServiceState: {
				const body = (event as Proto.ProjectLanguageServiceStateEvent).body!;
				if (this.serverState.type === ServerState.Type.Running) {
					this.serverState.updateLanguageServiceEnabled(body.languageServiceEnabled);
				}
				this._onProjectLanguageServiceStateChanged.fire(body);
				break;
			}
			case EventName.projectsUpdatedInBackground: {
				this.loadingIndicator.reset();

				const body = (event as Proto.ProjectsUpdatedInBackgroundEvent).body;
				const resources = body.openFiles.map(file => this.toResource(file));
				this.bufferSyncSupport.getErr(resources);
				break;
			}
			case EventName.beginInstallTypes:
				this._onDidBeginInstallTypings.fire((event as Proto.BeginInstallTypesEvent).body);
				break;

			case EventName.endInstallTypes:
				this._onDidEndInstallTypings.fire((event as Proto.EndInstallTypesEvent).body);
				break;

			case EventName.typesInstallerInitializationFailed:
				this._onTypesInstallerInitializationFailed.fire((event as Proto.TypesInstallerInitializationFailedEvent).body);
				break;

			case EventName.surveyReady:
				this._onSurveyReady.fire((event as Proto.SurveyReadyEvent).body);
				break;

			case EventName.projectLoadingStart:
				this.loadingIndicator.startedLoadingProject((event as Proto.ProjectLoadingStartEvent).body.projectName);
				break;

			case EventName.projectLoadingFinish:
				this.loadingIndicator.finishedLoadingProject((event as Proto.ProjectLoadingFinishEvent).body.projectName);
				break;
		}
	}

	private configurePlugin(pluginName: string, configuration: {}): any {
		if (this.apiVersion.gte(API.v314)) {
			this.executeWithoutWaitingForResponse('configurePlugin', { pluginName, configuration });
		}
	}
}

function getReportIssueArgsForError(
	error: TypeScriptServerError,
	logPath: string | undefined,
	globalPlugins: readonly TypeScriptServerPlugin[],
): { extensionId: string; issueTitle: string; issueBody: string } | undefined {
	if (!error.serverStack || !error.serverMessage) {
		return undefined;
	}

	// Note these strings are intentionally not localized
	// as we want users to file issues in english

	const sections = [
		`❗️❗️❗️ Please fill in the sections below to help us diagnose the issue ❗️❗️❗️`,
		`**TypeScript Version:** ${error.version.apiVersion?.fullVersionString}`,
		`**Steps to reproduce crash**

1.
2.
3.`,
	];

	if (globalPlugins.length) {
		sections.push(`**Global TS Server Plugins**\n\n` + globalPlugins.map(plugin => `- \`${plugin.name}\``).join('\n'));
	}

	if (logPath) {
		sections.push(`**TS Server Log**

❗️ Please review and upload this log file to help us diagnose this crash:

\`${logPath}\`

The log file may contain personal data, including full paths and source code from your workspace. You can scrub the log file to remove paths or other personal information.
`);
	} else {

		sections.push(`**TS Server Log**

❗️ Server logging disabled. To help us fix crashes like this, please enable logging by setting:

\`\`\`json
"typescript.tsserver.log": "verbose"
\`\`\`

After enabling this setting, future crash reports will include the server log.`);
	}

	sections.push(`**TS Server Error Stack**

Server: \`${error.serverId}\`

\`\`\`
${error.serverStack}
\`\`\``);

	return {
		extensionId: 'vscode.typescript-language-features',
		issueTitle: `TS Server fatal error:  ${error.serverMessage}`,

		issueBody: sections.join('\n\n')
	};
}

function getDignosticsKind(event: Proto.Event) {
	switch (event.event) {
		case 'syntaxDiag': return DiagnosticKind.Syntax;
		case 'semanticDiag': return DiagnosticKind.Semantic;
		case 'suggestionDiag': return DiagnosticKind.Suggestion;
	}
	throw new Error('Unknown dignostics kind');
}

class ServerInitializingIndicator extends Disposable {

	private _task?: { project: string | undefined; resolve: () => void };

	public reset(): void {
		if (this._task) {
			this._task.resolve();
			this._task = undefined;
		}
	}

	/**
	 * Signal that a project has started loading.
	 */
	public startedLoadingProject(projectName: string | undefined): void {
		// TS projects are loaded sequentially. Cancel existing task because it should always be resolved before
		// the incoming project loading task is.
		this.reset();

		vscode.window.withProgress({
			location: vscode.ProgressLocation.Window,
			title: localize('serverLoading.progress', "Initializing JS/TS language features"),
		}, () => new Promise<void>(resolve => {
			this._task = { project: projectName, resolve };
		}));
	}

	public finishedLoadingProject(projectName: string | undefined): void {
		if (this._task && this._task.project === projectName) {
			this._task.resolve();
			this._task = undefined;
		}
	}
}<|MERGE_RESOLUTION|>--- conflicted
+++ resolved
@@ -25,12 +25,7 @@
 import { Logger } from './utils/logger';
 import { isWeb } from './utils/platform';
 import { TypeScriptPluginPathsProvider } from './utils/pluginPathsProvider';
-<<<<<<< HEAD
-import { PluginManager } from './utils/plugins';
-=======
 import { PluginManager, TypeScriptServerPlugin } from './utils/plugins';
-import { TelemetryProperties, TelemetryReporter, VSCodeTelemetryReporter } from './utils/telemetry';
->>>>>>> da76f933
 import Tracer from './utils/tracer';
 import { inferredProjectCompilerOptions, ProjectType } from './utils/tsconfig';
 
@@ -429,37 +424,12 @@
 					]
 				}
 			*/
-			this.logTelemetry('tsserver.exitWithCode', { code: code ?? undefined, signal: signal ?? undefined });
-
 
 			if (this.token !== mytoken) {
 				// this is coming from an old process
 				return;
 			}
 
-<<<<<<< HEAD
-			const { code, signal } = data;
-
-			if (code === null || typeof code === 'undefined') {
-				this.info(`TSServer exited. Signal: ${signal}`);
-			} else {
-				// In practice, the exit code is an integer with no ties to any identity,
-				// so it can be classified as SystemMetaData, rather than CallstackOrException.
-				this.error(`TSServer exited with code: ${code}. Signal: ${signal}`);
-				/* __GDPR__
-					"tsserver.exitWithCode" : {
-						"owner": "mjbvz",
-						"code" : { "classification": "SystemMetaData", "purpose": "PerformanceAndHealth" },
-						"signal" : { "classification": "SystemMetaData", "purpose": "PerformanceAndHealth" },
-						"${include}": [
-							"${TypeScriptCommonProperties}"
-						]
-					}
-				*/
-			}
-
-=======
->>>>>>> da76f933
 			if (handle.tsServerLogFile) {
 				this.info(`TSServer log file: ${handle.tsServerLogFile}`);
 			}
