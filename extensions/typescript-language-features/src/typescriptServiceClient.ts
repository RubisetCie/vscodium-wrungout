/*---------------------------------------------------------------------------------------------
 *  Copyright (c) Microsoft Corporation. All rights reserved.
 *  Licensed under the MIT License. See License.txt in the project root for license information.
 *--------------------------------------------------------------------------------------------*/

import * as path from 'path';
import * as vscode from 'vscode';
<<<<<<< HEAD
=======
import { ServiceConfigurationProvider, SyntaxServerConfiguration, TsServerLogLevel, TypeScriptServiceConfiguration, areServiceConfigurationsEqual } from './configuration/configuration';
import * as fileSchemes from './configuration/fileSchemes';
import { Schemes } from './configuration/schemes';
import { IExperimentationTelemetryReporter } from './experimentTelemetryReporter';
>>>>>>> 89de5a8d
import { DiagnosticKind, DiagnosticsManager } from './languageFeatures/diagnostics';
import { Logger } from './logging/logger';
import { TelemetryProperties, TelemetryReporter, VSCodeTelemetryReporter } from './logging/telemetry';
import Tracer from './logging/tracer';
import { ProjectType, inferredProjectCompilerOptions } from './tsconfig';
import { API } from './tsServer/api';
import BufferSyncSupport from './tsServer/bufferSyncSupport';
import { OngoingRequestCancellerFactory } from './tsServer/cancellation';
import { ILogDirectoryProvider } from './tsServer/logDirectoryProvider';
import { NodeVersionManager } from './tsServer/nodeManager';
import { TypeScriptPluginPathsProvider } from './tsServer/pluginPathsProvider';
import { PluginManager, TypeScriptServerPlugin } from './tsServer/plugins';
import * as Proto from './tsServer/protocol/protocol';
import { EventName } from './tsServer/protocol/protocol.const';
import { ITypeScriptServer, TsServerLog, TsServerProcessFactory, TypeScriptServerExitEvent } from './tsServer/server';
import { TypeScriptServerError } from './tsServer/serverError';
import { TypeScriptServerSpawner } from './tsServer/spawner';
import { TypeScriptVersionManager } from './tsServer/versionManager';
import { ITypeScriptVersionProvider, TypeScriptVersion } from './tsServer/versionProvider';
import { ClientCapabilities, ClientCapability, ExecConfig, ITypeScriptServiceClient, ServerResponse, TypeScriptRequests } from './typescriptService';
import { Disposable, DisposableStore, disposeAll } from './utils/dispose';
import { isWeb, isWebAndHasSharedArrayBuffers } from './utils/platform';
<<<<<<< HEAD
import { PluginManager, TypeScriptServerPlugin } from './tsServer/plugins';
import Tracer from './logging/tracer';
import { ProjectType, inferredProjectCompilerOptions } from './tsconfig';
import { Schemes } from './configuration/schemes';
import { NodeVersionManager } from './tsServer/nodeManager';
=======
>>>>>>> 89de5a8d


export interface TsDiagnostics {
	readonly kind: DiagnosticKind;
	readonly resource: vscode.Uri;
	readonly diagnostics: Proto.Diagnostic[];
}

interface ToCancelOnResourceChanged {
	readonly resource: vscode.Uri;
	cancel(): void;
}

namespace ServerState {
	export const enum Type {
		None,
		Running,
		Errored
	}

	export const None = { type: Type.None } as const;

	export class Running {
		readonly type = Type.Running;

		constructor(
			public readonly server: ITypeScriptServer,

			/**
			 * API version obtained from the version picker after checking the corresponding path exists.
			 */
			public readonly apiVersion: API,

			/**
			 * Version reported by currently-running tsserver.
			 */
			public tsserverVersion: string | undefined,
			public languageServiceEnabled: boolean,
		) { }

		public readonly toCancelOnResourceChange = new Set<ToCancelOnResourceChanged>();

		updateTsserverVersion(tsserverVersion: string) {
			this.tsserverVersion = tsserverVersion;
		}

		updateLanguageServiceEnabled(enabled: boolean) {
			this.languageServiceEnabled = enabled;
		}
	}

	export class Errored {
		readonly type = Type.Errored;
		constructor(
			public readonly error: Error,
			public readonly tsServerLog: TsServerLog | undefined,
		) { }
	}

	export type State = typeof None | Running | Errored;
}

export const emptyAuthority = 'ts-nul-authority';

export const inMemoryResourcePrefix = '^';

interface WatchEvent {
	updated?: Set<string>;
	created?: Set<string>;
	deleted?: Set<string>;
}

export default class TypeScriptServiceClient extends Disposable implements ITypeScriptServiceClient {


	private readonly _onReady?: { promise: Promise<void>; resolve: () => void; reject: () => void };
	private _configuration: TypeScriptServiceConfiguration;
	private readonly pluginPathsProvider: TypeScriptPluginPathsProvider;
	private readonly _versionManager: TypeScriptVersionManager;
	private readonly _nodeVersionManager: NodeVersionManager;

	private readonly logger: Logger;
	private readonly tracer: Tracer;

	private readonly typescriptServerSpawner: TypeScriptServerSpawner;
	private serverState: ServerState.State = ServerState.None;
	private lastStart: number;
	private numberRestarts: number;
	private _isPromptingAfterCrash = false;
	private isRestarting: boolean = false;
	private hasServerFatallyCrashedTooManyTimes = false;
	private readonly loadingIndicator = this._register(new ServerInitializingIndicator());

	public readonly bufferSyncSupport: BufferSyncSupport;
	public readonly diagnosticsManager: DiagnosticsManager;
	public readonly pluginManager: PluginManager;

	private readonly logDirectoryProvider: ILogDirectoryProvider;
	private readonly cancellerFactory: OngoingRequestCancellerFactory;
	private readonly versionProvider: ITypeScriptVersionProvider;
	private readonly processFactory: TsServerProcessFactory;

	private readonly watches = new Map<number, Disposable>();
	private readonly watchEvents = new Map<number, WatchEvent>();
	private watchChangeTimeout: NodeJS.Timeout | undefined;

	constructor(
		private readonly context: vscode.ExtensionContext,
		onCaseInsenitiveFileSystem: boolean,
		services: {
			pluginManager: PluginManager;
			logDirectoryProvider: ILogDirectoryProvider;
			cancellerFactory: OngoingRequestCancellerFactory;
			versionProvider: ITypeScriptVersionProvider;
			processFactory: TsServerProcessFactory;
			serviceConfigurationProvider: ServiceConfigurationProvider;
			logger: Logger;
		},
		allModeIds: readonly string[]
	) {
		super();

		this.logger = services.logger;
		this.tracer = new Tracer(this.logger);

		this.pluginManager = services.pluginManager;
		this.logDirectoryProvider = services.logDirectoryProvider;
		this.cancellerFactory = services.cancellerFactory;
		this.versionProvider = services.versionProvider;
		this.processFactory = services.processFactory;

		this.lastStart = Date.now();

		let resolve: () => void;
		let reject: () => void;
		const p = new Promise<void>((res, rej) => {
			resolve = res;
			reject = rej;
		});
		this._onReady = { promise: p, resolve: resolve!, reject: reject! };

		this.numberRestarts = 0;

		this._configuration = services.serviceConfigurationProvider.loadFromWorkspace();
		this.versionProvider.updateConfiguration(this._configuration);

		this.pluginPathsProvider = new TypeScriptPluginPathsProvider(this._configuration);
		this._versionManager = this._register(new TypeScriptVersionManager(this._configuration, this.versionProvider, context.workspaceState));
		this._register(this._versionManager.onDidPickNewVersion(() => {
			this.restartTsServer();
		}));

		this._nodeVersionManager = this._register(new NodeVersionManager(this._configuration, context.workspaceState));
		this._register(this._nodeVersionManager.onDidPickNewVersion(() => {
			this.restartTsServer();
		}));

		this.bufferSyncSupport = new BufferSyncSupport(this, allModeIds, onCaseInsenitiveFileSystem);
		this.onReady(() => { this.bufferSyncSupport.listen(); });

		this.bufferSyncSupport.onDelete(resource => {
			this.cancelInflightRequestsForResource(resource);
			this.diagnosticsManager.deleteAllDiagnosticsInFile(resource);
		}, null, this._disposables);

		this.bufferSyncSupport.onWillChange(resource => {
			this.cancelInflightRequestsForResource(resource);
		});

		vscode.workspace.onDidChangeConfiguration(() => {
			const oldConfiguration = this._configuration;
			this._configuration = services.serviceConfigurationProvider.loadFromWorkspace();

			this.versionProvider.updateConfiguration(this._configuration);
			this._versionManager.updateConfiguration(this._configuration);
			this.pluginPathsProvider.updateConfiguration(this._configuration);
			this._nodeVersionManager.updateConfiguration(this._configuration);

			if (this.serverState.type === ServerState.Type.Running) {
				if (!this._configuration.implicitProjectConfiguration.isEqualTo(oldConfiguration.implicitProjectConfiguration)) {
					this.setCompilerOptionsForInferredProjects(this._configuration);
				}

				if (!areServiceConfigurationsEqual(this._configuration, oldConfiguration)) {
					this.restartTsServer();
				}
			}
		}, this, this._disposables);

		this.diagnosticsManager = new DiagnosticsManager('typescript', onCaseInsenitiveFileSystem);
		this.typescriptServerSpawner = new TypeScriptServerSpawner(this.versionProvider, this._versionManager, this._nodeVersionManager, this.logDirectoryProvider, this.pluginPathsProvider, this.logger, this.tracer, this.processFactory);

		this._register(this.pluginManager.onDidUpdateConfig(update => {
			this.configurePlugin(update.pluginId, update.config);
		}));

		this._register(this.pluginManager.onDidChangePlugins(() => {
			this.restartTsServer();
		}));
	}

	public get capabilities() {
		if (this._configuration.useSyntaxServer === SyntaxServerConfiguration.Always) {
			return new ClientCapabilities(
				ClientCapability.Syntax,
				ClientCapability.EnhancedSyntax);
		}

		if (isWeb()) {
			if (this.isProjectWideIntellisenseOnWebEnabled()) {
				return new ClientCapabilities(
					ClientCapability.Syntax,
					ClientCapability.EnhancedSyntax,
					ClientCapability.Semantic);
			} else {
				return new ClientCapabilities(
					ClientCapability.Syntax,
					ClientCapability.EnhancedSyntax);
			}
		}

		if (this.apiVersion.gte(API.v400)) {
			return new ClientCapabilities(
				ClientCapability.Syntax,
				ClientCapability.EnhancedSyntax,
				ClientCapability.Semantic);
		}

		return new ClientCapabilities(
			ClientCapability.Syntax,
			ClientCapability.Semantic);
	}

	private readonly _onDidChangeCapabilities = this._register(new vscode.EventEmitter<void>());
	readonly onDidChangeCapabilities = this._onDidChangeCapabilities.event;

	private isProjectWideIntellisenseOnWebEnabled(): boolean {
		return isWebAndHasSharedArrayBuffers() && this._configuration.webProjectWideIntellisenseEnabled;
	}

	private cancelInflightRequestsForResource(resource: vscode.Uri): void {
		if (this.serverState.type !== ServerState.Type.Running) {
			return;
		}

		for (const request of this.serverState.toCancelOnResourceChange) {
			if (request.resource.toString() === resource.toString()) {
				request.cancel();
			}
		}
	}

	public get configuration() {
		return this._configuration;
	}

	public override dispose() {
		super.dispose();

		this.bufferSyncSupport.dispose();

		if (this.serverState.type === ServerState.Type.Running) {
			this.serverState.server.kill();
		}

		this.loadingIndicator.reset();

		this.resetWatchers();
	}

	public restartTsServer(fromUserAction = false): void {
		if (this.serverState.type === ServerState.Type.Running) {
			this.info('Killing TS Server');
			this.isRestarting = true;
			this.serverState.server.kill();
		}

		if (fromUserAction) {
			// Reset crash trackers
			this.hasServerFatallyCrashedTooManyTimes = false;
			this.numberRestarts = 0;
			this.lastStart = Date.now();
		}

		this.serverState = this.startService(true);
	}

	private readonly _onTsServerStarted = this._register(new vscode.EventEmitter<{ version: TypeScriptVersion; usedApiVersion: API }>());
	public readonly onTsServerStarted = this._onTsServerStarted.event;

	private readonly _onDiagnosticsReceived = this._register(new vscode.EventEmitter<TsDiagnostics>());
	public readonly onDiagnosticsReceived = this._onDiagnosticsReceived.event;

	private readonly _onConfigDiagnosticsReceived = this._register(new vscode.EventEmitter<Proto.ConfigFileDiagnosticEvent>());
	public readonly onConfigDiagnosticsReceived = this._onConfigDiagnosticsReceived.event;

	private readonly _onResendModelsRequested = this._register(new vscode.EventEmitter<void>());
	public readonly onResendModelsRequested = this._onResendModelsRequested.event;

	private readonly _onProjectLanguageServiceStateChanged = this._register(new vscode.EventEmitter<Proto.ProjectLanguageServiceStateEventBody>());
	public readonly onProjectLanguageServiceStateChanged = this._onProjectLanguageServiceStateChanged.event;

	private readonly _onDidBeginInstallTypings = this._register(new vscode.EventEmitter<Proto.BeginInstallTypesEventBody>());
	public readonly onDidBeginInstallTypings = this._onDidBeginInstallTypings.event;

	private readonly _onDidEndInstallTypings = this._register(new vscode.EventEmitter<Proto.EndInstallTypesEventBody>());
	public readonly onDidEndInstallTypings = this._onDidEndInstallTypings.event;

	private readonly _onTypesInstallerInitializationFailed = this._register(new vscode.EventEmitter<Proto.TypesInstallerInitializationFailedEventBody>());
	public readonly onTypesInstallerInitializationFailed = this._onTypesInstallerInitializationFailed.event;

	private readonly _onSurveyReady = this._register(new vscode.EventEmitter<Proto.SurveyReadyEventBody>());
	public readonly onSurveyReady = this._onSurveyReady.event;

	public get apiVersion(): API {
		if (this.serverState.type === ServerState.Type.Running) {
			return this.serverState.apiVersion;
		}
		return API.defaultVersion;
	}

	public onReady(f: () => void): Promise<void> {
		return this._onReady!.promise.then(f);
	}

	private info(message: string, ...data: any[]): void {
		this.logger.info(message, ...data);
	}

	private error(message: string, ...data: any[]): void {
		this.logger.error(message, ...data);
	}

	public ensureServiceStarted() {
		if (this.serverState.type !== ServerState.Type.Running) {
			this.startService();
		}
	}

	private token: number = 0;
	private startService(resendModels: boolean = false): ServerState.State {
		this.info(`Starting TS Server`);

		if (this.isDisposed) {
			this.info(`Not starting server: disposed`);
			return ServerState.None;
		}

		if (this.hasServerFatallyCrashedTooManyTimes) {
			this.info(`Not starting server: too many crashes`);
			return ServerState.None;
		}

		let version = this._versionManager.currentVersion;
		if (!version.isValid) {
			vscode.window.showWarningMessage(vscode.l10n.t("The path {0} doesn't point to a valid tsserver install. Falling back to bundled TypeScript version.", version.path));

			this._versionManager.reset();
			version = this._versionManager.currentVersion;
		}

		this.info(`Using tsserver from: ${version.path}`);
		const nodePath = this._nodeVersionManager.currentVersion;
		if (nodePath) {
			this.info(`Using Node installation from ${nodePath} to run TS Server`);
		}

		this.resetWatchers();

		const apiVersion = version.apiVersion || API.defaultVersion;
		const mytoken = ++this.token;
		const handle = this.typescriptServerSpawner.spawn(version, this.capabilities, this.configuration, this.pluginManager, this.cancellerFactory, {
			onFatalError: (command, err) => this.fatalError(command, err),
		});
		this.serverState = new ServerState.Running(handle, apiVersion, undefined, true);
		this.lastStart = Date.now();

		handle.onError((err: Error) => {
			if (this.token !== mytoken) {
				// this is coming from an old process
				return;
			}

			if (err) {
				vscode.window.showErrorMessage(vscode.l10n.t("TypeScript language server exited with error. Error message is: {0}", err.message || err.name));
			}

			this.serverState = new ServerState.Errored(err, handle.tsServerLog);
			this.error('TSServer errored with error.', err);
			if (handle.tsServerLog?.type === 'file') {
				this.error(`TSServer log file: ${handle.tsServerLog.uri.fsPath}`);
			}

<<<<<<< HEAD
			this.serviceExited(false);
=======
			/* __GDPR__
				"tsserver.error" : {
					"owner": "mjbvz",
					"${include}": [
						"${TypeScriptCommonProperties}"
					]
				}
			*/
			this.logTelemetry('tsserver.error');
			this.serviceExited(false, apiVersion);
>>>>>>> 89de5a8d
		});

		handle.onExit((data: TypeScriptServerExitEvent) => {
			const { code, signal } = data;
			this.error(`TSServer exited. Code: ${code}. Signal: ${signal}`);

			// In practice, the exit code is an integer with no ties to any identity,
			// so it can be classified as SystemMetaData, rather than CallstackOrException.
<<<<<<< HEAD
=======
			/* __GDPR__
				"tsserver.exitWithCode" : {
					"owner": "mjbvz",
					"code" : { "classification": "SystemMetaData", "purpose": "PerformanceAndHealth" },
					"signal" : { "classification": "SystemMetaData", "purpose": "PerformanceAndHealth" },
					"${include}": [
						"${TypeScriptCommonProperties}"
					]
				}
			*/
			this.logTelemetry('tsserver.exitWithCode', { code: code ?? undefined, signal: signal ?? undefined });
>>>>>>> 89de5a8d

			if (this.token !== mytoken) {
				// this is coming from an old process
				return;
			}

			if (handle.tsServerLog?.type === 'file') {
				this.info(`TSServer log file: ${handle.tsServerLog.uri.fsPath}`);
			}
			this.serviceExited(!this.isRestarting, apiVersion);
			this.isRestarting = false;
		});

		handle.onEvent(event => this.dispatchEvent(event));

		this.serviceStarted(resendModels);

		this._onReady!.resolve();
		this._onTsServerStarted.fire({ version: version, usedApiVersion: apiVersion });
		this._onDidChangeCapabilities.fire();
		return this.serverState;
	}

	private resetWatchers() {
		clearTimeout(this.watchChangeTimeout);
		disposeAll(Array.from(this.watches.values()));
	}

	public async showVersionPicker(): Promise<void> {
		this._versionManager.promptUserForVersion();
	}

	public async openTsServerLogFile(): Promise<boolean> {
		if (this._configuration.tsServerLogLevel === TsServerLogLevel.Off) {
			vscode.window.showErrorMessage<vscode.MessageItem>(
				vscode.l10n.t("TS Server logging is off. Please set 'typescript.tsserver.log' and restart the TS server to enable logging"),
				{
					title: vscode.l10n.t("Enable logging and restart TS server"),
				})
				.then(selection => {
					if (selection) {
						return vscode.workspace.getConfiguration().update('typescript.tsserver.log', 'verbose', true).then(() => {
							this.restartTsServer();
						});
					}
					return undefined;
				});
			return false;
		}

		if (this.serverState.type !== ServerState.Type.Running || !this.serverState.server.tsServerLog) {
			vscode.window.showWarningMessage(vscode.l10n.t("TS Server has not started logging."));
			return false;
		}

		switch (this.serverState.server.tsServerLog.type) {
			case 'output': {
				this.serverState.server.tsServerLog.output.show();
				return true;
			}
			case 'file': {
				try {
					const doc = await vscode.workspace.openTextDocument(this.serverState.server.tsServerLog.uri);
					await vscode.window.showTextDocument(doc);
					return true;
				} catch {
					// noop
				}

				try {
					await vscode.commands.executeCommand('revealFileInOS', this.serverState.server.tsServerLog.uri);
					return true;
				} catch {
					vscode.window.showWarningMessage(vscode.l10n.t("Could not open TS Server log file"));
					return false;
				}
			}
		}
	}

	private serviceStarted(resendModels: boolean): void {
		this.bufferSyncSupport.reset();

		const watchOptions = this.apiVersion.gte(API.v380)
			? this.configuration.watchOptions
			: undefined;

		const configureOptions: Proto.ConfigureRequestArguments = {
			hostInfo: 'vscode',
			preferences: {
				providePrefixAndSuffixTextForRename: true,
				allowRenameOfImportPath: true,
				includePackageJsonAutoImports: this._configuration.includePackageJsonAutoImports,
				excludeLibrarySymbolsInNavTo: this._configuration.workspaceSymbolsExcludeLibrarySymbols,
			},
			watchOptions
		};
		this.executeWithoutWaitingForResponse('configure', configureOptions);
		this.setCompilerOptionsForInferredProjects(this._configuration);
		if (resendModels) {
			this._onResendModelsRequested.fire();
			this.bufferSyncSupport.reinitialize();
			this.bufferSyncSupport.requestAllDiagnostics();
		}

		// Reconfigure any plugins
		for (const [pluginName, config] of this.pluginManager.configurations()) {
			this.configurePlugin(pluginName, config);
		}
	}

	private setCompilerOptionsForInferredProjects(configuration: TypeScriptServiceConfiguration): void {
		const args: Proto.SetCompilerOptionsForInferredProjectsArgs = {
			options: this.getCompilerOptionsForInferredProjects(configuration)
		};
		this.executeWithoutWaitingForResponse('compilerOptionsForInferredProjects', args);
	}

	private getCompilerOptionsForInferredProjects(configuration: TypeScriptServiceConfiguration): Proto.ExternalProjectCompilerOptions {
		return {
			...inferredProjectCompilerOptions(this.apiVersion, ProjectType.TypeScript, configuration),
			allowJs: true,
			allowSyntheticDefaultImports: true,
			allowNonTsExtensions: true,
			resolveJsonModule: true,
		};
	}

	private serviceExited(restart: boolean, tsVersion: API): void {
		this.resetWatchers();
		this.loadingIndicator.reset();

		const previousState = this.serverState;
		this.serverState = ServerState.None;

		if (restart) {
			const diff = Date.now() - this.lastStart;
			this.numberRestarts++;
			let startService = true;

			const pluginExtensionList = this.pluginManager.plugins.map(plugin => plugin.extension.id).join(', ');
			const reportIssueItem: vscode.MessageItem = {
				title: vscode.l10n.t("Report Issue"),
			};
			let prompt: Thenable<undefined | vscode.MessageItem> | undefined = undefined;

			if (this.numberRestarts > 5) {
				this.numberRestarts = 0;
				if (diff < 10 * 1000 /* 10 seconds */) {
					this.lastStart = Date.now();
					startService = false;
					this.hasServerFatallyCrashedTooManyTimes = true;
					if (this.pluginManager.plugins.length) {
						prompt = vscode.window.showErrorMessage<vscode.MessageItem>(
							vscode.l10n.t("The JS/TS language service immediately crashed 5 times. The service will not be restarted.\nThis may be caused by a plugin contributed by one of these extensions: {0}.\nPlease try disabling these extensions before filing an issue against VSCodius.", pluginExtensionList));
					} else {
						prompt = vscode.window.showErrorMessage(
							vscode.l10n.t("The JS/TS language service immediately crashed 5 times. The service will not be restarted."),
							reportIssueItem);
					}
				} else if (diff < 60 * 1000 * 5 /* 5 Minutes */) {
					this.lastStart = Date.now();
					if (!this._isPromptingAfterCrash) {
						if (this.pluginManager.plugins.length) {
							prompt = vscode.window.showWarningMessage<vscode.MessageItem>(
								vscode.l10n.t("The JS/TS language service crashed 5 times in the last 5 Minutes.\nThis may be caused by a plugin contributed by one of these extensions: {0}\nPlease try disabling these extensions before filing an issue against VSCodius.", pluginExtensionList));
						} else {
							prompt = vscode.window.showWarningMessage(
								vscode.l10n.t("The JS/TS language service crashed 5 times in the last 5 Minutes."),
								reportIssueItem);
						}
					}
				}
			} else if (['vscode-insiders', 'code-oss'].includes(vscode.env.uriScheme)) {
				// Prompt after a single restart
				this.numberRestarts = 0;
				if (!this._isPromptingAfterCrash) {
					if (this.pluginManager.plugins.length) {
						prompt = vscode.window.showWarningMessage<vscode.MessageItem>(
							vscode.l10n.t("The JS/TS language service crashed.\nThis may be caused by a plugin contributed by one of these extensions: {0}.\nPlease try disabling these extensions before filing an issue against VSCodius.", pluginExtensionList), reportIssueItem);
					} else {
						prompt = vscode.window.showWarningMessage(
							vscode.l10n.t("The JS/TS language service crashed."),
							reportIssueItem);
					}
				}
			}

			if (prompt) {
				this._isPromptingAfterCrash = true;
			}

			prompt?.then(async item => {
				this._isPromptingAfterCrash = false;

				if (item === reportIssueItem) {

					const minModernTsVersion = this.versionProvider.bundledVersion.apiVersion;

					// Don't allow reporting issues using the PnP patched version of TS Server
					if (tsVersion.isYarnPnp()) {
						const reportIssue: vscode.MessageItem = {
							title: vscode.l10n.t("Report issue against Yarn PnP"),
						};
						const response = await vscode.window.showWarningMessage(
							vscode.l10n.t("Please report an issue against Yarn PnP"),
							{
								modal: true,
								detail: vscode.l10n.t("The workspace is using a version of the TypeScript Server that has been patched by Yarn PnP. This patching is a common source of bugs."),
							},
							reportIssue);

						if (response === reportIssue) {
							vscode.env.openExternal(vscode.Uri.parse('https://github.com/yarnpkg/berry/issues'));
						}
					}
					// Don't allow reporting issues with old TS versions
					else if (
						minModernTsVersion &&
						tsVersion.lt(minModernTsVersion)
					) {
						vscode.window.showWarningMessage(
							vscode.l10n.t("Please update your TypeScript version"),
							{
								modal: true,
								detail: vscode.l10n.t(
									"The workspace is using an old version of TypeScript ({0}).\n\nBefore reporting an issue, please update the workspace to use TypeScript {1} or newer to make sure the bug has not already been fixed.",
									tsVersion.displayName,
									minModernTsVersion.displayName),
							});
					} else {
						const args = previousState.type === ServerState.Type.Errored && previousState.error instanceof TypeScriptServerError
							? getReportIssueArgsForError(previousState.error, previousState.tsServerLog, this.pluginManager.plugins)
							: undefined;
						vscode.commands.executeCommand('workbench.action.openIssueReporter', args);
					}
				}
			});

			if (startService) {
				this.startService(true);
			}
		}
	}

	public toTsFilePath(resource: vscode.Uri): string | undefined {
		if (fileSchemes.disabledSchemes.has(resource.scheme)) {
			return undefined;
		}

		if (resource.scheme === fileSchemes.file && !isWeb()) {
			return resource.fsPath;
		}

		return (this.isProjectWideIntellisenseOnWebEnabled() ? '' : inMemoryResourcePrefix)
			+ '/' + resource.scheme
			+ '/' + (resource.authority || emptyAuthority)
			+ (resource.path.startsWith('/') ? resource.path : '/' + resource.path)
			+ (resource.fragment ? '#' + resource.fragment : '');
	}


	public toOpenTsFilePath(document: vscode.TextDocument, options: { suppressAlertOnFailure?: boolean } = {}): string | undefined {
		if (!this.bufferSyncSupport.ensureHasBuffer(document.uri)) {
			if (!options.suppressAlertOnFailure && !fileSchemes.disabledSchemes.has(document.uri.scheme)) {
				console.error(`Unexpected resource ${document.uri}`);
			}
			return undefined;
		}
		return this.toTsFilePath(document.uri);
	}

	public hasCapabilityForResource(resource: vscode.Uri, capability: ClientCapability): boolean {
		if (!this.capabilities.has(capability)) {
			return false;
		}

		switch (capability) {
			case ClientCapability.Semantic: {
				return fileSchemes.getSemanticSupportedSchemes().includes(resource.scheme);
			}
			case ClientCapability.Syntax:
			case ClientCapability.EnhancedSyntax: {
				return true;
			}
		}
	}

	public toResource(filepath: string): vscode.Uri {
		if (isWeb()) {
			// On web, the stdlib paths that TS return look like: '/lib.es2015.collection.d.ts'
			// TODO: Find out what extensionUri is when testing (should be http://localhost:8080/static/sources/extensions/typescript-language-features/)
			// TODO:  make sure that this code path is getting hit
			if (filepath.startsWith('/lib.') && filepath.endsWith('.d.ts')) {
				return vscode.Uri.joinPath(this.context.extensionUri, 'dist', 'browser', 'typescript', filepath.slice(1));
			}
			const parts = filepath.match(/^\/([^\/]+)\/([^\/]*)\/(.+)$/);
			if (parts) {
				const resource = vscode.Uri.parse(parts[1] + '://' + (parts[2] === emptyAuthority ? '' : parts[2]) + '/' + parts[3]);
				return this.bufferSyncSupport.toVsCodeResource(resource);
			}
		}

		if (filepath.startsWith(inMemoryResourcePrefix)) {
			const parts = filepath.match(/^\^\/([^\/]+)\/([^\/]*)\/(.+)$/);
			if (parts) {
				const resource = vscode.Uri.parse(parts[1] + '://' + (parts[2] === emptyAuthority ? '' : parts[2]) + '/' + parts[3]);
				return this.bufferSyncSupport.toVsCodeResource(resource);
			}
		}
		return this.bufferSyncSupport.toResource(filepath);
	}

	public getWorkspaceRootForResource(resource: vscode.Uri): vscode.Uri | undefined {
		const roots = vscode.workspace.workspaceFolders ? Array.from(vscode.workspace.workspaceFolders) : undefined;
		if (!roots?.length) {
			return undefined;
		}

		// For notebook cells, we need to use the notebook document to look up the workspace
		if (resource.scheme === Schemes.notebookCell) {
			for (const notebook of vscode.workspace.notebookDocuments) {
				for (const cell of notebook.getCells()) {
					if (cell.document.uri.toString() === resource.toString()) {
						resource = notebook.uri;
						break;
					}
				}
			}
		}

		for (const root of roots.sort((a, b) => a.uri.fsPath.length - b.uri.fsPath.length)) {
			if (root.uri.scheme === resource.scheme && root.uri.authority === resource.authority) {
				if (resource.fsPath.startsWith(root.uri.fsPath + path.sep)) {
					return root.uri;
				}
			}
		}

		return vscode.workspace.getWorkspaceFolder(resource)?.uri;
	}

	public execute(command: keyof TypeScriptRequests, args: any, token: vscode.CancellationToken, config?: ExecConfig): Promise<ServerResponse.Response<Proto.Response>> {
		let executions: Array<Promise<ServerResponse.Response<Proto.Response>> | undefined> | undefined;

		if (config?.cancelOnResourceChange) {
			const runningServerState = this.serverState;
			if (runningServerState.type === ServerState.Type.Running) {
				const source = new vscode.CancellationTokenSource();
				token.onCancellationRequested(() => source.cancel());

				const inFlight: ToCancelOnResourceChanged = {
					resource: config.cancelOnResourceChange,
					cancel: () => source.cancel(),
				};
				runningServerState.toCancelOnResourceChange.add(inFlight);

				executions = this.executeImpl(command, args, {
					isAsync: false,
					token: source.token,
					expectsResult: true,
					...config,
				});
				executions[0]!.finally(() => {
					runningServerState.toCancelOnResourceChange.delete(inFlight);
					source.dispose();
				});
			}
		}

		if (!executions) {
			executions = this.executeImpl(command, args, {
				isAsync: false,
				token,
				expectsResult: true,
				...config,
			});
		}

		if (config?.nonRecoverable) {
			executions[0]!.catch(err => this.fatalError(command, err));
		}

		if (command === 'updateOpen') {
			// If update open has completed, consider that the project has loaded
			Promise.all(executions).then(() => {
				this.loadingIndicator.reset();
			});
		}

		return executions[0]!;
	}

	public executeWithoutWaitingForResponse(command: keyof TypeScriptRequests, args: any): void {
		this.executeImpl(command, args, {
			isAsync: false,
			token: undefined,
			expectsResult: false
		});
	}

	public executeAsync(command: keyof TypeScriptRequests, args: Proto.GeterrRequestArgs, token: vscode.CancellationToken): Promise<ServerResponse.Response<Proto.Response>> {
		return this.executeImpl(command, args, {
			isAsync: true,
			token,
			expectsResult: true
		})[0]!;
	}

	private executeImpl(command: keyof TypeScriptRequests, args: any, executeInfo: { isAsync: boolean; token?: vscode.CancellationToken; expectsResult: boolean; lowPriority?: boolean; requireSemantic?: boolean }): Array<Promise<ServerResponse.Response<Proto.Response>> | undefined> {
		const serverState = this.serverState;
		if (serverState.type === ServerState.Type.Running) {
			this.bufferSyncSupport.beforeCommand(command);
			return serverState.server.executeImpl(command, args, executeInfo);
		} else {
			return [Promise.resolve(ServerResponse.NoServer)];
		}
	}

	public interruptGetErr<R>(f: () => R): R {
		return this.bufferSyncSupport.interruptGetErr(f);
	}

	private fatalError(command: string, error: unknown): void {
		console.error(`A non-recoverable error occurred while executing tsserver command: ${command}`);
		if (error instanceof TypeScriptServerError && error.serverErrorText) {
			console.error(error.serverErrorText);
		}

		if (this.serverState.type === ServerState.Type.Running) {
			this.info('Killing TS Server');
			const logfile = this.serverState.server.tsServerLog;
			this.serverState.server.kill();
			if (error instanceof TypeScriptServerError) {
				this.serverState = new ServerState.Errored(error, logfile);
			}
		}
	}

	private dispatchEvent(event: Proto.Event) {
		switch (event.event) {
			case EventName.syntaxDiag:
			case EventName.semanticDiag:
			case EventName.suggestionDiag: {
				// This event also roughly signals that projects have been loaded successfully (since the TS server is synchronous)
				this.loadingIndicator.reset();

				const diagnosticEvent = event as Proto.DiagnosticEvent;
				if (diagnosticEvent.body?.diagnostics) {
					this._onDiagnosticsReceived.fire({
						kind: getDiagnosticsKind(event),
						resource: this.toResource(diagnosticEvent.body.file),
						diagnostics: diagnosticEvent.body.diagnostics
					});
				}
				break;
			}
			case EventName.configFileDiag:
				this._onConfigDiagnosticsReceived.fire(event as Proto.ConfigFileDiagnosticEvent);
				break;

			case EventName.projectLanguageServiceState: {
				const body = (event as Proto.ProjectLanguageServiceStateEvent).body!;
				if (this.serverState.type === ServerState.Type.Running) {
					this.serverState.updateLanguageServiceEnabled(body.languageServiceEnabled);
				}
				this._onProjectLanguageServiceStateChanged.fire(body);
				break;
			}
			case EventName.projectsUpdatedInBackground: {
				this.loadingIndicator.reset();

				const body = (event as Proto.ProjectsUpdatedInBackgroundEvent).body;
				const resources = body.openFiles.map(file => this.toResource(file));
				this.bufferSyncSupport.getErr(resources);
				break;
			}
			case EventName.beginInstallTypes:
				this._onDidBeginInstallTypings.fire((event as Proto.BeginInstallTypesEvent).body);
				break;

			case EventName.endInstallTypes:
				this._onDidEndInstallTypings.fire((event as Proto.EndInstallTypesEvent).body);
				break;

			case EventName.typesInstallerInitializationFailed:
				this._onTypesInstallerInitializationFailed.fire((event as Proto.TypesInstallerInitializationFailedEvent).body);
				break;

			case EventName.surveyReady:
				this._onSurveyReady.fire((event as Proto.SurveyReadyEvent).body);
				break;

			case EventName.projectLoadingStart:
				this.loadingIndicator.startedLoadingProject((event as Proto.ProjectLoadingStartEvent).body.projectName);
				break;

			case EventName.projectLoadingFinish:
				this.loadingIndicator.finishedLoadingProject((event as Proto.ProjectLoadingFinishEvent).body.projectName);
				break;

			case EventName.createDirectoryWatcher:
				this.createFileSystemWatcher(
					(event.body as Proto.CreateDirectoryWatcherEventBody).id,
					new vscode.RelativePattern(
						vscode.Uri.file((event.body as Proto.CreateDirectoryWatcherEventBody).path),
						(event.body as Proto.CreateDirectoryWatcherEventBody).recursive ? '**' : '*'
					),
					(event.body as Proto.CreateDirectoryWatcherEventBody).ignoreUpdate
				);
				break;

			case EventName.createFileWatcher:
				this.createFileSystemWatcher(
					(event.body as Proto.CreateFileWatcherEventBody).id,
					new vscode.RelativePattern(
						vscode.Uri.file((event.body as Proto.CreateFileWatcherEventBody).path),
						'*'
					)
				);
				break;

			case EventName.closeFileWatcher:
				this.closeFileSystemWatcher(event.body.id);
				break;
		}
	}

	private scheduleExecuteWatchChangeRequest() {
		if (!this.watchChangeTimeout) {
			this.watchChangeTimeout = setTimeout(() => {
				this.watchChangeTimeout = undefined;
				const allEvents = Array.from(this.watchEvents, ([id, event]) => ({
					id,
					updated: event.updated && Array.from(event.updated),
					created: event.created && Array.from(event.created),
					deleted: event.deleted && Array.from(event.deleted)
				}));
				this.watchEvents.clear();
				this.executeWithoutWaitingForResponse('watchChange', allEvents);
			}, 100); /* aggregate events over 100ms to reduce client<->server IPC overhead */
		}
	}

	private addWatchEvent(id: number, eventType: keyof WatchEvent, path: string) {
		let event = this.watchEvents.get(id);
		const removeEvent = (typeOfEventToRemove: keyof WatchEvent) => {
			if (event?.[typeOfEventToRemove]?.delete(path) && event[typeOfEventToRemove].size === 0) {
				event[typeOfEventToRemove] = undefined;
			}
		};
		const aggregateEvent = () => {
			if (!event) {
				this.watchEvents.set(id, event = {});
			}
			(event[eventType] ??= new Set()).add(path);
		};
		switch (eventType) {
			case 'created':
				removeEvent('deleted');
				removeEvent('updated');
				aggregateEvent();
				break;
			case 'deleted':
				removeEvent('created');
				removeEvent('updated');
				aggregateEvent();
				break;
			case 'updated':
				if (event?.created?.has(path)) {
					return;
				}
				removeEvent('deleted');
				aggregateEvent();
				break;
		}
		this.scheduleExecuteWatchChangeRequest();
	}

	private createFileSystemWatcher(
		id: number,
		pattern: vscode.RelativePattern,
		ignoreChangeEvents?: boolean,
	) {
		const disposable = new DisposableStore();
		const watcher = disposable.add(vscode.workspace.createFileSystemWatcher(pattern, { excludes: [] /* TODO:: need to fill in excludes list */, ignoreChangeEvents }));
		disposable.add(watcher.onDidChange(changeFile =>
			this.addWatchEvent(id, 'updated', changeFile.fsPath)
		));
		disposable.add(watcher.onDidCreate(createFile =>
			this.addWatchEvent(id, 'created', createFile.fsPath)
		));
		disposable.add(watcher.onDidDelete(deletedFile =>
			this.addWatchEvent(id, 'deleted', deletedFile.fsPath)
		));
		disposable.add({
			dispose: () => {
				this.watchEvents.delete(id);
				this.watches.delete(id);
			}
		});

		if (this.watches.has(id)) {
			this.closeFileSystemWatcher(id);
		}
		this.watches.set(id, disposable);
	}

	private closeFileSystemWatcher(
		id: number,
	) {
		const existing = this.watches.get(id);
		if (existing) {
			existing.dispose();
		}
	}

	private configurePlugin(pluginName: string, configuration: {}): any {
		if (this.apiVersion.gte(API.v314)) {
			this.executeWithoutWaitingForResponse('configurePlugin', { pluginName, configuration });
		}
	}
}

function getReportIssueArgsForError(
	error: TypeScriptServerError,
	tsServerLog: TsServerLog | undefined,
	globalPlugins: readonly TypeScriptServerPlugin[],
): { extensionId: string; issueTitle: string; issueBody: string; issueSource: string; issueData: string } | undefined {
	if (!error.serverStack || !error.serverMessage) {
		return undefined;
	}

	// Note these strings are intentionally not localized
	// as we want users to file issues in english

	const sections = [
		`❗️❗️❗️ Please fill in the sections below to help us diagnose the issue ❗️❗️❗️`,
		`**TypeScript Version:** ${error.version.apiVersion?.fullVersionString}`,
		`**Steps to reproduce crash**

1.
2.
3.`,
	];

	if (globalPlugins.length) {
		sections.push(
			[
				`**Global TypeScript Server Plugins**`,
				`❗️ Please test with extensions disabled. Extensions are the root cause of most TypeScript server crashes`,
				globalPlugins.map(plugin => `- \`${plugin.name}\` contributed by the \`${plugin.extension.id}\` extension`).join('\n')
			].join('\n\n')
		);
	}

	if (tsServerLog?.type === 'file') {
		sections.push(`**TS Server Log**

❗️ Please review and upload this log file to help us diagnose this crash:

\`${tsServerLog.uri.fsPath}\`

The log file may contain personal data, including full paths and source code from your workspace. You can scrub the log file to remove paths or other personal information.
`);
	} else {

		sections.push(`**TS Server Log**

❗️ Server logging disabled. To help us fix crashes like this, please enable logging by setting:

\`\`\`json
"typescript.tsserver.log": "verbose"
\`\`\`

After enabling this setting, future crash reports will include the server log.`);
	}

	const serverErrorStack = `**TS Server Error Stack**

Server: \`${error.serverId}\`

\`\`\`
${error.serverStack}
\`\`\``;

	return {
		extensionId: 'vscode.typescript-language-features',
		issueTitle: `TS Server fatal error:  ${error.serverMessage}`,
		issueSource: 'vscode',
		issueBody: sections.join('\n\n'),
		issueData: serverErrorStack,
	};
}

function getDiagnosticsKind(event: Proto.Event) {
	switch (event.event) {
		case 'syntaxDiag': return DiagnosticKind.Syntax;
		case 'semanticDiag': return DiagnosticKind.Semantic;
		case 'suggestionDiag': return DiagnosticKind.Suggestion;
	}
	throw new Error('Unknown dignostics kind');
}

class ServerInitializingIndicator extends Disposable {

	private _task?: { project: string | undefined; resolve: () => void };

	public reset(): void {
		if (this._task) {
			this._task.resolve();
			this._task = undefined;
		}
	}

	/**
	 * Signal that a project has started loading.
	 */
	public startedLoadingProject(projectName: string | undefined): void {
		// TS projects are loaded sequentially. Cancel existing task because it should always be resolved before
		// the incoming project loading task is.
		this.reset();

		vscode.window.withProgress({
			location: vscode.ProgressLocation.Window,
			title: vscode.l10n.t("Initializing JS/TS language features"),
		}, () => new Promise<void>(resolve => {
			this._task = { project: projectName, resolve };
		}));
	}

	public finishedLoadingProject(projectName: string | undefined): void {
		if (this._task && this._task.project === projectName) {
			this._task.resolve();
			this._task = undefined;
		}
	}
}<|MERGE_RESOLUTION|>--- conflicted
+++ resolved
@@ -5,16 +5,11 @@
 
 import * as path from 'path';
 import * as vscode from 'vscode';
-<<<<<<< HEAD
-=======
 import { ServiceConfigurationProvider, SyntaxServerConfiguration, TsServerLogLevel, TypeScriptServiceConfiguration, areServiceConfigurationsEqual } from './configuration/configuration';
 import * as fileSchemes from './configuration/fileSchemes';
 import { Schemes } from './configuration/schemes';
-import { IExperimentationTelemetryReporter } from './experimentTelemetryReporter';
->>>>>>> 89de5a8d
 import { DiagnosticKind, DiagnosticsManager } from './languageFeatures/diagnostics';
 import { Logger } from './logging/logger';
-import { TelemetryProperties, TelemetryReporter, VSCodeTelemetryReporter } from './logging/telemetry';
 import Tracer from './logging/tracer';
 import { ProjectType, inferredProjectCompilerOptions } from './tsconfig';
 import { API } from './tsServer/api';
@@ -34,14 +29,6 @@
 import { ClientCapabilities, ClientCapability, ExecConfig, ITypeScriptServiceClient, ServerResponse, TypeScriptRequests } from './typescriptService';
 import { Disposable, DisposableStore, disposeAll } from './utils/dispose';
 import { isWeb, isWebAndHasSharedArrayBuffers } from './utils/platform';
-<<<<<<< HEAD
-import { PluginManager, TypeScriptServerPlugin } from './tsServer/plugins';
-import Tracer from './logging/tracer';
-import { ProjectType, inferredProjectCompilerOptions } from './tsconfig';
-import { Schemes } from './configuration/schemes';
-import { NodeVersionManager } from './tsServer/nodeManager';
-=======
->>>>>>> 89de5a8d
 
 
 export interface TsDiagnostics {
@@ -435,20 +422,7 @@
 				this.error(`TSServer log file: ${handle.tsServerLog.uri.fsPath}`);
 			}
 
-<<<<<<< HEAD
-			this.serviceExited(false);
-=======
-			/* __GDPR__
-				"tsserver.error" : {
-					"owner": "mjbvz",
-					"${include}": [
-						"${TypeScriptCommonProperties}"
-					]
-				}
-			*/
-			this.logTelemetry('tsserver.error');
 			this.serviceExited(false, apiVersion);
->>>>>>> 89de5a8d
 		});
 
 		handle.onExit((data: TypeScriptServerExitEvent) => {
@@ -457,20 +431,6 @@
 
 			// In practice, the exit code is an integer with no ties to any identity,
 			// so it can be classified as SystemMetaData, rather than CallstackOrException.
-<<<<<<< HEAD
-=======
-			/* __GDPR__
-				"tsserver.exitWithCode" : {
-					"owner": "mjbvz",
-					"code" : { "classification": "SystemMetaData", "purpose": "PerformanceAndHealth" },
-					"signal" : { "classification": "SystemMetaData", "purpose": "PerformanceAndHealth" },
-					"${include}": [
-						"${TypeScriptCommonProperties}"
-					]
-				}
-			*/
-			this.logTelemetry('tsserver.exitWithCode', { code: code ?? undefined, signal: signal ?? undefined });
->>>>>>> 89de5a8d
 
 			if (this.token !== mytoken) {
 				// this is coming from an old process
