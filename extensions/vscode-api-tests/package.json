--- conflicted
+++ resolved
@@ -51,11 +51,7 @@
     "treeViewActiveItem",
     "treeViewReveal",
     "workspaceTrust",
-<<<<<<< HEAD
-=======
-    "telemetry",
     "testingActiveProfile",
->>>>>>> af28b32d
     "windowActivity",
     "interactiveUserActions"
   ],
