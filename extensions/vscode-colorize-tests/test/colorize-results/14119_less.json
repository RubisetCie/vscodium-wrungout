--- conflicted
+++ resolved
@@ -112,13 +112,8 @@
 		}
 	},
 	{
-<<<<<<< HEAD
 		"c": "broken highlighting in VSCodius",
-		"t": "source.css.less string.quoted.double.css",
-=======
-		"c": "broken highlighting in VS Code",
 		"t": "source.css.less meta.selector.less meta.group.less meta.property-value.less string.quoted.double.less",
->>>>>>> f5442d1f
 		"r": {
 			"dark_plus": "string: #CE9178",
 			"light_plus": "string: #A31515",
