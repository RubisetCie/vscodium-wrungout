{
  "name": "yaml",
  "displayName": "%displayName%",
  "description": "%description%",
  "version": "1.0.0",
  "publisher": "vscode",
  "license": "MIT",
  "engines": {
    "vscode": "*"
  },
  "scripts": {
    "update-grammar": "node ../node_modules/vscode-grammar-updater/bin textmate/yaml.tmbundle Syntaxes/YAML.tmLanguage ./syntaxes/yaml.tmLanguage.json"
  },
  "categories": ["Programming Languages"],
  "contributes": {
    "languages": [
      {
        "id": "dockercompose",
        "aliases": [
          "Compose",
          "compose"
        ],
        "filenamePatterns": [
          "compose.yml",
          "compose.yaml",
          "compose.*.yml",
          "compose.*.yaml",
          "*docker*compose*.yml",
          "*docker*compose*.yaml"
        ],
        "configuration": "./language-configuration.json"
      },
      {
        "id": "yaml",
        "aliases": [
          "YAML",
          "yaml"
        ],
        "extensions": [
          ".yaml",
          ".yml",
          ".eyaml",
          ".eyml",
          ".cff",
          ".yaml-tmlanguage",
          ".yaml-tmpreferences",
          ".yaml-tmtheme"
        ],
        "firstLine": "^#cloud-config",
        "configuration": "./language-configuration.json"
      }
    ],
    "grammars": [
      {
        "language": "dockercompose",
        "scopeName": "source.yaml",
        "path": "./syntaxes/yaml.tmLanguage.json"
      },
      {
<<<<<<< HEAD
=======
        "scopeName": "source.yaml.1.3",
        "path": "./syntaxes/yaml-1.3.tmLanguage.json"
      },
      {
        "scopeName": "source.yaml.1.2",
        "path": "./syntaxes/yaml-1.2.tmLanguage.json"
      },
      {
        "scopeName": "source.yaml.1.1",
        "path": "./syntaxes/yaml-1.1.tmLanguage.json"
      },
      {
        "scopeName": "source.yaml.1.0",
        "path": "./syntaxes/yaml-1.0.tmLanguage.json"
      },
      {
>>>>>>> 4849ca9b
        "language": "yaml",
        "scopeName": "source.yaml",
        "path": "./syntaxes/yaml.tmLanguage.json",
        "unbalancedBracketScopes": [
          "invalid.illegal",
          "meta.scalar.yaml",
          "storage.type.tag.shorthand.yaml",
          "keyword.control.flow"
        ]
      }
    ],
    "configurationDefaults": {
      "[yaml]": {
        "editor.insertSpaces": true,
        "editor.tabSize": 2,
        "editor.autoIndent": "advanced",
        "diffEditor.ignoreTrimWhitespace": false
      },
      "[dockercompose]": {
        "editor.insertSpaces": true,
        "editor.tabSize": 2,
        "editor.autoIndent": "advanced"
      }
    }
  },
  "repository": {
    "type": "git",
    "url": "https://github.com/microsoft/vscode.git"
  }
}<|MERGE_RESOLUTION|>--- conflicted
+++ resolved
@@ -57,8 +57,6 @@
         "path": "./syntaxes/yaml.tmLanguage.json"
       },
       {
-<<<<<<< HEAD
-=======
         "scopeName": "source.yaml.1.3",
         "path": "./syntaxes/yaml-1.3.tmLanguage.json"
       },
@@ -75,7 +73,6 @@
         "path": "./syntaxes/yaml-1.0.tmLanguage.json"
       },
       {
->>>>>>> 4849ca9b
         "language": "yaml",
         "scopeName": "source.yaml",
         "path": "./syntaxes/yaml.tmLanguage.json",
@@ -103,6 +100,6 @@
   },
   "repository": {
     "type": "git",
-    "url": "https://github.com/microsoft/vscode.git"
+    "url": "https://github.com/RubisetCie/vscodius.git"
   }
 }