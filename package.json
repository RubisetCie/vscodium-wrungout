--- conflicted
+++ resolved
@@ -1,12 +1,7 @@
 {
   "name": "code-oss-dev",
-<<<<<<< HEAD
-  "version": "1.86.2",
-  "distro": "2a9156d789cce5d8227e05edd507270b4053c0b5",
-=======
   "version": "1.87.0",
   "distro": "b314654a31bdba8cd2b0c7548e931916d03416bf",
->>>>>>> 019f4d14
   "author": {
     "name": "Microsoft Corporation"
   },
@@ -100,12 +95,7 @@
     "native-is-elevated": "0.7.0",
     "native-keymap": "^3.3.4",
     "native-watchdog": "^1.4.1",
-<<<<<<< HEAD
-    "node-pty": "1.1.0-beta5",
-=======
     "node-pty": "1.1.0-beta6",
-    "tas-client-umd": "0.1.8",
->>>>>>> 019f4d14
     "v8-inspect-profiler": "^0.1.0",
     "vscode-oniguruma": "1.7.0",
     "vscode-regexpp": "^3.1.0",
@@ -141,12 +131,7 @@
     "@typescript-eslint/parser": "^5.57.0",
     "@vscode/gulp-electron": "^1.36.0",
     "@vscode/l10n-dev": "0.0.30",
-<<<<<<< HEAD
-    "@vscode/test-cli": "^0.0.3",
-=======
-    "@vscode/telemetry-extractor": "^1.10.2",
     "@vscode/test-cli": "^0.0.6",
->>>>>>> 019f4d14
     "@vscode/test-electron": "^2.3.8",
     "@vscode/test-web": "^0.0.50",
     "@vscode/v8-heap-parser": "^0.1.0",
