--- conflicted
+++ resolved
@@ -1,12 +1,7 @@
 {
   "name": "code-oss-dev",
-<<<<<<< HEAD
-  "version": "1.93.1",
-  "distro": "2560b0e8d341a0b6734d28ef71b08e1920ff2501",
-=======
   "version": "1.94.0",
   "distro": "350f0404ef17accb38b1359e82886738870a7377",
->>>>>>> d78a74bc
   "author": {
     "name": "Microsoft Corporation"
   },
@@ -100,6 +95,7 @@
     "@xterm/xterm": "^5.6.0-beta.64",
     "http-proxy-agent": "^7.0.0",
     "https-proxy-agent": "^7.0.2",
+    "fs-extra": "^11.2.0",
     "jschardet": "3.1.3",
     "kerberos": "2.1.1",
     "minimist": "^1.2.6",
