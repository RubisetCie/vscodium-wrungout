{
	"nameShort": "VSCodius",
	"nameLong": "VSCodius",
	"quality": "stable",
	"applicationName": "codius",
	"dataFolderName": ".vscodius",
	"win32MutexName": "vscodius",
	"licenseName": "MIT",
	"licenseUrl": "https://github.com/RubisetCie/vscodius/blob/main/LICENSE.txt",
	"serverLicenseUrl": "https://github.com/RubisetCie/vscodius/blob/main/LICENSE.txt",
	"serverGreeting": [],
	"serverLicense": [],
	"serverLicensePrompt": "",
	"serverApplicationName": "codius-server",
	"serverDataFolderName": ".vscodius-server",
	"tunnelApplicationName": "code-tunnel",
	"tipsAndTricksUrl": "https://go.microsoft.com/fwlink/?linkid=852118",
	"documentationUrl": "https://go.microsoft.com/fwlink/?LinkID=533484#vscode",
	"keyboardShortcutsUrlWin": "https://go.microsoft.com/fwlink/?linkid=832145",
	"keyboardShortcutsUrlLinux": "https://go.microsoft.com/fwlink/?linkid=832144",
	"keyboardShortcutsUrlMac": "https://go.microsoft.com/fwlink/?linkid=832143",
	"releaseNotesUrl": "https://go.microsoft.com/fwlink/?LinkID=533483#vscode",
	"requestFeatureUrl": "https://go.microsoft.com/fwlink/?LinkID=533482",
	"introductoryVideosUrl": "https://go.microsoft.com/fwlink/?linkid=832146",
	"twitterUrl": "https://go.microsoft.com/fwlink/?LinkID=533687",
	"win32DirName": "VSCodius",
	"win32NameVersion": "VSCodius",
	"win32RegValueName": "CodeOSS",
	"win32x64AppId": "{{D77B7E06-80BA-4137-BCF4-654B95CCEBC5}",
	"win32arm64AppId": "{{D1ACE434-89C5-48D1-88D3-E2991DF85475}",
	"win32x64UserAppId": "{{CC6B787D-37A0-49E8-AE24-8559A032BE0C}",
	"win32arm64UserAppId": "{{3AEBF0C8-F733-4AD4-BADE-FDB816D53D7B}",
	"win32AppUserModelId": "Microsoft.VSCodius",
	"win32ShellNameShort": "VSC&odius",
	"win32TunnelServiceMutex": "vscodeoss-tunnelservice",
	"win32TunnelMutex": "vscodeoss-tunnel",
	"darwinBundleIdentifier": "com.vscodius",
	"linuxIconName": "vscodius",
	"licenseFileName": "LICENSE.txt",
	"reportIssueUrl": "https://github.com/microsoft/vscode/issues/new",
	"nodejsRepository": "https://nodejs.org",
	"urlProtocol": "vscodius",
	"extensionsGallery": {
		"nlsBaseUrl": "https://www.vscode-unpkg.net/_lp/",
		"serviceUrl": "https://marketplace.visualstudio.com/_apis/public/gallery",
		"cacheUrl": "https://vscode.blob.core.windows.net/gallery/index",
		"publisherUrl": "https://marketplace.visualstudio.com/publishers",
		"itemUrl": "https://marketplace.visualstudio.com/items"
	},
	"linkProtectionTrustedDomains": [
		"https://*.visualstudio.com",
		"https://*.microsoft.com",
		"https://*.gallerycdn.vsassets.io",
		"https://*.github.com",
		"https://*.github.dev",
		"https://*.vscode.dev",
		"https://login.microsoftonline.com",
		"https://portal.azure.com",
		"https://aka.ms",
		"https://gh.io"
	],
	"builtInExtensions": [
		{
			"name": "ms-vscode.js-debug-companion",
			"version": "1.1.2",
			"sha256": "e034b8b41beb4e97e02c70f7175bd88abe66048374c2bd629f54bb33354bc2aa",
			"repo": "https://github.com/microsoft/vscode-js-debug-companion",
			"metadata": {
				"id": "99cb0b7f-7354-4278-b8da-6cc79972169d",
				"publisherId": {
					"publisherId": "5f5636e7-69ed-4afe-b5d6-8d231fb3d3ee",
					"publisherName": "ms-vscode",
					"displayName": "Microsoft",
					"flags": "verified"
				},
				"publisherDisplayName": "Microsoft"
			}
		},
		{
			"name": "ms-vscode.js-debug",
<<<<<<< HEAD
			"version": "1.86.1",
			"sha256": "e382de75b63a57d3419bbb110e17551d40d88b4bb0a49452dab2c7278b815e72",
=======
			"version": "1.87.0",
			"sha256": "155ba715cc1045835951e70a663010c8f91d773d90a3ec504a041fd53b5658b0",
>>>>>>> 019f4d14
			"repo": "https://github.com/microsoft/vscode-js-debug",
			"metadata": {
				"id": "25629058-ddac-4e17-abba-74678e126c5d",
				"publisherId": {
					"publisherId": "5f5636e7-69ed-4afe-b5d6-8d231fb3d3ee",
					"publisherName": "ms-vscode",
					"displayName": "Microsoft",
					"flags": "verified"
				},
				"publisherDisplayName": "Microsoft"
			}
		},
		{
			"name": "ms-vscode.vscode-js-profile-table",
			"version": "1.0.8",
			"sha256": "ca30069e21fbf576b49638ff8ff7c316b028c2faca924c23526737c65b8762bf",
			"repo": "https://github.com/microsoft/vscode-js-profile-visualizer",
			"metadata": {
				"id": "7e52b41b-71ad-457b-ab7e-0620f1fc4feb",
				"publisherId": {
					"publisherId": "5f5636e7-69ed-4afe-b5d6-8d231fb3d3ee",
					"publisherName": "ms-vscode",
					"displayName": "Microsoft",
					"flags": "verified"
				},
				"publisherDisplayName": "Microsoft"
			}
		}
	]
}<|MERGE_RESOLUTION|>--- conflicted
+++ resolved
@@ -78,13 +78,8 @@
 		},
 		{
 			"name": "ms-vscode.js-debug",
-<<<<<<< HEAD
-			"version": "1.86.1",
-			"sha256": "e382de75b63a57d3419bbb110e17551d40d88b4bb0a49452dab2c7278b815e72",
-=======
 			"version": "1.87.0",
 			"sha256": "155ba715cc1045835951e70a663010c8f91d773d90a3ec504a041fd53b5658b0",
->>>>>>> 019f4d14
 			"repo": "https://github.com/microsoft/vscode-js-debug",
 			"metadata": {
 				"id": "25629058-ddac-4e17-abba-74678e126c5d",
