--- conflicted
+++ resolved
@@ -28,12 +28,7 @@
     "kerberos": "2.1.1",
     "minimist": "^1.2.6",
     "native-watchdog": "^1.4.1",
-<<<<<<< HEAD
-    "node-pty": "1.1.0-beta21",
-=======
     "node-pty": "^1.1.0-beta22",
-    "tas-client-umd": "0.2.0",
->>>>>>> 912bb683
     "vscode-oniguruma": "1.7.0",
     "vscode-regexpp": "^3.1.0",
     "vscode-textmate": "9.1.0",
