--- conflicted
+++ resolved
@@ -17,12 +17,7 @@
     "native-watchdog": "1.4.1",
     "node-pty": "0.11.0-beta11",
     "spdlog": "^0.13.0",
-<<<<<<< HEAD
-    "vscode-oniguruma": "1.6.1",
-=======
-    "tas-client-umd": "0.1.6",
     "vscode-oniguruma": "1.7.0",
->>>>>>> 5235c6bb
     "vscode-proxy-agent": "^0.12.0",
     "vscode-regexpp": "^3.1.0",
     "vscode-textmate": "7.0.1",
