{
	"name": "vscode-web",
	"version": "0.0.0",
	"private": true,
	"dependencies": {
<<<<<<< HEAD
=======
		"@microsoft/1ds-core-js": "^3.2.2",
		"@microsoft/1ds-post-js": "^3.2.2",
>>>>>>> f44c00ca
		"@vscode/iconv-lite-umd": "0.7.0",
		"@vscode/vscode-languagedetection": "1.0.21",
		"jschardet": "3.0.0",
		"vscode-oniguruma": "1.6.1",
		"vscode-textmate": "7.0.1",
		"xterm": "4.20.0-beta.12",
		"xterm-addon-search": "0.10.0-beta.2",
		"xterm-addon-unicode11": "0.4.0-beta.3",
		"xterm-addon-webgl": "0.13.0-beta.6"
	}
}<|MERGE_RESOLUTION|>--- conflicted
+++ resolved
@@ -3,11 +3,6 @@
 	"version": "0.0.0",
 	"private": true,
 	"dependencies": {
-<<<<<<< HEAD
-=======
-		"@microsoft/1ds-core-js": "^3.2.2",
-		"@microsoft/1ds-post-js": "^3.2.2",
->>>>>>> f44c00ca
 		"@vscode/iconv-lite-umd": "0.7.0",
 		"@vscode/vscode-languagedetection": "1.0.21",
 		"jschardet": "3.0.0",
