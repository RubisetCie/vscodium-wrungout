{
	"name": "vscode-web",
	"version": "0.0.0",
	"private": true,
	"dependencies": {
		"@vscode/iconv-lite-umd": "0.7.0",
		"@vscode/vscode-languagedetection": "1.0.21",
		"@xterm/addon-image": "0.9.0-beta.17",
		"@xterm/addon-search": "0.16.0-beta.17",
		"@xterm/addon-serialize": "0.14.0-beta.17",
		"@xterm/addon-unicode11": "0.9.0-beta.17",
		"@xterm/addon-webgl": "0.19.0-beta.17",
		"@xterm/xterm": "5.6.0-beta.17",
		"jschardet": "3.0.0",
<<<<<<< HEAD
=======
		"tas-client-umd": "0.2.0",
>>>>>>> 6319a0b6
		"vscode-oniguruma": "1.7.0",
		"vscode-textmate": "9.0.0"
	}
}<|MERGE_RESOLUTION|>--- conflicted
+++ resolved
@@ -12,10 +12,6 @@
 		"@xterm/addon-webgl": "0.19.0-beta.17",
 		"@xterm/xterm": "5.6.0-beta.17",
 		"jschardet": "3.0.0",
-<<<<<<< HEAD
-=======
-		"tas-client-umd": "0.2.0",
->>>>>>> 6319a0b6
 		"vscode-oniguruma": "1.7.0",
 		"vscode-textmate": "9.0.0"
 	}
