--- conflicted
+++ resolved
@@ -245,10 +245,7 @@
 					app.commandLine.appendSwitch(argvKey, argvValue);
 				} else if (argvKey === 'password-store') {
 					// Password store
-<<<<<<< HEAD
-=======
 					// TODO@TylerLeonhardt: Remove this migration in 3 months
->>>>>>> 019f4d14
 					let migratedArgvValue = argvValue;
 					if (argvValue === 'gnome' || argvValue === 'gnome-keyring') {
 						migratedArgvValue = 'gnome-libsecret';
