--- conflicted
+++ resolved
@@ -84,11 +84,7 @@
 							classNames: ThemeIcon.asClassNameArray(options.moreIcon ?? Codicon.toolBarMore),
 							anchorAlignmentProvider: this.options.anchorAlignmentProvider,
 							menuAsChild: !!this.options.renderDropdownAsChildElement,
-<<<<<<< HEAD
-=======
-							skipTelemetry: this.options.skipTelemetry,
 							isMenu: true
->>>>>>> af28b32d
 						}
 					);
 					this.toggleMenuActionViewItem.setActionContext(this.actionBar.context);
