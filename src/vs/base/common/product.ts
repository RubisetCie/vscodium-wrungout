/*---------------------------------------------------------------------------------------------
 *  Copyright (c) Microsoft Corporation. All rights reserved.
 *  Licensed under the MIT License. See License.txt in the project root for license information.
 *--------------------------------------------------------------------------------------------*/

import { IStringDictionary } from 'vs/base/common/collections';

export interface IBuiltInExtension {
	readonly name: string;
	readonly version: string;
	readonly repo: string;
	readonly metadata: any;
}

export type ConfigurationSyncStore = {
	url: string;
	insidersUrl: string;
	stableUrl: string;
	canSwitch: boolean;
	authenticationProviders: IStringDictionary<{ scopes: string[] }>;
};

export type ExtensionUntrustedWorkspaceSupport = {
	readonly default?: boolean | 'limited';
	readonly override?: boolean | 'limited';
};

export type ExtensionVirtualWorkspaceSupport = {
	readonly default?: boolean;
	readonly override?: boolean;
};

export interface IProductConfiguration {
	readonly version: string;
	readonly date?: string;
	readonly quality?: string;
	readonly commit?: string;

	readonly nameShort: string;
	readonly nameLong: string;

	readonly win32AppUserModelId?: string;
	readonly win32MutexName?: string;
	readonly win32RegValueName?: string;
	readonly applicationName: string;
	readonly embedderIdentifier?: string;

	readonly urlProtocol: string;
	readonly dataFolderName: string; // location for extensions (e.g. ~/.vscode-insiders)

	readonly builtInExtensions?: IBuiltInExtension[];

	readonly downloadUrl?: string;
	readonly updateUrl?: string;
	readonly webEndpointUrlTemplate?: string;
	readonly webviewContentExternalBaseUrlTemplate?: string;
	readonly target?: string;

	readonly settingsSearchBuildId?: number;
	readonly settingsSearchUrl?: string;

	readonly experimentsUrl?: string;

	readonly extensionsGallery?: {
		readonly serviceUrl: string;
<<<<<<< HEAD
		readonly cacheUrl?: string;
=======
		readonly searchUrl?: string;
>>>>>>> 64bbfbf6
		readonly itemUrl: string;
		readonly publisherUrl: string;
		readonly resourceUrlTemplate: string;
		readonly controlUrl: string;
		readonly recommendationsUrl: string;
		readonly nlsBaseUrl: string;
	};

	readonly extensionTips?: { [id: string]: string };
	readonly extensionImportantTips?: IStringDictionary<ImportantExtensionTip>;
	readonly configBasedExtensionTips?: { [id: string]: IConfigBasedExtensionTip };
	readonly exeBasedExtensionTips?: { [id: string]: IExeBasedExtensionTip };
	readonly remoteExtensionTips?: { [remoteName: string]: IRemoteExtensionTip };
	readonly extensionKeywords?: { [extension: string]: readonly string[] };
	readonly keymapExtensionTips?: readonly string[];
	readonly webExtensionTips?: readonly string[];
	readonly languageExtensionTips?: readonly string[];
	readonly trustedExtensionUrlPublicKeys?: { [id: string]: string[] };

	readonly crashReporter?: {
		readonly companyName: string;
		readonly productName: string;
	};

	readonly openToWelcomeMainPage?: boolean;
	readonly aiConfig?: {
		readonly ariaKey: string;
	};

	readonly sendASmile?: {
		readonly reportIssueUrl: string;
		readonly requestFeatureUrl: string;
	};

	readonly documentationUrl?: string;
	readonly releaseNotesUrl?: string;
	readonly keyboardShortcutsUrlMac?: string;
	readonly keyboardShortcutsUrlLinux?: string;
	readonly keyboardShortcutsUrlWin?: string;
	readonly introductoryVideosUrl?: string;
	readonly tipsAndTricksUrl?: string;
	readonly newsletterSignupUrl?: string;
	readonly twitterUrl?: string;
	readonly requestFeatureUrl?: string;
	readonly reportIssueUrl?: string;
	readonly reportMarketplaceIssueUrl?: string;
	readonly licenseUrl?: string;
	readonly privacyStatementUrl?: string;

	readonly serverGreeting?: string[];
	readonly serverLicense?: string[];
	readonly serverLicensePrompt?: string;
	readonly serverApplicationName: string;
	readonly serverDataFolderName?: string;

	readonly npsSurveyUrl?: string;
	readonly cesSurveyUrl?: string;
	readonly surveys?: readonly ISurveyData[];

	readonly checksums?: { [path: string]: string };
	readonly checksumFailMoreInfoUrl?: string;

	readonly appCenter?: IAppCenterConfiguration;

	readonly portable?: string;

	readonly extensionKind?: { readonly [extensionId: string]: ('ui' | 'workspace' | 'web')[] };
	readonly extensionPointExtensionKind?: { readonly [extensionPointId: string]: ('ui' | 'workspace' | 'web')[] };
	readonly extensionSyncedKeys?: { readonly [extensionId: string]: string[] };

	readonly extensionEnabledApiProposals?: { readonly [extensionId: string]: string[] };
	readonly extensionUntrustedWorkspaceSupport?: { readonly [extensionId: string]: ExtensionUntrustedWorkspaceSupport };
	readonly extensionVirtualWorkspacesSupport?: { readonly [extensionId: string]: ExtensionVirtualWorkspaceSupport };

	readonly msftInternalDomains?: string[];
	readonly linkProtectionTrustedDomains?: readonly string[];

	readonly 'configurationSync.store'?: ConfigurationSyncStore;

	readonly 'editSessions.store'?: Omit<ConfigurationSyncStore, 'insidersUrl' | 'stableUrl'>;

	readonly darwinUniversalAssetId?: string;

	// experimental
	readonly enableSyncingProfiles?: boolean;
}

export type ImportantExtensionTip = { name: string; languages?: string[]; pattern?: string; isExtensionPack?: boolean; whenNotInstalled?: string[] };

export interface IAppCenterConfiguration {
	readonly 'win32-ia32': string;
	readonly 'win32-x64': string;
	readonly 'linux-x64': string;
	readonly 'darwin': string;
}

export interface IConfigBasedExtensionTip {
	configPath: string;
	configName: string;
	configScheme?: string;
	recommendations: IStringDictionary<{ name: string; remotes?: string[]; important?: boolean; isExtensionPack?: boolean; whenNotInstalled?: string[] }>;
}

export interface IExeBasedExtensionTip {
	friendlyName: string;
	windowsPath?: string;
	important?: boolean;
	recommendations: IStringDictionary<{ name: string; important?: boolean; isExtensionPack?: boolean; whenNotInstalled?: string[] }>;
}

export interface IRemoteExtensionTip {
	friendlyName: string;
	extensionId: string;
}

export interface ISurveyData {
	surveyId: string;
	surveyUrl: string;
	languageId: string;
	editCount: number;
	userProbability: number;
}<|MERGE_RESOLUTION|>--- conflicted
+++ resolved
@@ -63,11 +63,7 @@
 
 	readonly extensionsGallery?: {
 		readonly serviceUrl: string;
-<<<<<<< HEAD
-		readonly cacheUrl?: string;
-=======
 		readonly searchUrl?: string;
->>>>>>> 64bbfbf6
 		readonly itemUrl: string;
 		readonly publisherUrl: string;
 		readonly resourceUrlTemplate: string;
