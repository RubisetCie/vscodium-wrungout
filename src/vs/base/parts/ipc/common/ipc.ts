--- conflicted
+++ resolved
@@ -3,31 +3,17 @@
  *  Licensed under the MIT License. See License.txt in the project root for license information.
  *--------------------------------------------------------------------------------------------*/
 
-<<<<<<< HEAD
-import { getRandomElement } from 'vs/base/common/arrays';
-import { CancelablePromise, createCancelablePromise, timeout } from 'vs/base/common/async';
-import { VSBuffer } from 'vs/base/common/buffer';
-import { CancellationToken, CancellationTokenSource } from 'vs/base/common/cancellation';
-import { memoize } from 'vs/base/common/decorators';
-import { CancellationError } from 'vs/base/common/errors';
-import { Emitter, Event, EventMultiplexer, Relay } from 'vs/base/common/event';
-import { combinedDisposable, DisposableStore, dispose, IDisposable, toDisposable } from 'vs/base/common/lifecycle';
-import { revive } from 'vs/base/common/marshalling';
-import * as strings from 'vs/base/common/strings';
-import { isFunction, isUndefinedOrNull } from 'vs/base/common/types';
-=======
 import { getRandomElement } from '../../../common/arrays.js';
 import { CancelablePromise, createCancelablePromise, timeout } from '../../../common/async.js';
 import { VSBuffer } from '../../../common/buffer.js';
 import { CancellationToken, CancellationTokenSource } from '../../../common/cancellation.js';
 import { memoize } from '../../../common/decorators.js';
-import { CancellationError, ErrorNoTelemetry } from '../../../common/errors.js';
+import { CancellationError } from '../../../common/errors.js';
 import { Emitter, Event, EventMultiplexer, Relay } from '../../../common/event.js';
 import { combinedDisposable, DisposableStore, dispose, IDisposable, toDisposable } from '../../../common/lifecycle.js';
 import { revive } from '../../../common/marshalling.js';
 import * as strings from '../../../common/strings.js';
 import { isFunction, isUndefinedOrNull } from '../../../common/types.js';
->>>>>>> d78a74bc
 
 /**
  * An `IChannel` is an abstraction over a collection of commands.
