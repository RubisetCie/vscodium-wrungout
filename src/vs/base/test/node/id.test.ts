/*---------------------------------------------------------------------------------------------
 *  Copyright (c) Microsoft Corporation. All rights reserved.
 *  Licensed under the MIT License. See License.txt in the project root for license information.
 *--------------------------------------------------------------------------------------------*/

<<<<<<< HEAD
import * as assert from 'assert';
import { getMachineId, getSqmMachineId } from 'vs/base/node/id';
=======
import assert from 'assert';
import { getMachineId, getSqmMachineId, getdevDeviceId } from 'vs/base/node/id';
>>>>>>> ea1445cc
import { getMac } from 'vs/base/node/macAddress';
import { flakySuite } from 'vs/base/test/node/testUtils';
import { ensureNoDisposablesAreLeakedInTestSuite } from 'vs/base/test/common/utils';

flakySuite('ID', () => {
	ensureNoDisposablesAreLeakedInTestSuite();

	test('getMachineId', async function () {
		const errors = [];
		const id = await getMachineId(err => errors.push(err));
		assert.ok(id);
		assert.strictEqual(errors.length, 0);
	});

	test('getSqmId', async function () {
		const errors = [];
		const id = await getSqmMachineId(err => errors.push(err));
		assert.ok(typeof id === 'string');
		assert.strictEqual(errors.length, 0);
	});

	test('getMac', async () => {
		const macAddress = getMac();
		assert.ok(/^([0-9A-Fa-f]{2}[:-]){5}([0-9A-Fa-f]{2})$/.test(macAddress), `Expected a MAC address, got: ${macAddress}`);
	});
});<|MERGE_RESOLUTION|>--- conflicted
+++ resolved
@@ -3,13 +3,8 @@
  *  Licensed under the MIT License. See License.txt in the project root for license information.
  *--------------------------------------------------------------------------------------------*/
 
-<<<<<<< HEAD
-import * as assert from 'assert';
+import assert from 'assert';
 import { getMachineId, getSqmMachineId } from 'vs/base/node/id';
-=======
-import assert from 'assert';
-import { getMachineId, getSqmMachineId, getdevDeviceId } from 'vs/base/node/id';
->>>>>>> ea1445cc
 import { getMac } from 'vs/base/node/macAddress';
 import { flakySuite } from 'vs/base/test/node/testUtils';
 import { ensureNoDisposablesAreLeakedInTestSuite } from 'vs/base/test/common/utils';
