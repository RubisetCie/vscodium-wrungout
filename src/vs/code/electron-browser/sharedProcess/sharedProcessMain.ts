/*---------------------------------------------------------------------------------------------
 *  Copyright (c) Microsoft Corporation. All rights reserved.
 *  Licensed under the MIT License. See License.txt in the project root for license information.
 *--------------------------------------------------------------------------------------------*/

import { ipcRenderer } from 'electron';
import { toErrorMessage } from 'vs/base/common/errorMessage';
import { onUnexpectedError, setUnexpectedErrorHandler } from 'vs/base/common/errors';
import { combinedDisposable, Disposable, toDisposable } from 'vs/base/common/lifecycle';
import { Schemas } from 'vs/base/common/network';
import { joinPath } from 'vs/base/common/resources';
import { URI } from 'vs/base/common/uri';
import { ProxyChannel, StaticRouter } from 'vs/base/parts/ipc/common/ipc';
import { Server as MessagePortServer } from 'vs/base/parts/ipc/electron-browser/ipc.mp';
import { CodeCacheCleaner } from 'vs/code/electron-browser/sharedProcess/contrib/codeCacheCleaner';
import { ExtensionsCleaner } from 'vs/code/electron-browser/sharedProcess/contrib/extensionsCleaner';
import { LanguagePackCachedDataCleaner } from 'vs/code/electron-browser/sharedProcess/contrib/languagePackCachedDataCleaner';
import { LocalizationsUpdater } from 'vs/code/electron-browser/sharedProcess/contrib/localizationsUpdater';
import { LogsDataCleaner } from 'vs/code/electron-browser/sharedProcess/contrib/logsDataCleaner';
import { StorageDataCleaner } from 'vs/code/electron-browser/sharedProcess/contrib/storageDataCleaner';
import { IChecksumService } from 'vs/platform/checksum/common/checksumService';
import { ChecksumService } from 'vs/platform/checksum/node/checksumService';
import { IConfigurationService } from 'vs/platform/configuration/common/configuration';
import { ConfigurationService } from 'vs/platform/configuration/common/configurationService';
import { IDiagnosticsService } from 'vs/platform/diagnostics/common/diagnostics';
import { DiagnosticsService } from 'vs/platform/diagnostics/node/diagnosticsService';
import { IDownloadService } from 'vs/platform/download/common/download';
import { DownloadService } from 'vs/platform/download/common/downloadService';
import { INativeEnvironmentService } from 'vs/platform/environment/common/environment';
import { SharedProcessEnvironmentService } from 'vs/platform/sharedProcess/node/sharedProcessEnvironmentService';
import { GlobalExtensionEnablementService } from 'vs/platform/extensionManagement/common/extensionEnablementService';
import { ExtensionGalleryService } from 'vs/platform/extensionManagement/common/extensionGalleryService';
import { IExtensionGalleryService, IExtensionManagementService, IExtensionTipsService, IGlobalExtensionEnablementService } from 'vs/platform/extensionManagement/common/extensionManagement';
import { ExtensionManagementChannel, ExtensionTipsChannel } from 'vs/platform/extensionManagement/common/extensionManagementIpc';
import { ExtensionTipsService } from 'vs/platform/extensionManagement/electron-sandbox/extensionTipsService';
import { ExtensionManagementService, INativeServerExtensionManagementService } from 'vs/platform/extensionManagement/node/extensionManagementService';
import { IExtensionRecommendationNotificationService } from 'vs/platform/extensionRecommendations/common/extensionRecommendations';
import { ExtensionRecommendationNotificationServiceChannelClient } from 'vs/platform/extensionRecommendations/electron-sandbox/extensionRecommendationsIpc';
import { IFileService } from 'vs/platform/files/common/files';
import { FileService } from 'vs/platform/files/common/fileService';
import { DiskFileSystemProvider } from 'vs/platform/files/node/diskFileSystemProvider';
import { SyncDescriptor } from 'vs/platform/instantiation/common/descriptors';
import { IInstantiationService, ServicesAccessor } from 'vs/platform/instantiation/common/instantiation';
import { InstantiationService } from 'vs/platform/instantiation/common/instantiationService';
import { ServiceCollection } from 'vs/platform/instantiation/common/serviceCollection';
import { MessagePortMainProcessService } from 'vs/platform/ipc/electron-browser/mainProcessService';
import { IMainProcessService } from 'vs/platform/ipc/electron-sandbox/services';
import { ILanguagePackService } from 'vs/platform/languagePacks/common/languagePacks';
import { NativeLanguagePackService } from 'vs/platform/languagePacks/node/languagePacks';
import { ConsoleLogger, ILoggerService, ILogService, MultiplexLogService } from 'vs/platform/log/common/log';
import { FollowerLogService, LoggerChannelClient, LogLevelChannelClient } from 'vs/platform/log/common/logIpc';
import { INativeHostService } from 'vs/platform/native/electron-sandbox/native';
import product from 'vs/platform/product/common/product';
import { IProductService } from 'vs/platform/product/common/productService';
import { RequestService } from 'vs/platform/request/browser/requestService';
import { IRequestService } from 'vs/platform/request/common/request';
import { ISharedProcessConfiguration } from 'vs/platform/sharedProcess/node/sharedProcess';
import { IStorageService } from 'vs/platform/storage/common/storage';
import { NativeStorageService } from 'vs/platform/storage/electron-sandbox/storageService';
import { LocalReconnectConstants, TerminalIpcChannels, TerminalSettingId } from 'vs/platform/terminal/common/terminal';
import { ILocalPtyService } from 'vs/platform/terminal/electron-sandbox/terminal';
import { PtyHostService } from 'vs/platform/terminal/node/ptyHostService';
import { ExtensionStorageService, IExtensionStorageService } from 'vs/platform/extensionManagement/common/extensionStorage';
import { IgnoredExtensionsManagementService, IIgnoredExtensionsManagementService } from 'vs/platform/userDataSync/common/ignoredExtensions';
import { IUserDataSyncBackupStoreService, IUserDataSyncLogService, IUserDataSyncEnablementService, IUserDataSyncService, IUserDataSyncStoreManagementService, IUserDataSyncStoreService, IUserDataSyncUtilService, registerConfiguration as registerUserDataSyncConfiguration } from 'vs/platform/userDataSync/common/userDataSync';
import { IUserDataSyncAccountService, UserDataSyncAccountService } from 'vs/platform/userDataSync/common/userDataSyncAccount';
import { UserDataSyncBackupStoreService } from 'vs/platform/userDataSync/common/userDataSyncBackupStoreService';
import { UserDataAutoSyncChannel, UserDataSyncAccountServiceChannel, UserDataSyncMachinesServiceChannel, UserDataSyncStoreManagementServiceChannel, UserDataSyncUtilServiceClient } from 'vs/platform/userDataSync/common/userDataSyncIpc';
import { UserDataSyncLogService } from 'vs/platform/userDataSync/common/userDataSyncLog';
import { IUserDataSyncMachinesService, UserDataSyncMachinesService } from 'vs/platform/userDataSync/common/userDataSyncMachines';
import { UserDataSyncEnablementService } from 'vs/platform/userDataSync/common/userDataSyncEnablementService';
import { UserDataSyncService } from 'vs/platform/userDataSync/common/userDataSyncService';
import { UserDataSyncChannel } from 'vs/platform/userDataSync/common/userDataSyncServiceIpc';
import { UserDataSyncStoreManagementService, UserDataSyncStoreService } from 'vs/platform/userDataSync/common/userDataSyncStoreService';
import { UserDataAutoSyncService } from 'vs/platform/userDataSync/electron-sandbox/userDataAutoSyncService';
import { ActiveWindowManager } from 'vs/platform/windows/node/windowTracker';
import { ISignService } from 'vs/platform/sign/common/sign';
import { SignService } from 'vs/platform/sign/node/signService';
import { ISharedTunnelsService } from 'vs/platform/tunnel/common/tunnel';
import { SharedTunnelsService } from 'vs/platform/tunnel/node/tunnelService';
import { ipcSharedProcessTunnelChannelName, ISharedProcessTunnelService } from 'vs/platform/remote/common/sharedProcessTunnelService';
import { SharedProcessTunnelService } from 'vs/platform/tunnel/node/sharedProcessTunnelService';
import { ipcSharedProcessWorkerChannelName, ISharedProcessWorkerConfiguration, ISharedProcessWorkerService } from 'vs/platform/sharedProcess/common/sharedProcessWorkerService';
import { SharedProcessWorkerService } from 'vs/platform/sharedProcess/electron-browser/sharedProcessWorkerService';
import { IUriIdentityService } from 'vs/platform/uriIdentity/common/uriIdentity';
import { UriIdentityService } from 'vs/platform/uriIdentity/common/uriIdentityService';
import { isLinux } from 'vs/base/common/platform';
import { FileUserDataProvider } from 'vs/platform/userData/common/fileUserDataProvider';
import { DiskFileSystemProviderClient, LOCAL_FILE_SYSTEM_CHANNEL_NAME } from 'vs/platform/files/common/diskFileSystemProviderClient';
import { InspectProfilingService as V8InspectProfilingService } from 'vs/platform/profiling/node/profilingService';
import { IV8InspectProfilingService } from 'vs/platform/profiling/common/profiling';
import { IExtensionsScannerService } from 'vs/platform/extensionManagement/common/extensionsScannerService';
import { ExtensionsScannerService } from 'vs/platform/extensionManagement/node/extensionsScannerService';
import { IUserDataProfilesService } from 'vs/platform/userDataProfile/common/userDataProfile';
import { ExtensionsProfileScannerService, IExtensionsProfileScannerService } from 'vs/platform/extensionManagement/common/extensionsProfileScannerService';
import { PolicyChannelClient } from 'vs/platform/policy/common/policyIpc';
import { IPolicyService, NullPolicyService } from 'vs/platform/policy/common/policy';
<<<<<<< HEAD
=======
import { UserDataProfilesNativeService } from 'vs/platform/userDataProfile/electron-sandbox/userDataProfile';
import { OneDataSystemWebAppender } from 'vs/platform/telemetry/browser/1dsAppender';
>>>>>>> 0182e175

class SharedProcessMain extends Disposable {

	private server = this._register(new MessagePortServer());

	private sharedProcessWorkerService: ISharedProcessWorkerService | undefined = undefined;

	constructor(private configuration: ISharedProcessConfiguration) {
		super();

		this.registerListeners();
	}

	private registerListeners(): void {

		// Shared process lifecycle
		const onExit = () => this.dispose();
		process.once('exit', onExit);
		ipcRenderer.once('vscode:electron-main->shared-process=exit', onExit);

		// Shared process worker lifecycle
		//
		// We dispose the listener when the shared process is
		// disposed to avoid disposing workers when the entire
		// application is shutting down anyways.
		//
		const eventName = 'vscode:electron-main->shared-process=disposeWorker';
		const onDisposeWorker = (event: unknown, configuration: ISharedProcessWorkerConfiguration) => this.onDisposeWorker(configuration);
		ipcRenderer.on(eventName, onDisposeWorker);
		this._register(toDisposable(() => ipcRenderer.removeListener(eventName, onDisposeWorker)));
	}

	private onDisposeWorker(configuration: ISharedProcessWorkerConfiguration): void {
		this.sharedProcessWorkerService?.disposeWorker(configuration);
	}

	async open(): Promise<void> {

		// Services
		const instantiationService = await this.initServices();

		// Config
		registerUserDataSyncConfiguration();

		instantiationService.invokeFunction(accessor => {
			const logService = accessor.get(ILogService);

			// Log info
			logService.trace('sharedProcess configuration', JSON.stringify(this.configuration));

			// Channels
			this.initChannels(accessor);

			// Error handler
			this.registerErrorHandler(logService);
		});

		// Instantiate Contributions
		this._register(combinedDisposable(
			instantiationService.createInstance(CodeCacheCleaner, this.configuration.codeCachePath),
			instantiationService.createInstance(LanguagePackCachedDataCleaner),
			instantiationService.createInstance(StorageDataCleaner, this.configuration.backupWorkspacesPath),
			instantiationService.createInstance(LogsDataCleaner),
			instantiationService.createInstance(LocalizationsUpdater),
			instantiationService.createInstance(ExtensionsCleaner)
		));
	}

	private async initServices(): Promise<IInstantiationService> {
		const services = new ServiceCollection();

		// Product
		const productService = { _serviceBrand: undefined, ...product };
		services.set(IProductService, productService);

		// Main Process
		const mainRouter = new StaticRouter(ctx => ctx === 'main');
		const mainProcessService = new MessagePortMainProcessService(this.server, mainRouter);
		services.set(IMainProcessService, mainProcessService);

		// Policies
		const policyService = this.configuration.policiesData ? new PolicyChannelClient(this.configuration.policiesData, mainProcessService.getChannel('policy')) : new NullPolicyService();
		services.set(IPolicyService, policyService);

		// Environment
		const environmentService = new SharedProcessEnvironmentService(this.configuration.args, productService);
		services.set(INativeEnvironmentService, environmentService);

		// Logger
		const logLevelClient = new LogLevelChannelClient(this.server.getChannel('logLevel', mainRouter));
		const loggerService = new LoggerChannelClient(this.configuration.logLevel, logLevelClient.onDidChangeLogLevel, mainProcessService.getChannel('logger'));
		services.set(ILoggerService, loggerService);

		// Log
		const multiplexLogger = this._register(new MultiplexLogService([
			this._register(new ConsoleLogger(this.configuration.logLevel)),
			this._register(loggerService.createLogger(joinPath(URI.file(environmentService.logsPath), 'sharedprocess.log'), { name: 'sharedprocess' }))
		]));

		const logService = this._register(new FollowerLogService(logLevelClient, multiplexLogger));
		services.set(ILogService, logService);

		// Worker
		this.sharedProcessWorkerService = new SharedProcessWorkerService(logService);
		services.set(ISharedProcessWorkerService, this.sharedProcessWorkerService);

		// Files
		const fileService = this._register(new FileService(logService));
		services.set(IFileService, fileService);

		const diskFileSystemProvider = this._register(new DiskFileSystemProvider(logService));
		fileService.registerProvider(Schemas.file, diskFileSystemProvider);

		const userDataFileSystemProvider = this._register(new FileUserDataProvider(
			Schemas.file,
			// Specifically for user data, use the disk file system provider
			// from the main process to enable atomic read/write operations.
			// Since user data can change very frequently across multiple
			// processes, we want a single process handling these operations.
			this._register(new DiskFileSystemProviderClient(mainProcessService.getChannel(LOCAL_FILE_SYSTEM_CHANNEL_NAME), { pathCaseSensitive: isLinux })),
			Schemas.vscodeUserData,
			logService
		));
		fileService.registerProvider(Schemas.vscodeUserData, userDataFileSystemProvider);

		// User Data Profiles
		const userDataProfilesService = this._register(new UserDataProfilesNativeService(this.configuration.profiles, mainProcessService, environmentService, fileService, logService));
		services.set(IUserDataProfilesService, userDataProfilesService);

		// Configuration
		const configurationService = this._register(new ConfigurationService(userDataProfilesService.defaultProfile.settingsResource, fileService, policyService, logService));
		services.set(IConfigurationService, configurationService);

		// Storage (global access only)
		const storageService = new NativeStorageService(undefined, { defaultProfile: userDataProfilesService.defaultProfile, currentProfile: userDataProfilesService.defaultProfile }, mainProcessService, environmentService);
		services.set(IStorageService, storageService);
		this._register(toDisposable(() => storageService.flush()));

		// Initialize config & storage in parallel
		await Promise.all([
			configurationService.initialize(),
			storageService.initialize()
		]);

		// URI Identity
		services.set(IUriIdentityService, new UriIdentityService(fileService));

		// Request
		services.set(IRequestService, new SyncDescriptor(RequestService));

		// Checksum
		services.set(IChecksumService, new SyncDescriptor(ChecksumService));

		// V8 Inspect profiler
		services.set(IV8InspectProfilingService, new SyncDescriptor(V8InspectProfilingService));

		// Native Host
		const nativeHostService = ProxyChannel.toService<INativeHostService>(mainProcessService.getChannel('nativeHost'), { context: this.configuration.windowId });
		services.set(INativeHostService, nativeHostService);

		// Download
		services.set(IDownloadService, new SyncDescriptor(DownloadService));

		// Extension recommendations
		const activeWindowManager = this._register(new ActiveWindowManager(nativeHostService));
		const activeWindowRouter = new StaticRouter(ctx => activeWindowManager.getActiveClientId().then(id => ctx === id));
		services.set(IExtensionRecommendationNotificationService, new ExtensionRecommendationNotificationServiceChannelClient(this.server.getChannel('extensionRecommendationNotification', activeWindowRouter)));

<<<<<<< HEAD
=======
		// Telemetry
		let telemetryService: ITelemetryService;
		const appenders: ITelemetryAppender[] = [];
		if (supportsTelemetry(productService, environmentService)) {
			const logAppender = new TelemetryLogAppender(loggerService, environmentService);
			appenders.push(logAppender);
			const { installSourcePath } = environmentService;
			const internalTesting = configurationService.getValue<boolean>('telemetry.internalTesting');
			if (internalTesting && productService.aiConfig?.ariaKey) {
				const collectorAppender = new OneDataSystemWebAppender('monacoworkbench', null, productService.aiConfig.ariaKey);
				this._register(toDisposable(() => collectorAppender.flush())); // Ensure the 1DS appender is disposed so that it flushes remaining data
				appenders.push(collectorAppender);
			} else if (productService.aiConfig && productService.aiConfig.asimovKey) {
				// Application Insights
				const appInsightsAppender = new AppInsightsAppender('monacoworkbench', null, productService.aiConfig.asimovKey);
				this._register(toDisposable(() => appInsightsAppender.flush())); // Ensure the AI appender is disposed so that it flushes remaining data
				appenders.push(appInsightsAppender);
			}

			telemetryService = new TelemetryService({
				appenders,
				commonProperties: resolveCommonProperties(fileService, release(), hostname(), process.arch, productService.commit, productService.version, this.configuration.machineId, productService.msftInternalDomains, installSourcePath),
				sendErrorTelemetry: true,
				piiPaths: getPiiPathsFromEnvironment(environmentService),
			}, configurationService, productService);
		} else {
			telemetryService = NullTelemetryService;
			const nullAppender = NullAppender;
			appenders.push(nullAppender);
		}

		this.server.registerChannel('telemetryAppender', new TelemetryAppenderChannel(appenders));
		services.set(ITelemetryService, telemetryService);

		// Custom Endpoint Telemetry
		const customEndpointTelemetryService = new CustomEndpointTelemetryService(configurationService, telemetryService, loggerService, environmentService, productService);
		services.set(ICustomEndpointTelemetryService, customEndpointTelemetryService);

>>>>>>> 0182e175
		// Extension Management
		services.set(IExtensionsProfileScannerService, new SyncDescriptor(ExtensionsProfileScannerService));
		services.set(IExtensionsScannerService, new SyncDescriptor(ExtensionsScannerService));
		services.set(INativeServerExtensionManagementService, new SyncDescriptor(ExtensionManagementService));

		// Extension Gallery
		services.set(IExtensionGalleryService, new SyncDescriptor(ExtensionGalleryService));

		// Extension Tips
		services.set(IExtensionTipsService, new SyncDescriptor(ExtensionTipsService));

		// Localizations
		services.set(ILanguagePackService, new SyncDescriptor(NativeLanguagePackService));

		// Diagnostics
		services.set(IDiagnosticsService, new SyncDescriptor(DiagnosticsService));

		// Settings Sync
		services.set(IUserDataSyncAccountService, new SyncDescriptor(UserDataSyncAccountService));
		services.set(IUserDataSyncLogService, new SyncDescriptor(UserDataSyncLogService));
		services.set(IUserDataSyncUtilService, new UserDataSyncUtilServiceClient(this.server.getChannel('userDataSyncUtil', client => client.ctx !== 'main')));
		services.set(IGlobalExtensionEnablementService, new SyncDescriptor(GlobalExtensionEnablementService));
		services.set(IIgnoredExtensionsManagementService, new SyncDescriptor(IgnoredExtensionsManagementService));
		services.set(IExtensionStorageService, new SyncDescriptor(ExtensionStorageService));
		services.set(IUserDataSyncStoreManagementService, new SyncDescriptor(UserDataSyncStoreManagementService));
		services.set(IUserDataSyncStoreService, new SyncDescriptor(UserDataSyncStoreService));
		services.set(IUserDataSyncMachinesService, new SyncDescriptor(UserDataSyncMachinesService));
		services.set(IUserDataSyncBackupStoreService, new SyncDescriptor(UserDataSyncBackupStoreService));
		services.set(IUserDataSyncEnablementService, new SyncDescriptor(UserDataSyncEnablementService));
		services.set(IUserDataSyncService, new SyncDescriptor(UserDataSyncService));

		const ptyHostService = new PtyHostService({
			graceTime: LocalReconnectConstants.GraceTime,
			shortGraceTime: LocalReconnectConstants.ShortGraceTime,
			scrollback: configurationService.getValue<number>(TerminalSettingId.PersistentSessionScrollback) ?? 100
		},
			configurationService,
			environmentService,
			logService
		);
		ptyHostService.initialize();

		// Terminal
		services.set(ILocalPtyService, this._register(ptyHostService));

		// Signing
		services.set(ISignService, new SyncDescriptor(SignService));

		// Tunnel
		services.set(ISharedTunnelsService, new SyncDescriptor(SharedTunnelsService));
		services.set(ISharedProcessTunnelService, new SyncDescriptor(SharedProcessTunnelService));

		return new InstantiationService(services);
	}

	private initChannels(accessor: ServicesAccessor): void {

		// Extensions Management
		const channel = new ExtensionManagementChannel(accessor.get(IExtensionManagementService), () => null);
		this.server.registerChannel('extensions', channel);

		// Language Packs
		const languagePacksChannel = ProxyChannel.fromService(accessor.get(ILanguagePackService));
		this.server.registerChannel('languagePacks', languagePacksChannel);

		// Diagnostics
		const diagnosticsChannel = ProxyChannel.fromService(accessor.get(IDiagnosticsService));
		this.server.registerChannel('diagnostics', diagnosticsChannel);

		// Extension Tips
		const extensionTipsChannel = new ExtensionTipsChannel(accessor.get(IExtensionTipsService));
		this.server.registerChannel('extensionTipsService', extensionTipsChannel);

		// Checksum
		const checksumChannel = ProxyChannel.fromService(accessor.get(IChecksumService));
		this.server.registerChannel('checksum', checksumChannel);

		// Profiling
		const profilingChannel = ProxyChannel.fromService(accessor.get(IV8InspectProfilingService));
		this.server.registerChannel('v8InspectProfiling', profilingChannel);

		// Settings Sync
		const userDataSyncMachineChannel = new UserDataSyncMachinesServiceChannel(accessor.get(IUserDataSyncMachinesService));
		this.server.registerChannel('userDataSyncMachines', userDataSyncMachineChannel);

		const userDataSyncAccountChannel = new UserDataSyncAccountServiceChannel(accessor.get(IUserDataSyncAccountService));
		this.server.registerChannel('userDataSyncAccount', userDataSyncAccountChannel);

		const userDataSyncStoreManagementChannel = new UserDataSyncStoreManagementServiceChannel(accessor.get(IUserDataSyncStoreManagementService));
		this.server.registerChannel('userDataSyncStoreManagement', userDataSyncStoreManagementChannel);

		const userDataSyncChannel = new UserDataSyncChannel(accessor.get(IUserDataSyncService), accessor.get(ILogService));
		this.server.registerChannel('userDataSync', userDataSyncChannel);

		const userDataAutoSync = this._register(accessor.get(IInstantiationService).createInstance(UserDataAutoSyncService));
		const userDataAutoSyncChannel = new UserDataAutoSyncChannel(userDataAutoSync);
		this.server.registerChannel('userDataAutoSync', userDataAutoSyncChannel);

		// Terminal
		const localPtyService = accessor.get(ILocalPtyService);
		const localPtyChannel = ProxyChannel.fromService(localPtyService);
		this.server.registerChannel(TerminalIpcChannels.LocalPty, localPtyChannel);

		// Tunnel
		const sharedProcessTunnelChannel = ProxyChannel.fromService(accessor.get(ISharedProcessTunnelService));
		this.server.registerChannel(ipcSharedProcessTunnelChannelName, sharedProcessTunnelChannel);

		// Worker
		const sharedProcessWorkerChannel = ProxyChannel.fromService(accessor.get(ISharedProcessWorkerService));
		this.server.registerChannel(ipcSharedProcessWorkerChannelName, sharedProcessWorkerChannel);
	}

	private registerErrorHandler(logService: ILogService): void {

		// Listen on unhandled rejection events
		window.addEventListener('unhandledrejection', (event: PromiseRejectionEvent) => {

			// See https://developer.mozilla.org/en-US/docs/Web/API/PromiseRejectionEvent
			onUnexpectedError(event.reason);

			// Prevent the printing of this event to the console
			event.preventDefault();
		});

		// Install handler for unexpected errors
		setUnexpectedErrorHandler(error => {
			const message = toErrorMessage(error, true);
			if (!message) {
				return;
			}

			logService.error(`[uncaught exception in sharedProcess]: ${message}`);
		});
	}
}

export async function main(configuration: ISharedProcessConfiguration): Promise<void> {

	// create shared process and signal back to main that we are
	// ready to accept message ports as client connections
	const sharedProcess = new SharedProcessMain(configuration);
	ipcRenderer.send('vscode:shared-process->electron-main=ipc-ready');

	// await initialization and signal this back to electron-main
	await sharedProcess.open();
	ipcRenderer.send('vscode:shared-process->electron-main=init-done');
}<|MERGE_RESOLUTION|>--- conflicted
+++ resolved
@@ -95,11 +95,7 @@
 import { ExtensionsProfileScannerService, IExtensionsProfileScannerService } from 'vs/platform/extensionManagement/common/extensionsProfileScannerService';
 import { PolicyChannelClient } from 'vs/platform/policy/common/policyIpc';
 import { IPolicyService, NullPolicyService } from 'vs/platform/policy/common/policy';
-<<<<<<< HEAD
-=======
 import { UserDataProfilesNativeService } from 'vs/platform/userDataProfile/electron-sandbox/userDataProfile';
-import { OneDataSystemWebAppender } from 'vs/platform/telemetry/browser/1dsAppender';
->>>>>>> 0182e175
 
 class SharedProcessMain extends Disposable {
 
@@ -268,47 +264,6 @@
 		const activeWindowRouter = new StaticRouter(ctx => activeWindowManager.getActiveClientId().then(id => ctx === id));
 		services.set(IExtensionRecommendationNotificationService, new ExtensionRecommendationNotificationServiceChannelClient(this.server.getChannel('extensionRecommendationNotification', activeWindowRouter)));
 
-<<<<<<< HEAD
-=======
-		// Telemetry
-		let telemetryService: ITelemetryService;
-		const appenders: ITelemetryAppender[] = [];
-		if (supportsTelemetry(productService, environmentService)) {
-			const logAppender = new TelemetryLogAppender(loggerService, environmentService);
-			appenders.push(logAppender);
-			const { installSourcePath } = environmentService;
-			const internalTesting = configurationService.getValue<boolean>('telemetry.internalTesting');
-			if (internalTesting && productService.aiConfig?.ariaKey) {
-				const collectorAppender = new OneDataSystemWebAppender('monacoworkbench', null, productService.aiConfig.ariaKey);
-				this._register(toDisposable(() => collectorAppender.flush())); // Ensure the 1DS appender is disposed so that it flushes remaining data
-				appenders.push(collectorAppender);
-			} else if (productService.aiConfig && productService.aiConfig.asimovKey) {
-				// Application Insights
-				const appInsightsAppender = new AppInsightsAppender('monacoworkbench', null, productService.aiConfig.asimovKey);
-				this._register(toDisposable(() => appInsightsAppender.flush())); // Ensure the AI appender is disposed so that it flushes remaining data
-				appenders.push(appInsightsAppender);
-			}
-
-			telemetryService = new TelemetryService({
-				appenders,
-				commonProperties: resolveCommonProperties(fileService, release(), hostname(), process.arch, productService.commit, productService.version, this.configuration.machineId, productService.msftInternalDomains, installSourcePath),
-				sendErrorTelemetry: true,
-				piiPaths: getPiiPathsFromEnvironment(environmentService),
-			}, configurationService, productService);
-		} else {
-			telemetryService = NullTelemetryService;
-			const nullAppender = NullAppender;
-			appenders.push(nullAppender);
-		}
-
-		this.server.registerChannel('telemetryAppender', new TelemetryAppenderChannel(appenders));
-		services.set(ITelemetryService, telemetryService);
-
-		// Custom Endpoint Telemetry
-		const customEndpointTelemetryService = new CustomEndpointTelemetryService(configurationService, telemetryService, loggerService, environmentService, productService);
-		services.set(ICustomEndpointTelemetryService, customEndpointTelemetryService);
-
->>>>>>> 0182e175
 		// Extension Management
 		services.set(IExtensionsProfileScannerService, new SyncDescriptor(ExtensionsProfileScannerService));
 		services.set(IExtensionsScannerService, new SyncDescriptor(ExtensionsScannerService));
