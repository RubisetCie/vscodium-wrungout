--- conflicted
+++ resolved
@@ -5,11 +5,6 @@
 
 import { app, BrowserWindow, dialog, protocol, session, Session, systemPreferences, WebFrameMain } from 'electron';
 import { validatedIpcMain } from 'vs/base/parts/ipc/electron-main/ipcMain';
-<<<<<<< HEAD
-import { statSync } from 'fs';
-=======
-import { hostname, release } from 'os';
->>>>>>> 64bbfbf6
 import { VSBuffer } from 'vs/base/common/buffer';
 import { toErrorMessage } from 'vs/base/common/errorMessage';
 import { onUnexpectedError, setUnexpectedErrorHandler } from 'vs/base/common/errors';
@@ -688,23 +683,6 @@
 		// URL handling
 		services.set(IURLService, new SyncDescriptor(NativeURLService, undefined, false /* proxied to other processes */));
 
-<<<<<<< HEAD
-=======
-		// Telemetry
-		if (supportsTelemetry(this.productService, this.environmentMainService)) {
-			const isInternal = isInternalTelemetry(this.productService, this.configurationService);
-			const channel = getDelayedChannel(sharedProcessReady.then(client => client.getChannel('telemetryAppender')));
-			const appender = new TelemetryAppenderClient(channel);
-			const commonProperties = resolveCommonProperties(this.fileService, release(), hostname(), process.arch, this.productService.commit, this.productService.version, machineId, isInternal, this.environmentMainService.installSourcePath);
-			const piiPaths = getPiiPathsFromEnvironment(this.environmentMainService);
-			const config: ITelemetryServiceConfig = { appenders: [appender], commonProperties, piiPaths, sendErrorTelemetry: true };
-
-			services.set(ITelemetryService, new SyncDescriptor(TelemetryService, [config], false));
-		} else {
-			services.set(ITelemetryService, NullTelemetryService);
-		}
-
->>>>>>> 64bbfbf6
 		// Default Extensions Profile Init
 		services.set(IExtensionsProfileScannerService, new SyncDescriptor(ExtensionsProfileScannerService, undefined, true));
 		services.set(IExtensionsScannerService, new SyncDescriptor(ExtensionsScannerService, undefined, true));
@@ -1121,14 +1099,13 @@
 	}
 
 	private afterWindowOpen(accessor: ServicesAccessor, sharedProcess: SharedProcess): void {
-		const telemetryService = accessor.get(ITelemetryService);
 		const updateService = accessor.get(IUpdateService);
 
 		// Signal phase: after window open
 		this.lifecycleMainService.phase = LifecycleMainPhase.AfterWindowOpen;
 
 		// Observe shared process for errors
-		this.handleSharedProcessErrors(telemetryService, sharedProcess);
+		this.handleSharedProcessErrors(sharedProcess);
 
 		// Windows: mutex
 		this.installMutex();
@@ -1169,14 +1146,7 @@
 		}
 	}
 
-<<<<<<< HEAD
-		// Observe shared process for errors
-=======
-	private handleSharedProcessErrors(telemetryService: ITelemetryService, sharedProcess: SharedProcess): void {
-		let willShutdown = false;
-		once(this.lifecycleMainService.onWillShutdown)(() => willShutdown = true);
-
->>>>>>> 64bbfbf6
+	private handleSharedProcessErrors(sharedProcess: SharedProcess): void {
 		this._register(sharedProcess.onDidError(({ type, details }) => {
 
 			// Logging
@@ -1211,55 +1181,12 @@
 		return {};
 	}
 
-<<<<<<< HEAD
+	private async updateCrashReporterEnablement(): Promise<void> {
+
 		// Start to fetch shell environment (if needed) after window has opened
 		// Since this operation can take a long time, we want to warm it up while
 		// the window is opening.
 		// We also show an error to the user in case this fails.
 		this.resolveShellEnvironment(this.environmentMainService.args, process.env, true);
 	}
-=======
-	private async updateCrashReporterEnablement(): Promise<void> {
-
-		// If enable-crash-reporter argv is undefined then this is a fresh start,
-		// based on `telemetry.enableCrashreporter` settings, generate a UUID which
-		// will be used as crash reporter id and also update the json file.
-
-		try {
-			const argvContent = await this.fileService.readFile(this.environmentMainService.argvResource);
-			const argvString = argvContent.value.toString();
-			const argvJSON = JSON.parse(stripComments(argvString));
-			const telemetryLevel = getTelemetryLevel(this.configurationService);
-			const enableCrashReporter = telemetryLevel >= TelemetryLevel.CRASH;
-
-			// Initial startup
-			if (argvJSON['enable-crash-reporter'] === undefined) {
-				const additionalArgvContent = [
-					'',
-					'	// Allows to disable crash reporting.',
-					'	// Should restart the app if the value is changed.',
-					`	"enable-crash-reporter": ${enableCrashReporter},`,
-					'',
-					'	// Unique id used for correlating crash reports sent from this instance.',
-					'	// Do not edit this value.',
-					`	"crash-reporter-id": "${generateUuid()}"`,
-					'}'
-				];
-				const newArgvString = argvString.substring(0, argvString.length - 2).concat(',\n', additionalArgvContent.join('\n'));
-
-				await this.fileService.writeFile(this.environmentMainService.argvResource, VSBuffer.fromString(newArgvString));
-			}
->>>>>>> 64bbfbf6
-
-			// Subsequent startup: update crash reporter value if changed
-			else {
-				const newArgvString = argvString.replace(/"enable-crash-reporter": .*,/, `"enable-crash-reporter": ${enableCrashReporter},`);
-				if (newArgvString !== argvString) {
-					await this.fileService.writeFile(this.environmentMainService.argvResource, VSBuffer.fromString(newArgvString));
-				}
-			}
-		} catch (error) {
-			this.logService.error(error);
-		}
-	}
 }