--- conflicted
+++ resolved
@@ -14,13 +14,8 @@
 import { getPathLabel } from 'vs/base/common/labels';
 import { Disposable, DisposableStore } from 'vs/base/common/lifecycle';
 import { Schemas, VSCODE_AUTHORITY } from 'vs/base/common/network';
-<<<<<<< HEAD
-import { isAbsolute, join, posix } from 'vs/base/common/path';
+import { join, posix } from 'vs/base/common/path';
 import { IProcessEnvironment, isLinux, isMacintosh, isWindows, OS } from 'vs/base/common/platform';
-=======
-import { join, posix } from 'vs/base/common/path';
-import { IProcessEnvironment, isLinux, isLinuxSnap, isMacintosh, isWindows, OS } from 'vs/base/common/platform';
->>>>>>> b1c0a14d
 import { assertType } from 'vs/base/common/types';
 import { URI } from 'vs/base/common/uri';
 import { generateUuid } from 'vs/base/common/uuid';
