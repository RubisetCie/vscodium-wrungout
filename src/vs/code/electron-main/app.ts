/*---------------------------------------------------------------------------------------------
 *  Copyright (c) Microsoft Corporation. All rights reserved.
 *  Licensed under the MIT License. See License.txt in the project root for license information.
 *--------------------------------------------------------------------------------------------*/

import { app, BrowserWindow, protocol, session, Session, systemPreferences, WebFrameMain } from 'electron';
import { addUNCHostToAllowlist, disableUNCAccessRestrictions } from 'vs/base/node/unc';
import { validatedIpcMain } from 'vs/base/parts/ipc/electron-main/ipcMain';
import { VSBuffer } from 'vs/base/common/buffer';
import { toErrorMessage } from 'vs/base/common/errorMessage';
import { isSigPipeError, onUnexpectedError, setUnexpectedErrorHandler } from 'vs/base/common/errors';
import { isEqualOrParent } from 'vs/base/common/extpath';
import { Event } from 'vs/base/common/event';
import { parse } from 'vs/base/common/jsonc';
import { getPathLabel } from 'vs/base/common/labels';
import { Disposable, DisposableStore } from 'vs/base/common/lifecycle';
import { Schemas, VSCODE_AUTHORITY } from 'vs/base/common/network';
import { isAbsolute, join, posix } from 'vs/base/common/path';
import { IProcessEnvironment, isLinux, isMacintosh, isWindows, OS } from 'vs/base/common/platform';
import { assertType } from 'vs/base/common/types';
import { URI } from 'vs/base/common/uri';
import { generateUuid } from 'vs/base/common/uuid';
import { getMachineId } from 'vs/base/node/id';
import { registerContextMenuListener } from 'vs/base/parts/contextmenu/electron-main/contextmenu';
import { getDelayedChannel, ProxyChannel, StaticRouter } from 'vs/base/parts/ipc/common/ipc';
import { Server as ElectronIPCServer } from 'vs/base/parts/ipc/electron-main/ipc.electron';
import { Client as MessagePortClient } from 'vs/base/parts/ipc/electron-main/ipc.mp';
import { Server as NodeIPCServer } from 'vs/base/parts/ipc/node/ipc.net';
import { ProxyAuthHandler } from 'vs/code/electron-main/auth';
import { localize } from 'vs/nls';
import { IBackupMainService } from 'vs/platform/backup/electron-main/backup';
import { BackupMainService } from 'vs/platform/backup/electron-main/backupMainService';
import { IConfigurationService } from 'vs/platform/configuration/common/configuration';
import { ElectronExtensionHostDebugBroadcastChannel } from 'vs/platform/debug/electron-main/extensionHostDebugIpc';
import { IDiagnosticsService } from 'vs/platform/diagnostics/common/diagnostics';
import { DiagnosticsMainService, IDiagnosticsMainService } from 'vs/platform/diagnostics/electron-main/diagnosticsMainService';
import { DialogMainService, IDialogMainService } from 'vs/platform/dialogs/electron-main/dialogMainService';
import { IEncryptionMainService } from 'vs/platform/encryption/common/encryptionService';
import { EncryptionMainService } from 'vs/platform/encryption/electron-main/encryptionMainService';
import { NativeParsedArgs } from 'vs/platform/environment/common/argv';
import { IEnvironmentMainService } from 'vs/platform/environment/electron-main/environmentMainService';
import { isLaunchedFromCli } from 'vs/platform/environment/node/argvHelper';
import { getResolvedShellEnv } from 'vs/platform/shell/node/shellEnv';
import { IExtensionHostStarter, ipcExtensionHostStarterChannelName } from 'vs/platform/extensions/common/extensionHostStarter';
import { ExtensionHostStarter } from 'vs/platform/extensions/electron-main/extensionHostStarter';
import { IExternalTerminalMainService } from 'vs/platform/externalTerminal/electron-main/externalTerminal';
import { LinuxExternalTerminalService, MacExternalTerminalService, WindowsExternalTerminalService } from 'vs/platform/externalTerminal/node/externalTerminalService';
import { LOCAL_FILE_SYSTEM_CHANNEL_NAME } from 'vs/platform/files/common/diskFileSystemProviderClient';
import { IFileService } from 'vs/platform/files/common/files';
import { DiskFileSystemProviderChannel } from 'vs/platform/files/electron-main/diskFileSystemProviderServer';
import { DiskFileSystemProvider } from 'vs/platform/files/node/diskFileSystemProvider';
import { SyncDescriptor } from 'vs/platform/instantiation/common/descriptors';
import { IInstantiationService, ServicesAccessor } from 'vs/platform/instantiation/common/instantiation';
import { ServiceCollection } from 'vs/platform/instantiation/common/serviceCollection';
import { IIssueMainService, IProcessMainService } from 'vs/platform/issue/common/issue';
import { IssueMainService } from 'vs/platform/issue/electron-main/issueMainService';
import { ProcessMainService } from 'vs/platform/issue/electron-main/processMainService';
import { IKeyboardLayoutMainService, KeyboardLayoutMainService } from 'vs/platform/keyboardLayout/electron-main/keyboardLayoutMainService';
import { ILaunchMainService, LaunchMainService } from 'vs/platform/launch/electron-main/launchMainService';
import { ILifecycleMainService, LifecycleMainPhase, ShutdownReason } from 'vs/platform/lifecycle/electron-main/lifecycleMainService';
import { ILoggerService, ILogService } from 'vs/platform/log/common/log';
import { IMenubarMainService, MenubarMainService } from 'vs/platform/menubar/electron-main/menubarMainService';
import { INativeHostMainService, NativeHostMainService } from 'vs/platform/native/electron-main/nativeHostMainService';
import { IProductService } from 'vs/platform/product/common/productService';
import { getRemoteAuthority } from 'vs/platform/remote/common/remoteHosts';
import { SharedProcess } from 'vs/platform/sharedProcess/electron-main/sharedProcess';
import { ISignService } from 'vs/platform/sign/common/sign';
import { IStateService } from 'vs/platform/state/node/state';
import { StorageDatabaseChannel } from 'vs/platform/storage/electron-main/storageIpc';
import { ApplicationStorageMainService, IApplicationStorageMainService, IStorageMainService, StorageMainService } from 'vs/platform/storage/electron-main/storageMainService';
import { IOpenURLOptions, IURLService } from 'vs/platform/url/common/url';
import { URLHandlerChannelClient, URLHandlerRouter } from 'vs/platform/url/common/urlIpc';
import { NativeURLService } from 'vs/platform/url/common/urlService';
import { ElectronURLListener } from 'vs/platform/url/electron-main/electronUrlListener';
import { IWebviewManagerService } from 'vs/platform/webview/common/webviewManagerService';
import { WebviewMainService } from 'vs/platform/webview/electron-main/webviewMainService';
import { isFolderToOpen, isWorkspaceToOpen, IWindowOpenable } from 'vs/platform/window/common/window';
import { IWindowsMainService, OpenContext } from 'vs/platform/windows/electron-main/windows';
import { ICodeWindow } from 'vs/platform/window/electron-main/window';
import { WindowsMainService } from 'vs/platform/windows/electron-main/windowsMainService';
import { ActiveWindowManager } from 'vs/platform/windows/node/windowTracker';
import { hasWorkspaceFileExtension } from 'vs/platform/workspace/common/workspace';
import { IWorkspacesService } from 'vs/platform/workspaces/common/workspaces';
import { IWorkspacesHistoryMainService, WorkspacesHistoryMainService } from 'vs/platform/workspaces/electron-main/workspacesHistoryMainService';
import { WorkspacesMainService } from 'vs/platform/workspaces/electron-main/workspacesMainService';
import { IWorkspacesManagementMainService, WorkspacesManagementMainService } from 'vs/platform/workspaces/electron-main/workspacesManagementMainService';
import { IPolicyService } from 'vs/platform/policy/common/policy';
import { PolicyChannel } from 'vs/platform/policy/common/policyIpc';
import { IUserDataProfilesMainService } from 'vs/platform/userDataProfile/electron-main/userDataProfile';
import { RequestChannel } from 'vs/platform/request/common/requestIpc';
import { IRequestService } from 'vs/platform/request/common/request';
import { IExtensionsProfileScannerService } from 'vs/platform/extensionManagement/common/extensionsProfileScannerService';
import { IExtensionsScannerService } from 'vs/platform/extensionManagement/common/extensionsScannerService';
import { ExtensionsScannerService } from 'vs/platform/extensionManagement/node/extensionsScannerService';
import { UserDataProfilesHandler } from 'vs/platform/userDataProfile/electron-main/userDataProfilesHandler';
import { ProfileStorageChangesListenerChannel } from 'vs/platform/userDataProfile/electron-main/userDataProfileStorageIpc';
import { Promises, RunOnceScheduler, runWhenGlobalIdle } from 'vs/base/common/async';
import { ExtensionsProfileScannerService } from 'vs/platform/extensionManagement/node/extensionsProfileScannerService';
import { LoggerChannel } from 'vs/platform/log/electron-main/logIpc';
import { ILoggerMainService } from 'vs/platform/log/electron-main/loggerService';
import { IInitialProtocolUrls, IProtocolUrl } from 'vs/platform/url/electron-main/url';
import { IUtilityProcessWorkerMainService, UtilityProcessWorkerMainService } from 'vs/platform/utilityProcess/electron-main/utilityProcessWorkerMainService';
import { ipcUtilityProcessWorkerChannelName } from 'vs/platform/utilityProcess/common/utilityProcessWorkerService';
import { firstOrDefault } from 'vs/base/common/arrays';
import { ILocalPtyService, LocalReconnectConstants, TerminalIpcChannels, TerminalSettingId } from 'vs/platform/terminal/common/terminal';
import { ElectronPtyHostStarter } from 'vs/platform/terminal/electron-main/electronPtyHostStarter';
import { PtyHostService } from 'vs/platform/terminal/node/ptyHostService';
import { NODE_REMOTE_RESOURCE_CHANNEL_NAME, NODE_REMOTE_RESOURCE_IPC_METHOD_NAME, NodeRemoteResourceResponse, NodeRemoteResourceRouter } from 'vs/platform/remote/common/electronRemoteResources';
import { Lazy } from 'vs/base/common/lazy';
import { IAuxiliaryWindowsMainService } from 'vs/platform/auxiliaryWindow/electron-main/auxiliaryWindows';
import { AuxiliaryWindowsMainService } from 'vs/platform/auxiliaryWindow/electron-main/auxiliaryWindowsMainService';
import { normalizeNFC } from 'vs/base/common/normalization';
/**
 * The main VS Code application. There will only ever be one instance,
 * even if the user starts many instances (e.g. from the command line).
 */
export class CodeApplication extends Disposable {

	private static readonly SECURITY_PROTOCOL_HANDLING_CONFIRMATION_SETTING_KEY = {
		[Schemas.file]: 'security.promptForLocalFileProtocolHandling' as const,
		[Schemas.vscodeRemote]: 'security.promptForRemoteFileProtocolHandling' as const
	};

	private windowsMainService: IWindowsMainService | undefined;
	private auxiliaryWindowsMainService: IAuxiliaryWindowsMainService | undefined;
	private nativeHostMainService: INativeHostMainService | undefined;

	constructor(
		private readonly mainProcessNodeIpcServer: NodeIPCServer,
		private readonly userEnv: IProcessEnvironment,
		@IInstantiationService private readonly mainInstantiationService: IInstantiationService,
		@ILogService private readonly logService: ILogService,
		@ILoggerService private readonly loggerService: ILoggerService,
		@IEnvironmentMainService private readonly environmentMainService: IEnvironmentMainService,
		@ILifecycleMainService private readonly lifecycleMainService: ILifecycleMainService,
		@IConfigurationService private readonly configurationService: IConfigurationService,
		@IStateService private readonly stateService: IStateService,
		@IFileService private readonly fileService: IFileService,
		@IProductService private readonly productService: IProductService,
		@IUserDataProfilesMainService private readonly userDataProfilesMainService: IUserDataProfilesMainService
	) {
		super();

		this.configureSession();
		this.registerListeners();
	}

	private configureSession(): void {

		//#region Security related measures (https://electronjs.org/docs/tutorial/security)
		//
		// !!! DO NOT CHANGE without consulting the documentation !!!
		//

		const isUrlFromWebview = (requestingUrl: string | undefined) => requestingUrl?.startsWith(`${Schemas.vscodeWebview}://`);

		const allowedPermissionsInWebview = new Set([
			'clipboard-read',
			'clipboard-sanitized-write',
		]);

		session.defaultSession.setPermissionRequestHandler((_webContents, permission, callback, details) => {
			if (isUrlFromWebview(details.requestingUrl)) {
				return callback(allowedPermissionsInWebview.has(permission));
			}

			return callback(false);
		});

		session.defaultSession.setPermissionCheckHandler((_webContents, permission, _origin, details) => {
			if (isUrlFromWebview(details.requestingUrl)) {
				return allowedPermissionsInWebview.has(permission);
			}

			return false;
		});

		//#endregion

		//#region Request filtering

		// Block all SVG requests from unsupported origins
		const supportedSvgSchemes = new Set([Schemas.file, Schemas.vscodeFileResource, Schemas.vscodeRemoteResource, Schemas.vscodeManagedRemoteResource, 'devtools']);

		// But allow them if they are made from inside an webview
		const isSafeFrame = (requestFrame: WebFrameMain | undefined): boolean => {
			for (let frame: WebFrameMain | null | undefined = requestFrame; frame; frame = frame.parent) {
				if (frame.url.startsWith(`${Schemas.vscodeWebview}://`)) {
					return true;
				}
			}
			return false;
		};

		const isSvgRequestFromSafeContext = (details: Electron.OnBeforeRequestListenerDetails | Electron.OnHeadersReceivedListenerDetails): boolean => {
			return details.resourceType === 'xhr' || isSafeFrame(details.frame);
		};

		const isAllowedVsCodeFileRequest = (details: Electron.OnBeforeRequestListenerDetails) => {
			const frame = details.frame;
			if (!frame || !this.windowsMainService) {
				return false;
			}

			// Check to see if the request comes from one of the main windows (or shared process) and not from embedded content
			const windows = BrowserWindow.getAllWindows();
			for (const window of windows) {
				if (frame.processId === window.webContents.mainFrame.processId) {
					return true;
				}
			}

			return false;
		};

		const isAllowedWebviewRequest = (uri: URI, details: Electron.OnBeforeRequestListenerDetails): boolean => {
			if (uri.path !== '/index.html') {
				return true; // Only restrict top level page of webviews: index.html
			}

			const frame = details.frame;
			if (!frame || !this.windowsMainService) {
				return false;
			}

			// Check to see if the request comes from one of the main editor windows.
			for (const window of this.windowsMainService.getWindows()) {
				if (window.win) {
					if (frame.processId === window.win.webContents.mainFrame.processId) {
						return true;
					}
				}
			}

			return false;
		};

		session.defaultSession.webRequest.onBeforeRequest((details, callback) => {
			const uri = URI.parse(details.url);
			if (uri.scheme === Schemas.vscodeWebview) {
				if (!isAllowedWebviewRequest(uri, details)) {
					this.logService.error('Blocked vscode-webview request', details.url);
					return callback({ cancel: true });
				}
			}

			if (uri.scheme === Schemas.vscodeFileResource) {
				if (!isAllowedVsCodeFileRequest(details)) {
					this.logService.error('Blocked vscode-file request', details.url);
					return callback({ cancel: true });
				}
			}

			// Block most svgs
			if (uri.path.endsWith('.svg')) {
				const isSafeResourceUrl = supportedSvgSchemes.has(uri.scheme);
				if (!isSafeResourceUrl) {
					return callback({ cancel: !isSvgRequestFromSafeContext(details) });
				}
			}

			return callback({ cancel: false });
		});

		// Configure SVG header content type properly
		// https://github.com/microsoft/vscode/issues/97564
		session.defaultSession.webRequest.onHeadersReceived((details, callback) => {
			const responseHeaders = details.responseHeaders as Record<string, (string) | (string[])>;
			const contentTypes = (responseHeaders['content-type'] || responseHeaders['Content-Type']);

			if (contentTypes && Array.isArray(contentTypes)) {
				const uri = URI.parse(details.url);
				if (uri.path.endsWith('.svg')) {
					if (supportedSvgSchemes.has(uri.scheme)) {
						responseHeaders['Content-Type'] = ['image/svg+xml'];

						return callback({ cancel: false, responseHeaders });
					}
				}

				// remote extension schemes have the following format
				// http://127.0.0.1:<port>/vscode-remote-resource?path=
				if (!uri.path.endsWith(Schemas.vscodeRemoteResource) && contentTypes.some(contentType => contentType.toLowerCase().includes('image/svg'))) {
					return callback({ cancel: !isSvgRequestFromSafeContext(details) });
				}
			}

			return callback({ cancel: false });
		});

		//#endregion

		//#region Allow CORS for the PRSS CDN

		// https://github.com/microsoft/vscode-remote-release/issues/9246
		session.defaultSession.webRequest.onHeadersReceived((details, callback) => {
			if (details.url.startsWith('https://vscode.download.prss.microsoft.com/')) {
				const responseHeaders = details.responseHeaders ?? Object.create(null);

				if (responseHeaders['Access-Control-Allow-Origin'] === undefined) {
					responseHeaders['Access-Control-Allow-Origin'] = ['*'];
					return callback({ cancel: false, responseHeaders });
				}
			}

			return callback({ cancel: false });
		});

		//#endregion

		//#region Code Cache

		type SessionWithCodeCachePathSupport = Session & {
			/**
			 * Sets code cache directory. By default, the directory will be `Code Cache` under
			 * the respective user data folder.
			 */
			setCodeCachePath?(path: string): void;
		};

		const defaultSession = session.defaultSession as unknown as SessionWithCodeCachePathSupport;
		if (typeof defaultSession.setCodeCachePath === 'function' && this.environmentMainService.codeCachePath) {
			// Make sure to partition Chrome's code cache folder
			// in the same way as our code cache path to help
			// invalidate caches that we know are invalid
			// (https://github.com/microsoft/vscode/issues/120655)
			defaultSession.setCodeCachePath(join(this.environmentMainService.codeCachePath, 'chrome'));
		}

		//#endregion

		//#region UNC Host Allowlist (Windows)

		if (isWindows) {
			if (this.configurationService.getValue('security.restrictUNCAccess') === false) {
				disableUNCAccessRestrictions();
			} else {
				addUNCHostToAllowlist(this.configurationService.getValue('security.allowedUNCHosts'));
			}
		}

		//#endregion
	}

	private registerListeners(): void {

		// We handle uncaught exceptions here to prevent electron from opening a dialog to the user
		setUnexpectedErrorHandler(error => this.onUnexpectedError(error));
		process.on('uncaughtException', error => {
			if (!isSigPipeError(error)) {
				onUnexpectedError(error);
			}
		});
		process.on('unhandledRejection', (reason: unknown) => onUnexpectedError(reason));

		// Dispose on shutdown
		Event.once(this.lifecycleMainService.onWillShutdown)(() => this.dispose());

		// Contextmenu via IPC support
		registerContextMenuListener();

		// Accessibility change event
		app.on('accessibility-support-changed', (event, accessibilitySupportEnabled) => {
			this.windowsMainService?.sendToAll('vscode:accessibilitySupportChanged', accessibilitySupportEnabled);
		});

		// macOS dock activate
		app.on('activate', async (event, hasVisibleWindows) => {
			this.logService.trace('app#activate');

			// Mac only event: open new window when we get activated
			if (!hasVisibleWindows) {
				await this.windowsMainService?.openEmptyWindow({ context: OpenContext.DOCK });
			}
		});

		//#region Security related measures (https://electronjs.org/docs/tutorial/security)
		//
		// !!! DO NOT CHANGE without consulting the documentation !!!
		//
		app.on('web-contents-created', (event, contents) => {

			// Auxiliary Window: delegate to `AuxiliaryWindow` class
			if (contents?.opener?.url.startsWith(`${Schemas.vscodeFileResource}://${VSCODE_AUTHORITY}/`)) {
				this.logService.trace('[aux window]  app.on("web-contents-created"): Registering auxiliary window');

				this.auxiliaryWindowsMainService?.registerWindow(contents);
			}

			// Block any in-page navigation
			contents.on('will-navigate', event => {
				this.logService.error('webContents#will-navigate: Prevented webcontent navigation');

				event.preventDefault();
			});

			// All Windows: only allow about:blank auxiliary windows to open
			// For all other URLs, delegate to the OS.
			contents.setWindowOpenHandler(details => {

				// about:blank windows can open as window witho our default options
				if (details.url === 'about:blank') {
					this.logService.trace('[aux window] webContents#setWindowOpenHandler: Allowing auxiliary window to open on about:blank');

					return {
						action: 'allow',
						overrideBrowserWindowOptions: this.auxiliaryWindowsMainService?.createWindow(details)
					};
				}

				// Any other URL: delegate to OS
				else {
					this.logService.trace(`webContents#setWindowOpenHandler: Prevented opening window with URL ${details.url}}`);

					this.nativeHostMainService?.openExternal(undefined, details.url);

					return { action: 'deny' };
				}
			});
		});

		//#endregion

		let macOpenFileURIs: IWindowOpenable[] = [];
		let runningTimeout: NodeJS.Timeout | undefined = undefined;
		app.on('open-file', (event, path) => {
			path = normalizeNFC(path); // macOS only: normalize paths to NFC form

			this.logService.trace('app#open-file: ', path);
			event.preventDefault();

			// Keep in array because more might come!
			macOpenFileURIs.push(hasWorkspaceFileExtension(path) ? { workspaceUri: URI.file(path) } : { fileUri: URI.file(path) });

			// Clear previous handler if any
			if (runningTimeout !== undefined) {
				clearTimeout(runningTimeout);
				runningTimeout = undefined;
			}

			// Handle paths delayed in case more are coming!
			runningTimeout = setTimeout(async () => {
				await this.windowsMainService?.open({
					context: OpenContext.DOCK /* can also be opening from finder while app is running */,
					cli: this.environmentMainService.args,
					urisToOpen: macOpenFileURIs,
					gotoLineMode: false,
					preferNewWindow: true /* dropping on the dock or opening from finder prefers to open in a new window */
				});

				macOpenFileURIs = [];
				runningTimeout = undefined;
			}, 100);
		});

		app.on('new-window-for-tab', async () => {
			await this.windowsMainService?.openEmptyWindow({ context: OpenContext.DESKTOP }); //macOS native tab "+" button
		});

		//#region Bootstrap IPC Handlers

		validatedIpcMain.handle('vscode:fetchShellEnv', event => {

			// Prefer to use the args and env from the target window
			// when resolving the shell env. It is possible that
			// a first window was opened from the UI but a second
			// from the CLI and that has implications for whether to
			// resolve the shell environment or not.
			//
			// Window can be undefined for e.g. the shared process
			// that is not part of our windows registry!
			const window = this.windowsMainService?.getWindowByWebContents(event.sender); // Note: this can be `undefined` for the shared process
			let args: NativeParsedArgs;
			let env: IProcessEnvironment;
			if (window?.config) {
				args = window.config;
				env = { ...process.env, ...window.config.userEnv };
			} else {
				args = this.environmentMainService.args;
				env = process.env;
			}

			// Resolve shell env
			return this.resolveShellEnvironment(args, env, false);
		});

		validatedIpcMain.handle('vscode:writeNlsFile', (event, path: unknown, data: unknown) => {
			const uri = this.validateNlsPath([path]);
			if (!uri || typeof data !== 'string') {
				throw new Error('Invalid operation (vscode:writeNlsFile)');
			}

			return this.fileService.writeFile(uri, VSBuffer.fromString(data));
		});

		validatedIpcMain.handle('vscode:readNlsFile', async (event, ...paths: unknown[]) => {
			const uri = this.validateNlsPath(paths);
			if (!uri) {
				throw new Error('Invalid operation (vscode:readNlsFile)');
			}

			return (await this.fileService.readFile(uri)).value.toString();
		});

		validatedIpcMain.on('vscode:toggleDevTools', event => event.sender.toggleDevTools());
		validatedIpcMain.on('vscode:openDevTools', event => event.sender.openDevTools());

		validatedIpcMain.on('vscode:reloadWindow', event => event.sender.reload());

		validatedIpcMain.handle('vscode:notifyZoomLevel', async (event, zoomLevel: number | undefined) => {
			const window = this.windowsMainService?.getWindowByWebContents(event.sender);
			if (window) {
				window.notifyZoomLevel(zoomLevel);
			}
		});

		//#endregion
	}

	private validateNlsPath(pathSegments: unknown[]): URI | undefined {
		let path: string | undefined = undefined;

		for (const pathSegment of pathSegments) {
			if (typeof pathSegment === 'string') {
				if (typeof path !== 'string') {
					path = pathSegment;
				} else {
					path = join(path, pathSegment);
				}
			}
		}

		if (typeof path !== 'string' || !isAbsolute(path) || !isEqualOrParent(path, this.environmentMainService.cachedLanguagesPath, !isLinux)) {
			return undefined;
		}

		return URI.file(path);
	}

	private onUnexpectedError(error: Error): void {
		if (error) {

			// take only the message and stack property
			const friendlyError = {
				message: `[uncaught exception in main]: ${error.message}`,
				stack: error.stack
			};

			// handle on client side
			this.windowsMainService?.sendToFocused('vscode:reportError', JSON.stringify(friendlyError));
		}

		this.logService.error(`[uncaught exception in main]: ${error}`);
		if (error.stack) {
			this.logService.error(error.stack);
		}
	}

	private async resolveMachineId(stateService: IStateService, logService: ILogService): Promise<string> {
		// We cache the machineId for faster lookups
		// and resolve it only once initially if not cached or we need to replace the macOS iBridge device
		let machineId = stateService.getItem<string>('telemetry.machineId');
		if (typeof machineId !== 'string' || (isMacintosh && machineId === '6c9d2bc8f91b89624add29c0abeae7fb42bf539fa1cdb2e3e57cd668fa9bcead')) {
			machineId = await getMachineId(logService.error.bind(logService));
		}
		stateService.setItem('telemetry.machineId', machineId);
		return machineId;
	}

	async startup(): Promise<void> {
		this.logService.debug('Starting VSCodius');
		this.logService.debug(`from: ${this.environmentMainService.appRoot}`);
		this.logService.debug('args:', this.environmentMainService.args);

		// Make sure we associate the program with the app user model id
		// This will help Windows to associate the running program with
		// any shortcut that is pinned to the taskbar and prevent showing
		// two icons in the taskbar for the same app.
		const win32AppUserModelId = this.productService.win32AppUserModelId;
		if (isWindows && win32AppUserModelId) {
			app.setAppUserModelId(win32AppUserModelId);
		}

		// Fix native tabs on macOS 10.13
		// macOS enables a compatibility patch for any bundle ID beginning with
		// "com.microsoft.", which breaks native tabs for VS Code when using this
		// identifier (from the official build).
		// Explicitly opt out of the patch here before creating any windows.
		// See: https://github.com/microsoft/vscode/issues/35361#issuecomment-399794085
		try {
			if (isMacintosh && this.configurationService.getValue('window.nativeTabs') === true && !systemPreferences.getUserDefault('NSUseImprovedLayoutPass', 'boolean')) {
				systemPreferences.setUserDefault('NSUseImprovedLayoutPass', 'boolean', true as any);
			}
		} catch (error) {
			this.logService.error(error);
		}

		// Main process server (electron IPC based)
		const mainProcessElectronServer = new ElectronIPCServer();
		Event.once(this.lifecycleMainService.onWillShutdown)(e => {
			if (e.reason === ShutdownReason.KILL) {
				// When we go down abnormally, make sure to free up
				// any IPC we accept from other windows to reduce
				// the chance of doing work after we go down. Kill
				// is special in that it does not orderly shutdown
				// windows.
				mainProcessElectronServer.dispose();
			}
		});

		// Resolve unique machine ID
		this.logService.trace('Resolving machine identifier...');
		const machineId = await this.resolveMachineId(this.stateService, this.logService);
		this.logService.trace(`Resolved machine identifier: ${machineId}`);

		// Shared process
		const { sharedProcessReady, sharedProcessClient } = this.setupSharedProcess(machineId);

		// Services
		const appInstantiationService = await this.initServices(machineId, sharedProcessReady);

		// Auth Handler
		this._register(appInstantiationService.createInstance(ProxyAuthHandler));

		// Transient profiles handler
		this._register(appInstantiationService.createInstance(UserDataProfilesHandler));

		// Init Channels
		appInstantiationService.invokeFunction(accessor => this.initChannels(accessor, mainProcessElectronServer, sharedProcessClient));

		// Setup Protocol URL Handlers
		const initialProtocolUrls = await appInstantiationService.invokeFunction(accessor => this.setupProtocolUrlHandlers(accessor, mainProcessElectronServer));

		// Setup vscode-remote-resource protocol handler.
		this.setupManagedRemoteResourceUrlHandler(mainProcessElectronServer);

		// Signal phase: ready - before opening first window
		this.lifecycleMainService.phase = LifecycleMainPhase.Ready;

		// Open Windows
		await appInstantiationService.invokeFunction(accessor => this.openFirstWindow(accessor, initialProtocolUrls));

		// Signal phase: after window open
		this.lifecycleMainService.phase = LifecycleMainPhase.AfterWindowOpen;

		// Post Open Windows Tasks
		this.afterWindowOpen();

		// Set lifecycle phase to `Eventually` after a short delay and when idle (min 2.5sec, max 5sec)
		const eventuallyPhaseScheduler = this._register(new RunOnceScheduler(() => {
			this._register(runWhenGlobalIdle(() => this.lifecycleMainService.phase = LifecycleMainPhase.Eventually, 2500));
		}, 2500));
		eventuallyPhaseScheduler.schedule();
	}

	private async setupProtocolUrlHandlers(accessor: ServicesAccessor, mainProcessElectronServer: ElectronIPCServer): Promise<IInitialProtocolUrls | undefined> {
		const windowsMainService = this.windowsMainService = accessor.get(IWindowsMainService);
		const urlService = accessor.get(IURLService);
		const nativeHostMainService = this.nativeHostMainService = accessor.get(INativeHostMainService);
		const dialogMainService = accessor.get(IDialogMainService);

		// Install URL handlers that deal with protocl URLs either
		// from this process by opening windows and/or by forwarding
		// the URLs into a window process to be handled there.

		const app = this;
		urlService.registerHandler({
			async handleURL(uri: URI, options?: IOpenURLOptions): Promise<boolean> {
				return app.handleProtocolUrl(windowsMainService, dialogMainService, urlService, uri, options);
			}
		});

		const activeWindowManager = this._register(new ActiveWindowManager({
			onDidOpenMainWindow: nativeHostMainService.onDidOpenMainWindow,
			onDidFocusMainWindow: nativeHostMainService.onDidFocusMainWindow,
			getActiveWindowId: () => nativeHostMainService.getActiveWindowId(-1)
		}));
		const activeWindowRouter = new StaticRouter(ctx => activeWindowManager.getActiveClientId().then(id => ctx === id));
		const urlHandlerRouter = new URLHandlerRouter(activeWindowRouter, this.logService);
		const urlHandlerChannel = mainProcessElectronServer.getChannel('urlHandler', urlHandlerRouter);
		urlService.registerHandler(new URLHandlerChannelClient(urlHandlerChannel));

		const initialProtocolUrls = await this.resolveInitialProtocolUrls(windowsMainService, dialogMainService);
		this._register(new ElectronURLListener(initialProtocolUrls?.urls, urlService, windowsMainService, this.environmentMainService, this.productService, this.logService));

		return initialProtocolUrls;
	}

	private setupManagedRemoteResourceUrlHandler(mainProcessElectronServer: ElectronIPCServer) {
		const notFound = (): Electron.ProtocolResponse => ({ statusCode: 404, data: 'Not found' });
		const remoteResourceChannel = new Lazy(() => mainProcessElectronServer.getChannel(
			NODE_REMOTE_RESOURCE_CHANNEL_NAME,
			new NodeRemoteResourceRouter(),
		));

		protocol.registerBufferProtocol(Schemas.vscodeManagedRemoteResource, (request, callback) => {
			const url = URI.parse(request.url);
			if (!url.authority.startsWith('window:')) {
				return callback(notFound());
			}

			remoteResourceChannel.value.call<NodeRemoteResourceResponse>(NODE_REMOTE_RESOURCE_IPC_METHOD_NAME, [url]).then(
				r => callback({ ...r, data: Buffer.from(r.body, 'base64') }),
				err => {
					this.logService.warn('error dispatching remote resource call', err);
					callback({ statusCode: 500, data: String(err) });
				});
		});
	}

	private async resolveInitialProtocolUrls(windowsMainService: IWindowsMainService, dialogMainService: IDialogMainService): Promise<IInitialProtocolUrls | undefined> {

		/**
		 * Protocol URL handling on startup is complex, refer to
		 * {@link IInitialProtocolUrls} for an explainer.
		 */

		// Windows/Linux: protocol handler invokes CLI with --open-url
		const protocolUrlsFromCommandLine = this.environmentMainService.args['open-url'] ? this.environmentMainService.args._urls || [] : [];
		if (protocolUrlsFromCommandLine.length > 0) {
			this.logService.trace('app#resolveInitialProtocolUrls() protocol urls from command line:', protocolUrlsFromCommandLine);
		}

		// macOS: open-url events that were received before the app is ready
		const protocolUrlsFromEvent = ((<any>global).getOpenUrls() || []) as string[];
		if (protocolUrlsFromEvent.length > 0) {
			this.logService.trace(`app#resolveInitialProtocolUrls() protocol urls from macOS 'open-url' event:`, protocolUrlsFromEvent);
		}

		if (protocolUrlsFromCommandLine.length + protocolUrlsFromEvent.length === 0) {
			return undefined;
		}

		const protocolUrls = [
			...protocolUrlsFromCommandLine,
			...protocolUrlsFromEvent
		].map(url => {
			try {
				return { uri: URI.parse(url), originalUrl: url };
			} catch {
				this.logService.trace('app#resolveInitialProtocolUrls() protocol url failed to parse:', url);

				return undefined;
			}
		});

		const openables: IWindowOpenable[] = [];
		const urls: IProtocolUrl[] = [];
		for (const protocolUrl of protocolUrls) {
			if (!protocolUrl) {
				continue; // invalid
			}

			const windowOpenable = this.getWindowOpenableFromProtocolUrl(protocolUrl.uri);
			if (windowOpenable) {
				if (await this.shouldBlockOpenable(windowOpenable, windowsMainService, dialogMainService)) {
					this.logService.trace('app#resolveInitialProtocolUrls() protocol url was blocked:', protocolUrl.uri.toString(true));

					continue; // blocked
				} else {
					this.logService.trace('app#resolveInitialProtocolUrls() protocol url will be handled as window to open:', protocolUrl.uri.toString(true), windowOpenable);

					openables.push(windowOpenable); // handled as window to open
				}
			} else {
				this.logService.trace('app#resolveInitialProtocolUrls() protocol url will be passed to active window for handling:', protocolUrl.uri.toString(true));

				urls.push(protocolUrl); // handled within active window
			}
		}

		return { urls, openables };
	}

	private async shouldBlockOpenable(openable: IWindowOpenable, windowsMainService: IWindowsMainService, dialogMainService: IDialogMainService): Promise<boolean> {
		let openableUri: URI;
		let message: string;
		if (isWorkspaceToOpen(openable)) {
			openableUri = openable.workspaceUri;
			message = localize('confirmOpenMessageWorkspace', "An external application wants to open '{0}' in {1}. Do you want to open this workspace file?", openableUri.scheme === Schemas.file ? getPathLabel(openableUri, { os: OS, tildify: this.environmentMainService }) : openableUri.toString(true), this.productService.nameShort);
		} else if (isFolderToOpen(openable)) {
			openableUri = openable.folderUri;
			message = localize('confirmOpenMessageFolder', "An external application wants to open '{0}' in {1}. Do you want to open this folder?", openableUri.scheme === Schemas.file ? getPathLabel(openableUri, { os: OS, tildify: this.environmentMainService }) : openableUri.toString(true), this.productService.nameShort);
		} else {
			openableUri = openable.fileUri;
			message = localize('confirmOpenMessageFileOrFolder', "An external application wants to open '{0}' in {1}. Do you want to open this file or folder?", openableUri.scheme === Schemas.file ? getPathLabel(openableUri, { os: OS, tildify: this.environmentMainService }) : openableUri.toString(true), this.productService.nameShort);
		}

		if (openableUri.scheme !== Schemas.file && openableUri.scheme !== Schemas.vscodeRemote) {

			// !!!!!!!!!!!!!!!!!!!!!!!!!!!!!!!!!!!!!!!!!!!!!!!!!!!!!!!!!!!!!!!!!!!!!!!!!!!!
			//
			// NOTE: we currently only ask for confirmation for `file` and `vscode-remote`
			// authorities here. There is an additional confirmation for `extension.id`
			// authorities from within the window.
			//
			// IF YOU ARE PLANNING ON ADDING ANOTHER AUTHORITY HERE, MAKE SURE TO ALSO
			// ADD IT TO THE CONFIRMATION CODE BELOW OR INSIDE THE WINDOW!
			//
			// !!!!!!!!!!!!!!!!!!!!!!!!!!!!!!!!!!!!!!!!!!!!!!!!!!!!!!!!!!!!!!!!!!!!!!!!!!!!

			return false;
		}

		const askForConfirmation = this.configurationService.getValue<unknown>(CodeApplication.SECURITY_PROTOCOL_HANDLING_CONFIRMATION_SETTING_KEY[openableUri.scheme]);
		if (askForConfirmation === false) {
			return false; // not blocked via settings
		}

		const { response, checkboxChecked } = await dialogMainService.showMessageBox({
			type: 'warning',
			buttons: [
				localize({ key: 'open', comment: ['&& denotes a mnemonic'] }, "&&Yes"),
				localize({ key: 'cancel', comment: ['&& denotes a mnemonic'] }, "&&No")
			],
			message,
			detail: localize('confirmOpenDetail', "If you did not initiate this request, it may represent an attempted attack on your system. Unless you took an explicit action to initiate this request, you should press 'No'"),
			checkboxLabel: openableUri.scheme === Schemas.file ? localize('doNotAskAgainLocal', "Allow opening local paths without asking") : localize('doNotAskAgainRemote', "Allow opening remote paths without asking"),
			cancelId: 1
		});

		if (response !== 0) {
			return true; // blocked by user choice
		}

		if (checkboxChecked) {
			// Due to https://github.com/microsoft/vscode/issues/195436, we can only
			// update settings from within a window. But we do not know if a window
			// is about to open or can already handle the request, so we have to send
			// to any current window and any newly opening window.
			const request = { channel: 'vscode:disablePromptForProtocolHandling', args: openableUri.scheme === Schemas.file ? 'local' : 'remote' };
			windowsMainService.sendToFocused(request.channel, request.args);
			windowsMainService.sendToOpeningWindow(request.channel, request.args);
		}

		return false; // not blocked by user choice
	}

	private getWindowOpenableFromProtocolUrl(uri: URI): IWindowOpenable | undefined {
		if (!uri.path) {
			return undefined;
		}

		// File path
		if (uri.authority === Schemas.file) {
			const fileUri = URI.file(uri.fsPath);

			if (hasWorkspaceFileExtension(fileUri)) {
				return { workspaceUri: fileUri };
			}

			return { fileUri };
		}

		// Remote path
		else if (uri.authority === Schemas.vscodeRemote) {

			// Example conversion:
			// From: vscode://vscode-remote/wsl+ubuntu/mnt/c/GitDevelopment/monaco
			//   To: vscode-remote://wsl+ubuntu/mnt/c/GitDevelopment/monaco

			const secondSlash = uri.path.indexOf(posix.sep, 1 /* skip over the leading slash */);
			if (secondSlash !== -1) {
				const authority = uri.path.substring(1, secondSlash);
				const path = uri.path.substring(secondSlash);

				let query = uri.query;
				const params = new URLSearchParams(uri.query);
				if (params.get('windowId') === '_blank') {
					// Make sure to unset any `windowId=_blank` here
					// https://github.com/microsoft/vscode/issues/191902
					params.delete('windowId');
					query = params.toString();
				}

				const remoteUri = URI.from({ scheme: Schemas.vscodeRemote, authority, path, query, fragment: uri.fragment });

				if (hasWorkspaceFileExtension(path)) {
					return { workspaceUri: remoteUri };
				}

				if (/:[\d]+$/.test(path)) {
					// path with :line:column syntax
					return { fileUri: remoteUri };
				}

				return { folderUri: remoteUri };
			}
		}

		return undefined;
	}

	private async handleProtocolUrl(windowsMainService: IWindowsMainService, dialogMainService: IDialogMainService, urlService: IURLService, uri: URI, options?: IOpenURLOptions): Promise<boolean> {
		this.logService.trace('app#handleProtocolUrl():', uri.toString(true), options);

		// Support 'workspace' URLs (https://github.com/microsoft/vscode/issues/124263)
		if (uri.scheme === this.productService.urlProtocol && uri.path === 'workspace') {
			uri = uri.with({
				authority: 'file',
				path: URI.parse(uri.query).path,
				query: ''
			});
		}

		let shouldOpenInNewWindow = false;

		// We should handle the URI in a new window if the URL contains `windowId=_blank`
		const params = new URLSearchParams(uri.query);
		if (params.get('windowId') === '_blank') {
			this.logService.trace(`app#handleProtocolUrl() found 'windowId=_blank' as parameter, setting shouldOpenInNewWindow=true:`, uri.toString(true));

			params.delete('windowId');
			uri = uri.with({ query: params.toString() });

			shouldOpenInNewWindow = true;
		}

		// or if no window is open (macOS only)
		else if (isMacintosh && windowsMainService.getWindowCount() === 0) {
			this.logService.trace(`app#handleProtocolUrl() running on macOS with no window open, setting shouldOpenInNewWindow=true:`, uri.toString(true));

			shouldOpenInNewWindow = true;
		}

		// Pass along whether the application is being opened via a Continue On flow
		const continueOn = params.get('continueOn');
		if (continueOn !== null) {
			this.logService.trace(`app#handleProtocolUrl() found 'continueOn' as parameter:`, uri.toString(true));

			params.delete('continueOn');
			uri = uri.with({ query: params.toString() });

			this.environmentMainService.continueOn = continueOn ?? undefined;
		}

		// Check if the protocol URL is a window openable to open...
		const windowOpenableFromProtocolUrl = this.getWindowOpenableFromProtocolUrl(uri);
		if (windowOpenableFromProtocolUrl) {
			if (await this.shouldBlockOpenable(windowOpenableFromProtocolUrl, windowsMainService, dialogMainService)) {
				this.logService.trace('app#handleProtocolUrl() protocol url was blocked:', uri.toString(true));

				return true; // If openable should be blocked, behave as if it's handled
			} else {
				this.logService.trace('app#handleProtocolUrl() opening protocol url as window:', windowOpenableFromProtocolUrl, uri.toString(true));

				const window = firstOrDefault(await windowsMainService.open({
					context: OpenContext.API,
					cli: { ...this.environmentMainService.args },
					urisToOpen: [windowOpenableFromProtocolUrl],
					forceNewWindow: shouldOpenInNewWindow,
					gotoLineMode: true
					// remoteAuthority: will be determined based on windowOpenableFromProtocolUrl
				}));

				window?.focus(); // this should help ensuring that the right window gets focus when multiple are opened

				return true;
			}
		}

		// ...or if we should open in a new window and then handle it within that window
		if (shouldOpenInNewWindow) {
			this.logService.trace('app#handleProtocolUrl() opening empty window and passing in protocol url:', uri.toString(true));

			const window = firstOrDefault(await windowsMainService.open({
				context: OpenContext.API,
				cli: { ...this.environmentMainService.args },
				forceNewWindow: true,
				forceEmpty: true,
				gotoLineMode: true,
				remoteAuthority: getRemoteAuthority(uri)
			}));

			await window?.ready();

			return urlService.open(uri, options);
		}

		this.logService.trace('app#handleProtocolUrl(): not handled', uri.toString(true), options);

		return false;
	}

	private setupSharedProcess(machineId: string): { sharedProcessReady: Promise<MessagePortClient>; sharedProcessClient: Promise<MessagePortClient> } {
		const sharedProcess = this._register(this.mainInstantiationService.createInstance(SharedProcess, machineId));

		this._register(sharedProcess.onDidCrash(() => this.windowsMainService?.sendToFocused('vscode:reportSharedProcessCrash')));

		const sharedProcessClient = (async () => {
			this.logService.trace('Main->SharedProcess#connect');

			const port = await sharedProcess.connect();

			this.logService.trace('Main->SharedProcess#connect: connection established');

			return new MessagePortClient(port, 'main');
		})();

		const sharedProcessReady = (async () => {
			await sharedProcess.whenReady();

			return sharedProcessClient;
		})();

		return { sharedProcessReady, sharedProcessClient };
	}

	private async initServices(machineId: string, sharedProcessReady: Promise<MessagePortClient>): Promise<IInstantiationService> {
		const services = new ServiceCollection();

		// Windows
		services.set(IWindowsMainService, new SyncDescriptor(WindowsMainService, [machineId, this.userEnv], false));
		services.set(IAuxiliaryWindowsMainService, new SyncDescriptor(AuxiliaryWindowsMainService, undefined, false));

		// Dialogs
		const dialogMainService = new DialogMainService(this.logService, this.productService);
		services.set(IDialogMainService, dialogMainService);

		// Launch
		services.set(ILaunchMainService, new SyncDescriptor(LaunchMainService, undefined, false /* proxied to other processes */));

		// Diagnostics
		services.set(IDiagnosticsMainService, new SyncDescriptor(DiagnosticsMainService, undefined, false /* proxied to other processes */));
		services.set(IDiagnosticsService, ProxyChannel.toService(getDelayedChannel(sharedProcessReady.then(client => client.getChannel('diagnostics')))));

		// Issues
		services.set(IIssueMainService, new SyncDescriptor(IssueMainService, [this.userEnv]));

		// Process
		services.set(IProcessMainService, new SyncDescriptor(ProcessMainService, [this.userEnv]));

		// Encryption
		services.set(IEncryptionMainService, new SyncDescriptor(EncryptionMainService));

		// Keyboard Layout
		services.set(IKeyboardLayoutMainService, new SyncDescriptor(KeyboardLayoutMainService));

		// Native Host
		services.set(INativeHostMainService, new SyncDescriptor(NativeHostMainService, undefined, false /* proxied to other processes */));

		// Webview Manager
		services.set(IWebviewManagerService, new SyncDescriptor(WebviewMainService));

		// Menubar
		services.set(IMenubarMainService, new SyncDescriptor(MenubarMainService));

		// Extension Host Starter
		services.set(IExtensionHostStarter, new SyncDescriptor(ExtensionHostStarter));

		// Storage
		services.set(IStorageMainService, new SyncDescriptor(StorageMainService));
		services.set(IApplicationStorageMainService, new SyncDescriptor(ApplicationStorageMainService));

		// Terminal
		const ptyHostStarter = new ElectronPtyHostStarter({
			graceTime: LocalReconnectConstants.GraceTime,
			shortGraceTime: LocalReconnectConstants.ShortGraceTime,
			scrollback: this.configurationService.getValue<number>(TerminalSettingId.PersistentSessionScrollback) ?? 100
		}, this.configurationService, this.environmentMainService, this.lifecycleMainService, this.logService);
		const ptyHostService = new PtyHostService(
			ptyHostStarter,
			this.configurationService,
			this.logService,
			this.loggerService
		);
		services.set(ILocalPtyService, ptyHostService);

		// External terminal
		if (isWindows) {
			services.set(IExternalTerminalMainService, new SyncDescriptor(WindowsExternalTerminalService));
		} else if (isMacintosh) {
			services.set(IExternalTerminalMainService, new SyncDescriptor(MacExternalTerminalService));
		} else if (isLinux) {
			services.set(IExternalTerminalMainService, new SyncDescriptor(LinuxExternalTerminalService));
		}

		// Backups
		const backupMainService = new BackupMainService(this.environmentMainService, this.configurationService, this.logService, this.stateService);
		services.set(IBackupMainService, backupMainService);

		// Workspaces
		const workspacesManagementMainService = new WorkspacesManagementMainService(this.environmentMainService, this.logService, this.userDataProfilesMainService, backupMainService, dialogMainService);
		services.set(IWorkspacesManagementMainService, workspacesManagementMainService);
		services.set(IWorkspacesService, new SyncDescriptor(WorkspacesMainService, undefined, false /* proxied to other processes */));
		services.set(IWorkspacesHistoryMainService, new SyncDescriptor(WorkspacesHistoryMainService, undefined, false));

		// URL handling
		services.set(IURLService, new SyncDescriptor(NativeURLService, undefined, false /* proxied to other processes */));

		// Default Extensions Profile Init
		services.set(IExtensionsProfileScannerService, new SyncDescriptor(ExtensionsProfileScannerService, undefined, true));
		services.set(IExtensionsScannerService, new SyncDescriptor(ExtensionsScannerService, undefined, true));

		// Utility Process Worker
		services.set(IUtilityProcessWorkerMainService, new SyncDescriptor(UtilityProcessWorkerMainService, undefined, true));

		// Init services that require it
		await Promises.settled([
			backupMainService.initialize(),
			workspacesManagementMainService.initialize()
		]);

		return this.mainInstantiationService.createChild(services);
	}

	private initChannels(accessor: ServicesAccessor, mainProcessElectronServer: ElectronIPCServer, sharedProcessClient: Promise<MessagePortClient>): void {

		// Channels registered to node.js are exposed to second instances
		// launching because that is the only way the second instance
		// can talk to the first instance. Electron IPC does not work
		// across apps until `requestSingleInstance` APIs are adopted.

		const disposables = this._register(new DisposableStore());

		const launchChannel = ProxyChannel.fromService(accessor.get(ILaunchMainService), disposables, { disableMarshalling: true });
		this.mainProcessNodeIpcServer.registerChannel('launch', launchChannel);

		const diagnosticsChannel = ProxyChannel.fromService(accessor.get(IDiagnosticsMainService), disposables, { disableMarshalling: true });
		this.mainProcessNodeIpcServer.registerChannel('diagnostics', diagnosticsChannel);

		// Policies (main & shared process)
		const policyChannel = disposables.add(new PolicyChannel(accessor.get(IPolicyService)));
		mainProcessElectronServer.registerChannel('policy', policyChannel);
		sharedProcessClient.then(client => client.registerChannel('policy', policyChannel));

		// Local Files
		const diskFileSystemProvider = this.fileService.getProvider(Schemas.file);
		assertType(diskFileSystemProvider instanceof DiskFileSystemProvider);
		const fileSystemProviderChannel = disposables.add(new DiskFileSystemProviderChannel(diskFileSystemProvider, this.logService, this.environmentMainService));
		mainProcessElectronServer.registerChannel(LOCAL_FILE_SYSTEM_CHANNEL_NAME, fileSystemProviderChannel);
		sharedProcessClient.then(client => client.registerChannel(LOCAL_FILE_SYSTEM_CHANNEL_NAME, fileSystemProviderChannel));

		// User Data Profiles
		const userDataProfilesService = ProxyChannel.fromService(accessor.get(IUserDataProfilesMainService), disposables);
		mainProcessElectronServer.registerChannel('userDataProfiles', userDataProfilesService);
		sharedProcessClient.then(client => client.registerChannel('userDataProfiles', userDataProfilesService));

		// Request
		const requestService = new RequestChannel(accessor.get(IRequestService));
		sharedProcessClient.then(client => client.registerChannel('request', requestService));

		// Issues
		const issueChannel = ProxyChannel.fromService(accessor.get(IIssueMainService), disposables);
		mainProcessElectronServer.registerChannel('issue', issueChannel);

		// Process
		const processChannel = ProxyChannel.fromService(accessor.get(IProcessMainService), disposables);
		mainProcessElectronServer.registerChannel('process', processChannel);

		// Encryption
		const encryptionChannel = ProxyChannel.fromService(accessor.get(IEncryptionMainService), disposables);
		mainProcessElectronServer.registerChannel('encryption', encryptionChannel);

		// Signing
		const signChannel = ProxyChannel.fromService(accessor.get(ISignService), disposables);
		mainProcessElectronServer.registerChannel('sign', signChannel);

		// Keyboard Layout
		const keyboardLayoutChannel = ProxyChannel.fromService(accessor.get(IKeyboardLayoutMainService), disposables);
		mainProcessElectronServer.registerChannel('keyboardLayout', keyboardLayoutChannel);

		// Native host (main & shared process)
		this.nativeHostMainService = accessor.get(INativeHostMainService);
		const nativeHostChannel = ProxyChannel.fromService(this.nativeHostMainService, disposables);
		mainProcessElectronServer.registerChannel('nativeHost', nativeHostChannel);
		sharedProcessClient.then(client => client.registerChannel('nativeHost', nativeHostChannel));

		// Workspaces
		const workspacesChannel = ProxyChannel.fromService(accessor.get(IWorkspacesService), disposables);
		mainProcessElectronServer.registerChannel('workspaces', workspacesChannel);

		// Menubar
		const menubarChannel = ProxyChannel.fromService(accessor.get(IMenubarMainService), disposables);
		mainProcessElectronServer.registerChannel('menubar', menubarChannel);

		// URL handling
		const urlChannel = ProxyChannel.fromService(accessor.get(IURLService), disposables);
		mainProcessElectronServer.registerChannel('url', urlChannel);

		// Webview Manager
		const webviewChannel = ProxyChannel.fromService(accessor.get(IWebviewManagerService), disposables);
		mainProcessElectronServer.registerChannel('webview', webviewChannel);

		// Storage (main & shared process)
		const storageChannel = disposables.add((new StorageDatabaseChannel(this.logService, accessor.get(IStorageMainService))));
		mainProcessElectronServer.registerChannel('storage', storageChannel);
		sharedProcessClient.then(client => client.registerChannel('storage', storageChannel));

		// Profile Storage Changes Listener (shared process)
		const profileStorageListener = disposables.add((new ProfileStorageChangesListenerChannel(accessor.get(IStorageMainService), accessor.get(IUserDataProfilesMainService), this.logService)));
		sharedProcessClient.then(client => client.registerChannel('profileStorageListener', profileStorageListener));

		// Terminal
		const ptyHostChannel = ProxyChannel.fromService(accessor.get(ILocalPtyService), disposables);
		mainProcessElectronServer.registerChannel(TerminalIpcChannels.LocalPty, ptyHostChannel);

		// External Terminal
		const externalTerminalChannel = ProxyChannel.fromService(accessor.get(IExternalTerminalMainService), disposables);
		mainProcessElectronServer.registerChannel('externalTerminal', externalTerminalChannel);

		// Logger
		const loggerChannel = new LoggerChannel(accessor.get(ILoggerMainService),);
		mainProcessElectronServer.registerChannel('logger', loggerChannel);
		sharedProcessClient.then(client => client.registerChannel('logger', loggerChannel));

		// Extension Host Debug Broadcasting
		const electronExtensionHostDebugBroadcastChannel = new ElectronExtensionHostDebugBroadcastChannel(accessor.get(IWindowsMainService));
		mainProcessElectronServer.registerChannel('extensionhostdebugservice', electronExtensionHostDebugBroadcastChannel);

		// Extension Host Starter
		const extensionHostStarterChannel = ProxyChannel.fromService(accessor.get(IExtensionHostStarter), disposables);
		mainProcessElectronServer.registerChannel(ipcExtensionHostStarterChannelName, extensionHostStarterChannel);

		// Utility Process Worker
		const utilityProcessWorkerChannel = ProxyChannel.fromService(accessor.get(IUtilityProcessWorkerMainService), disposables);
		mainProcessElectronServer.registerChannel(ipcUtilityProcessWorkerChannelName, utilityProcessWorkerChannel);
	}

	private async openFirstWindow(accessor: ServicesAccessor, initialProtocolUrls: IInitialProtocolUrls | undefined): Promise<ICodeWindow[]> {
		const windowsMainService = this.windowsMainService = accessor.get(IWindowsMainService);
		this.auxiliaryWindowsMainService = accessor.get(IAuxiliaryWindowsMainService);

		const context = isLaunchedFromCli(process.env) ? OpenContext.CLI : OpenContext.DESKTOP;
		const args = this.environmentMainService.args;

		// First check for windows from protocol links to open
		if (initialProtocolUrls) {

			// Openables can open as windows directly
			if (initialProtocolUrls.openables.length > 0) {
				return windowsMainService.open({
					context,
					cli: args,
					urisToOpen: initialProtocolUrls.openables,
					gotoLineMode: true,
					initialStartup: true
					// remoteAuthority: will be determined based on openables
				});
			}

			// Protocol links with `windowId=_blank` on startup
			// should be handled in a special way:
			// We take the first one of these and open an empty
			// window for it. This ensures we are not restoring
			// all windows of the previous session.
			// If there are any more URLs like these, they will
			// be handled from the URL listeners installed later.

			if (initialProtocolUrls.urls.length > 0) {
				for (const protocolUrl of initialProtocolUrls.urls) {
					const params = new URLSearchParams(protocolUrl.uri.query);
					if (params.get('windowId') === '_blank') {

						// It is important here that we remove `windowId=_blank` from
						// this URL because here we open an empty window for it.

						params.delete('windowId');
						protocolUrl.originalUrl = protocolUrl.uri.toString(true);
						protocolUrl.uri = protocolUrl.uri.with({ query: params.toString() });

						return windowsMainService.open({
							context,
							cli: args,
							forceNewWindow: true,
							forceEmpty: true,
							gotoLineMode: true,
							initialStartup: true
							// remoteAuthority: will be determined based on openables
						});
					}
				}
			}
		}

		const macOpenFiles: string[] = (<any>global).macOpenFiles;
		const hasCliArgs = args._.length;
		const hasFolderURIs = !!args['folder-uri'];
		const hasFileURIs = !!args['file-uri'];
		const noRecentEntry = args['skip-add-to-recently-opened'] === true;
		const waitMarkerFileURI = args.wait && args.waitMarkerFilePath ? URI.file(args.waitMarkerFilePath) : undefined;
		const remoteAuthority = args.remote || undefined;
		const forceProfile = args.profile;
		const forceTempProfile = args['profile-temp'];

		// Started without file/folder arguments
		if (!hasCliArgs && !hasFolderURIs && !hasFileURIs) {

			// Force new window
			if (args['new-window'] || forceProfile || forceTempProfile) {
				return windowsMainService.open({
					context,
					cli: args,
					forceNewWindow: true,
					forceEmpty: true,
					noRecentEntry,
					waitMarkerFileURI,
					initialStartup: true,
					remoteAuthority,
					forceProfile,
					forceTempProfile
				});
			}

			// mac: open-file event received on startup
			if (macOpenFiles.length) {
				return windowsMainService.open({
					context: OpenContext.DOCK,
					cli: args,
					urisToOpen: macOpenFiles.map(path => {
						path = normalizeNFC(path); // macOS only: normalize paths to NFC form

						return (hasWorkspaceFileExtension(path) ? { workspaceUri: URI.file(path) } : { fileUri: URI.file(path) });
					}),
					noRecentEntry,
					waitMarkerFileURI,
					initialStartup: true,
					// remoteAuthority: will be determined based on macOpenFiles
				});
			}
		}

		// default: read paths from cli
		return windowsMainService.open({
			context,
			cli: args,
			forceNewWindow: args['new-window'],
			diffMode: args.diff,
			mergeMode: args.merge,
			noRecentEntry,
			waitMarkerFileURI,
			gotoLineMode: args.goto,
			initialStartup: true,
			remoteAuthority,
			forceProfile,
			forceTempProfile
		});
	}

	private afterWindowOpen(): void {

		// Windows: mutex
		this.installMutex();

		// Remote Authorities
		protocol.registerHttpProtocol(Schemas.vscodeRemoteResource, (request, callback) => {
			callback({
				url: request.url.replace(/^vscode-remote-resource:/, 'http:'),
				method: request.method
			});
		});

		// Start to fetch shell environment (if needed) after window has opened
		// Since this operation can take a long time, we want to warm it up while
		// the window is opening.
		// We also show an error to the user in case this fails.
		this.resolveShellEnvironment(this.environmentMainService.args, process.env, true);

		// Crash reporter
		this.updateCrashReporterEnablement();

		// macOS: rosetta translation warning
		if (isMacintosh && app.runningUnderARM64Translation) {
			this.windowsMainService?.sendToFocused('vscode:showTranslatedBuildWarning');
		}
	}

	private async installMutex(): Promise<void> {
		const win32MutexName = this.productService.win32MutexName;
		if (isWindows && win32MutexName) {
			try {
				const WindowsMutex = await import('@vscode/windows-mutex');
				const mutex = new WindowsMutex.Mutex(win32MutexName);
				Event.once(this.lifecycleMainService.onWillShutdown)(() => mutex.release());
			} catch (error) {
				this.logService.error(error);
			}
		}
	}

	private async resolveShellEnvironment(args: NativeParsedArgs, env: IProcessEnvironment, notifyOnError: boolean): Promise<typeof process.env> {
		try {
			return await getResolvedShellEnv(this.configurationService, this.logService, args, env);
		} catch (error) {
			const errorMessage = toErrorMessage(error);
			if (notifyOnError) {
				this.windowsMainService?.sendToFocused('vscode:showResolveShellEnvError', errorMessage);
			} else {
				this.logService.error(errorMessage);
			}
		}

		return {};
	}

	private async updateCrashReporterEnablement(): Promise<void> {

		// If enable-crash-reporter argv is undefined then this is a fresh start,
		// based on `telemetry.enableCrashreporter` settings, generate a UUID which
		// will be used as crash reporter id and also update the json file.

		try {
			const argvContent = await this.fileService.readFile(this.environmentMainService.argvResource);
			const argvString = argvContent.value.toString();
<<<<<<< HEAD
			const argvJSON = JSON.parse(stripComments(argvString));
=======
			const argvJSON = parse(argvString);
			const telemetryLevel = getTelemetryLevel(this.configurationService);
			const enableCrashReporter = telemetryLevel >= TelemetryLevel.CRASH;
>>>>>>> ea1445cc

			// Initial startup
			if (argvJSON['enable-crash-reporter'] === undefined) {
				const additionalArgvContent = [
					'',
					'	// Unique id used for correlating crash reports sent from this instance.',
					'	// Do not edit this value.',
					`	"crash-reporter-id": "${generateUuid()}"`,
					'}'
				];
				const newArgvString = argvString.substring(0, argvString.length - 2).concat(',\n', additionalArgvContent.join('\n'));

				await this.fileService.writeFile(this.environmentMainService.argvResource, VSBuffer.fromString(newArgvString));
			}

			// Subsequent startup: update crash reporter value if changed
			else {
				await this.fileService.writeFile(this.environmentMainService.argvResource, VSBuffer.fromString(argvString));
			}
		} catch (error) {
			this.logService.error(error);

			// Inform the user via notification
			this.windowsMainService?.sendToFocused('vscode:showArgvParseWarning');
		}
	}
}<|MERGE_RESOLUTION|>--- conflicted
+++ resolved
@@ -1402,13 +1402,7 @@
 		try {
 			const argvContent = await this.fileService.readFile(this.environmentMainService.argvResource);
 			const argvString = argvContent.value.toString();
-<<<<<<< HEAD
-			const argvJSON = JSON.parse(stripComments(argvString));
-=======
 			const argvJSON = parse(argvString);
-			const telemetryLevel = getTelemetryLevel(this.configurationService);
-			const enableCrashReporter = telemetryLevel >= TelemetryLevel.CRASH;
->>>>>>> ea1445cc
 
 			// Initial startup
 			if (argvJSON['enable-crash-reporter'] === undefined) {
