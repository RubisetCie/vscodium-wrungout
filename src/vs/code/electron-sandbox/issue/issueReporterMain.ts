/*---------------------------------------------------------------------------------------------
 *  Copyright (c) Microsoft Corporation. All rights reserved.
 *  Licensed under the MIT License. See License.txt in the project root for license information.
 *--------------------------------------------------------------------------------------------*/

import 'vs/css!./media/issueReporter';
import 'vs/base/browser/ui/codicons/codiconStyles'; // make sure codicon css is loaded
import { localize } from 'vs/nls';
import { $, reset, safeInnerHtml, windowOpenNoOpener } from 'vs/base/browser/dom';
import { Button } from 'vs/base/browser/ui/button/button';
import { renderIcon } from 'vs/base/browser/ui/iconLabel/iconLabels';
import { Delayer } from 'vs/base/common/async';
import { Codicon } from 'vs/base/common/codicons';
import { groupBy } from 'vs/base/common/collections';
import { debounce } from 'vs/base/common/decorators';
import { Disposable } from 'vs/base/common/lifecycle';
import { isLinux, isLinuxSnap, isMacintosh, isWindows } from 'vs/base/common/platform';
import { escape } from 'vs/base/common/strings';
import { ipcRenderer } from 'vs/base/parts/sandbox/electron-sandbox/globals';
import { IssueReporterData as IssueReporterModelData, IssueReporterModel } from 'vs/code/electron-sandbox/issue/issueReporterModel';
import BaseHtml from 'vs/code/electron-sandbox/issue/issueReporterPage';
import { isRemoteDiagnosticError, SystemInfo } from 'vs/platform/diagnostics/common/diagnostics';
import { ElectronIPCMainProcessService } from 'vs/platform/ipc/electron-sandbox/mainProcessService';
import { IssueReporterData, IssueReporterExtensionData, IssueReporterStyles, IssueReporterWindowConfiguration, IssueType } from 'vs/platform/issue/common/issue';
import { normalizeGitHubUrl } from 'vs/platform/issue/common/issueReporterUtil';
import { INativeHostService } from 'vs/platform/native/electron-sandbox/native';
import { NativeHostService } from 'vs/platform/native/electron-sandbox/nativeHostService';
import { applyZoom, zoomIn, zoomOut } from 'vs/platform/window/electron-sandbox/window';

const MAX_URL_LENGTH = 2045;

interface SearchResult {
	html_url: string;
	title: string;
	state?: string;
}

enum IssueSource {
	VSCode = 'vscode',
	Extension = 'extension',
	Marketplace = 'marketplace'
}

export function startup(configuration: IssueReporterWindowConfiguration) {
	const platformClass = isWindows ? 'windows' : isLinux ? 'linux' : 'mac';
	document.body.classList.add(platformClass); // used by our fonts

	safeInnerHtml(document.body, BaseHtml());

	const issueReporter = new IssueReporter(configuration);
	issueReporter.render();
	document.body.style.display = 'block';
	issueReporter.setInitialFocus();
}

export class IssueReporter extends Disposable {
	private nativeHostService!: INativeHostService;
	private readonly issueReporterModel: IssueReporterModel;
	private numberOfSearchResultsDisplayed = 0;
	private receivedSystemInfo = false;
	private receivedPerformanceInfo = false;
	private shouldQueueSearch = false;
	private hasBeenSubmitted = false;
	private delayedSubmit = new Delayer<void>(300);

	private readonly previewButton!: Button;

	constructor(private readonly configuration: IssueReporterWindowConfiguration) {
		super();

		const mainProcessService = new ElectronIPCMainProcessService(configuration.windowId);
		this.nativeHostService = new NativeHostService(configuration.windowId, mainProcessService) as INativeHostService;

		const targetExtension = configuration.data.extensionId ? configuration.data.enabledExtensions.find(extension => extension.id === configuration.data.extensionId) : undefined;
		this.issueReporterModel = new IssueReporterModel({
			issueType: configuration.data.issueType || IssueType.Bug,
			versionInfo: {
				vscodeVersion: `${configuration.product.nameShort} ${!!configuration.product.darwinUniversalAssetId ? `${configuration.product.version} (Universal)` : configuration.product.version} (${configuration.product.commit || 'Commit unknown'}, ${configuration.product.date || 'Date unknown'})`,
				os: `${this.configuration.os.type} ${this.configuration.os.arch} ${this.configuration.os.release}${isLinuxSnap ? ' snap' : ''}`
			},
			extensionsDisabled: !!configuration.disableExtensions,
			fileOnExtension: configuration.data.extensionId ? !targetExtension?.isBuiltin : undefined,
			selectedExtension: targetExtension,
		});

		const issueReporterElement = this.getElementById('issue-reporter');
		if (issueReporterElement) {
			this.previewButton = new Button(issueReporterElement);
			this.updatePreviewButtonState();
		}

		const issueTitle = configuration.data.issueTitle;
		if (issueTitle) {
			const issueTitleElement = this.getElementById<HTMLInputElement>('issue-title');
			if (issueTitleElement) {
				issueTitleElement.value = issueTitle;
			}
		}

		const issueBody = configuration.data.issueBody;
		if (issueBody) {
			const description = this.getElementById<HTMLTextAreaElement>('description');
			if (description) {
				description.value = issueBody;
				this.issueReporterModel.update({ issueDescription: issueBody });
			}
		}

		ipcRenderer.on('vscode:issuePerformanceInfoResponse', (_: unknown, info: Partial<IssueReporterData>) => {
			this.issueReporterModel.update(info);
			this.receivedPerformanceInfo = true;

			const state = this.issueReporterModel.getData();
			this.updateProcessInfo(state);
			this.updateWorkspaceInfo(state);
			this.updatePreviewButtonState();
		});

		ipcRenderer.on('vscode:issueSystemInfoResponse', (_: unknown, info: SystemInfo) => {
			this.issueReporterModel.update({ systemInfo: info });
			this.receivedSystemInfo = true;

			this.updateSystemInfo(this.issueReporterModel.getData());
			this.updatePreviewButtonState();
		});

		ipcRenderer.send('vscode:issueSystemInfoRequest');
		if (configuration.data.issueType === IssueType.PerformanceIssue) {
			ipcRenderer.send('vscode:issuePerformanceInfoRequest');
		}

		if (window.document.documentElement.lang !== 'en') {
			show(this.getElementById('english'));
		}

		this.setUpTypes();
		this.setEventHandlers();
		applyZoom(configuration.data.zoomLevel);
		this.applyStyles(configuration.data.styles);
		this.handleExtensionData(configuration.data.enabledExtensions);
		this.updateRestrictedMode(configuration.data.restrictedMode);
		this.updateUnsupportedMode(configuration.data.isUnsupported);
	}

	render(): void {
		this.renderBlocks();
	}

	setInitialFocus() {
		const { fileOnExtension } = this.issueReporterModel.getData();
		if (fileOnExtension) {
			const issueTitle = document.getElementById('issue-title');
			if (issueTitle) {
				issueTitle.focus();
			}
		} else {
			const issueType = document.getElementById('issue-type');
			if (issueType) {
				issueType.focus();
			}
		}
	}

	private applyStyles(styles: IssueReporterStyles) {
		const styleTag = document.createElement('style');
		const content: string[] = [];

		if (styles.inputBackground) {
			content.push(`input[type="text"], textarea, select, .issues-container > .issue > .issue-state, .block-info { background-color: ${styles.inputBackground}; }`);
		}

		if (styles.inputBorder) {
			content.push(`input[type="text"], textarea, select { border: 1px solid ${styles.inputBorder}; }`);
		} else {
			content.push(`input[type="text"], textarea, select { border: 1px solid transparent; }`);
		}

		if (styles.inputForeground) {
			content.push(`input[type="text"], textarea, select, .issues-container > .issue > .issue-state, .block-info { color: ${styles.inputForeground}; }`);
		}

		if (styles.inputErrorBorder) {
			content.push(`.invalid-input, .invalid-input:focus, .validation-error { border: 1px solid ${styles.inputErrorBorder} !important; }`);
			content.push(`.required-input { color: ${styles.inputErrorBorder}; }`);
		}

		if (styles.inputErrorBackground) {
			content.push(`.validation-error { background: ${styles.inputErrorBackground}; }`);
		}

		if (styles.inputErrorForeground) {
			content.push(`.validation-error { color: ${styles.inputErrorForeground}; }`);
		}

		if (styles.inputActiveBorder) {
			content.push(`input[type='text']:focus, textarea:focus, select:focus, summary:focus, button:focus, a:focus, .workbenchCommand:focus  { border: 1px solid ${styles.inputActiveBorder}; outline-style: none; }`);
		}

		if (styles.textLinkColor) {
			content.push(`a, .workbenchCommand { color: ${styles.textLinkColor}; }`);
		}

		if (styles.textLinkColor) {
			content.push(`a { color: ${styles.textLinkColor}; }`);
		}

		if (styles.textLinkActiveForeground) {
			content.push(`a:hover, .workbenchCommand:hover { color: ${styles.textLinkActiveForeground}; }`);
		}

		if (styles.sliderBackgroundColor) {
			content.push(`::-webkit-scrollbar-thumb { background-color: ${styles.sliderBackgroundColor}; }`);
		}

		if (styles.sliderActiveColor) {
			content.push(`::-webkit-scrollbar-thumb:active { background-color: ${styles.sliderActiveColor}; }`);
		}

		if (styles.sliderHoverColor) {
			content.push(`::--webkit-scrollbar-thumb:hover { background-color: ${styles.sliderHoverColor}; }`);
		}

		if (styles.buttonBackground) {
			content.push(`.monaco-text-button { background-color: ${styles.buttonBackground} !important; }`);
		}

		if (styles.buttonForeground) {
			content.push(`.monaco-text-button { color: ${styles.buttonForeground} !important; }`);
		}

		if (styles.buttonHoverBackground) {
			content.push(`.monaco-text-button:not(.disabled):hover, .monaco-text-button:focus { background-color: ${styles.buttonHoverBackground} !important; }`);
		}

		styleTag.textContent = content.join('\n');
		document.head.appendChild(styleTag);
		document.body.style.color = styles.color || '';
	}

	private handleExtensionData(extensions: IssueReporterExtensionData[]) {
		const installedExtensions = extensions.filter(x => !x.isBuiltin);
		const { nonThemes, themes } = groupBy(installedExtensions, ext => {
			return ext.isTheme ? 'themes' : 'nonThemes';
		});

		const numberOfThemeExtesions = themes && themes.length;
		this.issueReporterModel.update({ numberOfThemeExtesions, enabledNonThemeExtesions: nonThemes, allExtensions: installedExtensions });
		this.updateExtensionTable(nonThemes, numberOfThemeExtesions);

		if (this.configuration.disableExtensions || installedExtensions.length === 0) {
			(<HTMLButtonElement>this.getElementById('disableExtensions')).disabled = true;
		}

		this.updateExtensionSelector(installedExtensions);
	}

	private setEventHandlers(): void {
		this.addEventListener('issue-type', 'change', (event: Event) => {
			const issueType = parseInt((<HTMLInputElement>event.target).value);
			this.issueReporterModel.update({ issueType: issueType });
			if (issueType === IssueType.PerformanceIssue && !this.receivedPerformanceInfo) {
				ipcRenderer.send('vscode:issuePerformanceInfoRequest');
			}
			this.updatePreviewButtonState();
			this.setSourceOptions();
			this.render();
		});

		(['includeSystemInfo', 'includeProcessInfo', 'includeWorkspaceInfo', 'includeExtensions', 'includeExperiments'] as const).forEach(elementId => {
			this.addEventListener(elementId, 'click', (event: Event) => {
				event.stopPropagation();
				this.issueReporterModel.update({ [elementId]: !this.issueReporterModel.getData()[elementId] });
			});
		});

		const showInfoElements = document.getElementsByClassName('showInfo');
		for (let i = 0; i < showInfoElements.length; i++) {
			const showInfo = showInfoElements.item(i)!;
			(showInfo as HTMLAnchorElement).addEventListener('click', (e: MouseEvent) => {
				e.preventDefault();
				const label = (<HTMLDivElement>e.target);
				if (label) {
					const containingElement = label.parentElement && label.parentElement.parentElement;
					const info = containingElement && containingElement.lastElementChild;
					if (info && info.classList.contains('hidden')) {
						show(info);
						label.textContent = localize('hide', "hide");
					} else {
						hide(info);
						label.textContent = localize('show', "show");
					}
				}
			});
		}

		this.addEventListener('issue-source', 'change', (e: Event) => {
			const value = (<HTMLInputElement>e.target).value;
			const problemSourceHelpText = this.getElementById('problem-source-help-text')!;
			if (value === '') {
				this.issueReporterModel.update({ fileOnExtension: undefined });
				show(problemSourceHelpText);
				this.clearSearchResults();
				this.render();
				return;
			} else {
				hide(problemSourceHelpText);
			}

			let fileOnExtension, fileOnMarketplace = false;
			if (value === IssueSource.Extension) {
				fileOnExtension = true;
			} else if (value === IssueSource.Marketplace) {
				fileOnMarketplace = true;
			}

			this.issueReporterModel.update({ fileOnExtension, fileOnMarketplace });
			this.render();

			const title = (<HTMLInputElement>this.getElementById('issue-title')).value;
			this.searchIssues(title, fileOnExtension, fileOnMarketplace);
		});

		this.addEventListener('description', 'input', (e: Event) => {
			const issueDescription = (<HTMLInputElement>e.target).value;
			this.issueReporterModel.update({ issueDescription });

			// Only search for extension issues on title change
			if (this.issueReporterModel.fileOnExtension() === false) {
				const title = (<HTMLInputElement>this.getElementById('issue-title')).value;
				this.searchVSCodeIssues(title, issueDescription);
			}
		});

		this.addEventListener('issue-title', 'input', (e: Event) => {
			const title = (<HTMLInputElement>e.target).value;
			const lengthValidationMessage = this.getElementById('issue-title-length-validation-error');
			const issueUrl = this.getIssueUrl();
			if (title && this.getIssueUrlWithTitle(title, issueUrl).length > MAX_URL_LENGTH) {
				show(lengthValidationMessage);
			} else {
				hide(lengthValidationMessage);
			}
			const issueSource = this.getElementById<HTMLSelectElement>('issue-source');
			if (!issueSource || issueSource.value === '') {
				return;
			}

			const { fileOnExtension, fileOnMarketplace } = this.issueReporterModel.getData();
			this.searchIssues(title, fileOnExtension, fileOnMarketplace);
		});

		this.previewButton.onDidClick(async () => {
			this.delayedSubmit.trigger(async () => {
				this.createIssue();
			});
		});

		function sendWorkbenchCommand(commandId: string) {
			ipcRenderer.send('vscode:workbenchCommand', { id: commandId, from: 'issueReporter' });
		}

		this.addEventListener('disableExtensions', 'click', () => {
			sendWorkbenchCommand('workbench.action.reloadWindowWithExtensionsDisabled');
		});

		this.addEventListener('extensionBugsLink', 'click', (e: Event) => {
			const url = (<HTMLElement>e.target).innerText;
			windowOpenNoOpener(url);
		});

		this.addEventListener('disableExtensions', 'keydown', (e: Event) => {
			e.stopPropagation();
			if ((e as KeyboardEvent).keyCode === 13 || (e as KeyboardEvent).keyCode === 32) {
				sendWorkbenchCommand('workbench.extensions.action.disableAll');
				sendWorkbenchCommand('workbench.action.reloadWindow');
			}
		});

		document.onkeydown = async (e: KeyboardEvent) => {
			const cmdOrCtrlKey = isMacintosh ? e.metaKey : e.ctrlKey;
			// Cmd/Ctrl+Enter previews issue and closes window
			if (cmdOrCtrlKey && e.keyCode === 13) {
				this.delayedSubmit.trigger(async () => {
					if (await this.createIssue()) {
						ipcRenderer.send('vscode:closeIssueReporter');
					}
				});
			}

			// Cmd/Ctrl + w closes issue window
			if (cmdOrCtrlKey && e.keyCode === 87) {
				e.stopPropagation();
				e.preventDefault();

				const issueTitle = (<HTMLInputElement>this.getElementById('issue-title'))!.value;
				const { issueDescription } = this.issueReporterModel.getData();
				if (!this.hasBeenSubmitted && (issueTitle || issueDescription)) {
					ipcRenderer.send('vscode:issueReporterConfirmClose');
				} else {
					ipcRenderer.send('vscode:closeIssueReporter');
				}
			}

			// Cmd/Ctrl + zooms in
			if (cmdOrCtrlKey && e.keyCode === 187) {
				zoomIn();
			}

			// Cmd/Ctrl - zooms out
			if (cmdOrCtrlKey && e.keyCode === 189) {
				zoomOut();
			}

			// With latest electron upgrade, cmd+a is no longer propagating correctly for inputs in this window on mac
			// Manually perform the selection
			if (isMacintosh) {
				if (cmdOrCtrlKey && e.keyCode === 65 && e.target) {
					if (e.target instanceof HTMLInputElement || e.target instanceof HTMLTextAreaElement) {
						(<HTMLInputElement>e.target).select();
					}
				}
			}
		};
	}

	private updatePreviewButtonState() {
		if (this.isPreviewEnabled()) {
			if (this.configuration.data.githubAccessToken) {
				this.previewButton.label = localize('createOnGitHub', "Create on GitHub");
			} else {
				this.previewButton.label = localize('previewOnGitHub', "Preview on GitHub");
			}
			this.previewButton.enabled = true;
		} else {
			this.previewButton.enabled = false;
			this.previewButton.label = localize('loadingData', "Loading data...");
		}
	}

	private isPreviewEnabled() {
		const issueType = this.issueReporterModel.getData().issueType;
		if (issueType === IssueType.Bug && this.receivedSystemInfo) {
			return true;
		}

		if (issueType === IssueType.PerformanceIssue && this.receivedSystemInfo && this.receivedPerformanceInfo) {
			return true;
		}

		if (issueType === IssueType.FeatureRequest) {
			return true;
		}

		return false;
	}

	private getExtensionRepositoryUrl(): string | undefined {
		const selectedExtension = this.issueReporterModel.getData().selectedExtension;
		return selectedExtension && selectedExtension.repositoryUrl;
	}

	private getExtensionBugsUrl(): string | undefined {
		const selectedExtension = this.issueReporterModel.getData().selectedExtension;
		return selectedExtension && selectedExtension.bugsUrl;
	}

	private searchVSCodeIssues(title: string, issueDescription?: string): void {
		if (title) {
			this.searchDuplicates(title, issueDescription);
		} else {
			this.clearSearchResults();
		}
	}

	private searchIssues(title: string, fileOnExtension: boolean | undefined, fileOnMarketplace: boolean | undefined): void {
		if (fileOnExtension) {
			return this.searchExtensionIssues(title);
		}

		if (fileOnMarketplace) {
			return this.searchMarketplaceIssues(title);
		}

		const description = this.issueReporterModel.getData().issueDescription;
		this.searchVSCodeIssues(title, description);
	}

	private searchExtensionIssues(title: string): void {
		const url = this.getExtensionGitHubUrl();
		if (title) {
			const matches = /^https?:\/\/github\.com\/(.*)/.exec(url);
			if (matches && matches.length) {
				const repo = matches[1];
				return this.searchGitHub(repo, title);
			}

			// If the extension has no repository, display empty search results
			if (this.issueReporterModel.getData().selectedExtension) {
				this.clearSearchResults();
				return this.displaySearchResults([]);

			}
		}

		this.clearSearchResults();
	}

	private searchMarketplaceIssues(title: string): void {
		if (title) {
			const gitHubInfo = this.parseGitHubUrl(this.configuration.product.reportMarketplaceIssueUrl!);
			if (gitHubInfo) {
				return this.searchGitHub(`${gitHubInfo.owner}/${gitHubInfo.repositoryName}`, title);
			}
		}
	}

	private clearSearchResults(): void {
		const similarIssues = this.getElementById('similar-issues')!;
		similarIssues.innerText = '';
		this.numberOfSearchResultsDisplayed = 0;
	}

	@debounce(300)
	private searchGitHub(repo: string, title: string): void {
		const query = `is:issue+repo:${repo}+${title}`;
		const similarIssues = this.getElementById('similar-issues')!;

		window.fetch(`https://api.github.com/search/issues?q=${query}`).then((response) => {
			response.json().then(result => {
				similarIssues.innerText = '';
				if (result && result.items) {
					this.displaySearchResults(result.items);
				} else {
					// If the items property isn't present, the rate limit has been hit
					const message = $('div.list-title');
					message.textContent = localize('rateLimited', "GitHub query limit exceeded. Please wait.");
					similarIssues.appendChild(message);

					const resetTime = response.headers.get('X-RateLimit-Reset');
					const timeToWait = resetTime ? parseInt(resetTime) - Math.floor(Date.now() / 1000) : 1;
					if (this.shouldQueueSearch) {
						this.shouldQueueSearch = false;
						setTimeout(() => {
							this.searchGitHub(repo, title);
							this.shouldQueueSearch = true;
						}, timeToWait * 1000);
					}
				}
			}).catch(_ => {
				// Ignore
			});
		}).catch(_ => {
			// Ignore
		});
	}

	@debounce(300)
	private searchDuplicates(title: string, body?: string): void {
		const url = 'https://vscode-probot.westus.cloudapp.azure.com:7890/duplicate_candidates';
		const init = {
			method: 'POST',
			body: JSON.stringify({
				title,
				body
			}),
			headers: new Headers({
				'Content-Type': 'application/json'
			})
		};

		window.fetch(url, init).then((response) => {
			response.json().then(result => {
				this.clearSearchResults();

				if (result && result.candidates) {
					this.displaySearchResults(result.candidates);
				} else {
					throw new Error('Unexpected response, no candidates property');
				}
			}).catch(_ => {
				// Ignore
			});
		}).catch(_ => {
			// Ignore
		});
	}

	private displaySearchResults(results: SearchResult[]) {
		const similarIssues = this.getElementById('similar-issues')!;
		if (results.length) {
			const issues = $('div.issues-container');
			const issuesText = $('div.list-title');
			issuesText.textContent = localize('similarIssues', "Similar issues");

			this.numberOfSearchResultsDisplayed = results.length < 5 ? results.length : 5;
			for (let i = 0; i < this.numberOfSearchResultsDisplayed; i++) {
				const issue = results[i];
				const link = $('a.issue-link', { href: issue.html_url });
				link.textContent = issue.title;
				link.title = issue.title;
				link.addEventListener('click', (e) => this.openLink(e));
				link.addEventListener('auxclick', (e) => this.openLink(<MouseEvent>e));

				let issueState: HTMLElement;
				let item: HTMLElement;
				if (issue.state) {
					issueState = $('span.issue-state');

					const issueIcon = $('span.issue-icon');
					issueIcon.appendChild(renderIcon(issue.state === 'open' ? Codicon.issueOpened : Codicon.issueClosed));

					const issueStateLabel = $('span.issue-state.label');
					issueStateLabel.textContent = issue.state === 'open' ? localize('open', "Open") : localize('closed', "Closed");

					issueState.title = issue.state === 'open' ? localize('open', "Open") : localize('closed', "Closed");
					issueState.appendChild(issueIcon);
					issueState.appendChild(issueStateLabel);

					item = $('div.issue', undefined, issueState, link);
				} else {
					item = $('div.issue', undefined, link);
				}

				issues.appendChild(item);
			}

			similarIssues.appendChild(issuesText);
			similarIssues.appendChild(issues);
		} else {
			const message = $('div.list-title');
			message.textContent = localize('noSimilarIssues', "No similar issues found");
			similarIssues.appendChild(message);
		}
	}

	private setUpTypes(): void {
		const makeOption = (issueType: IssueType, description: string) => $('option', { 'value': issueType.valueOf() }, escape(description));

		const typeSelect = this.getElementById('issue-type')! as HTMLSelectElement;
		const { issueType } = this.issueReporterModel.getData();
		reset(typeSelect,
			makeOption(IssueType.Bug, localize('bugReporter', "Bug Report")),
			makeOption(IssueType.FeatureRequest, localize('featureRequest', "Feature Request")),
			makeOption(IssueType.PerformanceIssue, localize('performanceIssue', "Performance Issue")),
		);

		typeSelect.value = issueType.toString();

		this.setSourceOptions();
	}

	private makeOption(value: string, description: string, disabled: boolean): HTMLOptionElement {
		const option: HTMLOptionElement = document.createElement('option');
		option.disabled = disabled;
		option.value = value;
		option.textContent = description;

		return option;
	}

	private setSourceOptions(): void {
		const sourceSelect = this.getElementById('issue-source')! as HTMLSelectElement;
		const { issueType, fileOnExtension, selectedExtension } = this.issueReporterModel.getData();
		let selected = sourceSelect.selectedIndex;
		if (selected === -1) {
			if (fileOnExtension !== undefined) {
				selected = fileOnExtension ? 2 : 1;
			} else if (selectedExtension?.isBuiltin) {
				selected = 1;
			}
		}

		sourceSelect.innerText = '';
		sourceSelect.append(this.makeOption('', localize('selectSource', "Select source"), true));
		sourceSelect.append(this.makeOption('vscode', localize('vscode', "VSCodius"), false));
		sourceSelect.append(this.makeOption('extension', localize('extension', "An extension"), false));
		if (this.configuration.product.reportMarketplaceIssueUrl) {
			sourceSelect.append(this.makeOption('marketplace', localize('marketplace', "Extensions marketplace"), false));
		}

		if (issueType !== IssueType.FeatureRequest) {
			sourceSelect.append(this.makeOption('', localize('unknown', "Don't know"), false));
		}

		if (selected !== -1 && selected < sourceSelect.options.length) {
			sourceSelect.selectedIndex = selected;
		} else {
			sourceSelect.selectedIndex = 0;
			hide(this.getElementById('problem-source-help-text'));
		}
	}

	private renderBlocks(): void {
		// Depending on Issue Type, we render different blocks and text
		const { issueType, fileOnExtension, fileOnMarketplace } = this.issueReporterModel.getData();
		const blockContainer = this.getElementById('block-container');
		const systemBlock = document.querySelector('.block-system');
		const processBlock = document.querySelector('.block-process');
		const workspaceBlock = document.querySelector('.block-workspace');
		const extensionsBlock = document.querySelector('.block-extensions');
		const experimentsBlock = document.querySelector('.block-experiments');

		const problemSource = this.getElementById('problem-source')!;
		const descriptionTitle = this.getElementById('issue-description-label')!;
		const descriptionSubtitle = this.getElementById('issue-description-subtitle')!;
		const extensionSelector = this.getElementById('extension-selection')!;

		// Hide all by default
		hide(blockContainer);
		hide(systemBlock);
		hide(processBlock);
		hide(workspaceBlock);
		hide(extensionsBlock);
		hide(experimentsBlock);
		hide(problemSource);
		hide(extensionSelector);

		if (issueType === IssueType.Bug) {
			show(problemSource);

			if (!fileOnMarketplace) {
				show(blockContainer);
				show(systemBlock);
				show(experimentsBlock);
			}

			if (fileOnExtension) {
				show(extensionSelector);
			} else if (!fileOnMarketplace) {
				show(extensionsBlock);
			}
			reset(descriptionTitle, localize('stepsToReproduce', "Steps to Reproduce"), $('span.required-input', undefined, '*'));
			reset(descriptionSubtitle, localize('bugDescription', "Share the steps needed to reliably reproduce the problem. Please include actual and expected results. We support GitHub-flavored Markdown. You will be able to edit your issue and add screenshots when we preview it on GitHub."));
		} else if (issueType === IssueType.PerformanceIssue) {
			show(problemSource);

			if (!fileOnMarketplace) {
				show(blockContainer);
				show(systemBlock);
				show(processBlock);
				show(workspaceBlock);
				show(experimentsBlock);
			}

			if (fileOnExtension) {
				show(extensionSelector);
			} else if (!fileOnMarketplace) {
				show(extensionsBlock);
			}

			reset(descriptionTitle, localize('stepsToReproduce', "Steps to Reproduce"), $('span.required-input', undefined, '*'));
			reset(descriptionSubtitle, localize('performanceIssueDesciption', "When did this performance issue happen? Does it occur on startup or after a specific series of actions? We support GitHub-flavored Markdown. You will be able to edit your issue and add screenshots when we preview it on GitHub."));
		} else if (issueType === IssueType.FeatureRequest) {
			reset(descriptionTitle, localize('description', "Description"), $('span.required-input', undefined, '*'));
			reset(descriptionSubtitle, localize('featureRequestDescription', "Please describe the feature you would like to see. We support GitHub-flavored Markdown. You will be able to edit your issue and add screenshots when we preview it on GitHub."));
			show(problemSource);

			if (fileOnExtension) {
				show(extensionSelector);
			}
		}
	}

	private validateInput(inputId: string): boolean {
		const inputElement = (<HTMLInputElement>this.getElementById(inputId));
		const inputValidationMessage = this.getElementById(`${inputId}-empty-error`);
		if (!inputElement.value) {
			inputElement.classList.add('invalid-input');
			inputValidationMessage?.classList.remove('hidden');
			return false;
		} else {
			inputElement.classList.remove('invalid-input');
			inputValidationMessage?.classList.add('hidden');
			return true;
		}
	}

	private validateInputs(): boolean {
		let isValid = true;
		['issue-title', 'description', 'issue-source'].forEach(elementId => {
			isValid = this.validateInput(elementId) && isValid;
		});

		if (this.issueReporterModel.fileOnExtension()) {
			isValid = this.validateInput('extension-selector') && isValid;
		}

		return isValid;
	}

	private async submitToGitHub(issueTitle: string, issueBody: string, gitHubDetails: { owner: string; repositoryName: string }): Promise<boolean> {
		const url = `https://api.github.com/repos/${gitHubDetails.owner}/${gitHubDetails.repositoryName}/issues`;
		const init = {
			method: 'POST',
			body: JSON.stringify({
				title: issueTitle,
				body: issueBody
			}),
			headers: new Headers({
				'Content-Type': 'application/json',
				'Authorization': `Bearer ${this.configuration.data.githubAccessToken}`
			})
		};

		return new Promise((resolve, reject) => {
			window.fetch(url, init).then((response) => {
				if (response.ok) {
					response.json().then(result => {
						ipcRenderer.send('vscode:openExternal', result.html_url);
						ipcRenderer.send('vscode:closeIssueReporter');
						resolve(true);
					});
				} else {
					resolve(false);
				}
			});
		});
	}

	private async createIssue(): Promise<boolean> {
		if (!this.validateInputs()) {
			// If inputs are invalid, set focus to the first one and add listeners on them
			// to detect further changes
			const invalidInput = document.getElementsByClassName('invalid-input');
			if (invalidInput.length) {
				(<HTMLInputElement>invalidInput[0]).focus();
			}

			this.addEventListener('issue-title', 'input', _ => {
				this.validateInput('issue-title');
			});

			this.addEventListener('description', 'input', _ => {
				this.validateInput('description');
			});

			this.addEventListener('issue-source', 'change', _ => {
				this.validateInput('issue-source');
			});

			if (this.issueReporterModel.fileOnExtension()) {
				this.addEventListener('extension-selector', 'change', _ => {
					this.validateInput('extension-selector');
				});
			}

			return false;
		}

		this.hasBeenSubmitted = true;

		const issueTitle = (<HTMLInputElement>this.getElementById('issue-title')).value;
		const issueBody = this.issueReporterModel.serialize();

		const issueUrl = this.getIssueUrl();
		const gitHubDetails = this.parseGitHubUrl(issueUrl);
		if (this.configuration.data.githubAccessToken && gitHubDetails) {
			return this.submitToGitHub(issueTitle, issueBody, gitHubDetails);
		}

		const baseUrl = this.getIssueUrlWithTitle((<HTMLInputElement>this.getElementById('issue-title')).value, issueUrl);
		let url = baseUrl + `&body=${encodeURIComponent(issueBody)}`;

		if (url.length > MAX_URL_LENGTH) {
			try {
				url = await this.writeToClipboard(baseUrl, issueBody);
			} catch (_) {
				return false;
			}
		}

		ipcRenderer.send('vscode:openExternal', url);
		return true;
	}

	private async writeToClipboard(baseUrl: string, issueBody: string): Promise<string> {
		return new Promise((resolve, reject) => {
			ipcRenderer.once('vscode:issueReporterClipboardResponse', async (event: unknown, shouldWrite: boolean) => {
				if (shouldWrite) {
					await this.nativeHostService.writeClipboardText(issueBody);
					resolve(baseUrl + `&body=${encodeURIComponent(localize('pasteData', "We have written the needed data into your clipboard because it was too large to send. Please paste."))}`);
				} else {
					reject();
				}
			});

			ipcRenderer.send('vscode:issueReporterClipboard');
		});
	}

	private getIssueUrl(): string {
		return this.issueReporterModel.fileOnExtension()
			? this.getExtensionGitHubUrl()
			: this.issueReporterModel.getData().fileOnMarketplace
				? this.configuration.product.reportMarketplaceIssueUrl!
				: this.configuration.product.reportIssueUrl!;
	}

	private parseGitHubUrl(url: string): undefined | { repositoryName: string; owner: string } {
		// Assumes a GitHub url to a particular repo, https://github.com/repositoryName/owner.
		// Repository name and owner cannot contain '/'
		const match = /^https?:\/\/github\.com\/([^\/]*)\/([^\/]*).*/.exec(url);
		if (match && match.length) {
			return {
				owner: match[1],
				repositoryName: match[2]
			};
		}

		return undefined;
	}

	private getExtensionGitHubUrl(): string {
		let repositoryUrl = '';
		const bugsUrl = this.getExtensionBugsUrl();
		const extensionUrl = this.getExtensionRepositoryUrl();
		// If given, try to match the extension's bug url
		if (bugsUrl && bugsUrl.match(/^https?:\/\/github\.com\/(.*)/)) {
			repositoryUrl = normalizeGitHubUrl(bugsUrl);
		} else if (extensionUrl && extensionUrl.match(/^https?:\/\/github\.com\/(.*)/)) {
			repositoryUrl = normalizeGitHubUrl(extensionUrl);
		}

		return repositoryUrl;
	}

	private getIssueUrlWithTitle(issueTitle: string, repositoryUrl: string): string {
		if (this.issueReporterModel.fileOnExtension()) {
			repositoryUrl = repositoryUrl + '/issues/new';
		}

		const queryStringPrefix = repositoryUrl.indexOf('?') === -1 ? '?' : '&';
		return `${repositoryUrl}${queryStringPrefix}title=${encodeURIComponent(issueTitle)}`;
	}

	private updateSystemInfo(state: IssueReporterModelData) {
		const target = document.querySelector<HTMLElement>('.block-system .block-info');

		if (target) {
			const systemInfo = state.systemInfo!;
			const renderedDataTable = $('table', undefined,
				$('tr', undefined,
					$('td', undefined, 'CPUs'),
					$('td', undefined, systemInfo.cpus || ''),
				),
				$('tr', undefined,
					$('td', undefined, 'GPU Status' as string),
					$('td', undefined, Object.keys(systemInfo.gpuStatus).map(key => `${key}: ${systemInfo.gpuStatus[key]}`).join('\n')),
				),
				$('tr', undefined,
					$('td', undefined, 'Load (avg)' as string),
					$('td', undefined, systemInfo.load || ''),
				),
				$('tr', undefined,
					$('td', undefined, 'Memory (System)' as string),
					$('td', undefined, systemInfo.memory),
				),
				$('tr', undefined,
					$('td', undefined, 'Process Argv' as string),
					$('td', undefined, systemInfo.processArgs),
				),
				$('tr', undefined,
					$('td', undefined, 'Screen Reader' as string),
					$('td', undefined, systemInfo.screenReader),
				),
				$('tr', undefined,
					$('td', undefined, 'VM'),
					$('td', undefined, systemInfo.vmHint),
				),
			);
			reset(target, renderedDataTable);

			systemInfo.remoteData.forEach(remote => {
				target.appendChild($<HTMLHRElement>('hr'));
				if (isRemoteDiagnosticError(remote)) {
					const remoteDataTable = $('table', undefined,
						$('tr', undefined,
							$('td', undefined, 'Remote'),
							$('td', undefined, remote.hostName)
						),
						$('tr', undefined,
							$('td', undefined, ''),
							$('td', undefined, remote.errorMessage)
						)
					);
					target.appendChild(remoteDataTable);
				} else {
					const remoteDataTable = $('table', undefined,
						$('tr', undefined,
							$('td', undefined, 'Remote'),
							$('td', undefined, remote.hostName)
						),
						$('tr', undefined,
							$('td', undefined, 'OS'),
							$('td', undefined, remote.machineInfo.os)
						),
						$('tr', undefined,
							$('td', undefined, 'CPUs'),
							$('td', undefined, remote.machineInfo.cpus || '')
						),
						$('tr', undefined,
							$('td', undefined, 'Memory (System)' as string),
							$('td', undefined, remote.machineInfo.memory)
						),
						$('tr', undefined,
							$('td', undefined, 'VM'),
							$('td', undefined, remote.machineInfo.vmHint)
						),
					);
					target.appendChild(remoteDataTable);
				}
			});
		}
	}

	private updateExtensionSelector(extensions: IssueReporterExtensionData[]): void {
		interface IOption {
			name: string;
			id: string;
		}

		const extensionOptions: IOption[] = extensions.map(extension => {
			return {
				name: extension.displayName || extension.name || '',
				id: extension.id
			};
		});

		// Sort extensions by name
		extensionOptions.sort((a, b) => {
			const aName = a.name.toLowerCase();
			const bName = b.name.toLowerCase();
			if (aName > bName) {
				return 1;
			}

			if (aName < bName) {
				return -1;
			}

			return 0;
		});

		const makeOption = (extension: IOption, selectedExtension?: IssueReporterExtensionData): HTMLOptionElement => {
			const selected = selectedExtension && extension.id === selectedExtension.id;
			return $<HTMLOptionElement>('option', {
				'value': extension.id,
				'selected': selected || ''
			}, extension.name);
		};

		const extensionsSelector = this.getElementById('extension-selector');
		if (extensionsSelector) {
			const { selectedExtension } = this.issueReporterModel.getData();
			reset(extensionsSelector, $<HTMLOptionElement>('option'), ...extensionOptions.map(extension => makeOption(extension, selectedExtension)));

			this.addEventListener('extension-selector', 'change', (e: Event) => {
				const selectedExtensionId = (<HTMLInputElement>e.target).value;
				const extensions = this.issueReporterModel.getData().allExtensions;
				const matches = extensions.filter(extension => extension.id === selectedExtensionId);
				if (matches.length) {
					this.issueReporterModel.update({ selectedExtension: matches[0] });
					this.validateSelectedExtension();

					const title = (<HTMLInputElement>this.getElementById('issue-title')).value;
					this.searchExtensionIssues(title);
				} else {
					this.issueReporterModel.update({ selectedExtension: undefined });
					this.clearSearchResults();
					this.validateSelectedExtension();
				}
			});
		}

		this.addEventListener('problem-source', 'change', (_) => {
			this.validateSelectedExtension();
		});
	}

	private validateSelectedExtension(): void {
		const extensionValidationMessage = this.getElementById('extension-selection-validation-error')!;
		const extensionValidationNoUrlsMessage = this.getElementById('extension-selection-validation-error-no-url')!;
		hide(extensionValidationMessage);
		hide(extensionValidationNoUrlsMessage);

		if (!this.issueReporterModel.getData().selectedExtension) {
			this.previewButton.enabled = true;
			return;
		}

		const hasValidGitHubUrl = this.getExtensionGitHubUrl();
		if (hasValidGitHubUrl) {
			this.previewButton.enabled = true;
		} else {
			this.setExtensionValidationMessage();
			this.previewButton.enabled = false;
		}
	}

	private setExtensionValidationMessage(): void {
		const extensionValidationMessage = this.getElementById('extension-selection-validation-error')!;
		const extensionValidationNoUrlsMessage = this.getElementById('extension-selection-validation-error-no-url')!;
		const bugsUrl = this.getExtensionBugsUrl();
		if (bugsUrl) {
			show(extensionValidationMessage);
			const link = this.getElementById('extensionBugsLink')!;
			link.textContent = bugsUrl;
			return;
		}

		const extensionUrl = this.getExtensionRepositoryUrl();
		if (extensionUrl) {
			show(extensionValidationMessage);
			const link = this.getElementById('extensionBugsLink');
			link!.textContent = extensionUrl;
			return;
		}

		show(extensionValidationNoUrlsMessage);
	}

	private updateProcessInfo(state: IssueReporterModelData) {
		const target = document.querySelector('.block-process .block-info') as HTMLElement;
		if (target) {
			reset(target, $('code', undefined, state.processInfo));
		}
	}

	private updateWorkspaceInfo(state: IssueReporterModelData) {
		document.querySelector('.block-workspace .block-info code')!.textContent = '\n' + state.workspaceInfo;
	}

	private updateExtensionTable(extensions: IssueReporterExtensionData[], numThemeExtensions: number): void {
		const target = document.querySelector<HTMLElement>('.block-extensions .block-info');
		if (target) {
			if (this.configuration.disableExtensions) {
				reset(target, localize('disabledExtensions', "Extensions are disabled"));
				return;
			}

			const themeExclusionStr = numThemeExtensions ? `\n(${numThemeExtensions} theme extensions excluded)` : '';
			extensions = extensions || [];

			if (!extensions.length) {
				target.innerText = 'Extensions: none' + themeExclusionStr;
				return;
			}

			reset(target, this.getExtensionTableHtml(extensions), document.createTextNode(themeExclusionStr));
		}
	}

	private updateRestrictedMode(restrictedMode: boolean) {
		this.issueReporterModel.update({ restrictedMode });
	}

<<<<<<< HEAD
=======
	private updateUnsupportedMode(isUnsupported: boolean) {
		this.issueReporterModel.update({ isUnsupported });
	}

	private updateExperimentsInfo(experimentInfo: string | undefined) {
		this.issueReporterModel.update({ experimentInfo });
		const target = document.querySelector<HTMLElement>('.block-experiments .block-info');
		if (target) {
			target.textContent = experimentInfo ? experimentInfo : localize('noCurrentExperiments', "No current experiments.");
		}
	}

>>>>>>> f44c00ca
	private getExtensionTableHtml(extensions: IssueReporterExtensionData[]): HTMLTableElement {
		return $('table', undefined,
			$('tr', undefined,
				$('th', undefined, 'Extension'),
				$('th', undefined, 'Author (truncated)' as string),
				$('th', undefined, 'Version'),
			),
			...extensions.map(extension => $('tr', undefined,
				$('td', undefined, extension.name),
				$('td', undefined, extension.publisher?.substr(0, 3) ?? 'N/A'),
				$('td', undefined, extension.version),
			))
		);
	}

	private openLink(event: MouseEvent): void {
		event.preventDefault();
		event.stopPropagation();
		// Exclude right click
		if (event.which < 3) {
			windowOpenNoOpener((<HTMLAnchorElement>event.target).href);
		}
	}

	private getElementById<T extends HTMLElement = HTMLElement>(elementId: string): T | undefined {
		const element = document.getElementById(elementId) as T | undefined;
		if (element) {
			return element;
		} else {
			return undefined;
		}
	}

	private addEventListener(elementId: string, eventType: string, handler: (event: Event) => void): void {
		const element = this.getElementById(elementId);
		element?.addEventListener(eventType, handler);
	}
}

// helper functions

function hide(el: Element | undefined | null) {
	el?.classList.add('hidden');
}
function show(el: Element | undefined | null) {
	el?.classList.remove('hidden');
}<|MERGE_RESOLUTION|>--- conflicted
+++ resolved
@@ -1154,21 +1154,10 @@
 		this.issueReporterModel.update({ restrictedMode });
 	}
 
-<<<<<<< HEAD
-=======
 	private updateUnsupportedMode(isUnsupported: boolean) {
 		this.issueReporterModel.update({ isUnsupported });
 	}
 
-	private updateExperimentsInfo(experimentInfo: string | undefined) {
-		this.issueReporterModel.update({ experimentInfo });
-		const target = document.querySelector<HTMLElement>('.block-experiments .block-info');
-		if (target) {
-			target.textContent = experimentInfo ? experimentInfo : localize('noCurrentExperiments', "No current experiments.");
-		}
-	}
-
->>>>>>> f44c00ca
 	private getExtensionTableHtml(extensions: IssueReporterExtensionData[]): HTMLTableElement {
 		return $('table', undefined,
 			$('tr', undefined,
