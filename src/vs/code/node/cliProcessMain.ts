--- conflicted
+++ resolved
@@ -175,46 +175,7 @@
 		// Localizations
 		services.set(ILanguagePackService, new SyncDescriptor(NativeLanguagePackService, undefined, false));
 
-<<<<<<< HEAD
 		return new InstantiationService(services);
-=======
-		// Telemetry
-		const appenders: OneDataSystemAppender[] = [];
-		const isInternal = isInternalTelemetry(productService, configurationService);
-		if (supportsTelemetry(productService, environmentService)) {
-			if (productService.aiConfig && productService.aiConfig.ariaKey) {
-				appenders.push(new OneDataSystemAppender(isInternal, 'monacoworkbench', null, productService.aiConfig.ariaKey));
-			}
-
-			const { installSourcePath } = environmentService;
-
-			const config: ITelemetryServiceConfig = {
-				appenders,
-				sendErrorTelemetry: false,
-				commonProperties: (async () => {
-					let machineId: string | undefined = undefined;
-					try {
-						const storageContents = await Promises.readFile(environmentService.stateResource.fsPath);
-						machineId = JSON.parse(storageContents.toString())[machineIdKey];
-					} catch (error) {
-						if (error.code !== 'ENOENT') {
-							logService.error(error);
-						}
-					}
-
-					return resolveCommonProperties(fileService, release(), hostname(), process.arch, productService.commit, productService.version, machineId, isInternal, installSourcePath);
-				})(),
-				piiPaths: getPiiPathsFromEnvironment(environmentService)
-			};
-
-			services.set(ITelemetryService, new SyncDescriptor(TelemetryService, [config], false));
-
-		} else {
-			services.set(ITelemetryService, NullTelemetryService);
-		}
-
-		return [new InstantiationService(services), appenders];
->>>>>>> 64bbfbf6
 	}
 
 	private registerErrorHandler(logService: ILogService): void {
