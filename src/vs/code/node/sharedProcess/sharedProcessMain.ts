/*---------------------------------------------------------------------------------------------
 *  Copyright (c) Microsoft Corporation. All rights reserved.
 *  Licensed under the MIT License. See License.txt in the project root for license information.
 *--------------------------------------------------------------------------------------------*/

import { MessagePortMain, MessageEvent } from 'vs/base/parts/sandbox/node/electronTypes';
import { toErrorMessage } from 'vs/base/common/errorMessage';
import { onUnexpectedError, setUnexpectedErrorHandler } from 'vs/base/common/errors';
import { combinedDisposable, Disposable, toDisposable } from 'vs/base/common/lifecycle';
import { Schemas } from 'vs/base/common/network';
import { URI } from 'vs/base/common/uri';
import { firstOrDefault } from 'vs/base/common/arrays';
import { Emitter } from 'vs/base/common/event';
import { ProxyChannel, StaticRouter } from 'vs/base/parts/ipc/common/ipc';
import { IClientConnectionFilter, Server as UtilityProcessMessagePortServer, once } from 'vs/base/parts/ipc/node/ipc.mp';
import { CodeCacheCleaner } from 'vs/code/node/sharedProcess/contrib/codeCacheCleaner';
import { LanguagePackCachedDataCleaner } from 'vs/code/node/sharedProcess/contrib/languagePackCachedDataCleaner';
import { LocalizationsUpdater } from 'vs/code/node/sharedProcess/contrib/localizationsUpdater';
import { LogsDataCleaner } from 'vs/code/node/sharedProcess/contrib/logsDataCleaner';
import { UnusedWorkspaceStorageDataCleaner } from 'vs/code/node/sharedProcess/contrib/storageDataCleaner';
import { IChecksumService } from 'vs/platform/checksum/common/checksumService';
import { ChecksumService } from 'vs/platform/checksum/node/checksumService';
import { IConfigurationService } from 'vs/platform/configuration/common/configuration';
import { ConfigurationService } from 'vs/platform/configuration/common/configurationService';
import { IDiagnosticsService } from 'vs/platform/diagnostics/common/diagnostics';
import { DiagnosticsService } from 'vs/platform/diagnostics/node/diagnosticsService';
import { IDownloadService } from 'vs/platform/download/common/download';
import { DownloadService } from 'vs/platform/download/common/downloadService';
import { INativeEnvironmentService } from 'vs/platform/environment/common/environment';
import { GlobalExtensionEnablementService } from 'vs/platform/extensionManagement/common/extensionEnablementService';
import { ExtensionGalleryService } from 'vs/platform/extensionManagement/common/extensionGalleryService';
import { IExtensionGalleryService, IExtensionManagementService, IExtensionTipsService, IGlobalExtensionEnablementService } from 'vs/platform/extensionManagement/common/extensionManagement';
import { ExtensionSignatureVerificationService, IExtensionSignatureVerificationService } from 'vs/platform/extensionManagement/node/extensionSignatureVerificationService';
import { ExtensionManagementChannel, ExtensionTipsChannel } from 'vs/platform/extensionManagement/common/extensionManagementIpc';
import { ExtensionManagementService, INativeServerExtensionManagementService } from 'vs/platform/extensionManagement/node/extensionManagementService';
import { IExtensionRecommendationNotificationService } from 'vs/platform/extensionRecommendations/common/extensionRecommendations';
import { IFileService } from 'vs/platform/files/common/files';
import { FileService } from 'vs/platform/files/common/fileService';
import { DiskFileSystemProvider } from 'vs/platform/files/node/diskFileSystemProvider';
import { SyncDescriptor } from 'vs/platform/instantiation/common/descriptors';
import { IInstantiationService, ServicesAccessor } from 'vs/platform/instantiation/common/instantiation';
import { InstantiationService } from 'vs/platform/instantiation/common/instantiationService';
import { ServiceCollection } from 'vs/platform/instantiation/common/serviceCollection';
import { ILanguagePackService } from 'vs/platform/languagePacks/common/languagePacks';
import { NativeLanguagePackService } from 'vs/platform/languagePacks/node/languagePacks';
import { ConsoleLogger, ILoggerService, ILogService } from 'vs/platform/log/common/log';
import { LoggerChannelClient } from 'vs/platform/log/common/logIpc';
import product from 'vs/platform/product/common/product';
import { IProductService } from 'vs/platform/product/common/productService';
import { IRequestService } from 'vs/platform/request/common/request';
import { ISharedProcessConfiguration } from 'vs/platform/sharedProcess/node/sharedProcess';
import { IStorageService } from 'vs/platform/storage/common/storage';
import { ExtensionStorageService, IExtensionStorageService } from 'vs/platform/extensionManagement/common/extensionStorage';
import { IgnoredExtensionsManagementService, IIgnoredExtensionsManagementService } from 'vs/platform/userDataSync/common/ignoredExtensions';
import { IUserDataSyncLocalStoreService, IUserDataSyncLogService, IUserDataSyncEnablementService, IUserDataSyncService, IUserDataSyncStoreManagementService, IUserDataSyncStoreService, IUserDataSyncUtilService, registerConfiguration as registerUserDataSyncConfiguration, IUserDataSyncResourceProviderService } from 'vs/platform/userDataSync/common/userDataSync';
import { IUserDataSyncAccountService, UserDataSyncAccountService } from 'vs/platform/userDataSync/common/userDataSyncAccount';
import { UserDataSyncLocalStoreService } from 'vs/platform/userDataSync/common/userDataSyncLocalStoreService';
import { UserDataSyncAccountServiceChannel, UserDataSyncStoreManagementServiceChannel } from 'vs/platform/userDataSync/common/userDataSyncIpc';
import { UserDataSyncLogService } from 'vs/platform/userDataSync/common/userDataSyncLog';
import { IUserDataSyncMachinesService, UserDataSyncMachinesService } from 'vs/platform/userDataSync/common/userDataSyncMachines';
import { UserDataSyncEnablementService } from 'vs/platform/userDataSync/common/userDataSyncEnablementService';
import { UserDataSyncService } from 'vs/platform/userDataSync/common/userDataSyncService';
import { UserDataSyncServiceChannel } from 'vs/platform/userDataSync/common/userDataSyncServiceIpc';
import { UserDataSyncStoreManagementService, UserDataSyncStoreService } from 'vs/platform/userDataSync/common/userDataSyncStoreService';
import { IUserDataProfileStorageService } from 'vs/platform/userDataProfile/common/userDataProfileStorageService';
import { NativeUserDataProfileStorageService } from 'vs/platform/userDataProfile/node/userDataProfileStorageService';
import { ActiveWindowManager } from 'vs/platform/windows/node/windowTracker';
import { ISignService } from 'vs/platform/sign/common/sign';
import { SignService } from 'vs/platform/sign/node/signService';
import { ISharedTunnelsService } from 'vs/platform/tunnel/common/tunnel';
import { SharedTunnelsService } from 'vs/platform/tunnel/node/tunnelService';
import { ipcSharedProcessTunnelChannelName, ISharedProcessTunnelService } from 'vs/platform/remote/common/sharedProcessTunnelService';
import { SharedProcessTunnelService } from 'vs/platform/tunnel/node/sharedProcessTunnelService';
import { IUriIdentityService } from 'vs/platform/uriIdentity/common/uriIdentity';
import { UriIdentityService } from 'vs/platform/uriIdentity/common/uriIdentityService';
import { isLinux } from 'vs/base/common/platform';
import { FileUserDataProvider } from 'vs/platform/userData/common/fileUserDataProvider';
import { DiskFileSystemProviderClient, LOCAL_FILE_SYSTEM_CHANNEL_NAME } from 'vs/platform/files/common/diskFileSystemProviderClient';
import { InspectProfilingService as V8InspectProfilingService } from 'vs/platform/profiling/node/profilingService';
import { IV8InspectProfilingService } from 'vs/platform/profiling/common/profiling';
import { IExtensionsScannerService } from 'vs/platform/extensionManagement/common/extensionsScannerService';
import { ExtensionsScannerService } from 'vs/platform/extensionManagement/node/extensionsScannerService';
import { IUserDataProfilesService } from 'vs/platform/userDataProfile/common/userDataProfile';
import { IExtensionsProfileScannerService } from 'vs/platform/extensionManagement/common/extensionsProfileScannerService';
import { PolicyChannelClient } from 'vs/platform/policy/common/policyIpc';
import { IPolicyService, NullPolicyService } from 'vs/platform/policy/common/policy';
import { UserDataProfilesService } from 'vs/platform/userDataProfile/common/userDataProfileIpc';
import { UserDataProfilesCleaner } from 'vs/code/node/sharedProcess/contrib/userDataProfilesCleaner';
import { IRemoteTunnelService } from 'vs/platform/remoteTunnel/common/remoteTunnel';
import { UserDataSyncResourceProviderService } from 'vs/platform/userDataSync/common/userDataSyncResourceProvider';
import { ExtensionsContributions } from 'vs/code/node/sharedProcess/contrib/extensions';
import { localize } from 'vs/nls';
import { LogService } from 'vs/platform/log/common/logService';
import { ISharedProcessLifecycleService, SharedProcessLifecycleService } from 'vs/platform/lifecycle/node/sharedProcessLifecycleService';
import { RemoteTunnelService } from 'vs/platform/remoteTunnel/node/remoteTunnelService';
import { ExtensionsProfileScannerService } from 'vs/platform/extensionManagement/node/extensionsProfileScannerService';
import { RequestChannelClient } from 'vs/platform/request/common/requestIpc';
import { ExtensionRecommendationNotificationServiceChannelClient } from 'vs/platform/extensionRecommendations/common/extensionRecommendationsIpc';
import { INativeHostService } from 'vs/platform/native/common/native';
import { NativeHostService } from 'vs/platform/native/common/nativeHostService';
import { UserDataAutoSyncService } from 'vs/platform/userDataSync/node/userDataAutoSyncService';
import { ExtensionTipsService } from 'vs/platform/extensionManagement/node/extensionTipsService';
import { IMainProcessService, MainProcessService } from 'vs/platform/ipc/common/mainProcessService';
import { RemoteStorageService } from 'vs/platform/storage/common/storageService';
import { IRemoteSocketFactoryService, RemoteSocketFactoryService } from 'vs/platform/remote/common/remoteSocketFactoryService';
import { RemoteConnectionType } from 'vs/platform/remote/common/remoteAuthorityResolver';
import { nodeSocketFactory } from 'vs/platform/remote/node/nodeSocketFactory';
import { NativeEnvironmentService } from 'vs/platform/environment/node/environmentService';
import { SharedProcessRawConnection, SharedProcessLifecycle } from 'vs/platform/sharedProcess/common/sharedProcess';
<<<<<<< HEAD
=======
import { getOSReleaseInfo } from 'vs/base/node/osReleaseInfo';
import { getDesktopEnvironment } from 'vs/base/common/desktopEnvironmentInfo';
import { getCodeDisplayProtocol, getDisplayProtocol } from 'vs/base/node/osDisplayProtocolInfo';
>>>>>>> 5c3e652f

class SharedProcessMain extends Disposable implements IClientConnectionFilter {

	private readonly server = this._register(new UtilityProcessMessagePortServer(this));

	private lifecycleService: SharedProcessLifecycleService | undefined = undefined;

	private readonly onDidWindowConnectRaw = this._register(new Emitter<MessagePortMain>());

	constructor(private configuration: ISharedProcessConfiguration) {
		super();

		this.registerListeners();
	}

	private registerListeners(): void {

		// Shared process lifecycle
		let didExit = false;
		const onExit = () => {
			if (!didExit) {
				didExit = true;

				this.lifecycleService?.fireOnWillShutdown();
				this.dispose();
			}
		};
		process.once('exit', onExit);
		once(process.parentPort, SharedProcessLifecycle.exit, onExit);
	}

	async init(): Promise<void> {

		// Services
		const instantiationService = await this.initServices();

		// Config
		registerUserDataSyncConfiguration();

		instantiationService.invokeFunction(accessor => {
			const logService = accessor.get(ILogService);

			// Log info
			logService.trace('sharedProcess configuration', JSON.stringify(this.configuration));

			// Channels
			this.initChannels(accessor);

			// Error handler
			this.registerErrorHandler(logService);
		});

		// Instantiate Contributions
		this._register(combinedDisposable(
			instantiationService.createInstance(CodeCacheCleaner, this.configuration.codeCachePath),
			instantiationService.createInstance(LanguagePackCachedDataCleaner),
			instantiationService.createInstance(UnusedWorkspaceStorageDataCleaner),
			instantiationService.createInstance(LogsDataCleaner),
			instantiationService.createInstance(LocalizationsUpdater),
			instantiationService.createInstance(ExtensionsContributions),
			instantiationService.createInstance(UserDataProfilesCleaner)
		));
	}

	private async initServices(): Promise<IInstantiationService> {
		const services = new ServiceCollection();

		// Product
		const productService = { _serviceBrand: undefined, ...product };
		services.set(IProductService, productService);

		// Main Process
		const mainRouter = new StaticRouter(ctx => ctx === 'main');
		const mainProcessService = new MainProcessService(this.server, mainRouter);
		services.set(IMainProcessService, mainProcessService);

		// Policies
		const policyService = this.configuration.policiesData ? new PolicyChannelClient(this.configuration.policiesData, mainProcessService.getChannel('policy')) : new NullPolicyService();
		services.set(IPolicyService, policyService);

		// Environment
		const environmentService = new NativeEnvironmentService(this.configuration.args, productService);
		services.set(INativeEnvironmentService, environmentService);

		// Logger
		const loggerService = new LoggerChannelClient(undefined, this.configuration.logLevel, environmentService.logsHome, this.configuration.loggers.map(loggerResource => ({ ...loggerResource, resource: URI.revive(loggerResource.resource) })), mainProcessService.getChannel('logger'));
		services.set(ILoggerService, loggerService);

		// Log
		const logger = this._register(loggerService.createLogger('sharedprocess', { name: localize('sharedLog', "Shared") }));
		const consoleLogger = this._register(new ConsoleLogger(logger.getLevel()));
		const logService = this._register(new LogService(logger, [consoleLogger]));
		services.set(ILogService, logService);

		// Lifecycle
		this.lifecycleService = this._register(new SharedProcessLifecycleService(logService));
		services.set(ISharedProcessLifecycleService, this.lifecycleService);

		// Files
		const fileService = this._register(new FileService(logService));
		services.set(IFileService, fileService);

		const diskFileSystemProvider = this._register(new DiskFileSystemProvider(logService));
		fileService.registerProvider(Schemas.file, diskFileSystemProvider);

		// URI Identity
		const uriIdentityService = new UriIdentityService(fileService);
		services.set(IUriIdentityService, uriIdentityService);

		// User Data Profiles
		const userDataProfilesService = this._register(new UserDataProfilesService(this.configuration.profiles.all, URI.revive(this.configuration.profiles.home).with({ scheme: environmentService.userRoamingDataHome.scheme }), mainProcessService.getChannel('userDataProfiles')));
		services.set(IUserDataProfilesService, userDataProfilesService);

		const userDataFileSystemProvider = this._register(new FileUserDataProvider(
			Schemas.file,
			// Specifically for user data, use the disk file system provider
			// from the main process to enable atomic read/write operations.
			// Since user data can change very frequently across multiple
			// processes, we want a single process handling these operations.
			this._register(new DiskFileSystemProviderClient(mainProcessService.getChannel(LOCAL_FILE_SYSTEM_CHANNEL_NAME), { pathCaseSensitive: isLinux })),
			Schemas.vscodeUserData,
			userDataProfilesService,
			uriIdentityService,
			logService
		));
		fileService.registerProvider(Schemas.vscodeUserData, userDataFileSystemProvider);

		// Configuration
		const configurationService = this._register(new ConfigurationService(userDataProfilesService.defaultProfile.settingsResource, fileService, policyService, logService));
		services.set(IConfigurationService, configurationService);

		// Storage (global access only)
		const storageService = new RemoteStorageService(undefined, { defaultProfile: userDataProfilesService.defaultProfile, currentProfile: userDataProfilesService.defaultProfile }, mainProcessService, environmentService);
		services.set(IStorageService, storageService);
		this._register(toDisposable(() => storageService.flush()));

		// Initialize config & storage in parallel
		await Promise.all([
			configurationService.initialize(),
			storageService.initialize()
		]);

		// Request
		const requestService = new RequestChannelClient(mainProcessService.getChannel('request'));
		services.set(IRequestService, requestService);

		// Checksum
		services.set(IChecksumService, new SyncDescriptor(ChecksumService, undefined, false /* proxied to other processes */));

		// V8 Inspect profiler
		services.set(IV8InspectProfilingService, new SyncDescriptor(V8InspectProfilingService, undefined, false /* proxied to other processes */));

		// Native Host
		const nativeHostService = new NativeHostService(-1 /* we are not running in a browser window context */, mainProcessService) as INativeHostService;
		services.set(INativeHostService, nativeHostService);

		// Download
		services.set(IDownloadService, new SyncDescriptor(DownloadService, undefined, true));

		// Extension recommendations
		const activeWindowManager = this._register(new ActiveWindowManager(nativeHostService));
		const activeWindowRouter = new StaticRouter(ctx => activeWindowManager.getActiveClientId().then(id => ctx === id));
		services.set(IExtensionRecommendationNotificationService, new ExtensionRecommendationNotificationServiceChannelClient(this.server.getChannel('extensionRecommendationNotification', activeWindowRouter)));

		// Extension Management
		services.set(IExtensionsProfileScannerService, new SyncDescriptor(ExtensionsProfileScannerService, undefined, true));
		services.set(IExtensionsScannerService, new SyncDescriptor(ExtensionsScannerService, undefined, true));
		services.set(IExtensionSignatureVerificationService, new SyncDescriptor(ExtensionSignatureVerificationService, undefined, true));
		services.set(INativeServerExtensionManagementService, new SyncDescriptor(ExtensionManagementService, undefined, true));

		// Extension Gallery
		services.set(IExtensionGalleryService, new SyncDescriptor(ExtensionGalleryService, undefined, true));

		// Extension Tips
		services.set(IExtensionTipsService, new SyncDescriptor(ExtensionTipsService, undefined, false /* Eagerly scans and computes exe based recommendations */));

		// Localizations
		services.set(ILanguagePackService, new SyncDescriptor(NativeLanguagePackService, undefined, false /* proxied to other processes */));

		// Diagnostics
		services.set(IDiagnosticsService, new SyncDescriptor(DiagnosticsService, undefined, false /* proxied to other processes */));

		// Settings Sync
		services.set(IUserDataSyncAccountService, new SyncDescriptor(UserDataSyncAccountService, undefined, true));
		services.set(IUserDataSyncLogService, new SyncDescriptor(UserDataSyncLogService, undefined, true));
		services.set(IUserDataSyncUtilService, ProxyChannel.toService(this.server.getChannel('userDataSyncUtil', client => client.ctx !== 'main')));
		services.set(IGlobalExtensionEnablementService, new SyncDescriptor(GlobalExtensionEnablementService, undefined, false /* Eagerly resets installed extensions */));
		services.set(IIgnoredExtensionsManagementService, new SyncDescriptor(IgnoredExtensionsManagementService, undefined, true));
		services.set(IExtensionStorageService, new SyncDescriptor(ExtensionStorageService));
		services.set(IUserDataSyncStoreManagementService, new SyncDescriptor(UserDataSyncStoreManagementService, undefined, true));
		services.set(IUserDataSyncStoreService, new SyncDescriptor(UserDataSyncStoreService, undefined, true));
		services.set(IUserDataSyncMachinesService, new SyncDescriptor(UserDataSyncMachinesService, undefined, true));
		services.set(IUserDataSyncLocalStoreService, new SyncDescriptor(UserDataSyncLocalStoreService, undefined, false /* Eagerly cleans up old backups */));
		services.set(IUserDataSyncEnablementService, new SyncDescriptor(UserDataSyncEnablementService, undefined, true));
		services.set(IUserDataSyncService, new SyncDescriptor(UserDataSyncService, undefined, false /* Initializes the Sync State */));
		services.set(IUserDataProfileStorageService, new SyncDescriptor(NativeUserDataProfileStorageService, undefined, true));
		services.set(IUserDataSyncResourceProviderService, new SyncDescriptor(UserDataSyncResourceProviderService, undefined, true));

		// Signing
		services.set(ISignService, new SyncDescriptor(SignService, undefined, false /* proxied to other processes */));

		// Tunnel
		const remoteSocketFactoryService = new RemoteSocketFactoryService();
		services.set(IRemoteSocketFactoryService, remoteSocketFactoryService);
		remoteSocketFactoryService.register(RemoteConnectionType.WebSocket, nodeSocketFactory);
		services.set(ISharedTunnelsService, new SyncDescriptor(SharedTunnelsService));
		services.set(ISharedProcessTunnelService, new SyncDescriptor(SharedProcessTunnelService));

		// Remote Tunnel
		services.set(IRemoteTunnelService, new SyncDescriptor(RemoteTunnelService));

		return new InstantiationService(services);
	}

	private initChannels(accessor: ServicesAccessor): void {

		// const disposables = this._register(new DisposableStore());

		// Extensions Management
		const channel = new ExtensionManagementChannel(accessor.get(IExtensionManagementService), () => null);
		this.server.registerChannel('extensions', channel);

		// Language Packs
		const languagePacksChannel = ProxyChannel.fromService(accessor.get(ILanguagePackService), this._store);
		this.server.registerChannel('languagePacks', languagePacksChannel);

		// Diagnostics
		const diagnosticsChannel = ProxyChannel.fromService(accessor.get(IDiagnosticsService), this._store);
		this.server.registerChannel('diagnostics', diagnosticsChannel);

		// Extension Tips
		const extensionTipsChannel = new ExtensionTipsChannel(accessor.get(IExtensionTipsService));
		this.server.registerChannel('extensionTipsService', extensionTipsChannel);

		// Checksum
		const checksumChannel = ProxyChannel.fromService(accessor.get(IChecksumService), this._store);
		this.server.registerChannel('checksum', checksumChannel);

		// Profiling
		const profilingChannel = ProxyChannel.fromService(accessor.get(IV8InspectProfilingService), this._store);
		this.server.registerChannel('v8InspectProfiling', profilingChannel);

		// Settings Sync
		const userDataSyncMachineChannel = ProxyChannel.fromService(accessor.get(IUserDataSyncMachinesService), this._store);
		this.server.registerChannel('userDataSyncMachines', userDataSyncMachineChannel);

		const userDataSyncAccountChannel = new UserDataSyncAccountServiceChannel(accessor.get(IUserDataSyncAccountService));
		this.server.registerChannel('userDataSyncAccount', userDataSyncAccountChannel);

		const userDataSyncStoreManagementChannel = new UserDataSyncStoreManagementServiceChannel(accessor.get(IUserDataSyncStoreManagementService));
		this.server.registerChannel('userDataSyncStoreManagement', userDataSyncStoreManagementChannel);

		const userDataSyncChannel = new UserDataSyncServiceChannel(accessor.get(IUserDataSyncService), accessor.get(IUserDataProfilesService), accessor.get(ILogService));
		this.server.registerChannel('userDataSync', userDataSyncChannel);

		const userDataAutoSync = this._register(accessor.get(IInstantiationService).createInstance(UserDataAutoSyncService));
		this.server.registerChannel('userDataAutoSync', ProxyChannel.fromService(userDataAutoSync, this._store));

		this.server.registerChannel('IUserDataSyncResourceProviderService', ProxyChannel.fromService(accessor.get(IUserDataSyncResourceProviderService), this._store));

		// Tunnel
		const sharedProcessTunnelChannel = ProxyChannel.fromService(accessor.get(ISharedProcessTunnelService), this._store);
		this.server.registerChannel(ipcSharedProcessTunnelChannelName, sharedProcessTunnelChannel);

		// Remote Tunnel
		const remoteTunnelChannel = ProxyChannel.fromService(accessor.get(IRemoteTunnelService), this._store);
		this.server.registerChannel('remoteTunnel', remoteTunnelChannel);
	}

	private registerErrorHandler(logService: ILogService): void {

		// Listen on global error events
		process.on('uncaughtException', error => onUnexpectedError(error));
		process.on('unhandledRejection', (reason: unknown) => onUnexpectedError(reason));

		// Install handler for unexpected errors
		setUnexpectedErrorHandler(error => {
			const message = toErrorMessage(error, true);
			if (!message) {
				return;
			}

			logService.error(`[uncaught exception in sharedProcess]: ${message}`);
		});
	}

<<<<<<< HEAD
=======
	private reportProfilesInfo(telemetryService: ITelemetryService, userDataProfilesService: IUserDataProfilesService): void {
		type ProfilesInfoClassification = {
			owner: 'sandy081';
			comment: 'Report profiles information';
			count: { classification: 'SystemMetaData'; purpose: 'FeatureInsight'; comment: 'Number of profiles' };
		};
		type ProfilesInfoEvent = {
			count: number;
		};
		telemetryService.publicLog2<ProfilesInfoEvent, ProfilesInfoClassification>('profilesInfo', {
			count: userDataProfilesService.profiles.length
		});
	}

	private async reportClientOSInfo(telemetryService: ITelemetryService, logService: ILogService): Promise<void> {
		if (isLinux) {
			const [releaseInfo, displayProtocol] = await Promise.all([
				getOSReleaseInfo(logService.error.bind(logService)),
				getDisplayProtocol(logService.error.bind(logService))
			]);
			const desktopEnvironment = getDesktopEnvironment();
			const codeSessionType = getCodeDisplayProtocol(displayProtocol, this.configuration.args['ozone-platform']);
			if (releaseInfo) {
				type ClientPlatformInfoClassification = {
					platformId: { classification: 'SystemMetaData'; purpose: 'FeatureInsight'; comment: 'A string identifying the operating system without any version information.' };
					platformVersionId: { classification: 'SystemMetaData'; purpose: 'FeatureInsight'; comment: 'A string identifying the operating system version excluding any name information or release code.' };
					platformIdLike: { classification: 'SystemMetaData'; purpose: 'FeatureInsight'; comment: 'A string identifying the operating system the current OS derivate is closely related to.' };
					desktopEnvironment: { classification: 'SystemMetaData'; purpose: 'FeatureInsight'; comment: 'A string identifying the desktop environment the user is using.' };
					displayProtocol: { classification: 'SystemMetaData'; purpose: 'FeatureInsight'; comment: 'A string identifying the users display protocol type.' };
					codeDisplayProtocol: { classification: 'SystemMetaData'; purpose: 'FeatureInsight'; comment: 'A string identifying the vscode display protocol type.' };
					owner: 'benibenj';
					comment: 'Provides insight into the distro and desktop environment information on Linux.';
				};
				type ClientPlatformInfoEvent = {
					platformId: string;
					platformVersionId: string | undefined;
					platformIdLike: string | undefined;
					desktopEnvironment: string | undefined;
					displayProtocol: string | undefined;
					codeDisplayProtocol: string | undefined;
				};
				telemetryService.publicLog2<ClientPlatformInfoEvent, ClientPlatformInfoClassification>('clientPlatformInfo', {
					platformId: releaseInfo.id,
					platformVersionId: releaseInfo.version_id,
					platformIdLike: releaseInfo.id_like,
					desktopEnvironment: desktopEnvironment,
					displayProtocol: displayProtocol,
					codeDisplayProtocol: codeSessionType
				});
			}
		}
	}

>>>>>>> 5c3e652f
	handledClientConnection(e: MessageEvent): boolean {

		// This filter on message port messages will look for
		// attempts of a window to connect raw to the shared
		// process to handle these connections separate from
		// our IPC based protocol.

		if (e.data !== SharedProcessRawConnection.response) {
			return false;
		}

		const port = firstOrDefault(e.ports);
		if (port) {
			this.onDidWindowConnectRaw.fire(port);

			return true;
		}

		return false;
	}
}

export async function main(configuration: ISharedProcessConfiguration): Promise<void> {

	// create shared process and signal back to main that we are
	// ready to accept message ports as client connections

	try {
		const sharedProcess = new SharedProcessMain(configuration);
		process.parentPort.postMessage(SharedProcessLifecycle.ipcReady);

		// await initialization and signal this back to electron-main
		await sharedProcess.init();

		process.parentPort.postMessage(SharedProcessLifecycle.initDone);
	} catch (error) {
		process.parentPort.postMessage({ error: error.toString() });
	}
}

const handle = setTimeout(() => {
	process.parentPort.postMessage({ warning: '[SharedProcess] did not receive configuration within 30s...' });
}, 30000);

process.parentPort.once('message', (e: Electron.MessageEvent) => {
	clearTimeout(handle);
	main(e.data as ISharedProcessConfiguration);
});<|MERGE_RESOLUTION|>--- conflicted
+++ resolved
@@ -107,12 +107,6 @@
 import { nodeSocketFactory } from 'vs/platform/remote/node/nodeSocketFactory';
 import { NativeEnvironmentService } from 'vs/platform/environment/node/environmentService';
 import { SharedProcessRawConnection, SharedProcessLifecycle } from 'vs/platform/sharedProcess/common/sharedProcess';
-<<<<<<< HEAD
-=======
-import { getOSReleaseInfo } from 'vs/base/node/osReleaseInfo';
-import { getDesktopEnvironment } from 'vs/base/common/desktopEnvironmentInfo';
-import { getCodeDisplayProtocol, getDisplayProtocol } from 'vs/base/node/osDisplayProtocolInfo';
->>>>>>> 5c3e652f
 
 class SharedProcessMain extends Disposable implements IClientConnectionFilter {
 
@@ -399,62 +393,6 @@
 		});
 	}
 
-<<<<<<< HEAD
-=======
-	private reportProfilesInfo(telemetryService: ITelemetryService, userDataProfilesService: IUserDataProfilesService): void {
-		type ProfilesInfoClassification = {
-			owner: 'sandy081';
-			comment: 'Report profiles information';
-			count: { classification: 'SystemMetaData'; purpose: 'FeatureInsight'; comment: 'Number of profiles' };
-		};
-		type ProfilesInfoEvent = {
-			count: number;
-		};
-		telemetryService.publicLog2<ProfilesInfoEvent, ProfilesInfoClassification>('profilesInfo', {
-			count: userDataProfilesService.profiles.length
-		});
-	}
-
-	private async reportClientOSInfo(telemetryService: ITelemetryService, logService: ILogService): Promise<void> {
-		if (isLinux) {
-			const [releaseInfo, displayProtocol] = await Promise.all([
-				getOSReleaseInfo(logService.error.bind(logService)),
-				getDisplayProtocol(logService.error.bind(logService))
-			]);
-			const desktopEnvironment = getDesktopEnvironment();
-			const codeSessionType = getCodeDisplayProtocol(displayProtocol, this.configuration.args['ozone-platform']);
-			if (releaseInfo) {
-				type ClientPlatformInfoClassification = {
-					platformId: { classification: 'SystemMetaData'; purpose: 'FeatureInsight'; comment: 'A string identifying the operating system without any version information.' };
-					platformVersionId: { classification: 'SystemMetaData'; purpose: 'FeatureInsight'; comment: 'A string identifying the operating system version excluding any name information or release code.' };
-					platformIdLike: { classification: 'SystemMetaData'; purpose: 'FeatureInsight'; comment: 'A string identifying the operating system the current OS derivate is closely related to.' };
-					desktopEnvironment: { classification: 'SystemMetaData'; purpose: 'FeatureInsight'; comment: 'A string identifying the desktop environment the user is using.' };
-					displayProtocol: { classification: 'SystemMetaData'; purpose: 'FeatureInsight'; comment: 'A string identifying the users display protocol type.' };
-					codeDisplayProtocol: { classification: 'SystemMetaData'; purpose: 'FeatureInsight'; comment: 'A string identifying the vscode display protocol type.' };
-					owner: 'benibenj';
-					comment: 'Provides insight into the distro and desktop environment information on Linux.';
-				};
-				type ClientPlatformInfoEvent = {
-					platformId: string;
-					platformVersionId: string | undefined;
-					platformIdLike: string | undefined;
-					desktopEnvironment: string | undefined;
-					displayProtocol: string | undefined;
-					codeDisplayProtocol: string | undefined;
-				};
-				telemetryService.publicLog2<ClientPlatformInfoEvent, ClientPlatformInfoClassification>('clientPlatformInfo', {
-					platformId: releaseInfo.id,
-					platformVersionId: releaseInfo.version_id,
-					platformIdLike: releaseInfo.id_like,
-					desktopEnvironment: desktopEnvironment,
-					displayProtocol: displayProtocol,
-					codeDisplayProtocol: codeSessionType
-				});
-			}
-		}
-	}
-
->>>>>>> 5c3e652f
 	handledClientConnection(e: MessageEvent): boolean {
 
 		// This filter on message port messages will look for
