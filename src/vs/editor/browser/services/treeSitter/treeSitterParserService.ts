--- conflicted
+++ resolved
@@ -40,11 +40,7 @@
 		private readonly _treeSitterLanguages: TreeSitterLanguages,
 		private readonly _treeSitterImporter: TreeSitterImporter,
 		private readonly _logService: ILogService,
-<<<<<<< HEAD
-=======
-		private readonly _telemetryService: ITelemetryService,
 		parseImmediately: boolean = true
->>>>>>> 138f619c
 	) {
 		super();
 		if (parseImmediately) {
@@ -434,7 +430,7 @@
 	}
 
 	public getTextModelTreeSitter(model: ITextModel): ITextModelTreeSitter {
-		return new TextModelTreeSitter(model, this._treeSitterLanguages, this._treeSitterImporter, this._logService, this._telemetryService, false);
+		return new TextModelTreeSitter(model, this._treeSitterLanguages, this._treeSitterImporter, this._logService, false);
 	}
 
 	private _createTextModelTreeSitter(model: ITextModel) {
