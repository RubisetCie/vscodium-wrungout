/*---------------------------------------------------------------------------------------------
 *  Copyright (c) Microsoft Corporation. All rights reserved.
 *  Licensed under the MIT License. See License.txt in the project root for license information.
 *--------------------------------------------------------------------------------------------*/

import 'vs/editor/browser/services/markerDecorations';
import * as dom from 'vs/base/browser/dom';
import { IKeyboardEvent } from 'vs/base/browser/keyboardEvent';
import { IMouseWheelEvent } from 'vs/base/browser/mouseEvent';
import { Color } from 'vs/base/common/color';
import { onUnexpectedError } from 'vs/base/common/errors';
import { Emitter, EmitterOptions, Event, EventDeliveryQueue, createEventDeliveryQueue } from 'vs/base/common/event';
import { hash } from 'vs/base/common/hash';
import { Disposable, DisposableStore, IDisposable, dispose } from 'vs/base/common/lifecycle';
import { Schemas } from 'vs/base/common/network';
import 'vs/css!./editor';
import { applyFontInfo } from 'vs/editor/browser/config/domFontInfo';
import { EditorConfiguration, IEditorConstructionOptions } from 'vs/editor/browser/config/editorConfiguration';
import { TabFocus } from 'vs/editor/browser/config/tabFocus';
import * as editorBrowser from 'vs/editor/browser/editorBrowser';
import { EditorExtensionsRegistry, IEditorContributionDescription } from 'vs/editor/browser/editorExtensions';
import { ICodeEditorService } from 'vs/editor/browser/services/codeEditorService';
import { IContentWidgetData, IGlyphMarginWidgetData, IOverlayWidgetData, View } from 'vs/editor/browser/view';
import { DOMLineBreaksComputerFactory } from 'vs/editor/browser/view/domLineBreaksComputer';
import { ICommandDelegate } from 'vs/editor/browser/view/viewController';
import { ViewUserInputEvents } from 'vs/editor/browser/view/viewUserInputEvents';
import { CodeEditorContributions } from 'vs/editor/browser/widget/codeEditor/codeEditorContributions';
import { IEditorConfiguration } from 'vs/editor/common/config/editorConfiguration';
import { ConfigurationChangedEvent, EditorLayoutInfo, EditorOption, FindComputedEditorOptionValueById, IComputedEditorOptions, IEditorOptions, filterValidationDecorations } from 'vs/editor/common/config/editorOptions';
import { CursorColumns } from 'vs/editor/common/core/cursorColumns';
import { IDimension } from 'vs/editor/common/core/dimension';
import { editorUnnecessaryCodeOpacity } from 'vs/editor/common/core/editorColorRegistry';
import { IPosition, Position } from 'vs/editor/common/core/position';
import { IRange, Range } from 'vs/editor/common/core/range';
import { ISelection, Selection } from 'vs/editor/common/core/selection';
import { IWordAtPosition } from 'vs/editor/common/core/wordHelper';
import { WordOperations } from 'vs/editor/common/cursor/cursorWordOperations';
import { CursorChangeReason, ICursorPositionChangedEvent, ICursorSelectionChangedEvent } from 'vs/editor/common/cursorEvents';
import { InternalEditorAction } from 'vs/editor/common/editorAction';
import * as editorCommon from 'vs/editor/common/editorCommon';
import { EditorContextKeys } from 'vs/editor/common/editorContextKeys';
import { ILanguageConfigurationService } from 'vs/editor/common/languages/languageConfigurationRegistry';
import { EndOfLinePreference, IAttachedView, ICursorStateComputer, IIdentifiedSingleEditOperation, IModelDecoration, IModelDecorationOptions, IModelDecorationsChangeAccessor, IModelDeltaDecoration, ITextModel } from 'vs/editor/common/model';
import { ClassName } from 'vs/editor/common/model/intervalTree';
import { ModelDecorationOptions } from 'vs/editor/common/model/textModel';
import { ILanguageFeaturesService } from 'vs/editor/common/services/languageFeatures';
import { IModelContentChangedEvent, IModelDecorationsChangedEvent, IModelLanguageChangedEvent, IModelLanguageConfigurationChangedEvent, IModelOptionsChangedEvent, IModelTokensChangedEvent } from 'vs/editor/common/textModelEvents';
import { VerticalRevealType } from 'vs/editor/common/viewEvents';
import { IEditorWhitespace, IViewModel } from 'vs/editor/common/viewModel';
import { MonospaceLineBreaksComputerFactory } from 'vs/editor/common/viewModel/monospaceLineBreaksComputer';
import { ViewModel } from 'vs/editor/common/viewModel/viewModelImpl';
import { OutgoingViewModelEventKind } from 'vs/editor/common/viewModelEventDispatcher';
import * as nls from 'vs/nls';
import { IAccessibilityService } from 'vs/platform/accessibility/common/accessibility';
import { ICommandService } from 'vs/platform/commands/common/commands';
import { ContextKeyValue, IContextKey, IContextKeyService } from 'vs/platform/contextkey/common/contextkey';
import { IInstantiationService, ServicesAccessor } from 'vs/platform/instantiation/common/instantiation';
import { ServiceCollection } from 'vs/platform/instantiation/common/serviceCollection';
import { INotificationService, Severity } from 'vs/platform/notification/common/notification';
import { editorErrorForeground, editorHintForeground, editorInfoForeground, editorWarningForeground } from 'vs/platform/theme/common/colorRegistry';
import { IThemeService, registerThemingParticipant } from 'vs/platform/theme/common/themeService';
import { MenuId } from 'vs/platform/actions/common/actions';

export class CodeEditorWidget extends Disposable implements editorBrowser.ICodeEditor {

	private static readonly dropIntoEditorDecorationOptions = ModelDecorationOptions.register({
		description: 'workbench-dnd-target',
		className: 'dnd-target'
	});

	//#region Eventing

	private readonly _deliveryQueue = createEventDeliveryQueue();
	protected readonly _contributions: CodeEditorContributions = this._register(new CodeEditorContributions());

	private readonly _onDidDispose: Emitter<void> = this._register(new Emitter<void>());
	public readonly onDidDispose: Event<void> = this._onDidDispose.event;

	private readonly _onDidChangeModelContent: Emitter<IModelContentChangedEvent> = this._register(new Emitter<IModelContentChangedEvent>({ deliveryQueue: this._deliveryQueue }));
	public readonly onDidChangeModelContent: Event<IModelContentChangedEvent> = this._onDidChangeModelContent.event;

	private readonly _onDidChangeModelLanguage: Emitter<IModelLanguageChangedEvent> = this._register(new Emitter<IModelLanguageChangedEvent>({ deliveryQueue: this._deliveryQueue }));
	public readonly onDidChangeModelLanguage: Event<IModelLanguageChangedEvent> = this._onDidChangeModelLanguage.event;

	private readonly _onDidChangeModelLanguageConfiguration: Emitter<IModelLanguageConfigurationChangedEvent> = this._register(new Emitter<IModelLanguageConfigurationChangedEvent>({ deliveryQueue: this._deliveryQueue }));
	public readonly onDidChangeModelLanguageConfiguration: Event<IModelLanguageConfigurationChangedEvent> = this._onDidChangeModelLanguageConfiguration.event;

	private readonly _onDidChangeModelOptions: Emitter<IModelOptionsChangedEvent> = this._register(new Emitter<IModelOptionsChangedEvent>({ deliveryQueue: this._deliveryQueue }));
	public readonly onDidChangeModelOptions: Event<IModelOptionsChangedEvent> = this._onDidChangeModelOptions.event;

	private readonly _onDidChangeModelDecorations: Emitter<IModelDecorationsChangedEvent> = this._register(new Emitter<IModelDecorationsChangedEvent>({ deliveryQueue: this._deliveryQueue }));
	public readonly onDidChangeModelDecorations: Event<IModelDecorationsChangedEvent> = this._onDidChangeModelDecorations.event;

	private readonly _onDidChangeModelTokens: Emitter<IModelTokensChangedEvent> = this._register(new Emitter<IModelTokensChangedEvent>({ deliveryQueue: this._deliveryQueue }));
	public readonly onDidChangeModelTokens: Event<IModelTokensChangedEvent> = this._onDidChangeModelTokens.event;

	private readonly _onDidChangeConfiguration: Emitter<ConfigurationChangedEvent> = this._register(new Emitter<ConfigurationChangedEvent>({ deliveryQueue: this._deliveryQueue }));
	public readonly onDidChangeConfiguration: Event<ConfigurationChangedEvent> = this._onDidChangeConfiguration.event;

	protected readonly _onWillChangeModel: Emitter<editorCommon.IModelChangedEvent> = this._register(new Emitter<editorCommon.IModelChangedEvent>({ deliveryQueue: this._deliveryQueue }));
	public readonly onWillChangeModel: Event<editorCommon.IModelChangedEvent> = this._onWillChangeModel.event;

	protected readonly _onDidChangeModel: Emitter<editorCommon.IModelChangedEvent> = this._register(new Emitter<editorCommon.IModelChangedEvent>({ deliveryQueue: this._deliveryQueue }));
	public readonly onDidChangeModel: Event<editorCommon.IModelChangedEvent> = this._onDidChangeModel.event;

	private readonly _onDidChangeCursorPosition: Emitter<ICursorPositionChangedEvent> = this._register(new Emitter<ICursorPositionChangedEvent>({ deliveryQueue: this._deliveryQueue }));
	public readonly onDidChangeCursorPosition: Event<ICursorPositionChangedEvent> = this._onDidChangeCursorPosition.event;

	private readonly _onDidChangeCursorSelection: Emitter<ICursorSelectionChangedEvent> = this._register(new Emitter<ICursorSelectionChangedEvent>({ deliveryQueue: this._deliveryQueue }));
	public readonly onDidChangeCursorSelection: Event<ICursorSelectionChangedEvent> = this._onDidChangeCursorSelection.event;

	private readonly _onDidAttemptReadOnlyEdit: Emitter<void> = this._register(new InteractionEmitter<void>(this._contributions, this._deliveryQueue));
	public readonly onDidAttemptReadOnlyEdit: Event<void> = this._onDidAttemptReadOnlyEdit.event;

	private readonly _onDidLayoutChange: Emitter<EditorLayoutInfo> = this._register(new Emitter<EditorLayoutInfo>({ deliveryQueue: this._deliveryQueue }));
	public readonly onDidLayoutChange: Event<EditorLayoutInfo> = this._onDidLayoutChange.event;

	private readonly _editorTextFocus: BooleanEventEmitter = this._register(new BooleanEventEmitter({ deliveryQueue: this._deliveryQueue }));
	public readonly onDidFocusEditorText: Event<void> = this._editorTextFocus.onDidChangeToTrue;
	public readonly onDidBlurEditorText: Event<void> = this._editorTextFocus.onDidChangeToFalse;

	private readonly _editorWidgetFocus: BooleanEventEmitter = this._register(new BooleanEventEmitter({ deliveryQueue: this._deliveryQueue }));
	public readonly onDidFocusEditorWidget: Event<void> = this._editorWidgetFocus.onDidChangeToTrue;
	public readonly onDidBlurEditorWidget: Event<void> = this._editorWidgetFocus.onDidChangeToFalse;

	private readonly _onWillType: Emitter<string> = this._register(new InteractionEmitter<string>(this._contributions, this._deliveryQueue));
	public readonly onWillType = this._onWillType.event;

	private readonly _onDidType: Emitter<string> = this._register(new InteractionEmitter<string>(this._contributions, this._deliveryQueue));
	public readonly onDidType = this._onDidType.event;

	private readonly _onDidCompositionStart: Emitter<void> = this._register(new InteractionEmitter<void>(this._contributions, this._deliveryQueue));
	public readonly onDidCompositionStart = this._onDidCompositionStart.event;

	private readonly _onDidCompositionEnd: Emitter<void> = this._register(new InteractionEmitter<void>(this._contributions, this._deliveryQueue));
	public readonly onDidCompositionEnd = this._onDidCompositionEnd.event;

	private readonly _onDidPaste: Emitter<editorBrowser.IPasteEvent> = this._register(new InteractionEmitter<editorBrowser.IPasteEvent>(this._contributions, this._deliveryQueue));
	public readonly onDidPaste = this._onDidPaste.event;

	private readonly _onMouseUp: Emitter<editorBrowser.IEditorMouseEvent> = this._register(new InteractionEmitter<editorBrowser.IEditorMouseEvent>(this._contributions, this._deliveryQueue));
	public readonly onMouseUp: Event<editorBrowser.IEditorMouseEvent> = this._onMouseUp.event;

	private readonly _onMouseDown: Emitter<editorBrowser.IEditorMouseEvent> = this._register(new InteractionEmitter<editorBrowser.IEditorMouseEvent>(this._contributions, this._deliveryQueue));
	public readonly onMouseDown: Event<editorBrowser.IEditorMouseEvent> = this._onMouseDown.event;

	private readonly _onMouseDrag: Emitter<editorBrowser.IEditorMouseEvent> = this._register(new InteractionEmitter<editorBrowser.IEditorMouseEvent>(this._contributions, this._deliveryQueue));
	public readonly onMouseDrag: Event<editorBrowser.IEditorMouseEvent> = this._onMouseDrag.event;

	private readonly _onMouseDrop: Emitter<editorBrowser.IPartialEditorMouseEvent> = this._register(new InteractionEmitter<editorBrowser.IPartialEditorMouseEvent>(this._contributions, this._deliveryQueue));
	public readonly onMouseDrop: Event<editorBrowser.IPartialEditorMouseEvent> = this._onMouseDrop.event;

	private readonly _onMouseDropCanceled: Emitter<void> = this._register(new InteractionEmitter<void>(this._contributions, this._deliveryQueue));
	public readonly onMouseDropCanceled: Event<void> = this._onMouseDropCanceled.event;

	private readonly _onDropIntoEditor = this._register(new InteractionEmitter<{ readonly position: IPosition; readonly event: DragEvent }>(this._contributions, this._deliveryQueue));
	public readonly onDropIntoEditor = this._onDropIntoEditor.event;

	private readonly _onContextMenu: Emitter<editorBrowser.IEditorMouseEvent> = this._register(new InteractionEmitter<editorBrowser.IEditorMouseEvent>(this._contributions, this._deliveryQueue));
	public readonly onContextMenu: Event<editorBrowser.IEditorMouseEvent> = this._onContextMenu.event;

	private readonly _onMouseMove: Emitter<editorBrowser.IEditorMouseEvent> = this._register(new InteractionEmitter<editorBrowser.IEditorMouseEvent>(this._contributions, this._deliveryQueue));
	public readonly onMouseMove: Event<editorBrowser.IEditorMouseEvent> = this._onMouseMove.event;

	private readonly _onMouseLeave: Emitter<editorBrowser.IPartialEditorMouseEvent> = this._register(new InteractionEmitter<editorBrowser.IPartialEditorMouseEvent>(this._contributions, this._deliveryQueue));
	public readonly onMouseLeave: Event<editorBrowser.IPartialEditorMouseEvent> = this._onMouseLeave.event;

	private readonly _onMouseWheel: Emitter<IMouseWheelEvent> = this._register(new InteractionEmitter<IMouseWheelEvent>(this._contributions, this._deliveryQueue));
	public readonly onMouseWheel: Event<IMouseWheelEvent> = this._onMouseWheel.event;

	private readonly _onKeyUp: Emitter<IKeyboardEvent> = this._register(new InteractionEmitter<IKeyboardEvent>(this._contributions, this._deliveryQueue));
	public readonly onKeyUp: Event<IKeyboardEvent> = this._onKeyUp.event;

	private readonly _onKeyDown: Emitter<IKeyboardEvent> = this._register(new InteractionEmitter<IKeyboardEvent>(this._contributions, this._deliveryQueue));
	public readonly onKeyDown: Event<IKeyboardEvent> = this._onKeyDown.event;

	private readonly _onDidContentSizeChange: Emitter<editorCommon.IContentSizeChangedEvent> = this._register(new Emitter<editorCommon.IContentSizeChangedEvent>({ deliveryQueue: this._deliveryQueue }));
	public readonly onDidContentSizeChange: Event<editorCommon.IContentSizeChangedEvent> = this._onDidContentSizeChange.event;

	private readonly _onDidScrollChange: Emitter<editorCommon.IScrollEvent> = this._register(new Emitter<editorCommon.IScrollEvent>({ deliveryQueue: this._deliveryQueue }));
	public readonly onDidScrollChange: Event<editorCommon.IScrollEvent> = this._onDidScrollChange.event;

	private readonly _onDidChangeViewZones: Emitter<void> = this._register(new Emitter<void>({ deliveryQueue: this._deliveryQueue }));
	public readonly onDidChangeViewZones: Event<void> = this._onDidChangeViewZones.event;

	private readonly _onDidChangeHiddenAreas: Emitter<void> = this._register(new Emitter<void>({ deliveryQueue: this._deliveryQueue }));
	public readonly onDidChangeHiddenAreas: Event<void> = this._onDidChangeHiddenAreas.event;
	//#endregion

	public get isSimpleWidget(): boolean {
		return this._configuration.isSimpleWidget;
	}

<<<<<<< HEAD
=======
	public get contextMenuId(): MenuId {
		return this._configuration.contextMenuId;
	}

	private readonly _telemetryData?: object;

>>>>>>> 6319a0b6
	private readonly _domElement: HTMLElement;
	private readonly _overflowWidgetsDomNode: HTMLElement | undefined;
	private readonly _id: number;
	private readonly _configuration: IEditorConfiguration;
	private _contributionsDisposable: IDisposable | undefined;

	protected readonly _actions = new Map<string, editorCommon.IEditorAction>();

	// --- Members logically associated to a model
	protected _modelData: ModelData | null;

	protected readonly _instantiationService: IInstantiationService;
	protected readonly _contextKeyService: IContextKeyService;
	get contextKeyService() { return this._contextKeyService; }
	private readonly _notificationService: INotificationService;
	protected readonly _codeEditorService: ICodeEditorService;
	private readonly _commandService: ICommandService;
	private readonly _themeService: IThemeService;

	private readonly _focusTracker: CodeEditorWidgetFocusTracker;

	private _contentWidgets: { [key: string]: IContentWidgetData };
	private _overlayWidgets: { [key: string]: IOverlayWidgetData };
	private _glyphMarginWidgets: { [key: string]: IGlyphMarginWidgetData };

	/**
	 * map from "parent" decoration type to live decoration ids.
	 */
	private _decorationTypeKeysToIds: { [decorationTypeKey: string]: string[] };
	private _decorationTypeSubtypes: { [decorationTypeKey: string]: { [subtype: string]: boolean } };

	private _bannerDomNode: HTMLElement | null = null;

	private _dropIntoEditorDecorations: EditorDecorationsCollection = this.createDecorationsCollection();

	constructor(
		domElement: HTMLElement,
		_options: Readonly<IEditorConstructionOptions>,
		codeEditorWidgetOptions: ICodeEditorWidgetOptions,
		@IInstantiationService instantiationService: IInstantiationService,
		@ICodeEditorService codeEditorService: ICodeEditorService,
		@ICommandService commandService: ICommandService,
		@IContextKeyService contextKeyService: IContextKeyService,
		@IThemeService themeService: IThemeService,
		@INotificationService notificationService: INotificationService,
		@IAccessibilityService accessibilityService: IAccessibilityService,
		@ILanguageConfigurationService private readonly languageConfigurationService: ILanguageConfigurationService,
		@ILanguageFeaturesService languageFeaturesService: ILanguageFeaturesService,
	) {
		super();
		codeEditorService.willCreateCodeEditor();

		const options = { ..._options };

		this._domElement = domElement;
		this._overflowWidgetsDomNode = options.overflowWidgetsDomNode;
		delete options.overflowWidgetsDomNode;
		this._id = (++EDITOR_ID);
		this._decorationTypeKeysToIds = {};
		this._decorationTypeSubtypes = {};

		this._configuration = this._register(this._createConfiguration(codeEditorWidgetOptions.isSimpleWidget || false,
			codeEditorWidgetOptions.contextMenuId ?? (codeEditorWidgetOptions.isSimpleWidget ? MenuId.SimpleEditorContext : MenuId.EditorContext),
			options, accessibilityService));
		this._register(this._configuration.onDidChange((e) => {
			this._onDidChangeConfiguration.fire(e);

			const options = this._configuration.options;
			if (e.hasChanged(EditorOption.layoutInfo)) {
				const layoutInfo = options.get(EditorOption.layoutInfo);
				this._onDidLayoutChange.fire(layoutInfo);
			}
		}));

		this._contextKeyService = this._register(contextKeyService.createScoped(this._domElement));
		this._notificationService = notificationService;
		this._codeEditorService = codeEditorService;
		this._commandService = commandService;
		this._themeService = themeService;
		this._register(new EditorContextKeysManager(this, this._contextKeyService));
		this._register(new EditorModeContext(this, this._contextKeyService, languageFeaturesService));

		this._instantiationService = instantiationService.createChild(new ServiceCollection([IContextKeyService, this._contextKeyService]));

		this._modelData = null;

		this._focusTracker = new CodeEditorWidgetFocusTracker(domElement, this._overflowWidgetsDomNode);
		this._register(this._focusTracker.onChange(() => {
			this._editorWidgetFocus.setValue(this._focusTracker.hasFocus());
		}));

		this._contentWidgets = {};
		this._overlayWidgets = {};
		this._glyphMarginWidgets = {};

		let contributions: IEditorContributionDescription[];
		if (Array.isArray(codeEditorWidgetOptions.contributions)) {
			contributions = codeEditorWidgetOptions.contributions;
		} else {
			contributions = EditorExtensionsRegistry.getEditorContributions();
		}
		this._contributions.initialize(this, contributions, this._instantiationService);

		for (const action of EditorExtensionsRegistry.getEditorActions()) {
			if (this._actions.has(action.id)) {
				onUnexpectedError(new Error(`Cannot have two actions with the same id ${action.id}`));
				continue;
			}
			const internalAction = new InternalEditorAction(
				action.id,
				action.label,
				action.alias,
				action.metadata,
				action.precondition ?? undefined,
				(args: unknown): Promise<void> => {
					return this._instantiationService.invokeFunction((accessor) => {
						return Promise.resolve(action.runEditorCommand(accessor, this, args));
					});
				},
				this._contextKeyService
			);
			this._actions.set(internalAction.id, internalAction);
		}

		const isDropIntoEnabled = () => {
			return !this._configuration.options.get(EditorOption.readOnly)
				&& this._configuration.options.get(EditorOption.dropIntoEditor).enabled;
		};

		this._register(new dom.DragAndDropObserver(this._domElement, {
			onDragOver: e => {
				if (!isDropIntoEnabled()) {
					return;
				}

				const target = this.getTargetAtClientPoint(e.clientX, e.clientY);
				if (target?.position) {
					this.showDropIndicatorAt(target.position);
				}
			},
			onDrop: async e => {
				if (!isDropIntoEnabled()) {
					return;
				}

				this.removeDropIndicator();

				if (!e.dataTransfer) {
					return;
				}

				const target = this.getTargetAtClientPoint(e.clientX, e.clientY);
				if (target?.position) {
					this._onDropIntoEditor.fire({ position: target.position, event: e });
				}
			},
			onDragLeave: () => {
				this.removeDropIndicator();
			},
			onDragEnd: () => {
				this.removeDropIndicator();
			},
		}));

		this._codeEditorService.addCodeEditor(this);
	}

	public writeScreenReaderContent(reason: string): void {
		this._modelData?.view.writeScreenReaderContent(reason);
	}

	protected _createConfiguration(isSimpleWidget: boolean, contextMenuId: MenuId, options: Readonly<IEditorConstructionOptions>, accessibilityService: IAccessibilityService): EditorConfiguration {
		return new EditorConfiguration(isSimpleWidget, contextMenuId, options, this._domElement, accessibilityService);
	}

	public getId(): string {
		return this.getEditorType() + ':' + this._id;
	}

	public getEditorType(): string {
		return editorCommon.EditorType.ICodeEditor;
	}

	public override dispose(): void {
		this._codeEditorService.removeCodeEditor(this);

		this._focusTracker.dispose();
		this._actions.clear();
		this._contentWidgets = {};
		this._overlayWidgets = {};

		this._removeDecorationTypes();
		this._postDetachModelCleanup(this._detachModel());

		this._onDidDispose.fire();

		super.dispose();
	}

	public invokeWithinContext<T>(fn: (accessor: ServicesAccessor) => T): T {
		return this._instantiationService.invokeFunction(fn);
	}

	public updateOptions(newOptions: Readonly<IEditorOptions> | undefined): void {
		this._configuration.updateOptions(newOptions || {});
	}

	public getOptions(): IComputedEditorOptions {
		return this._configuration.options;
	}

	public getOption<T extends EditorOption>(id: T): FindComputedEditorOptionValueById<T> {
		return this._configuration.options.get(id);
	}

	public getRawOptions(): IEditorOptions {
		return this._configuration.getRawOptions();
	}

	public getOverflowWidgetsDomNode(): HTMLElement | undefined {
		return this._overflowWidgetsDomNode;
	}

	public getConfiguredWordAtPosition(position: Position): IWordAtPosition | null {
		if (!this._modelData) {
			return null;
		}
		return WordOperations.getWordAtPosition(this._modelData.model, this._configuration.options.get(EditorOption.wordSeparators), this._configuration.options.get(EditorOption.wordSegmenterLocales), position);
	}

	public getValue(options: { preserveBOM: boolean; lineEnding: string } | null = null): string {
		if (!this._modelData) {
			return '';
		}

		const preserveBOM: boolean = (options && options.preserveBOM) ? true : false;
		let eolPreference = EndOfLinePreference.TextDefined;
		if (options && options.lineEnding && options.lineEnding === '\n') {
			eolPreference = EndOfLinePreference.LF;
		} else if (options && options.lineEnding && options.lineEnding === '\r\n') {
			eolPreference = EndOfLinePreference.CRLF;
		}
		return this._modelData.model.getValue(eolPreference, preserveBOM);
	}

	public setValue(newValue: string): void {
		if (!this._modelData) {
			return;
		}
		this._modelData.model.setValue(newValue);
	}

	public getModel(): ITextModel | null {
		if (!this._modelData) {
			return null;
		}
		return this._modelData.model;
	}

	public setModel(_model: ITextModel | editorCommon.IDiffEditorModel | editorCommon.IDiffEditorViewModel | null = null): void {
		const model = <ITextModel | null>_model;
		if (this._modelData === null && model === null) {
			// Current model is the new model
			return;
		}
		if (this._modelData && this._modelData.model === model) {
			// Current model is the new model
			return;
		}

		const e: editorCommon.IModelChangedEvent = {
			oldModelUrl: this._modelData?.model.uri || null,
			newModelUrl: model?.uri || null
		};
		this._onWillChangeModel.fire(e);

		const hasTextFocus = this.hasTextFocus();
		const detachedModel = this._detachModel();
		this._attachModel(model);
		if (hasTextFocus && this.hasModel()) {
			this.focus();
		}

		this._removeDecorationTypes();
		this._onDidChangeModel.fire(e);
		this._postDetachModelCleanup(detachedModel);

		this._contributionsDisposable = this._contributions.onAfterModelAttached();
	}

	private _removeDecorationTypes(): void {
		this._decorationTypeKeysToIds = {};
		if (this._decorationTypeSubtypes) {
			for (const decorationType in this._decorationTypeSubtypes) {
				const subTypes = this._decorationTypeSubtypes[decorationType];
				for (const subType in subTypes) {
					this._removeDecorationType(decorationType + '-' + subType);
				}
			}
			this._decorationTypeSubtypes = {};
		}
	}

	public getVisibleRanges(): Range[] {
		if (!this._modelData) {
			return [];
		}
		return this._modelData.viewModel.getVisibleRanges();
	}

	public getVisibleRangesPlusViewportAboveBelow(): Range[] {
		if (!this._modelData) {
			return [];
		}
		return this._modelData.viewModel.getVisibleRangesPlusViewportAboveBelow();
	}

	public getWhitespaces(): IEditorWhitespace[] {
		if (!this._modelData) {
			return [];
		}
		return this._modelData.viewModel.viewLayout.getWhitespaces();
	}

	private static _getVerticalOffsetAfterPosition(modelData: ModelData, modelLineNumber: number, modelColumn: number, includeViewZones: boolean): number {
		const modelPosition = modelData.model.validatePosition({
			lineNumber: modelLineNumber,
			column: modelColumn
		});
		const viewPosition = modelData.viewModel.coordinatesConverter.convertModelPositionToViewPosition(modelPosition);
		return modelData.viewModel.viewLayout.getVerticalOffsetAfterLineNumber(viewPosition.lineNumber, includeViewZones);
	}

	public getTopForLineNumber(lineNumber: number, includeViewZones: boolean = false): number {
		if (!this._modelData) {
			return -1;
		}
		return CodeEditorWidget._getVerticalOffsetForPosition(this._modelData, lineNumber, 1, includeViewZones);
	}

	public getTopForPosition(lineNumber: number, column: number): number {
		if (!this._modelData) {
			return -1;
		}
		return CodeEditorWidget._getVerticalOffsetForPosition(this._modelData, lineNumber, column, false);
	}

	private static _getVerticalOffsetForPosition(modelData: ModelData, modelLineNumber: number, modelColumn: number, includeViewZones: boolean = false): number {
		const modelPosition = modelData.model.validatePosition({
			lineNumber: modelLineNumber,
			column: modelColumn
		});
		const viewPosition = modelData.viewModel.coordinatesConverter.convertModelPositionToViewPosition(modelPosition);
		return modelData.viewModel.viewLayout.getVerticalOffsetForLineNumber(viewPosition.lineNumber, includeViewZones);
	}

	public getBottomForLineNumber(lineNumber: number, includeViewZones: boolean = false): number {
		if (!this._modelData) {
			return -1;
		}
		return CodeEditorWidget._getVerticalOffsetAfterPosition(this._modelData, lineNumber, 1, includeViewZones);
	}

	public setHiddenAreas(ranges: IRange[], source?: unknown): void {
		this._modelData?.viewModel.setHiddenAreas(ranges.map(r => Range.lift(r)), source);
	}

	public getVisibleColumnFromPosition(rawPosition: IPosition): number {
		if (!this._modelData) {
			return rawPosition.column;
		}

		const position = this._modelData.model.validatePosition(rawPosition);
		const tabSize = this._modelData.model.getOptions().tabSize;

		return CursorColumns.visibleColumnFromColumn(this._modelData.model.getLineContent(position.lineNumber), position.column, tabSize) + 1;
	}

	public getStatusbarColumn(rawPosition: IPosition): number {
		if (!this._modelData) {
			return rawPosition.column;
		}

		const position = this._modelData.model.validatePosition(rawPosition);
		const tabSize = this._modelData.model.getOptions().tabSize;

		return CursorColumns.toStatusbarColumn(this._modelData.model.getLineContent(position.lineNumber), position.column, tabSize);
	}

	public getPosition(): Position | null {
		if (!this._modelData) {
			return null;
		}
		return this._modelData.viewModel.getPosition();
	}

	public setPosition(position: IPosition, source: string = 'api'): void {
		if (!this._modelData) {
			return;
		}
		if (!Position.isIPosition(position)) {
			throw new Error('Invalid arguments');
		}
		this._modelData.viewModel.setSelections(source, [{
			selectionStartLineNumber: position.lineNumber,
			selectionStartColumn: position.column,
			positionLineNumber: position.lineNumber,
			positionColumn: position.column
		}]);
	}

	private _sendRevealRange(modelRange: Range, verticalType: VerticalRevealType, revealHorizontal: boolean, scrollType: editorCommon.ScrollType): void {
		if (!this._modelData) {
			return;
		}
		if (!Range.isIRange(modelRange)) {
			throw new Error('Invalid arguments');
		}
		const validatedModelRange = this._modelData.model.validateRange(modelRange);
		const viewRange = this._modelData.viewModel.coordinatesConverter.convertModelRangeToViewRange(validatedModelRange);

		this._modelData.viewModel.revealRange('api', revealHorizontal, viewRange, verticalType, scrollType);
	}

	public revealLine(lineNumber: number, scrollType: editorCommon.ScrollType = editorCommon.ScrollType.Smooth): void {
		this._revealLine(lineNumber, VerticalRevealType.Simple, scrollType);
	}

	public revealLineInCenter(lineNumber: number, scrollType: editorCommon.ScrollType = editorCommon.ScrollType.Smooth): void {
		this._revealLine(lineNumber, VerticalRevealType.Center, scrollType);
	}

	public revealLineInCenterIfOutsideViewport(lineNumber: number, scrollType: editorCommon.ScrollType = editorCommon.ScrollType.Smooth): void {
		this._revealLine(lineNumber, VerticalRevealType.CenterIfOutsideViewport, scrollType);
	}

	public revealLineNearTop(lineNumber: number, scrollType: editorCommon.ScrollType = editorCommon.ScrollType.Smooth): void {
		this._revealLine(lineNumber, VerticalRevealType.NearTop, scrollType);
	}

	private _revealLine(lineNumber: number, revealType: VerticalRevealType, scrollType: editorCommon.ScrollType): void {
		if (typeof lineNumber !== 'number') {
			throw new Error('Invalid arguments');
		}

		this._sendRevealRange(
			new Range(lineNumber, 1, lineNumber, 1),
			revealType,
			false,
			scrollType
		);
	}

	public revealPosition(position: IPosition, scrollType: editorCommon.ScrollType = editorCommon.ScrollType.Smooth): void {
		this._revealPosition(
			position,
			VerticalRevealType.Simple,
			true,
			scrollType
		);
	}

	public revealPositionInCenter(position: IPosition, scrollType: editorCommon.ScrollType = editorCommon.ScrollType.Smooth): void {
		this._revealPosition(
			position,
			VerticalRevealType.Center,
			true,
			scrollType
		);
	}

	public revealPositionInCenterIfOutsideViewport(position: IPosition, scrollType: editorCommon.ScrollType = editorCommon.ScrollType.Smooth): void {
		this._revealPosition(
			position,
			VerticalRevealType.CenterIfOutsideViewport,
			true,
			scrollType
		);
	}

	public revealPositionNearTop(position: IPosition, scrollType: editorCommon.ScrollType = editorCommon.ScrollType.Smooth): void {
		this._revealPosition(
			position,
			VerticalRevealType.NearTop,
			true,
			scrollType
		);
	}

	private _revealPosition(position: IPosition, verticalType: VerticalRevealType, revealHorizontal: boolean, scrollType: editorCommon.ScrollType): void {
		if (!Position.isIPosition(position)) {
			throw new Error('Invalid arguments');
		}

		this._sendRevealRange(
			new Range(position.lineNumber, position.column, position.lineNumber, position.column),
			verticalType,
			revealHorizontal,
			scrollType
		);
	}

	public getSelection(): Selection | null {
		if (!this._modelData) {
			return null;
		}
		return this._modelData.viewModel.getSelection();
	}

	public getSelections(): Selection[] | null {
		if (!this._modelData) {
			return null;
		}
		return this._modelData.viewModel.getSelections();
	}

	public setSelection(range: IRange, source?: string): void;
	public setSelection(editorRange: Range, source?: string): void;
	public setSelection(selection: ISelection, source?: string): void;
	public setSelection(editorSelection: Selection, source?: string): void;
	public setSelection(something: any, source: string = 'api'): void {
		const isSelection = Selection.isISelection(something);
		const isRange = Range.isIRange(something);

		if (!isSelection && !isRange) {
			throw new Error('Invalid arguments');
		}

		if (isSelection) {
			this._setSelectionImpl(<ISelection>something, source);
		} else if (isRange) {
			// act as if it was an IRange
			const selection: ISelection = {
				selectionStartLineNumber: something.startLineNumber,
				selectionStartColumn: something.startColumn,
				positionLineNumber: something.endLineNumber,
				positionColumn: something.endColumn
			};
			this._setSelectionImpl(selection, source);
		}
	}

	private _setSelectionImpl(sel: ISelection, source: string): void {
		if (!this._modelData) {
			return;
		}
		const selection = new Selection(sel.selectionStartLineNumber, sel.selectionStartColumn, sel.positionLineNumber, sel.positionColumn);
		this._modelData.viewModel.setSelections(source, [selection]);
	}

	public revealLines(startLineNumber: number, endLineNumber: number, scrollType: editorCommon.ScrollType = editorCommon.ScrollType.Smooth): void {
		this._revealLines(
			startLineNumber,
			endLineNumber,
			VerticalRevealType.Simple,
			scrollType
		);
	}

	public revealLinesInCenter(startLineNumber: number, endLineNumber: number, scrollType: editorCommon.ScrollType = editorCommon.ScrollType.Smooth): void {
		this._revealLines(
			startLineNumber,
			endLineNumber,
			VerticalRevealType.Center,
			scrollType
		);
	}

	public revealLinesInCenterIfOutsideViewport(startLineNumber: number, endLineNumber: number, scrollType: editorCommon.ScrollType = editorCommon.ScrollType.Smooth): void {
		this._revealLines(
			startLineNumber,
			endLineNumber,
			VerticalRevealType.CenterIfOutsideViewport,
			scrollType
		);
	}

	public revealLinesNearTop(startLineNumber: number, endLineNumber: number, scrollType: editorCommon.ScrollType = editorCommon.ScrollType.Smooth): void {
		this._revealLines(
			startLineNumber,
			endLineNumber,
			VerticalRevealType.NearTop,
			scrollType
		);
	}

	private _revealLines(startLineNumber: number, endLineNumber: number, verticalType: VerticalRevealType, scrollType: editorCommon.ScrollType): void {
		if (typeof startLineNumber !== 'number' || typeof endLineNumber !== 'number') {
			throw new Error('Invalid arguments');
		}

		this._sendRevealRange(
			new Range(startLineNumber, 1, endLineNumber, 1),
			verticalType,
			false,
			scrollType
		);
	}

	public revealRange(range: IRange, scrollType: editorCommon.ScrollType = editorCommon.ScrollType.Smooth, revealVerticalInCenter: boolean = false, revealHorizontal: boolean = true): void {
		this._revealRange(
			range,
			revealVerticalInCenter ? VerticalRevealType.Center : VerticalRevealType.Simple,
			revealHorizontal,
			scrollType
		);
	}

	public revealRangeInCenter(range: IRange, scrollType: editorCommon.ScrollType = editorCommon.ScrollType.Smooth): void {
		this._revealRange(
			range,
			VerticalRevealType.Center,
			true,
			scrollType
		);
	}

	public revealRangeInCenterIfOutsideViewport(range: IRange, scrollType: editorCommon.ScrollType = editorCommon.ScrollType.Smooth): void {
		this._revealRange(
			range,
			VerticalRevealType.CenterIfOutsideViewport,
			true,
			scrollType
		);
	}

	public revealRangeNearTop(range: IRange, scrollType: editorCommon.ScrollType = editorCommon.ScrollType.Smooth): void {
		this._revealRange(
			range,
			VerticalRevealType.NearTop,
			true,
			scrollType
		);
	}

	public revealRangeNearTopIfOutsideViewport(range: IRange, scrollType: editorCommon.ScrollType = editorCommon.ScrollType.Smooth): void {
		this._revealRange(
			range,
			VerticalRevealType.NearTopIfOutsideViewport,
			true,
			scrollType
		);
	}

	public revealRangeAtTop(range: IRange, scrollType: editorCommon.ScrollType = editorCommon.ScrollType.Smooth): void {
		this._revealRange(
			range,
			VerticalRevealType.Top,
			true,
			scrollType
		);
	}

	private _revealRange(range: IRange, verticalType: VerticalRevealType, revealHorizontal: boolean, scrollType: editorCommon.ScrollType): void {
		if (!Range.isIRange(range)) {
			throw new Error('Invalid arguments');
		}

		this._sendRevealRange(
			Range.lift(range),
			verticalType,
			revealHorizontal,
			scrollType
		);
	}

	public setSelections(ranges: readonly ISelection[], source: string = 'api', reason = CursorChangeReason.NotSet): void {
		if (!this._modelData) {
			return;
		}
		if (!ranges || ranges.length === 0) {
			throw new Error('Invalid arguments');
		}
		for (let i = 0, len = ranges.length; i < len; i++) {
			if (!Selection.isISelection(ranges[i])) {
				throw new Error('Invalid arguments');
			}
		}
		this._modelData.viewModel.setSelections(source, ranges, reason);
	}

	public getContentWidth(): number {
		if (!this._modelData) {
			return -1;
		}
		return this._modelData.viewModel.viewLayout.getContentWidth();
	}

	public getScrollWidth(): number {
		if (!this._modelData) {
			return -1;
		}
		return this._modelData.viewModel.viewLayout.getScrollWidth();
	}
	public getScrollLeft(): number {
		if (!this._modelData) {
			return -1;
		}
		return this._modelData.viewModel.viewLayout.getCurrentScrollLeft();
	}

	public getContentHeight(): number {
		if (!this._modelData) {
			return -1;
		}
		return this._modelData.viewModel.viewLayout.getContentHeight();
	}

	public getScrollHeight(): number {
		if (!this._modelData) {
			return -1;
		}
		return this._modelData.viewModel.viewLayout.getScrollHeight();
	}
	public getScrollTop(): number {
		if (!this._modelData) {
			return -1;
		}
		return this._modelData.viewModel.viewLayout.getCurrentScrollTop();
	}

	public setScrollLeft(newScrollLeft: number, scrollType: editorCommon.ScrollType = editorCommon.ScrollType.Immediate): void {
		if (!this._modelData) {
			return;
		}
		if (typeof newScrollLeft !== 'number') {
			throw new Error('Invalid arguments');
		}
		this._modelData.viewModel.viewLayout.setScrollPosition({
			scrollLeft: newScrollLeft
		}, scrollType);
	}
	public setScrollTop(newScrollTop: number, scrollType: editorCommon.ScrollType = editorCommon.ScrollType.Immediate): void {
		if (!this._modelData) {
			return;
		}
		if (typeof newScrollTop !== 'number') {
			throw new Error('Invalid arguments');
		}
		this._modelData.viewModel.viewLayout.setScrollPosition({
			scrollTop: newScrollTop
		}, scrollType);
	}
	public setScrollPosition(position: editorCommon.INewScrollPosition, scrollType: editorCommon.ScrollType = editorCommon.ScrollType.Immediate): void {
		if (!this._modelData) {
			return;
		}
		this._modelData.viewModel.viewLayout.setScrollPosition(position, scrollType);
	}
	public hasPendingScrollAnimation(): boolean {
		if (!this._modelData) {
			return false;
		}
		return this._modelData.viewModel.viewLayout.hasPendingScrollAnimation();
	}

	public saveViewState(): editorCommon.ICodeEditorViewState | null {
		if (!this._modelData) {
			return null;
		}
		const contributionsState = this._contributions.saveViewState();
		const cursorState = this._modelData.viewModel.saveCursorState();
		const viewState = this._modelData.viewModel.saveState();
		return {
			cursorState: cursorState,
			viewState: viewState,
			contributionsState: contributionsState
		};
	}

	public restoreViewState(s: editorCommon.IEditorViewState | null): void {
		if (!this._modelData || !this._modelData.hasRealView) {
			return;
		}
		const codeEditorState = s as editorCommon.ICodeEditorViewState | null;
		if (codeEditorState && codeEditorState.cursorState && codeEditorState.viewState) {
			const cursorState = <any>codeEditorState.cursorState;
			if (Array.isArray(cursorState)) {
				if (cursorState.length > 0) {
					this._modelData.viewModel.restoreCursorState(<editorCommon.ICursorState[]>cursorState);
				}
			} else {
				// Backwards compatibility
				this._modelData.viewModel.restoreCursorState([<editorCommon.ICursorState>cursorState]);
			}

			this._contributions.restoreViewState(codeEditorState.contributionsState || {});
			const reducedState = this._modelData.viewModel.reduceRestoreState(codeEditorState.viewState);
			this._modelData.view.restoreState(reducedState);
		}
	}

	public handleInitialized(): void {
		this._getViewModel()?.visibleLinesStabilized();
	}

	public onVisible(): void {
		this._modelData?.view.refreshFocusState();
	}

	public onHide(): void {
		this._modelData?.view.refreshFocusState();
		this._focusTracker.refreshState();
	}

	public getContribution<T extends editorCommon.IEditorContribution>(id: string): T | null {
		return this._contributions.get(id) as T | null;
	}

	public getActions(): editorCommon.IEditorAction[] {
		return Array.from(this._actions.values());
	}

	public getSupportedActions(): editorCommon.IEditorAction[] {
		let result = this.getActions();

		result = result.filter(action => action.isSupported());

		return result;
	}

	public getAction(id: string): editorCommon.IEditorAction | null {
		return this._actions.get(id) || null;
	}

	public trigger(source: string | null | undefined, handlerId: string, payload: any): void {
		payload = payload || {};

		switch (handlerId) {
			case editorCommon.Handler.CompositionStart:
				this._startComposition();
				return;
			case editorCommon.Handler.CompositionEnd:
				this._endComposition(source);
				return;
			case editorCommon.Handler.Type: {
				const args = <Partial<editorCommon.TypePayload>>payload;
				this._type(source, args.text || '');
				return;
			}
			case editorCommon.Handler.ReplacePreviousChar: {
				const args = <Partial<editorCommon.ReplacePreviousCharPayload>>payload;
				this._compositionType(source, args.text || '', args.replaceCharCnt || 0, 0, 0);
				return;
			}
			case editorCommon.Handler.CompositionType: {
				const args = <Partial<editorCommon.CompositionTypePayload>>payload;
				this._compositionType(source, args.text || '', args.replacePrevCharCnt || 0, args.replaceNextCharCnt || 0, args.positionDelta || 0);
				return;
			}
			case editorCommon.Handler.Paste: {
				const args = <Partial<editorBrowser.PastePayload>>payload;
				this._paste(source, args.text || '', args.pasteOnNewLine || false, args.multicursorText || null, args.mode || null, args.clipboardEvent);
				return;
			}
			case editorCommon.Handler.Cut:
				this._cut(source);
				return;
		}

		const action = this.getAction(handlerId);
		if (action) {
			Promise.resolve(action.run(payload)).then(undefined, onUnexpectedError);
			return;
		}

		if (!this._modelData) {
			return;
		}

		if (this._triggerEditorCommand(source, handlerId, payload)) {
			return;
		}

		this._triggerCommand(handlerId, payload);
	}

	protected _triggerCommand(handlerId: string, payload: any): void {
		this._commandService.executeCommand(handlerId, payload);
	}

	private _startComposition(): void {
		if (!this._modelData) {
			return;
		}
		this._modelData.viewModel.startComposition();
		this._onDidCompositionStart.fire();
	}

	private _endComposition(source: string | null | undefined): void {
		if (!this._modelData) {
			return;
		}
		this._modelData.viewModel.endComposition(source);
		this._onDidCompositionEnd.fire();
	}

	private _type(source: string | null | undefined, text: string): void {
		if (!this._modelData || text.length === 0) {
			return;
		}
		if (source === 'keyboard') {
			this._onWillType.fire(text);
		}
		this._modelData.viewModel.type(text, source);
		if (source === 'keyboard') {
			this._onDidType.fire(text);
		}
	}

	private _compositionType(source: string | null | undefined, text: string, replacePrevCharCnt: number, replaceNextCharCnt: number, positionDelta: number): void {
		if (!this._modelData) {
			return;
		}
		this._modelData.viewModel.compositionType(text, replacePrevCharCnt, replaceNextCharCnt, positionDelta, source);
	}

	private _paste(source: string | null | undefined, text: string, pasteOnNewLine: boolean, multicursorText: string[] | null, mode: string | null, clipboardEvent?: ClipboardEvent): void {
		if (!this._modelData) {
			return;
		}
		const viewModel = this._modelData.viewModel;
		const startPosition = viewModel.getSelection().getStartPosition();
		viewModel.paste(text, pasteOnNewLine, multicursorText, source);
		const endPosition = viewModel.getSelection().getStartPosition();
		if (source === 'keyboard') {
			this._onDidPaste.fire({
				clipboardEvent,
				range: new Range(startPosition.lineNumber, startPosition.column, endPosition.lineNumber, endPosition.column),
				languageId: mode
			});
		}
	}

	private _cut(source: string | null | undefined): void {
		if (!this._modelData) {
			return;
		}
		this._modelData.viewModel.cut(source);
	}

	private _triggerEditorCommand(source: string | null | undefined, handlerId: string, payload: any): boolean {
		const command = EditorExtensionsRegistry.getEditorCommand(handlerId);
		if (command) {
			payload = payload || {};
			payload.source = source;
			this._instantiationService.invokeFunction((accessor) => {
				Promise.resolve(command.runEditorCommand(accessor, this, payload)).then(undefined, onUnexpectedError);
			});
			return true;
		}

		return false;
	}

	public _getViewModel(): IViewModel | null {
		if (!this._modelData) {
			return null;
		}
		return this._modelData.viewModel;
	}

	public pushUndoStop(): boolean {
		if (!this._modelData) {
			return false;
		}
		if (this._configuration.options.get(EditorOption.readOnly)) {
			// read only editor => sorry!
			return false;
		}
		this._modelData.model.pushStackElement();
		return true;
	}

	public popUndoStop(): boolean {
		if (!this._modelData) {
			return false;
		}
		if (this._configuration.options.get(EditorOption.readOnly)) {
			// read only editor => sorry!
			return false;
		}
		this._modelData.model.popStackElement();
		return true;
	}

	public executeEdits(source: string | null | undefined, edits: IIdentifiedSingleEditOperation[], endCursorState?: ICursorStateComputer | Selection[]): boolean {
		if (!this._modelData) {
			return false;
		}
		if (this._configuration.options.get(EditorOption.readOnly)) {
			// read only editor => sorry!
			return false;
		}

		let cursorStateComputer: ICursorStateComputer;
		if (!endCursorState) {
			cursorStateComputer = () => null;
		} else if (Array.isArray(endCursorState)) {
			cursorStateComputer = () => endCursorState;
		} else {
			cursorStateComputer = endCursorState;
		}

		this._modelData.viewModel.executeEdits(source, edits, cursorStateComputer);
		return true;
	}

	public executeCommand(source: string | null | undefined, command: editorCommon.ICommand): void {
		if (!this._modelData) {
			return;
		}
		this._modelData.viewModel.executeCommand(command, source);
	}

	public executeCommands(source: string | null | undefined, commands: editorCommon.ICommand[]): void {
		if (!this._modelData) {
			return;
		}
		this._modelData.viewModel.executeCommands(commands, source);
	}

	public createDecorationsCollection(decorations?: IModelDeltaDecoration[]): EditorDecorationsCollection {
		return new EditorDecorationsCollection(this, decorations);
	}

	public changeDecorations(callback: (changeAccessor: IModelDecorationsChangeAccessor) => any): any {
		if (!this._modelData) {
			// callback will not be called
			return null;
		}
		return this._modelData.model.changeDecorations(callback, this._id);
	}

	public getLineDecorations(lineNumber: number): IModelDecoration[] | null {
		if (!this._modelData) {
			return null;
		}
		return this._modelData.model.getLineDecorations(lineNumber, this._id, filterValidationDecorations(this._configuration.options));
	}

	public getDecorationsInRange(range: Range): IModelDecoration[] | null {
		if (!this._modelData) {
			return null;
		}
		return this._modelData.model.getDecorationsInRange(range, this._id, filterValidationDecorations(this._configuration.options));
	}

	/**
	 * @deprecated
	 */
	public deltaDecorations(oldDecorations: string[], newDecorations: IModelDeltaDecoration[]): string[] {
		if (!this._modelData) {
			return [];
		}

		if (oldDecorations.length === 0 && newDecorations.length === 0) {
			return oldDecorations;
		}

		return this._modelData.model.deltaDecorations(oldDecorations, newDecorations, this._id);
	}

	public removeDecorations(decorationIds: string[]): void {
		if (!this._modelData || decorationIds.length === 0) {
			return;
		}

		this._modelData.model.changeDecorations((changeAccessor) => {
			changeAccessor.deltaDecorations(decorationIds, []);
		});
	}

	public setDecorationsByType(description: string, decorationTypeKey: string, decorationOptions: editorCommon.IDecorationOptions[]): void {

		const newDecorationsSubTypes: { [key: string]: boolean } = {};
		const oldDecorationsSubTypes = this._decorationTypeSubtypes[decorationTypeKey] || {};
		this._decorationTypeSubtypes[decorationTypeKey] = newDecorationsSubTypes;

		const newModelDecorations: IModelDeltaDecoration[] = [];

		for (const decorationOption of decorationOptions) {
			let typeKey = decorationTypeKey;
			if (decorationOption.renderOptions) {
				// identify custom render options by a hash code over all keys and values
				// For custom render options register a decoration type if necessary
				const subType = hash(decorationOption.renderOptions).toString(16);
				// The fact that `decorationTypeKey` appears in the typeKey has no influence
				// it is just a mechanism to get predictable and unique keys (repeatable for the same options and unique across clients)
				typeKey = decorationTypeKey + '-' + subType;
				if (!oldDecorationsSubTypes[subType] && !newDecorationsSubTypes[subType]) {
					// decoration type did not exist before, register new one
					this._registerDecorationType(description, typeKey, decorationOption.renderOptions, decorationTypeKey);
				}
				newDecorationsSubTypes[subType] = true;
			}
			const opts = this._resolveDecorationOptions(typeKey, !!decorationOption.hoverMessage);
			if (decorationOption.hoverMessage) {
				opts.hoverMessage = decorationOption.hoverMessage;
			}
			newModelDecorations.push({ range: decorationOption.range, options: opts });
		}

		// remove decoration sub types that are no longer used, deregister decoration type if necessary
		for (const subType in oldDecorationsSubTypes) {
			if (!newDecorationsSubTypes[subType]) {
				this._removeDecorationType(decorationTypeKey + '-' + subType);
			}
		}

		// update all decorations
		const oldDecorationsIds = this._decorationTypeKeysToIds[decorationTypeKey] || [];
		this.changeDecorations(accessor => this._decorationTypeKeysToIds[decorationTypeKey] = accessor.deltaDecorations(oldDecorationsIds, newModelDecorations));
	}

	public setDecorationsByTypeFast(decorationTypeKey: string, ranges: IRange[]): void {

		// remove decoration sub types that are no longer used, deregister decoration type if necessary
		const oldDecorationsSubTypes = this._decorationTypeSubtypes[decorationTypeKey] || {};
		for (const subType in oldDecorationsSubTypes) {
			this._removeDecorationType(decorationTypeKey + '-' + subType);
		}
		this._decorationTypeSubtypes[decorationTypeKey] = {};

		const opts = ModelDecorationOptions.createDynamic(this._resolveDecorationOptions(decorationTypeKey, false));
		const newModelDecorations: IModelDeltaDecoration[] = new Array<IModelDeltaDecoration>(ranges.length);
		for (let i = 0, len = ranges.length; i < len; i++) {
			newModelDecorations[i] = { range: ranges[i], options: opts };
		}

		// update all decorations
		const oldDecorationsIds = this._decorationTypeKeysToIds[decorationTypeKey] || [];
		this.changeDecorations(accessor => this._decorationTypeKeysToIds[decorationTypeKey] = accessor.deltaDecorations(oldDecorationsIds, newModelDecorations));
	}

	public removeDecorationsByType(decorationTypeKey: string): void {
		// remove decorations for type and sub type
		const oldDecorationsIds = this._decorationTypeKeysToIds[decorationTypeKey];
		if (oldDecorationsIds) {
			this.changeDecorations(accessor => accessor.deltaDecorations(oldDecorationsIds, []));
		}
		if (this._decorationTypeKeysToIds.hasOwnProperty(decorationTypeKey)) {
			delete this._decorationTypeKeysToIds[decorationTypeKey];
		}
		if (this._decorationTypeSubtypes.hasOwnProperty(decorationTypeKey)) {
			delete this._decorationTypeSubtypes[decorationTypeKey];
		}
	}

	public getLayoutInfo(): EditorLayoutInfo {
		const options = this._configuration.options;
		const layoutInfo = options.get(EditorOption.layoutInfo);
		return layoutInfo;
	}

	public createOverviewRuler(cssClassName: string): editorBrowser.IOverviewRuler | null {
		if (!this._modelData || !this._modelData.hasRealView) {
			return null;
		}
		return this._modelData.view.createOverviewRuler(cssClassName);
	}

	public getContainerDomNode(): HTMLElement {
		return this._domElement;
	}

	public getDomNode(): HTMLElement | null {
		if (!this._modelData || !this._modelData.hasRealView) {
			return null;
		}
		return this._modelData.view.domNode.domNode;
	}

	public delegateVerticalScrollbarPointerDown(browserEvent: PointerEvent): void {
		if (!this._modelData || !this._modelData.hasRealView) {
			return;
		}
		this._modelData.view.delegateVerticalScrollbarPointerDown(browserEvent);
	}

	public delegateScrollFromMouseWheelEvent(browserEvent: IMouseWheelEvent) {
		if (!this._modelData || !this._modelData.hasRealView) {
			return;
		}
		this._modelData.view.delegateScrollFromMouseWheelEvent(browserEvent);
	}

	public layout(dimension?: IDimension, postponeRendering: boolean = false): void {
		this._configuration.observeContainer(dimension);
		if (!postponeRendering) {
			this.render();
		}
	}

	public focus(): void {
		if (!this._modelData || !this._modelData.hasRealView) {
			return;
		}
		this._modelData.view.focus();
	}

	public hasTextFocus(): boolean {
		if (!this._modelData || !this._modelData.hasRealView) {
			return false;
		}
		return this._modelData.view.isFocused();
	}

	public hasWidgetFocus(): boolean {
		return this._focusTracker && this._focusTracker.hasFocus();
	}

	public addContentWidget(widget: editorBrowser.IContentWidget): void {
		const widgetData: IContentWidgetData = {
			widget: widget,
			position: widget.getPosition()
		};

		if (this._contentWidgets.hasOwnProperty(widget.getId())) {
			console.warn('Overwriting a content widget with the same id:' + widget.getId());
		}

		this._contentWidgets[widget.getId()] = widgetData;

		if (this._modelData && this._modelData.hasRealView) {
			this._modelData.view.addContentWidget(widgetData);
		}
	}

	public layoutContentWidget(widget: editorBrowser.IContentWidget): void {
		const widgetId = widget.getId();
		if (this._contentWidgets.hasOwnProperty(widgetId)) {
			const widgetData = this._contentWidgets[widgetId];
			widgetData.position = widget.getPosition();
			if (this._modelData && this._modelData.hasRealView) {
				this._modelData.view.layoutContentWidget(widgetData);
			}
		}
	}

	public removeContentWidget(widget: editorBrowser.IContentWidget): void {
		const widgetId = widget.getId();
		if (this._contentWidgets.hasOwnProperty(widgetId)) {
			const widgetData = this._contentWidgets[widgetId];
			delete this._contentWidgets[widgetId];
			if (this._modelData && this._modelData.hasRealView) {
				this._modelData.view.removeContentWidget(widgetData);
			}
		}
	}

	public addOverlayWidget(widget: editorBrowser.IOverlayWidget): void {
		const widgetData: IOverlayWidgetData = {
			widget: widget,
			position: widget.getPosition()
		};

		if (this._overlayWidgets.hasOwnProperty(widget.getId())) {
			console.warn('Overwriting an overlay widget with the same id.');
		}

		this._overlayWidgets[widget.getId()] = widgetData;
		if (this._modelData && this._modelData.hasRealView) {
			this._modelData.view.addOverlayWidget(widgetData);
		}
	}

	public layoutOverlayWidget(widget: editorBrowser.IOverlayWidget): void {
		const widgetId = widget.getId();
		if (this._overlayWidgets.hasOwnProperty(widgetId)) {
			const widgetData = this._overlayWidgets[widgetId];
			widgetData.position = widget.getPosition();
			if (this._modelData && this._modelData.hasRealView) {
				this._modelData.view.layoutOverlayWidget(widgetData);
			}
		}
	}

	public removeOverlayWidget(widget: editorBrowser.IOverlayWidget): void {
		const widgetId = widget.getId();
		if (this._overlayWidgets.hasOwnProperty(widgetId)) {
			const widgetData = this._overlayWidgets[widgetId];
			delete this._overlayWidgets[widgetId];
			if (this._modelData && this._modelData.hasRealView) {
				this._modelData.view.removeOverlayWidget(widgetData);
			}
		}
	}

	public addGlyphMarginWidget(widget: editorBrowser.IGlyphMarginWidget): void {
		const widgetData: IGlyphMarginWidgetData = {
			widget: widget,
			position: widget.getPosition()
		};

		if (this._glyphMarginWidgets.hasOwnProperty(widget.getId())) {
			console.warn('Overwriting a glyph margin widget with the same id.');
		}

		this._glyphMarginWidgets[widget.getId()] = widgetData;

		if (this._modelData && this._modelData.hasRealView) {
			this._modelData.view.addGlyphMarginWidget(widgetData);
		}
	}

	public layoutGlyphMarginWidget(widget: editorBrowser.IGlyphMarginWidget): void {
		const widgetId = widget.getId();
		if (this._glyphMarginWidgets.hasOwnProperty(widgetId)) {
			const widgetData = this._glyphMarginWidgets[widgetId];
			widgetData.position = widget.getPosition();
			if (this._modelData && this._modelData.hasRealView) {
				this._modelData.view.layoutGlyphMarginWidget(widgetData);
			}
		}
	}

	public removeGlyphMarginWidget(widget: editorBrowser.IGlyphMarginWidget): void {
		const widgetId = widget.getId();
		if (this._glyphMarginWidgets.hasOwnProperty(widgetId)) {
			const widgetData = this._glyphMarginWidgets[widgetId];
			delete this._glyphMarginWidgets[widgetId];
			if (this._modelData && this._modelData.hasRealView) {
				this._modelData.view.removeGlyphMarginWidget(widgetData);
			}
		}
	}

	public changeViewZones(callback: (accessor: editorBrowser.IViewZoneChangeAccessor) => void): void {
		if (!this._modelData || !this._modelData.hasRealView) {
			return;
		}
		this._modelData.view.change(callback);
	}

	public getTargetAtClientPoint(clientX: number, clientY: number): editorBrowser.IMouseTarget | null {
		if (!this._modelData || !this._modelData.hasRealView) {
			return null;
		}
		return this._modelData.view.getTargetAtClientPoint(clientX, clientY);
	}

	public getScrolledVisiblePosition(rawPosition: IPosition): { top: number; left: number; height: number } | null {
		if (!this._modelData || !this._modelData.hasRealView) {
			return null;
		}

		const position = this._modelData.model.validatePosition(rawPosition);
		const options = this._configuration.options;
		const layoutInfo = options.get(EditorOption.layoutInfo);

		const top = CodeEditorWidget._getVerticalOffsetForPosition(this._modelData, position.lineNumber, position.column) - this.getScrollTop();
		const left = this._modelData.view.getOffsetForColumn(position.lineNumber, position.column) + layoutInfo.glyphMarginWidth + layoutInfo.lineNumbersWidth + layoutInfo.decorationsWidth - this.getScrollLeft();

		return {
			top: top,
			left: left,
			height: options.get(EditorOption.lineHeight)
		};
	}

	public getOffsetForColumn(lineNumber: number, column: number): number {
		if (!this._modelData || !this._modelData.hasRealView) {
			return -1;
		}
		return this._modelData.view.getOffsetForColumn(lineNumber, column);
	}

	public render(forceRedraw: boolean = false): void {
		if (!this._modelData || !this._modelData.hasRealView) {
			return;
		}
		this._modelData.viewModel.batchEvents(() => {
			this._modelData!.view.render(true, forceRedraw);
		});
	}

	public setAriaOptions(options: editorBrowser.IEditorAriaOptions): void {
		if (!this._modelData || !this._modelData.hasRealView) {
			return;
		}
		this._modelData.view.setAriaOptions(options);
	}

	public applyFontInfo(target: HTMLElement): void {
		applyFontInfo(target, this._configuration.options.get(EditorOption.fontInfo));
	}

	public setBanner(domNode: HTMLElement | null, domNodeHeight: number): void {
		if (this._bannerDomNode && this._domElement.contains(this._bannerDomNode)) {
			this._domElement.removeChild(this._bannerDomNode);
		}

		this._bannerDomNode = domNode;
		this._configuration.setReservedHeight(domNode ? domNodeHeight : 0);

		if (this._bannerDomNode) {
			this._domElement.prepend(this._bannerDomNode);
		}
	}

	protected _attachModel(model: ITextModel | null): void {
		if (!model) {
			this._modelData = null;
			return;
		}

		const listenersToRemove: IDisposable[] = [];

		this._domElement.setAttribute('data-mode-id', model.getLanguageId());
		this._configuration.setIsDominatedByLongLines(model.isDominatedByLongLines());
		this._configuration.setModelLineCount(model.getLineCount());

		const attachedView = model.onBeforeAttached();

		const viewModel = new ViewModel(
			this._id,
			this._configuration,
			model,
			DOMLineBreaksComputerFactory.create(dom.getWindow(this._domElement)),
			MonospaceLineBreaksComputerFactory.create(this._configuration.options),
			(callback) => dom.scheduleAtNextAnimationFrame(dom.getWindow(this._domElement), callback),
			this.languageConfigurationService,
			this._themeService,
			attachedView,
		);

		// Someone might destroy the model from under the editor, so prevent any exceptions by setting a null model
		listenersToRemove.push(model.onWillDispose(() => this.setModel(null)));

		listenersToRemove.push(viewModel.onEvent((e) => {
			switch (e.kind) {
				case OutgoingViewModelEventKind.ContentSizeChanged:
					this._onDidContentSizeChange.fire(e);
					break;
				case OutgoingViewModelEventKind.FocusChanged:
					this._editorTextFocus.setValue(e.hasFocus);
					break;
				case OutgoingViewModelEventKind.ScrollChanged:
					this._onDidScrollChange.fire(e);
					break;
				case OutgoingViewModelEventKind.ViewZonesChanged:
					this._onDidChangeViewZones.fire();
					break;
				case OutgoingViewModelEventKind.HiddenAreasChanged:
					this._onDidChangeHiddenAreas.fire();
					break;
				case OutgoingViewModelEventKind.ReadOnlyEditAttempt:
					this._onDidAttemptReadOnlyEdit.fire();
					break;
				case OutgoingViewModelEventKind.CursorStateChanged: {
					if (e.reachedMaxCursorCount) {

						const multiCursorLimit = this.getOption(EditorOption.multiCursorLimit);
						const message = nls.localize('cursors.maximum', "The number of cursors has been limited to {0}. Consider using [find and replace](https://code.visualstudio.com/docs/editor/codebasics#_find-and-replace) for larger changes or increase the editor multi cursor limit setting.", multiCursorLimit);
						this._notificationService.prompt(Severity.Warning, message, [
							{
								label: 'Find and Replace',
								run: () => {
									this._commandService.executeCommand('editor.action.startFindReplaceAction');
								}
							},
							{
								label: nls.localize('goToSetting', 'Increase Multi Cursor Limit'),
								run: () => {
									this._commandService.executeCommand('workbench.action.openSettings2', {
										query: 'editor.multiCursorLimit'
									});
								}
							}
						]);
					}

					const positions: Position[] = [];
					for (let i = 0, len = e.selections.length; i < len; i++) {
						positions[i] = e.selections[i].getPosition();
					}

					const e1: ICursorPositionChangedEvent = {
						position: positions[0],
						secondaryPositions: positions.slice(1),
						reason: e.reason,
						source: e.source
					};
					this._onDidChangeCursorPosition.fire(e1);

					const e2: ICursorSelectionChangedEvent = {
						selection: e.selections[0],
						secondarySelections: e.selections.slice(1),
						modelVersionId: e.modelVersionId,
						oldSelections: e.oldSelections,
						oldModelVersionId: e.oldModelVersionId,
						source: e.source,
						reason: e.reason
					};
					this._onDidChangeCursorSelection.fire(e2);

					break;
				}
				case OutgoingViewModelEventKind.ModelDecorationsChanged:
					this._onDidChangeModelDecorations.fire(e.event);
					break;
				case OutgoingViewModelEventKind.ModelLanguageChanged:
					this._domElement.setAttribute('data-mode-id', model.getLanguageId());
					this._onDidChangeModelLanguage.fire(e.event);
					break;
				case OutgoingViewModelEventKind.ModelLanguageConfigurationChanged:
					this._onDidChangeModelLanguageConfiguration.fire(e.event);
					break;
				case OutgoingViewModelEventKind.ModelContentChanged:
					this._onDidChangeModelContent.fire(e.event);
					break;
				case OutgoingViewModelEventKind.ModelOptionsChanged:
					this._onDidChangeModelOptions.fire(e.event);
					break;
				case OutgoingViewModelEventKind.ModelTokensChanged:
					this._onDidChangeModelTokens.fire(e.event);
					break;

			}
		}));

		const [view, hasRealView] = this._createView(viewModel);
		if (hasRealView) {
			this._domElement.appendChild(view.domNode.domNode);

			let keys = Object.keys(this._contentWidgets);
			for (let i = 0, len = keys.length; i < len; i++) {
				const widgetId = keys[i];
				view.addContentWidget(this._contentWidgets[widgetId]);
			}

			keys = Object.keys(this._overlayWidgets);
			for (let i = 0, len = keys.length; i < len; i++) {
				const widgetId = keys[i];
				view.addOverlayWidget(this._overlayWidgets[widgetId]);
			}

			keys = Object.keys(this._glyphMarginWidgets);
			for (let i = 0, len = keys.length; i < len; i++) {
				const widgetId = keys[i];
				view.addGlyphMarginWidget(this._glyphMarginWidgets[widgetId]);
			}

			view.render(false, true);
			view.domNode.domNode.setAttribute('data-uri', model.uri.toString());
		}

		this._modelData = new ModelData(model, viewModel, view, hasRealView, listenersToRemove, attachedView);
	}

	protected _createView(viewModel: ViewModel): [View, boolean] {
		let commandDelegate: ICommandDelegate;
		if (this.isSimpleWidget) {
			commandDelegate = {
				paste: (text: string, pasteOnNewLine: boolean, multicursorText: string[] | null, mode: string | null) => {
					this._paste('keyboard', text, pasteOnNewLine, multicursorText, mode);
				},
				type: (text: string) => {
					this._type('keyboard', text);
				},
				compositionType: (text: string, replacePrevCharCnt: number, replaceNextCharCnt: number, positionDelta: number) => {
					this._compositionType('keyboard', text, replacePrevCharCnt, replaceNextCharCnt, positionDelta);
				},
				startComposition: () => {
					this._startComposition();
				},
				endComposition: () => {
					this._endComposition('keyboard');
				},
				cut: () => {
					this._cut('keyboard');
				}
			};
		} else {
			commandDelegate = {
				paste: (text: string, pasteOnNewLine: boolean, multicursorText: string[] | null, mode: string | null) => {
					const payload: editorBrowser.PastePayload = { text, pasteOnNewLine, multicursorText, mode };
					this._commandService.executeCommand(editorCommon.Handler.Paste, payload);
				},
				type: (text: string) => {
					const payload: editorCommon.TypePayload = { text };
					this._commandService.executeCommand(editorCommon.Handler.Type, payload);
				},
				compositionType: (text: string, replacePrevCharCnt: number, replaceNextCharCnt: number, positionDelta: number) => {
					// Try if possible to go through the existing `replacePreviousChar` command
					if (replaceNextCharCnt || positionDelta) {
						// must be handled through the new command
						const payload: editorCommon.CompositionTypePayload = { text, replacePrevCharCnt, replaceNextCharCnt, positionDelta };
						this._commandService.executeCommand(editorCommon.Handler.CompositionType, payload);
					} else {
						const payload: editorCommon.ReplacePreviousCharPayload = { text, replaceCharCnt: replacePrevCharCnt };
						this._commandService.executeCommand(editorCommon.Handler.ReplacePreviousChar, payload);
					}
				},
				startComposition: () => {
					this._commandService.executeCommand(editorCommon.Handler.CompositionStart, {});
				},
				endComposition: () => {
					this._commandService.executeCommand(editorCommon.Handler.CompositionEnd, {});
				},
				cut: () => {
					this._commandService.executeCommand(editorCommon.Handler.Cut, {});
				}
			};
		}

		const viewUserInputEvents = new ViewUserInputEvents(viewModel.coordinatesConverter);
		viewUserInputEvents.onKeyDown = (e) => this._onKeyDown.fire(e);
		viewUserInputEvents.onKeyUp = (e) => this._onKeyUp.fire(e);
		viewUserInputEvents.onContextMenu = (e) => this._onContextMenu.fire(e);
		viewUserInputEvents.onMouseMove = (e) => this._onMouseMove.fire(e);
		viewUserInputEvents.onMouseLeave = (e) => this._onMouseLeave.fire(e);
		viewUserInputEvents.onMouseDown = (e) => this._onMouseDown.fire(e);
		viewUserInputEvents.onMouseUp = (e) => this._onMouseUp.fire(e);
		viewUserInputEvents.onMouseDrag = (e) => this._onMouseDrag.fire(e);
		viewUserInputEvents.onMouseDrop = (e) => this._onMouseDrop.fire(e);
		viewUserInputEvents.onMouseDropCanceled = (e) => this._onMouseDropCanceled.fire(e);
		viewUserInputEvents.onMouseWheel = (e) => this._onMouseWheel.fire(e);

		const view = new View(
			commandDelegate,
			this._configuration,
			this._themeService.getColorTheme(),
			viewModel,
			viewUserInputEvents,
			this._overflowWidgetsDomNode,
			this._instantiationService
		);

		return [view, true];
	}

	protected _postDetachModelCleanup(detachedModel: ITextModel | null): void {
		detachedModel?.removeAllDecorationsWithOwnerId(this._id);
	}

	private _detachModel(): ITextModel | null {
		this._contributionsDisposable?.dispose();
		this._contributionsDisposable = undefined;
		if (!this._modelData) {
			return null;
		}
		const model = this._modelData.model;
		const removeDomNode = this._modelData.hasRealView ? this._modelData.view.domNode.domNode : null;

		this._modelData.dispose();
		this._modelData = null;

		this._domElement.removeAttribute('data-mode-id');
		if (removeDomNode && this._domElement.contains(removeDomNode)) {
			this._domElement.removeChild(removeDomNode);
		}
		if (this._bannerDomNode && this._domElement.contains(this._bannerDomNode)) {
			this._domElement.removeChild(this._bannerDomNode);
		}
		return model;
	}

	private _registerDecorationType(description: string, key: string, options: editorCommon.IDecorationRenderOptions, parentTypeKey?: string): void {
		this._codeEditorService.registerDecorationType(description, key, options, parentTypeKey, this);
	}

	private _removeDecorationType(key: string): void {
		this._codeEditorService.removeDecorationType(key);
	}

	private _resolveDecorationOptions(typeKey: string, writable: boolean): IModelDecorationOptions {
		return this._codeEditorService.resolveDecorationOptions(typeKey, writable);
	}

	public hasModel(): this is editorBrowser.IActiveCodeEditor {
		return (this._modelData !== null);
	}

	private showDropIndicatorAt(position: Position): void {
		const newDecorations: IModelDeltaDecoration[] = [{
			range: new Range(position.lineNumber, position.column, position.lineNumber, position.column),
			options: CodeEditorWidget.dropIntoEditorDecorationOptions
		}];

		this._dropIntoEditorDecorations.set(newDecorations);
		this.revealPosition(position, editorCommon.ScrollType.Immediate);
	}

	private removeDropIndicator(): void {
		this._dropIntoEditorDecorations.clear();
	}

	public setContextValue(key: string, value: ContextKeyValue): void {
		this._contextKeyService.createKey(key, value);
	}
}

let EDITOR_ID = 0;

export interface ICodeEditorWidgetOptions {
	/**
	 * Is this a simple widget (not a real code editor)?
	 * Defaults to false.
	 */
	isSimpleWidget?: boolean;

	/**
	 * Contributions to instantiate.
	 * When provided, only the contributions included will be instantiated.
	 * To include the defaults, those must be provided as well via [...EditorExtensionsRegistry.getEditorContributions()]
	 * Defaults to EditorExtensionsRegistry.getEditorContributions().
	 */
	contributions?: IEditorContributionDescription[];

	/**
	 * Telemetry data associated with this CodeEditorWidget.
	 * Defaults to null.
	 */
	telemetryData?: object;

	/**
	 * The ID of the context menu.
	 * Defaults to MenuId.SimpleEditorContext or MenuId.EditorContext depending on whether the widget is simple.
	 */
	contextMenuId?: MenuId;
}

class ModelData {
	constructor(
		public readonly model: ITextModel,
		public readonly viewModel: ViewModel,
		public readonly view: View,
		public readonly hasRealView: boolean,
		public readonly listenersToRemove: IDisposable[],
		public readonly attachedView: IAttachedView,
	) {
	}

	public dispose(): void {
		dispose(this.listenersToRemove);
		this.model.onBeforeDetached(this.attachedView);
		if (this.hasRealView) {
			this.view.dispose();
		}
		this.viewModel.dispose();
	}
}

const enum BooleanEventValue {
	NotSet,
	False,
	True
}

export class BooleanEventEmitter extends Disposable {
	private readonly _onDidChangeToTrue: Emitter<void> = this._register(new Emitter<void>(this._emitterOptions));
	public readonly onDidChangeToTrue: Event<void> = this._onDidChangeToTrue.event;

	private readonly _onDidChangeToFalse: Emitter<void> = this._register(new Emitter<void>(this._emitterOptions));
	public readonly onDidChangeToFalse: Event<void> = this._onDidChangeToFalse.event;

	private _value: BooleanEventValue;

	constructor(
		private readonly _emitterOptions: EmitterOptions
	) {
		super();
		this._value = BooleanEventValue.NotSet;
	}

	public setValue(_value: boolean) {
		const value = (_value ? BooleanEventValue.True : BooleanEventValue.False);
		if (this._value === value) {
			return;
		}
		this._value = value;
		if (this._value === BooleanEventValue.True) {
			this._onDidChangeToTrue.fire();
		} else if (this._value === BooleanEventValue.False) {
			this._onDidChangeToFalse.fire();
		}
	}
}

/**
 * A regular event emitter that also makes sure contributions are instantiated if necessary
 */
class InteractionEmitter<T> extends Emitter<T> {

	constructor(
		private readonly _contributions: CodeEditorContributions,
		deliveryQueue: EventDeliveryQueue
	) {
		super({ deliveryQueue });
	}

	override fire(event: T): void {
		this._contributions.onBeforeInteractionEvent();
		super.fire(event);
	}
}

class EditorContextKeysManager extends Disposable {

	private readonly _editor: CodeEditorWidget;
	private readonly _editorSimpleInput: IContextKey<boolean>;
	private readonly _editorFocus: IContextKey<boolean>;
	private readonly _textInputFocus: IContextKey<boolean>;
	private readonly _editorTextFocus: IContextKey<boolean>;
	private readonly _tabMovesFocus: IContextKey<boolean>;
	private readonly _editorReadonly: IContextKey<boolean>;
	private readonly _inDiffEditor: IContextKey<boolean>;
	private readonly _editorColumnSelection: IContextKey<boolean>;
	private readonly _hasMultipleSelections: IContextKey<boolean>;
	private readonly _hasNonEmptySelection: IContextKey<boolean>;
	private readonly _canUndo: IContextKey<boolean>;
	private readonly _canRedo: IContextKey<boolean>;

	constructor(
		editor: CodeEditorWidget,
		contextKeyService: IContextKeyService
	) {
		super();

		this._editor = editor;

		contextKeyService.createKey('editorId', editor.getId());

		this._editorSimpleInput = EditorContextKeys.editorSimpleInput.bindTo(contextKeyService);
		this._editorFocus = EditorContextKeys.focus.bindTo(contextKeyService);
		this._textInputFocus = EditorContextKeys.textInputFocus.bindTo(contextKeyService);
		this._editorTextFocus = EditorContextKeys.editorTextFocus.bindTo(contextKeyService);
		this._tabMovesFocus = EditorContextKeys.tabMovesFocus.bindTo(contextKeyService);
		this._editorReadonly = EditorContextKeys.readOnly.bindTo(contextKeyService);
		this._inDiffEditor = EditorContextKeys.inDiffEditor.bindTo(contextKeyService);
		this._editorColumnSelection = EditorContextKeys.columnSelection.bindTo(contextKeyService);
		this._hasMultipleSelections = EditorContextKeys.hasMultipleSelections.bindTo(contextKeyService);
		this._hasNonEmptySelection = EditorContextKeys.hasNonEmptySelection.bindTo(contextKeyService);
		this._canUndo = EditorContextKeys.canUndo.bindTo(contextKeyService);
		this._canRedo = EditorContextKeys.canRedo.bindTo(contextKeyService);

		this._register(this._editor.onDidChangeConfiguration(() => this._updateFromConfig()));
		this._register(this._editor.onDidChangeCursorSelection(() => this._updateFromSelection()));
		this._register(this._editor.onDidFocusEditorWidget(() => this._updateFromFocus()));
		this._register(this._editor.onDidBlurEditorWidget(() => this._updateFromFocus()));
		this._register(this._editor.onDidFocusEditorText(() => this._updateFromFocus()));
		this._register(this._editor.onDidBlurEditorText(() => this._updateFromFocus()));
		this._register(this._editor.onDidChangeModel(() => this._updateFromModel()));
		this._register(this._editor.onDidChangeConfiguration(() => this._updateFromModel()));
		this._register(TabFocus.onDidChangeTabFocus((tabFocusMode: boolean) => this._tabMovesFocus.set(tabFocusMode)));

		this._updateFromConfig();
		this._updateFromSelection();
		this._updateFromFocus();
		this._updateFromModel();

		this._editorSimpleInput.set(this._editor.isSimpleWidget);
	}

	private _updateFromConfig(): void {
		const options = this._editor.getOptions();

		this._tabMovesFocus.set(TabFocus.getTabFocusMode());
		this._editorReadonly.set(options.get(EditorOption.readOnly));
		this._inDiffEditor.set(options.get(EditorOption.inDiffEditor));
		this._editorColumnSelection.set(options.get(EditorOption.columnSelection));
	}

	private _updateFromSelection(): void {
		const selections = this._editor.getSelections();
		if (!selections) {
			this._hasMultipleSelections.reset();
			this._hasNonEmptySelection.reset();
		} else {
			this._hasMultipleSelections.set(selections.length > 1);
			this._hasNonEmptySelection.set(selections.some(s => !s.isEmpty()));
		}
	}

	private _updateFromFocus(): void {
		this._editorFocus.set(this._editor.hasWidgetFocus() && !this._editor.isSimpleWidget);
		this._editorTextFocus.set(this._editor.hasTextFocus() && !this._editor.isSimpleWidget);
		this._textInputFocus.set(this._editor.hasTextFocus());
	}

	private _updateFromModel(): void {
		const model = this._editor.getModel();
		this._canUndo.set(Boolean(model && model.canUndo()));
		this._canRedo.set(Boolean(model && model.canRedo()));
	}
}

export class EditorModeContext extends Disposable {

	private readonly _langId: IContextKey<string>;
	private readonly _hasCompletionItemProvider: IContextKey<boolean>;
	private readonly _hasCodeActionsProvider: IContextKey<boolean>;
	private readonly _hasCodeLensProvider: IContextKey<boolean>;
	private readonly _hasDefinitionProvider: IContextKey<boolean>;
	private readonly _hasDeclarationProvider: IContextKey<boolean>;
	private readonly _hasImplementationProvider: IContextKey<boolean>;
	private readonly _hasTypeDefinitionProvider: IContextKey<boolean>;
	private readonly _hasHoverProvider: IContextKey<boolean>;
	private readonly _hasDocumentHighlightProvider: IContextKey<boolean>;
	private readonly _hasDocumentSymbolProvider: IContextKey<boolean>;
	private readonly _hasReferenceProvider: IContextKey<boolean>;
	private readonly _hasRenameProvider: IContextKey<boolean>;
	private readonly _hasDocumentFormattingProvider: IContextKey<boolean>;
	private readonly _hasDocumentSelectionFormattingProvider: IContextKey<boolean>;
	private readonly _hasMultipleDocumentFormattingProvider: IContextKey<boolean>;
	private readonly _hasMultipleDocumentSelectionFormattingProvider: IContextKey<boolean>;
	private readonly _hasSignatureHelpProvider: IContextKey<boolean>;
	private readonly _hasInlayHintsProvider: IContextKey<boolean>;
	private readonly _isInEmbeddedEditor: IContextKey<boolean>;

	constructor(
		private readonly _editor: CodeEditorWidget,
		private readonly _contextKeyService: IContextKeyService,
		private readonly _languageFeaturesService: ILanguageFeaturesService,
	) {
		super();

		this._langId = EditorContextKeys.languageId.bindTo(_contextKeyService);
		this._hasCompletionItemProvider = EditorContextKeys.hasCompletionItemProvider.bindTo(_contextKeyService);
		this._hasCodeActionsProvider = EditorContextKeys.hasCodeActionsProvider.bindTo(_contextKeyService);
		this._hasCodeLensProvider = EditorContextKeys.hasCodeLensProvider.bindTo(_contextKeyService);
		this._hasDefinitionProvider = EditorContextKeys.hasDefinitionProvider.bindTo(_contextKeyService);
		this._hasDeclarationProvider = EditorContextKeys.hasDeclarationProvider.bindTo(_contextKeyService);
		this._hasImplementationProvider = EditorContextKeys.hasImplementationProvider.bindTo(_contextKeyService);
		this._hasTypeDefinitionProvider = EditorContextKeys.hasTypeDefinitionProvider.bindTo(_contextKeyService);
		this._hasHoverProvider = EditorContextKeys.hasHoverProvider.bindTo(_contextKeyService);
		this._hasDocumentHighlightProvider = EditorContextKeys.hasDocumentHighlightProvider.bindTo(_contextKeyService);
		this._hasDocumentSymbolProvider = EditorContextKeys.hasDocumentSymbolProvider.bindTo(_contextKeyService);
		this._hasReferenceProvider = EditorContextKeys.hasReferenceProvider.bindTo(_contextKeyService);
		this._hasRenameProvider = EditorContextKeys.hasRenameProvider.bindTo(_contextKeyService);
		this._hasSignatureHelpProvider = EditorContextKeys.hasSignatureHelpProvider.bindTo(_contextKeyService);
		this._hasInlayHintsProvider = EditorContextKeys.hasInlayHintsProvider.bindTo(_contextKeyService);
		this._hasDocumentFormattingProvider = EditorContextKeys.hasDocumentFormattingProvider.bindTo(_contextKeyService);
		this._hasDocumentSelectionFormattingProvider = EditorContextKeys.hasDocumentSelectionFormattingProvider.bindTo(_contextKeyService);
		this._hasMultipleDocumentFormattingProvider = EditorContextKeys.hasMultipleDocumentFormattingProvider.bindTo(_contextKeyService);
		this._hasMultipleDocumentSelectionFormattingProvider = EditorContextKeys.hasMultipleDocumentSelectionFormattingProvider.bindTo(_contextKeyService);
		this._isInEmbeddedEditor = EditorContextKeys.isInEmbeddedEditor.bindTo(_contextKeyService);

		const update = () => this._update();

		// update when model/mode changes
		this._register(_editor.onDidChangeModel(update));
		this._register(_editor.onDidChangeModelLanguage(update));

		// update when registries change
		this._register(_languageFeaturesService.completionProvider.onDidChange(update));
		this._register(_languageFeaturesService.codeActionProvider.onDidChange(update));
		this._register(_languageFeaturesService.codeLensProvider.onDidChange(update));
		this._register(_languageFeaturesService.definitionProvider.onDidChange(update));
		this._register(_languageFeaturesService.declarationProvider.onDidChange(update));
		this._register(_languageFeaturesService.implementationProvider.onDidChange(update));
		this._register(_languageFeaturesService.typeDefinitionProvider.onDidChange(update));
		this._register(_languageFeaturesService.hoverProvider.onDidChange(update));
		this._register(_languageFeaturesService.documentHighlightProvider.onDidChange(update));
		this._register(_languageFeaturesService.documentSymbolProvider.onDidChange(update));
		this._register(_languageFeaturesService.referenceProvider.onDidChange(update));
		this._register(_languageFeaturesService.renameProvider.onDidChange(update));
		this._register(_languageFeaturesService.documentFormattingEditProvider.onDidChange(update));
		this._register(_languageFeaturesService.documentRangeFormattingEditProvider.onDidChange(update));
		this._register(_languageFeaturesService.signatureHelpProvider.onDidChange(update));
		this._register(_languageFeaturesService.inlayHintsProvider.onDidChange(update));

		update();
	}

	override dispose() {
		super.dispose();
	}

	reset() {
		this._contextKeyService.bufferChangeEvents(() => {
			this._langId.reset();
			this._hasCompletionItemProvider.reset();
			this._hasCodeActionsProvider.reset();
			this._hasCodeLensProvider.reset();
			this._hasDefinitionProvider.reset();
			this._hasDeclarationProvider.reset();
			this._hasImplementationProvider.reset();
			this._hasTypeDefinitionProvider.reset();
			this._hasHoverProvider.reset();
			this._hasDocumentHighlightProvider.reset();
			this._hasDocumentSymbolProvider.reset();
			this._hasReferenceProvider.reset();
			this._hasRenameProvider.reset();
			this._hasDocumentFormattingProvider.reset();
			this._hasDocumentSelectionFormattingProvider.reset();
			this._hasSignatureHelpProvider.reset();
			this._isInEmbeddedEditor.reset();
		});
	}

	private _update() {
		const model = this._editor.getModel();
		if (!model) {
			this.reset();
			return;
		}
		this._contextKeyService.bufferChangeEvents(() => {
			this._langId.set(model.getLanguageId());
			this._hasCompletionItemProvider.set(this._languageFeaturesService.completionProvider.has(model));
			this._hasCodeActionsProvider.set(this._languageFeaturesService.codeActionProvider.has(model));
			this._hasCodeLensProvider.set(this._languageFeaturesService.codeLensProvider.has(model));
			this._hasDefinitionProvider.set(this._languageFeaturesService.definitionProvider.has(model));
			this._hasDeclarationProvider.set(this._languageFeaturesService.declarationProvider.has(model));
			this._hasImplementationProvider.set(this._languageFeaturesService.implementationProvider.has(model));
			this._hasTypeDefinitionProvider.set(this._languageFeaturesService.typeDefinitionProvider.has(model));
			this._hasHoverProvider.set(this._languageFeaturesService.hoverProvider.has(model));
			this._hasDocumentHighlightProvider.set(this._languageFeaturesService.documentHighlightProvider.has(model));
			this._hasDocumentSymbolProvider.set(this._languageFeaturesService.documentSymbolProvider.has(model));
			this._hasReferenceProvider.set(this._languageFeaturesService.referenceProvider.has(model));
			this._hasRenameProvider.set(this._languageFeaturesService.renameProvider.has(model));
			this._hasSignatureHelpProvider.set(this._languageFeaturesService.signatureHelpProvider.has(model));
			this._hasInlayHintsProvider.set(this._languageFeaturesService.inlayHintsProvider.has(model));
			this._hasDocumentFormattingProvider.set(this._languageFeaturesService.documentFormattingEditProvider.has(model) || this._languageFeaturesService.documentRangeFormattingEditProvider.has(model));
			this._hasDocumentSelectionFormattingProvider.set(this._languageFeaturesService.documentRangeFormattingEditProvider.has(model));
			this._hasMultipleDocumentFormattingProvider.set(this._languageFeaturesService.documentFormattingEditProvider.all(model).length + this._languageFeaturesService.documentRangeFormattingEditProvider.all(model).length > 1);
			this._hasMultipleDocumentSelectionFormattingProvider.set(this._languageFeaturesService.documentRangeFormattingEditProvider.all(model).length > 1);
			this._isInEmbeddedEditor.set(model.uri.scheme === Schemas.walkThroughSnippet || model.uri.scheme === Schemas.vscodeChatCodeBlock);
		});
	}
}

class CodeEditorWidgetFocusTracker extends Disposable {

	private _hasDomElementFocus: boolean;
	private readonly _domFocusTracker: dom.IFocusTracker;
	private readonly _overflowWidgetsDomNode: dom.IFocusTracker | undefined;

	private readonly _onChange: Emitter<void> = this._register(new Emitter<void>());
	public readonly onChange: Event<void> = this._onChange.event;

	private _overflowWidgetsDomNodeHasFocus: boolean;

	private _hadFocus: boolean | undefined = undefined;

	constructor(domElement: HTMLElement, overflowWidgetsDomNode: HTMLElement | undefined) {
		super();

		this._hasDomElementFocus = false;
		this._domFocusTracker = this._register(dom.trackFocus(domElement));

		this._overflowWidgetsDomNodeHasFocus = false;

		this._register(this._domFocusTracker.onDidFocus(() => {
			this._hasDomElementFocus = true;
			this._update();
		}));
		this._register(this._domFocusTracker.onDidBlur(() => {
			this._hasDomElementFocus = false;
			this._update();
		}));

		if (overflowWidgetsDomNode) {
			this._overflowWidgetsDomNode = this._register(dom.trackFocus(overflowWidgetsDomNode));
			this._register(this._overflowWidgetsDomNode.onDidFocus(() => {
				this._overflowWidgetsDomNodeHasFocus = true;
				this._update();
			}));
			this._register(this._overflowWidgetsDomNode.onDidBlur(() => {
				this._overflowWidgetsDomNodeHasFocus = false;
				this._update();
			}));
		}
	}

	private _update() {
		const focused = this._hasDomElementFocus || this._overflowWidgetsDomNodeHasFocus;
		if (this._hadFocus !== focused) {
			this._hadFocus = focused;
			this._onChange.fire(undefined);
		}
	}

	public hasFocus(): boolean {
		return this._hadFocus ?? false;
	}

	public refreshState(): void {
		this._domFocusTracker.refreshState();
		this._overflowWidgetsDomNode?.refreshState?.();
	}
}

class EditorDecorationsCollection implements editorCommon.IEditorDecorationsCollection {

	private _decorationIds: string[] = [];
	private _isChangingDecorations: boolean = false;

	public get length(): number {
		return this._decorationIds.length;
	}

	constructor(
		private readonly _editor: editorBrowser.ICodeEditor,
		decorations: IModelDeltaDecoration[] | undefined
	) {
		if (Array.isArray(decorations) && decorations.length > 0) {
			this.set(decorations);
		}
	}

	public onDidChange(listener: (e: IModelDecorationsChangedEvent) => any, thisArgs?: any, disposables?: IDisposable[] | DisposableStore): IDisposable {
		return this._editor.onDidChangeModelDecorations((e) => {
			if (this._isChangingDecorations) {
				return;
			}
			listener.call(thisArgs, e);
		}, disposables);
	}

	public getRange(index: number): Range | null {
		if (!this._editor.hasModel()) {
			return null;
		}
		if (index >= this._decorationIds.length) {
			return null;
		}
		return this._editor.getModel().getDecorationRange(this._decorationIds[index]);
	}

	public getRanges(): Range[] {
		if (!this._editor.hasModel()) {
			return [];
		}
		const model = this._editor.getModel();
		const result: Range[] = [];
		for (const decorationId of this._decorationIds) {
			const range = model.getDecorationRange(decorationId);
			if (range) {
				result.push(range);
			}
		}
		return result;
	}

	public has(decoration: IModelDecoration): boolean {
		return this._decorationIds.includes(decoration.id);
	}

	public clear(): void {
		if (this._decorationIds.length === 0) {
			// nothing to do
			return;
		}
		this.set([]);
	}

	public set(newDecorations: readonly IModelDeltaDecoration[]): string[] {
		try {
			this._isChangingDecorations = true;
			this._editor.changeDecorations((accessor) => {
				this._decorationIds = accessor.deltaDecorations(this._decorationIds, newDecorations);
			});
		} finally {
			this._isChangingDecorations = false;
		}
		return this._decorationIds;
	}

	public append(newDecorations: readonly IModelDeltaDecoration[]): string[] {
		let newDecorationIds: string[] = [];
		try {
			this._isChangingDecorations = true;
			this._editor.changeDecorations((accessor) => {
				newDecorationIds = accessor.deltaDecorations([], newDecorations);
				this._decorationIds = this._decorationIds.concat(newDecorationIds);
			});
		} finally {
			this._isChangingDecorations = false;
		}
		return newDecorationIds;
	}
}

const squigglyStart = encodeURIComponent(`<svg xmlns='http://www.w3.org/2000/svg' viewBox='0 0 6 3' enable-background='new 0 0 6 3' height='3' width='6'><g fill='`);
const squigglyEnd = encodeURIComponent(`'><polygon points='5.5,0 2.5,3 1.1,3 4.1,0'/><polygon points='4,0 6,2 6,0.6 5.4,0'/><polygon points='0,2 1,3 2.4,3 0,0.6'/></g></svg>`);

function getSquigglySVGData(color: Color) {
	return squigglyStart + encodeURIComponent(color.toString()) + squigglyEnd;
}

const dotdotdotStart = encodeURIComponent(`<svg xmlns="http://www.w3.org/2000/svg" height="3" width="12"><g fill="`);
const dotdotdotEnd = encodeURIComponent(`"><circle cx="1" cy="1" r="1"/><circle cx="5" cy="1" r="1"/><circle cx="9" cy="1" r="1"/></g></svg>`);

function getDotDotDotSVGData(color: Color) {
	return dotdotdotStart + encodeURIComponent(color.toString()) + dotdotdotEnd;
}

registerThemingParticipant((theme, collector) => {
	const errorForeground = theme.getColor(editorErrorForeground);
	if (errorForeground) {
		collector.addRule(`.monaco-editor .${ClassName.EditorErrorDecoration} { background: url("data:image/svg+xml,${getSquigglySVGData(errorForeground)}") repeat-x bottom left; }`);
	}
	const warningForeground = theme.getColor(editorWarningForeground);
	if (warningForeground) {
		collector.addRule(`.monaco-editor .${ClassName.EditorWarningDecoration} { background: url("data:image/svg+xml,${getSquigglySVGData(warningForeground)}") repeat-x bottom left; }`);
	}
	const infoForeground = theme.getColor(editorInfoForeground);
	if (infoForeground) {
		collector.addRule(`.monaco-editor .${ClassName.EditorInfoDecoration} { background: url("data:image/svg+xml,${getSquigglySVGData(infoForeground)}") repeat-x bottom left; }`);
	}
	const hintForeground = theme.getColor(editorHintForeground);
	if (hintForeground) {
		collector.addRule(`.monaco-editor .${ClassName.EditorHintDecoration} { background: url("data:image/svg+xml,${getDotDotDotSVGData(hintForeground)}") no-repeat bottom left; }`);
	}
	const unnecessaryForeground = theme.getColor(editorUnnecessaryCodeOpacity);
	if (unnecessaryForeground) {
		collector.addRule(`.monaco-editor.showUnused .${ClassName.EditorUnnecessaryInlineDecoration} { opacity: ${unnecessaryForeground.rgba.a}; }`);
	}
});<|MERGE_RESOLUTION|>--- conflicted
+++ resolved
@@ -191,15 +191,10 @@
 		return this._configuration.isSimpleWidget;
 	}
 
-<<<<<<< HEAD
-=======
 	public get contextMenuId(): MenuId {
 		return this._configuration.contextMenuId;
 	}
 
-	private readonly _telemetryData?: object;
-
->>>>>>> 6319a0b6
 	private readonly _domElement: HTMLElement;
 	private readonly _overflowWidgetsDomNode: HTMLElement | undefined;
 	private readonly _id: number;
