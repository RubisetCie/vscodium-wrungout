--- conflicted
+++ resolved
@@ -56,10 +56,6 @@
 	public static ENTIRE_DIFF_OVERVIEW_WIDTH = OverviewRulerFeature.ENTIRE_DIFF_OVERVIEW_WIDTH;
 
 	private readonly elements = h('div.monaco-diff-editor.side-by-side', { style: { position: 'relative', height: '100%' } }, [
-<<<<<<< HEAD
-		h('div.noModificationsOverlay@overlay', { style: { position: 'absolute', height: '100%', visibility: 'hidden', } }, [$('span', {}, 'No Changes')]),
-=======
->>>>>>> 6319a0b6
 		h('div.editor.original@original', { style: { position: 'absolute', height: '100%', } }),
 		h('div.editor.modified@modified', { style: { position: 'absolute', height: '100%', } }),
 		h('div.accessibleDiffViewer@accessibleDiffViewer', { style: { position: 'absolute', height: '100%' } }),
