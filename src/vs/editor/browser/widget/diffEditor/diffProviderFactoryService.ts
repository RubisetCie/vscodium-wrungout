--- conflicted
+++ resolved
@@ -112,28 +112,6 @@
 		}
 
 		const result = await this.editorWorkerService.computeDiff(original.uri, modified.uri, options, this.diffAlgorithm);
-<<<<<<< HEAD
-=======
-		const timeMs = sw.elapsed();
-
-		this.telemetryService.publicLog2<{
-			timeMs: number;
-			timedOut: boolean;
-			detectedMoves: number;
-		}, {
-			owner: 'hediet';
-
-			timeMs: { classification: 'SystemMetaData'; purpose: 'FeatureInsight'; comment: 'To understand if the new diff algorithm is slower/faster than the old one' };
-			timedOut: { classification: 'SystemMetaData'; purpose: 'FeatureInsight'; comment: 'To understand how often the new diff algorithm times out' };
-			detectedMoves: { classification: 'SystemMetaData'; purpose: 'FeatureInsight'; comment: 'To understand how often the new diff algorithm detects moves' };
-
-			comment: 'This event gives insight about the performance of the new diff algorithm.';
-		}>('diffEditor.computeDiff', {
-			timeMs,
-			timedOut: result?.quitEarly ?? true,
-			detectedMoves: options.computeMoves ? (result?.moves.length ?? 0) : -1,
-		});
->>>>>>> 6319a0b6
 
 		if (cancellationToken.isCancellationRequested) {
 			// Text models might be disposed!
