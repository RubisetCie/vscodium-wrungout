/*---------------------------------------------------------------------------------------------
 *  Copyright (c) Microsoft Corporation. All rights reserved.
 *  Licensed under the MIT License. See License.txt in the project root for license information.
 *--------------------------------------------------------------------------------------------*/

import { diffEditorDefaultOptions } from './diffEditor.js';
import { editorOptionsRegistry } from './editorOptions.js';
import { EDITOR_MODEL_DEFAULTS } from '../core/textModelDefaults.js';
import * as nls from '../../../nls.js';
import { ConfigurationScope, Extensions, IConfigurationNode, IConfigurationPropertySchema, IConfigurationRegistry } from '../../../platform/configuration/common/configurationRegistry.js';
import { Registry } from '../../../platform/registry/common/platform.js';

export const editorConfigurationBaseNode = Object.freeze<IConfigurationNode>({
	id: 'editor',
	order: 5,
	type: 'object',
	title: nls.localize('editorConfigurationTitle', "Editor"),
	scope: ConfigurationScope.LANGUAGE_OVERRIDABLE,
});

const editorConfiguration: IConfigurationNode = {
	...editorConfigurationBaseNode,
	properties: {
		'editor.tabSize': {
			type: 'number',
			default: EDITOR_MODEL_DEFAULTS.tabSize,
			minimum: 1,
			markdownDescription: nls.localize('tabSize', "The number of spaces a tab is equal to. This setting is overridden based on the file contents when {0} is on.", '`#editor.detectIndentation#`')
		},
		'editor.indentSize': {
			'anyOf': [
				{
					type: 'string',
					enum: ['tabSize']
				},
				{
					type: 'number',
					minimum: 1
				}
			],
			default: 'tabSize',
			markdownDescription: nls.localize('indentSize', "The number of spaces used for indentation or `\"tabSize\"` to use the value from `#editor.tabSize#`. This setting is overridden based on the file contents when `#editor.detectIndentation#` is on.")
		},
		'editor.insertSpaces': {
			type: 'boolean',
			default: EDITOR_MODEL_DEFAULTS.insertSpaces,
			markdownDescription: nls.localize('insertSpaces', "Insert spaces when pressing `Tab`. This setting is overridden based on the file contents when {0} is on.", '`#editor.detectIndentation#`')
		},
		'editor.detectIndentation': {
			type: 'boolean',
			default: EDITOR_MODEL_DEFAULTS.detectIndentation,
			markdownDescription: nls.localize('detectIndentation', "Controls whether {0} and {1} will be automatically detected when a file is opened based on the file contents.", '`#editor.tabSize#`', '`#editor.insertSpaces#`')
		},
		'editor.trimAutoWhitespace': {
			type: 'boolean',
			default: EDITOR_MODEL_DEFAULTS.trimAutoWhitespace,
			description: nls.localize('trimAutoWhitespace', "Remove trailing auto inserted whitespace.")
		},
		'editor.largeFileOptimizations': {
			type: 'boolean',
			default: EDITOR_MODEL_DEFAULTS.largeFileOptimizations,
			description: nls.localize('largeFileOptimizations', "Special handling for large files to disable certain memory intensive features.")
		},
		'editor.wordBasedSuggestions': {
			enum: ['off', 'currentDocument', 'matchingDocuments', 'allDocuments'],
			default: 'matchingDocuments',
			enumDescriptions: [
				nls.localize('wordBasedSuggestions.off', 'Turn off Word Based Suggestions.'),
				nls.localize('wordBasedSuggestions.currentDocument', 'Only suggest words from the active document.'),
				nls.localize('wordBasedSuggestions.matchingDocuments', 'Suggest words from all open documents of the same language.'),
				nls.localize('wordBasedSuggestions.allDocuments', 'Suggest words from all open documents.')
			],
			description: nls.localize('wordBasedSuggestions', "Controls whether completions should be computed based on words in the document and from which documents they are computed.")
		},
		'editor.semanticHighlighting.enabled': {
			enum: [true, false, 'configuredByTheme'],
			enumDescriptions: [
				nls.localize('semanticHighlighting.true', 'Semantic highlighting enabled for all color themes.'),
				nls.localize('semanticHighlighting.false', 'Semantic highlighting disabled for all color themes.'),
				nls.localize('semanticHighlighting.configuredByTheme', 'Semantic highlighting is configured by the current color theme\'s `semanticHighlighting` setting.')
			],
			default: 'configuredByTheme',
			description: nls.localize('semanticHighlighting.enabled', "Controls whether the semanticHighlighting is shown for the languages that support it.")
		},
		'editor.stablePeek': {
			type: 'boolean',
			default: false,
			markdownDescription: nls.localize('stablePeek', "Keep peek editors open even when double-clicking their content or when hitting `Escape`.")
		},
		'editor.maxTokenizationLineLength': {
			type: 'integer',
			default: 20_000,
			description: nls.localize('maxTokenizationLineLength', "Lines above this length will not be tokenized for performance reasons")
		},
		'editor.experimental.asyncTokenization': {
			type: 'boolean',
			default: true,
			description: nls.localize('editor.experimental.asyncTokenization', "Controls whether the tokenization should happen asynchronously on a web worker."),
			tags: ['experimental'],
		},
		'editor.experimental.asyncTokenizationLogging': {
			type: 'boolean',
			default: false,
			description: nls.localize('editor.experimental.asyncTokenizationLogging', "Controls whether async tokenization should be logged. For debugging only."),
		},
		'editor.experimental.asyncTokenizationVerification': {
			type: 'boolean',
			default: false,
			description: nls.localize('editor.experimental.asyncTokenizationVerification', "Controls whether async tokenization should be verified against legacy background tokenization. Might slow down tokenization. For debugging only."),
			tags: ['experimental'],
		},
<<<<<<< HEAD
=======
		'editor.experimental.treeSitterTelemetry': {
			type: 'boolean',
			default: false,
			markdownDescription: nls.localize('editor.experimental.treeSitterTelemetry', "Controls whether tree sitter parsing should be turned on and telemetry collected. Setting `editor.experimental.preferTreeSitter` for specific languages will take precedence."),
			tags: ['experimental']
		},
		'editor.experimental.preferTreeSitter': {
			type: 'array',
			items: {
				type: 'string',
				enum: ['typescript']
			},
			default: [],
			markdownDescription: nls.localize('editor.experimental.preferTreeSitter', "Controls whether tree sitter parsing should be turned on for specific languages. This will take precedence over `editor.experimental.treeSitterTelemetry` for the specified languages."),
		},
>>>>>>> d78a74bc
		'editor.language.brackets': {
			type: ['array', 'null'],
			default: null, // We want to distinguish the empty array from not configured.
			description: nls.localize('schema.brackets', 'Defines the bracket symbols that increase or decrease the indentation.'),
			items: {
				type: 'array',
				items: [
					{
						type: 'string',
						description: nls.localize('schema.openBracket', 'The opening bracket character or string sequence.')
					},
					{
						type: 'string',
						description: nls.localize('schema.closeBracket', 'The closing bracket character or string sequence.')
					}
				]
			}
		},
		'editor.language.colorizedBracketPairs': {
			type: ['array', 'null'],
			default: null, // We want to distinguish the empty array from not configured.
			description: nls.localize('schema.colorizedBracketPairs', 'Defines the bracket pairs that are colorized by their nesting level if bracket pair colorization is enabled.'),
			items: {
				type: 'array',
				items: [
					{
						type: 'string',
						description: nls.localize('schema.openBracket', 'The opening bracket character or string sequence.')
					},
					{
						type: 'string',
						description: nls.localize('schema.closeBracket', 'The closing bracket character or string sequence.')
					}
				]
			}
		},
		'diffEditor.maxComputationTime': {
			type: 'number',
			default: diffEditorDefaultOptions.maxComputationTime,
			description: nls.localize('maxComputationTime', "Timeout in milliseconds after which diff computation is cancelled. Use 0 for no timeout.")
		},
		'diffEditor.maxFileSize': {
			type: 'number',
			default: diffEditorDefaultOptions.maxFileSize,
			description: nls.localize('maxFileSize', "Maximum file size in MB for which to compute diffs. Use 0 for no limit.")
		},
		'diffEditor.renderSideBySide': {
			type: 'boolean',
			default: diffEditorDefaultOptions.renderSideBySide,
			description: nls.localize('sideBySide', "Controls whether the diff editor shows the diff side by side or inline.")
		},
		'diffEditor.renderSideBySideInlineBreakpoint': {
			type: 'number',
			default: diffEditorDefaultOptions.renderSideBySideInlineBreakpoint,
			description: nls.localize('renderSideBySideInlineBreakpoint', "If the diff editor width is smaller than this value, the inline view is used.")
		},
		'diffEditor.useInlineViewWhenSpaceIsLimited': {
			type: 'boolean',
			default: diffEditorDefaultOptions.useInlineViewWhenSpaceIsLimited,
			description: nls.localize('useInlineViewWhenSpaceIsLimited', "If enabled and the editor width is too small, the inline view is used.")
		},
		'diffEditor.renderMarginRevertIcon': {
			type: 'boolean',
			default: diffEditorDefaultOptions.renderMarginRevertIcon,
			description: nls.localize('renderMarginRevertIcon', "When enabled, the diff editor shows arrows in its glyph margin to revert changes.")
		},
		'diffEditor.renderGutterMenu': {
			type: 'boolean',
			default: diffEditorDefaultOptions.renderGutterMenu,
			description: nls.localize('renderGutterMenu', "When enabled, the diff editor shows a special gutter for revert and stage actions.")
		},
		'diffEditor.ignoreTrimWhitespace': {
			type: 'boolean',
			default: diffEditorDefaultOptions.ignoreTrimWhitespace,
			description: nls.localize('ignoreTrimWhitespace', "When enabled, the diff editor ignores changes in leading or trailing whitespace.")
		},
		'diffEditor.renderIndicators': {
			type: 'boolean',
			default: diffEditorDefaultOptions.renderIndicators,
			description: nls.localize('renderIndicators', "Controls whether the diff editor shows +/- indicators for added/removed changes.")
		},
		'diffEditor.codeLens': {
			type: 'boolean',
			default: diffEditorDefaultOptions.diffCodeLens,
			description: nls.localize('codeLens', "Controls whether the editor shows CodeLens.")
		},
		'diffEditor.wordWrap': {
			type: 'string',
			enum: ['off', 'on', 'inherit'],
			default: diffEditorDefaultOptions.diffWordWrap,
			markdownEnumDescriptions: [
				nls.localize('wordWrap.off', "Lines will never wrap."),
				nls.localize('wordWrap.on', "Lines will wrap at the viewport width."),
				nls.localize('wordWrap.inherit', "Lines will wrap according to the {0} setting.", '`#editor.wordWrap#`'),
			]
		},
		'diffEditor.diffAlgorithm': {
			type: 'string',
			enum: ['legacy', 'advanced'],
			default: diffEditorDefaultOptions.diffAlgorithm,
			markdownEnumDescriptions: [
				nls.localize('diffAlgorithm.legacy', "Uses the legacy diffing algorithm."),
				nls.localize('diffAlgorithm.advanced', "Uses the advanced diffing algorithm."),
			],
			tags: ['experimental'],
		},
		'diffEditor.hideUnchangedRegions.enabled': {
			type: 'boolean',
			default: diffEditorDefaultOptions.hideUnchangedRegions.enabled,
			markdownDescription: nls.localize('hideUnchangedRegions.enabled', "Controls whether the diff editor shows unchanged regions."),
		},
		'diffEditor.hideUnchangedRegions.revealLineCount': {
			type: 'integer',
			default: diffEditorDefaultOptions.hideUnchangedRegions.revealLineCount,
			markdownDescription: nls.localize('hideUnchangedRegions.revealLineCount', "Controls how many lines are used for unchanged regions."),
			minimum: 1,
		},
		'diffEditor.hideUnchangedRegions.minimumLineCount': {
			type: 'integer',
			default: diffEditorDefaultOptions.hideUnchangedRegions.minimumLineCount,
			markdownDescription: nls.localize('hideUnchangedRegions.minimumLineCount', "Controls how many lines are used as a minimum for unchanged regions."),
			minimum: 1,
		},
		'diffEditor.hideUnchangedRegions.contextLineCount': {
			type: 'integer',
			default: diffEditorDefaultOptions.hideUnchangedRegions.contextLineCount,
			markdownDescription: nls.localize('hideUnchangedRegions.contextLineCount', "Controls how many lines are used as context when comparing unchanged regions."),
			minimum: 1,
		},
		'diffEditor.experimental.showMoves': {
			type: 'boolean',
			default: diffEditorDefaultOptions.experimental.showMoves,
			markdownDescription: nls.localize('showMoves', "Controls whether the diff editor should show detected code moves.")
		},
		'diffEditor.experimental.showEmptyDecorations': {
			type: 'boolean',
			default: diffEditorDefaultOptions.experimental.showEmptyDecorations,
			description: nls.localize('showEmptyDecorations', "Controls whether the diff editor shows empty decorations to see where characters got inserted or deleted."),
		},
		'diffEditor.experimental.useTrueInlineView': {
			type: 'boolean',
			default: diffEditorDefaultOptions.experimental.useTrueInlineView,
			description: nls.localize('useTrueInlineView', "If enabled and the editor uses the inline view, word changes are rendered inline."),
		},
	}
};

function isConfigurationPropertySchema(x: IConfigurationPropertySchema | { [path: string]: IConfigurationPropertySchema }): x is IConfigurationPropertySchema {
	return (typeof x.type !== 'undefined' || typeof x.anyOf !== 'undefined');
}

// Add properties from the Editor Option Registry
for (const editorOption of editorOptionsRegistry) {
	const schema = editorOption.schema;
	if (typeof schema !== 'undefined') {
		if (isConfigurationPropertySchema(schema)) {
			// This is a single schema contribution
			editorConfiguration.properties![`editor.${editorOption.name}`] = schema;
		} else {
			for (const key in schema) {
				if (Object.hasOwnProperty.call(schema, key)) {
					editorConfiguration.properties![key] = schema[key];
				}
			}
		}
	}
}

let cachedEditorConfigurationKeys: { [key: string]: boolean } | null = null;
function getEditorConfigurationKeys(): { [key: string]: boolean } {
	if (cachedEditorConfigurationKeys === null) {
		cachedEditorConfigurationKeys = <{ [key: string]: boolean }>Object.create(null);
		Object.keys(editorConfiguration.properties!).forEach((prop) => {
			cachedEditorConfigurationKeys![prop] = true;
		});
	}
	return cachedEditorConfigurationKeys;
}

export function isEditorConfigurationKey(key: string): boolean {
	const editorConfigurationKeys = getEditorConfigurationKeys();
	return (editorConfigurationKeys[`editor.${key}`] || false);
}

export function isDiffEditorConfigurationKey(key: string): boolean {
	const editorConfigurationKeys = getEditorConfigurationKeys();
	return (editorConfigurationKeys[`diffEditor.${key}`] || false);
}

const configurationRegistry = Registry.as<IConfigurationRegistry>(Extensions.Configuration);
configurationRegistry.registerConfiguration(editorConfiguration);<|MERGE_RESOLUTION|>--- conflicted
+++ resolved
@@ -109,14 +109,6 @@
 			description: nls.localize('editor.experimental.asyncTokenizationVerification', "Controls whether async tokenization should be verified against legacy background tokenization. Might slow down tokenization. For debugging only."),
 			tags: ['experimental'],
 		},
-<<<<<<< HEAD
-=======
-		'editor.experimental.treeSitterTelemetry': {
-			type: 'boolean',
-			default: false,
-			markdownDescription: nls.localize('editor.experimental.treeSitterTelemetry', "Controls whether tree sitter parsing should be turned on and telemetry collected. Setting `editor.experimental.preferTreeSitter` for specific languages will take precedence."),
-			tags: ['experimental']
-		},
 		'editor.experimental.preferTreeSitter': {
 			type: 'array',
 			items: {
@@ -126,7 +118,6 @@
 			default: [],
 			markdownDescription: nls.localize('editor.experimental.preferTreeSitter', "Controls whether tree sitter parsing should be turned on for specific languages. This will take precedence over `editor.experimental.treeSitterTelemetry` for the specified languages."),
 		},
->>>>>>> d78a74bc
 		'editor.language.brackets': {
 			type: ['array', 'null'],
 			default: null, // We want to distinguish the empty array from not configured.
