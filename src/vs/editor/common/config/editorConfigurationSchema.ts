/*---------------------------------------------------------------------------------------------
 *  Copyright (c) Microsoft Corporation. All rights reserved.
 *  Licensed under the MIT License. See License.txt in the project root for license information.
 *--------------------------------------------------------------------------------------------*/

import { diffEditorDefaultOptions } from './diffEditor.js';
import { editorOptionsRegistry } from './editorOptions.js';
import { EDITOR_MODEL_DEFAULTS } from '../core/textModelDefaults.js';
import * as nls from '../../../nls.js';
import { ConfigurationScope, Extensions, IConfigurationNode, IConfigurationPropertySchema, IConfigurationRegistry } from '../../../platform/configuration/common/configurationRegistry.js';
import { Registry } from '../../../platform/registry/common/platform.js';

export const editorConfigurationBaseNode = Object.freeze<IConfigurationNode>({
	id: 'editor',
	order: 5,
	type: 'object',
	title: nls.localize('editorConfigurationTitle', "Editor"),
	scope: ConfigurationScope.LANGUAGE_OVERRIDABLE,
});

const editorConfiguration: IConfigurationNode = {
	...editorConfigurationBaseNode,
	properties: {
		'editor.tabSize': {
			type: 'number',
			default: EDITOR_MODEL_DEFAULTS.tabSize,
			minimum: 1,
			markdownDescription: nls.localize('tabSize', "The number of spaces a tab is equal to. This setting is overridden based on the file contents when {0} is on.", '`#editor.detectIndentation#`')
		},
		'editor.indentSize': {
			'anyOf': [
				{
					type: 'string',
					enum: ['tabSize']
				},
				{
					type: 'number',
					minimum: 1
				}
			],
			default: 'tabSize',
			markdownDescription: nls.localize('indentSize', "The number of spaces used for indentation or `\"tabSize\"` to use the value from `#editor.tabSize#`. This setting is overridden based on the file contents when `#editor.detectIndentation#` is on.")
		},
		'editor.insertSpaces': {
			type: 'boolean',
			default: EDITOR_MODEL_DEFAULTS.insertSpaces,
			markdownDescription: nls.localize('insertSpaces', "Insert spaces when pressing `Tab`. This setting is overridden based on the file contents when {0} is on.", '`#editor.detectIndentation#`')
		},
		'editor.detectIndentation': {
			type: 'boolean',
			default: EDITOR_MODEL_DEFAULTS.detectIndentation,
			markdownDescription: nls.localize('detectIndentation', "Controls whether {0} and {1} will be automatically detected when a file is opened based on the file contents.", '`#editor.tabSize#`', '`#editor.insertSpaces#`')
		},
		'editor.trimAutoWhitespace': {
			type: 'boolean',
			default: EDITOR_MODEL_DEFAULTS.trimAutoWhitespace,
			description: nls.localize('trimAutoWhitespace', "Remove trailing auto inserted whitespace.")
		},
		'editor.largeFileOptimizations': {
			type: 'boolean',
			default: EDITOR_MODEL_DEFAULTS.largeFileOptimizations,
			description: nls.localize('largeFileOptimizations', "Special handling for large files to disable certain memory intensive features.")
		},
		'editor.wordBasedSuggestions': {
			enum: ['off', 'currentDocument', 'matchingDocuments', 'allDocuments'],
			default: 'matchingDocuments',
			enumDescriptions: [
				nls.localize('wordBasedSuggestions.off', 'Turn off Word Based Suggestions.'),
				nls.localize('wordBasedSuggestions.currentDocument', 'Only suggest words from the active document.'),
				nls.localize('wordBasedSuggestions.matchingDocuments', 'Suggest words from all open documents of the same language.'),
				nls.localize('wordBasedSuggestions.allDocuments', 'Suggest words from all open documents.')
			],
			description: nls.localize('wordBasedSuggestions', "Controls whether completions should be computed based on words in the document and from which documents they are computed.")
		},
		'editor.semanticHighlighting.enabled': {
			enum: [true, false, 'configuredByTheme'],
			enumDescriptions: [
				nls.localize('semanticHighlighting.true', 'Semantic highlighting enabled for all color themes.'),
				nls.localize('semanticHighlighting.false', 'Semantic highlighting disabled for all color themes.'),
				nls.localize('semanticHighlighting.configuredByTheme', 'Semantic highlighting is configured by the current color theme\'s `semanticHighlighting` setting.')
			],
			default: 'configuredByTheme',
			description: nls.localize('semanticHighlighting.enabled', "Controls whether the semanticHighlighting is shown for the languages that support it.")
		},
		'editor.stablePeek': {
			type: 'boolean',
			default: false,
			markdownDescription: nls.localize('stablePeek', "Keep peek editors open even when double-clicking their content or when hitting `Escape`.")
		},
		'editor.maxTokenizationLineLength': {
			type: 'integer',
			default: 20_000,
			description: nls.localize('maxTokenizationLineLength', "Lines above this length will not be tokenized for performance reasons")
		},
		'editor.experimental.asyncTokenization': {
			type: 'boolean',
			default: true,
			description: nls.localize('editor.experimental.asyncTokenization', "Controls whether the tokenization should happen asynchronously on a web worker."),
			tags: ['experimental'],
		},
		'editor.experimental.asyncTokenizationLogging': {
			type: 'boolean',
			default: false,
			description: nls.localize('editor.experimental.asyncTokenizationLogging', "Controls whether async tokenization should be logged. For debugging only."),
		},
		'editor.experimental.asyncTokenizationVerification': {
			type: 'boolean',
			default: false,
			description: nls.localize('editor.experimental.asyncTokenizationVerification', "Controls whether async tokenization should be verified against legacy background tokenization. Might slow down tokenization. For debugging only."),
			tags: ['experimental'],
		},
<<<<<<< HEAD
=======
		'editor.experimental.treeSitterTelemetry': {
			type: 'boolean',
			default: false,
			markdownDescription: nls.localize('editor.experimental.treeSitterTelemetry', "Controls whether tree sitter parsing should be turned on and telemetry collected. Setting `editor.experimental.preferTreeSitter` for specific languages will take precedence."),
			tags: ['experimental', 'onExP']
		},
>>>>>>> 912bb683
		'editor.experimental.preferTreeSitter': {
			type: 'array',
			items: {
				type: 'string',
				enum: ['typescript']
			},
			default: [],
			markdownDescription: nls.localize('editor.experimental.preferTreeSitter', "Controls whether tree sitter parsing should be turned on for specific languages. This will take precedence over `editor.experimental.treeSitterTelemetry` for the specified languages."),
			tags: ['experimental']
		},
		'editor.language.brackets': {
			type: ['array', 'null'],
			default: null, // We want to distinguish the empty array from not configured.
			description: nls.localize('schema.brackets', 'Defines the bracket symbols that increase or decrease the indentation.'),
			items: {
				type: 'array',
				items: [
					{
						type: 'string',
						description: nls.localize('schema.openBracket', 'The opening bracket character or string sequence.')
					},
					{
						type: 'string',
						description: nls.localize('schema.closeBracket', 'The closing bracket character or string sequence.')
					}
				]
			}
		},
		'editor.language.colorizedBracketPairs': {
			type: ['array', 'null'],
			default: null, // We want to distinguish the empty array from not configured.
			description: nls.localize('schema.colorizedBracketPairs', 'Defines the bracket pairs that are colorized by their nesting level if bracket pair colorization is enabled.'),
			items: {
				type: 'array',
				items: [
					{
						type: 'string',
						description: nls.localize('schema.openBracket', 'The opening bracket character or string sequence.')
					},
					{
						type: 'string',
						description: nls.localize('schema.closeBracket', 'The closing bracket character or string sequence.')
					}
				]
			}
		},
		'diffEditor.maxComputationTime': {
			type: 'number',
			default: diffEditorDefaultOptions.maxComputationTime,
			description: nls.localize('maxComputationTime', "Timeout in milliseconds after which diff computation is cancelled. Use 0 for no timeout.")
		},
		'diffEditor.maxFileSize': {
			type: 'number',
			default: diffEditorDefaultOptions.maxFileSize,
			description: nls.localize('maxFileSize', "Maximum file size in MB for which to compute diffs. Use 0 for no limit.")
		},
		'diffEditor.renderSideBySide': {
			type: 'boolean',
			default: diffEditorDefaultOptions.renderSideBySide,
			description: nls.localize('sideBySide', "Controls whether the diff editor shows the diff side by side or inline.")
		},
		'diffEditor.renderSideBySideInlineBreakpoint': {
			type: 'number',
			default: diffEditorDefaultOptions.renderSideBySideInlineBreakpoint,
			description: nls.localize('renderSideBySideInlineBreakpoint', "If the diff editor width is smaller than this value, the inline view is used.")
		},
		'diffEditor.useInlineViewWhenSpaceIsLimited': {
			type: 'boolean',
			default: diffEditorDefaultOptions.useInlineViewWhenSpaceIsLimited,
			description: nls.localize('useInlineViewWhenSpaceIsLimited', "If enabled and the editor width is too small, the inline view is used.")
		},
		'diffEditor.renderMarginRevertIcon': {
			type: 'boolean',
			default: diffEditorDefaultOptions.renderMarginRevertIcon,
			description: nls.localize('renderMarginRevertIcon', "When enabled, the diff editor shows arrows in its glyph margin to revert changes.")
		},
		'diffEditor.renderGutterMenu': {
			type: 'boolean',
			default: diffEditorDefaultOptions.renderGutterMenu,
			description: nls.localize('renderGutterMenu', "When enabled, the diff editor shows a special gutter for revert and stage actions.")
		},
		'diffEditor.ignoreTrimWhitespace': {
			type: 'boolean',
			default: diffEditorDefaultOptions.ignoreTrimWhitespace,
			description: nls.localize('ignoreTrimWhitespace', "When enabled, the diff editor ignores changes in leading or trailing whitespace.")
		},
		'diffEditor.renderIndicators': {
			type: 'boolean',
			default: diffEditorDefaultOptions.renderIndicators,
			description: nls.localize('renderIndicators', "Controls whether the diff editor shows +/- indicators for added/removed changes.")
		},
		'diffEditor.codeLens': {
			type: 'boolean',
			default: diffEditorDefaultOptions.diffCodeLens,
			description: nls.localize('codeLens', "Controls whether the editor shows CodeLens.")
		},
		'diffEditor.wordWrap': {
			type: 'string',
			enum: ['off', 'on', 'inherit'],
			default: diffEditorDefaultOptions.diffWordWrap,
			markdownEnumDescriptions: [
				nls.localize('wordWrap.off', "Lines will never wrap."),
				nls.localize('wordWrap.on', "Lines will wrap at the viewport width."),
				nls.localize('wordWrap.inherit', "Lines will wrap according to the {0} setting.", '`#editor.wordWrap#`'),
			]
		},
		'diffEditor.diffAlgorithm': {
			type: 'string',
			enum: ['legacy', 'advanced'],
			default: diffEditorDefaultOptions.diffAlgorithm,
			markdownEnumDescriptions: [
				nls.localize('diffAlgorithm.legacy', "Uses the legacy diffing algorithm."),
				nls.localize('diffAlgorithm.advanced', "Uses the advanced diffing algorithm."),
			]
		},
		'diffEditor.hideUnchangedRegions.enabled': {
			type: 'boolean',
			default: diffEditorDefaultOptions.hideUnchangedRegions.enabled,
			markdownDescription: nls.localize('hideUnchangedRegions.enabled', "Controls whether the diff editor shows unchanged regions."),
		},
		'diffEditor.hideUnchangedRegions.revealLineCount': {
			type: 'integer',
			default: diffEditorDefaultOptions.hideUnchangedRegions.revealLineCount,
			markdownDescription: nls.localize('hideUnchangedRegions.revealLineCount', "Controls how many lines are used for unchanged regions."),
			minimum: 1,
		},
		'diffEditor.hideUnchangedRegions.minimumLineCount': {
			type: 'integer',
			default: diffEditorDefaultOptions.hideUnchangedRegions.minimumLineCount,
			markdownDescription: nls.localize('hideUnchangedRegions.minimumLineCount', "Controls how many lines are used as a minimum for unchanged regions."),
			minimum: 1,
		},
		'diffEditor.hideUnchangedRegions.contextLineCount': {
			type: 'integer',
			default: diffEditorDefaultOptions.hideUnchangedRegions.contextLineCount,
			markdownDescription: nls.localize('hideUnchangedRegions.contextLineCount', "Controls how many lines are used as context when comparing unchanged regions."),
			minimum: 1,
		},
		'diffEditor.experimental.showMoves': {
			type: 'boolean',
			default: diffEditorDefaultOptions.experimental.showMoves,
			markdownDescription: nls.localize('showMoves', "Controls whether the diff editor should show detected code moves.")
		},
		'diffEditor.experimental.showEmptyDecorations': {
			type: 'boolean',
			default: diffEditorDefaultOptions.experimental.showEmptyDecorations,
			description: nls.localize('showEmptyDecorations', "Controls whether the diff editor shows empty decorations to see where characters got inserted or deleted."),
		},
		'diffEditor.experimental.useTrueInlineView': {
			type: 'boolean',
			default: diffEditorDefaultOptions.experimental.useTrueInlineView,
			description: nls.localize('useTrueInlineView', "If enabled and the editor uses the inline view, word changes are rendered inline."),
		},
	}
};

function isConfigurationPropertySchema(x: IConfigurationPropertySchema | { [path: string]: IConfigurationPropertySchema }): x is IConfigurationPropertySchema {
	return (typeof x.type !== 'undefined' || typeof x.anyOf !== 'undefined');
}

// Add properties from the Editor Option Registry
for (const editorOption of editorOptionsRegistry) {
	const schema = editorOption.schema;
	if (typeof schema !== 'undefined') {
		if (isConfigurationPropertySchema(schema)) {
			// This is a single schema contribution
			editorConfiguration.properties![`editor.${editorOption.name}`] = schema;
		} else {
			for (const key in schema) {
				if (Object.hasOwnProperty.call(schema, key)) {
					editorConfiguration.properties![key] = schema[key];
				}
			}
		}
	}
}

let cachedEditorConfigurationKeys: { [key: string]: boolean } | null = null;
function getEditorConfigurationKeys(): { [key: string]: boolean } {
	if (cachedEditorConfigurationKeys === null) {
		cachedEditorConfigurationKeys = <{ [key: string]: boolean }>Object.create(null);
		Object.keys(editorConfiguration.properties!).forEach((prop) => {
			cachedEditorConfigurationKeys![prop] = true;
		});
	}
	return cachedEditorConfigurationKeys;
}

export function isEditorConfigurationKey(key: string): boolean {
	const editorConfigurationKeys = getEditorConfigurationKeys();
	return (editorConfigurationKeys[`editor.${key}`] || false);
}

export function isDiffEditorConfigurationKey(key: string): boolean {
	const editorConfigurationKeys = getEditorConfigurationKeys();
	return (editorConfigurationKeys[`diffEditor.${key}`] || false);
}

const configurationRegistry = Registry.as<IConfigurationRegistry>(Extensions.Configuration);
configurationRegistry.registerConfiguration(editorConfiguration);<|MERGE_RESOLUTION|>--- conflicted
+++ resolved
@@ -109,15 +109,6 @@
 			description: nls.localize('editor.experimental.asyncTokenizationVerification', "Controls whether async tokenization should be verified against legacy background tokenization. Might slow down tokenization. For debugging only."),
 			tags: ['experimental'],
 		},
-<<<<<<< HEAD
-=======
-		'editor.experimental.treeSitterTelemetry': {
-			type: 'boolean',
-			default: false,
-			markdownDescription: nls.localize('editor.experimental.treeSitterTelemetry', "Controls whether tree sitter parsing should be turned on and telemetry collected. Setting `editor.experimental.preferTreeSitter` for specific languages will take precedence."),
-			tags: ['experimental', 'onExP']
-		},
->>>>>>> 912bb683
 		'editor.experimental.preferTreeSitter': {
 			type: 'array',
 			items: {
