--- conflicted
+++ resolved
@@ -25,10 +25,7 @@
 import { IProgress, Progress } from '../../../../platform/progress/common/progress.js';
 import { CodeActionFilter, CodeActionItem, CodeActionKind, CodeActionSet, CodeActionTrigger, CodeActionTriggerSource, filtersAction, mayIncludeActionsOfKind } from '../common/types.js';
 import { HierarchicalKind } from '../../../../base/common/hierarchicalKind.js';
-<<<<<<< HEAD
-=======
 import { AccessibilitySignal, IAccessibilitySignalService } from '../../../../platform/accessibilitySignal/browser/accessibilitySignalService.js';
->>>>>>> 138f619c
 
 export const codeActionCommandId = 'editor.action.codeAction';
 export const quickFixCommandId = 'editor.action.quickFix';
@@ -269,31 +266,7 @@
 	const notificationService = accessor.get(INotificationService);
 	const accessibilitySignalService = accessor.get(IAccessibilitySignalService);
 
-<<<<<<< HEAD
-=======
-	type ApplyCodeActionEvent = {
-		codeActionTitle: string;
-		codeActionKind: string | undefined;
-		codeActionIsPreferred: boolean;
-		reason: ApplyCodeActionReason;
-	};
-	type ApplyCodeEventClassification = {
-		codeActionTitle: { classification: 'SystemMetaData'; purpose: 'FeatureInsight'; comment: 'The display label of the applied code action' };
-		codeActionKind: { classification: 'SystemMetaData'; purpose: 'FeatureInsight'; comment: 'The kind (refactor, quickfix) of the applied code action' };
-		codeActionIsPreferred: { classification: 'SystemMetaData'; purpose: 'FeatureInsight'; comment: 'Was the code action marked as being a preferred action?' };
-		reason: { classification: 'SystemMetaData'; purpose: 'FeatureInsight'; comment: 'The kind of action used to trigger apply code action.' };
-		owner: 'justschen';
-		comment: 'Event used to gain insights into which code actions are being triggered';
-	};
-
-	telemetryService.publicLog2<ApplyCodeActionEvent, ApplyCodeEventClassification>('codeAction.applyCodeAction', {
-		codeActionTitle: item.action.title,
-		codeActionKind: item.action.kind,
-		codeActionIsPreferred: !!item.action.isPreferred,
-		reason: codeActionReason,
-	});
 	accessibilitySignalService.playSignal(AccessibilitySignal.codeActionTriggered);
->>>>>>> 138f619c
 	await item.resolve(token);
 	if (token.isCancellationRequested) {
 		return;
