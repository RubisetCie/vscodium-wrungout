/*---------------------------------------------------------------------------------------------
 *  Copyright (c) Microsoft Corporation. All rights reserved.
 *  Licensed under the MIT License. See License.txt in the project root for license information.
 *--------------------------------------------------------------------------------------------*/

import { IAnchor } from 'vs/base/browser/ui/contextview/contextview';
import { IJSONSchema } from 'vs/base/common/jsonSchema';
import { KeyCode, KeyMod } from 'vs/base/common/keyCodes';
import { Lazy } from 'vs/base/common/lazy';
import { Disposable } from 'vs/base/common/lifecycle';
import { escapeRegExpCharacters } from 'vs/base/common/strings';
import { ICodeEditor } from 'vs/editor/browser/editorBrowser';
import { EditorAction, EditorCommand, ServicesAccessor } from 'vs/editor/browser/editorExtensions';
import { IPosition } from 'vs/editor/common/core/position';
import { IEditorContribution } from 'vs/editor/common/editorCommon';
import { EditorContextKeys } from 'vs/editor/common/editorContextKeys';
import { CodeActionTriggerType } from 'vs/editor/common/languages';
import { ILanguageFeaturesService } from 'vs/editor/common/services/languageFeatures';
import { acceptSelectedCodeActionCommand, applyCodeAction, ApplyCodeActionReason, codeActionCommandId, fixAllCommandId, organizeImportsCommandId, previewSelectedCodeActionCommand, refactorCommandId, refactorPreviewCommandId, sourceActionCommandId } from 'vs/editor/contrib/codeAction/browser/codeAction';
import { CodeActionUi } from 'vs/editor/contrib/codeAction/browser/codeActionUi';
import { CodeActionWidget, Context } from 'vs/editor/contrib/codeAction/browser/codeActionWidget';
import { MessageController } from 'vs/editor/contrib/message/browser/messageController';
import * as nls from 'vs/nls';
import { Action2, registerAction2 } from 'vs/platform/actions/common/actions';
import { ContextKeyExpr, IContextKeyService } from 'vs/platform/contextkey/common/contextkey';
import { IInstantiationService } from 'vs/platform/instantiation/common/instantiation';
import { KeybindingWeight } from 'vs/platform/keybinding/common/keybindingsRegistry';
import { IMarkerService } from 'vs/platform/markers/common/markers';
import { IEditorProgressService } from 'vs/platform/progress/common/progress';
import { CodeActionModel, CodeActionsState, SUPPORTED_CODE_ACTIONS } from './codeActionModel';
import { CodeActionAutoApply, CodeActionCommandArgs, CodeActionFilter, CodeActionItem, CodeActionKind, CodeActionSet, CodeActionTrigger, CodeActionTriggerSource } from '../common/types';

function contextKeyForSupportedActions(kind: CodeActionKind) {
	return ContextKeyExpr.regex(
		SUPPORTED_CODE_ACTIONS.keys()[0],
		new RegExp('(\\s|^)' + escapeRegExpCharacters(kind.value) + '\\b'));
}

function refactorTrigger(editor: ICodeEditor, userArgs: any, preview: boolean, codeActionFrom: CodeActionTriggerSource) {
	const args = CodeActionCommandArgs.fromUser(userArgs, {
		kind: CodeActionKind.Refactor,
		apply: CodeActionAutoApply.Never
	});
	return triggerCodeActionsForEditorSelection(editor,
		typeof userArgs?.kind === 'string'
			? args.preferred
				? nls.localize('editor.action.refactor.noneMessage.preferred.kind', "No preferred refactorings for '{0}' available", userArgs.kind)
				: nls.localize('editor.action.refactor.noneMessage.kind', "No refactorings for '{0}' available", userArgs.kind)
			: args.preferred
				? nls.localize('editor.action.refactor.noneMessage.preferred', "No preferred refactorings available")
				: nls.localize('editor.action.refactor.noneMessage', "No refactorings available"),
		{
			include: CodeActionKind.Refactor.contains(args.kind) ? args.kind : CodeActionKind.None,
			onlyIncludePreferredActions: args.preferred
		},
		args.apply, preview, codeActionFrom);
}

const argsSchema: IJSONSchema = {
	type: 'object',
	defaultSnippets: [{ body: { kind: '' } }],
	properties: {
		'kind': {
			type: 'string',
			description: nls.localize('args.schema.kind', "Kind of the code action to run."),
		},
		'apply': {
			type: 'string',
			description: nls.localize('args.schema.apply', "Controls when the returned actions are applied."),
			default: CodeActionAutoApply.IfSingle,
			enum: [CodeActionAutoApply.First, CodeActionAutoApply.IfSingle, CodeActionAutoApply.Never],
			enumDescriptions: [
				nls.localize('args.schema.apply.first', "Always apply the first returned code action."),
				nls.localize('args.schema.apply.ifSingle', "Apply the first returned code action if it is the only one."),
				nls.localize('args.schema.apply.never', "Do not apply the returned code actions."),
			]
		},
		'preferred': {
			type: 'boolean',
			default: false,
			description: nls.localize('args.schema.preferred', "Controls if only preferred code actions should be returned."),
		}
	}
};

export class CodeActionController extends Disposable implements IEditorContribution {

	public static readonly ID = 'editor.contrib.codeActionController';

	public static get(editor: ICodeEditor): CodeActionController | null {
		return editor.getContribution<CodeActionController>(CodeActionController.ID);
	}

	private readonly _editor: ICodeEditor;
	private readonly _model: CodeActionModel;
	private readonly _ui: Lazy<CodeActionUi>;

	constructor(
		editor: ICodeEditor,
		@IMarkerService markerService: IMarkerService,
		@IContextKeyService contextKeyService: IContextKeyService,
		@IEditorProgressService progressService: IEditorProgressService,
		@IInstantiationService private readonly _instantiationService: IInstantiationService,
		@ILanguageFeaturesService languageFeaturesService: ILanguageFeaturesService,
	) {
		super();

		this._editor = editor;
		this._model = this._register(new CodeActionModel(this._editor, languageFeaturesService.codeActionProvider, markerService, contextKeyService, progressService));
		this._register(this._model.onDidChangeState(newState => this.update(newState)));

		this._ui = new Lazy(() =>
			this._register(_instantiationService.createInstance(CodeActionUi, editor, QuickFixAction.Id, AutoFixAction.Id, {
				applyCodeAction: async (action, retrigger, preview) => {
					try {
						await this._applyCodeAction(action, preview);
					} finally {
						if (retrigger) {
							this._trigger({ type: CodeActionTriggerType.Auto, triggerAction: CodeActionTriggerSource.QuickFix, filter: {} });
						}
					}
				}
			}))
		);
	}

	private update(newState: CodeActionsState.State): void {
		this._ui.getValue().update(newState);
	}

	public showCodeActions(trigger: CodeActionTrigger, actions: CodeActionSet, at: IAnchor | IPosition) {
		return this._ui.getValue().showCodeActionList(trigger, actions, at, { includeDisabledActions: false, fromLightbulb: false });
	}

	public manualTriggerAtCurrentPosition(
		notAvailableMessage: string,
		triggerAction: CodeActionTriggerSource,
		filter?: CodeActionFilter,
		autoApply?: CodeActionAutoApply,
		preview?: boolean,
	): void {
		if (!this._editor.hasModel()) {
			return;
		}

		MessageController.get(this._editor)?.closeMessage();
		const triggerPosition = this._editor.getPosition();
		this._trigger({ type: CodeActionTriggerType.Invoke, triggerAction, filter, autoApply, context: { notAvailableMessage, position: triggerPosition }, preview });
	}

	private _trigger(trigger: CodeActionTrigger) {
		return this._model.trigger(trigger);
	}

	private _applyCodeAction(action: CodeActionItem, preview: boolean): Promise<void> {
		return this._instantiationService.invokeFunction(applyCodeAction, action, ApplyCodeActionReason.FromCodeActions, { preview, editor: this._editor });
	}
}

<<<<<<< HEAD
export enum ApplyCodeActionReason {
	OnSave = 'onSave',
	FromProblemsView = 'fromProblemsView',
	FromCodeActions = 'fromCodeActions'
}


export async function applyCodeAction(
	accessor: ServicesAccessor,
	item: CodeActionItem,
	codeActionReason: ApplyCodeActionReason,
	options?: { preview?: boolean; editor?: ICodeEditor },
): Promise<void> {
	const bulkEditService = accessor.get(IBulkEditService);
	const commandService = accessor.get(ICommandService);
	const notificationService = accessor.get(INotificationService);

	await item.resolve(CancellationToken.None);

	if (item.action.edit) {
		await bulkEditService.apply(item.action.edit, {
			editor: options?.editor,
			label: item.action.title,
			quotableLabel: item.action.title,
			code: 'undoredo.codeAction',
			respectAutoSaveConfig: true,
			showPreview: options?.preview,
		});
	}

	if (item.action.command) {
		try {
			await commandService.executeCommand(item.action.command.id, ...(item.action.command.arguments || []));
		} catch (err) {
			const message = asMessage(err);
			notificationService.error(
				typeof message === 'string'
					? message
					: nls.localize('applyCodeActionFailed', "An unknown error occurred while applying the code action"));
		}
	}
}

function asMessage(err: any): string | undefined {
	if (typeof err === 'string') {
		return err;
	} else if (err instanceof Error && typeof err.message === 'string') {
		return err.message;
	} else {
		return undefined;
	}
}

=======
>>>>>>> 8fa188b2
function triggerCodeActionsForEditorSelection(
	editor: ICodeEditor,
	notAvailableMessage: string,
	filter: CodeActionFilter | undefined,
	autoApply: CodeActionAutoApply | undefined,
	preview: boolean = false,
	triggerAction: CodeActionTriggerSource = CodeActionTriggerSource.Default
): void {
	if (editor.hasModel()) {
		const controller = CodeActionController.get(editor);
		controller?.manualTriggerAtCurrentPosition(notAvailableMessage, triggerAction, filter, autoApply, preview);
	}
}

export class QuickFixAction extends EditorAction {

	static readonly Id = 'editor.action.quickFix';

	constructor() {
		super({
			id: QuickFixAction.Id,
			label: nls.localize('quickfix.trigger.label', "Quick Fix..."),
			alias: 'Quick Fix...',
			precondition: ContextKeyExpr.and(EditorContextKeys.writable, EditorContextKeys.hasCodeActionsProvider),
			kbOpts: {
				kbExpr: EditorContextKeys.editorTextFocus,
				primary: KeyMod.CtrlCmd | KeyCode.Period,
				weight: KeybindingWeight.EditorContrib
			}
		});
	}

	public run(_accessor: ServicesAccessor, editor: ICodeEditor): void {
		return triggerCodeActionsForEditorSelection(editor, nls.localize('editor.action.quickFix.noneMessage', "No code actions available"), undefined, undefined, false, CodeActionTriggerSource.QuickFix);
	}
}

export class CodeActionCommand extends EditorCommand {

	constructor() {
		super({
			id: codeActionCommandId,
			precondition: ContextKeyExpr.and(EditorContextKeys.writable, EditorContextKeys.hasCodeActionsProvider),
			description: {
				description: 'Trigger a code action',
				args: [{ name: 'args', schema: argsSchema, }]
			}
		});
	}

	public runEditorCommand(_accessor: ServicesAccessor, editor: ICodeEditor, userArgs: any) {
		const args = CodeActionCommandArgs.fromUser(userArgs, {
			kind: CodeActionKind.Empty,
			apply: CodeActionAutoApply.IfSingle,
		});
		return triggerCodeActionsForEditorSelection(editor,
			typeof userArgs?.kind === 'string'
				? args.preferred
					? nls.localize('editor.action.codeAction.noneMessage.preferred.kind', "No preferred code actions for '{0}' available", userArgs.kind)
					: nls.localize('editor.action.codeAction.noneMessage.kind', "No code actions for '{0}' available", userArgs.kind)
				: args.preferred
					? nls.localize('editor.action.codeAction.noneMessage.preferred', "No preferred code actions available")
					: nls.localize('editor.action.codeAction.noneMessage', "No code actions available"),
			{
				include: args.kind,
				includeSourceActions: true,
				onlyIncludePreferredActions: args.preferred,
			},
			args.apply);
	}
}


export class RefactorAction extends EditorAction {

	constructor() {
		super({
			id: refactorCommandId,
			label: nls.localize('refactor.label', "Refactor..."),
			alias: 'Refactor...',
			precondition: ContextKeyExpr.and(EditorContextKeys.writable, EditorContextKeys.hasCodeActionsProvider),
			kbOpts: {
				kbExpr: EditorContextKeys.editorTextFocus,
				primary: KeyMod.CtrlCmd | KeyMod.Shift | KeyCode.KeyR,
				mac: {
					primary: KeyMod.WinCtrl | KeyMod.Shift | KeyCode.KeyR
				},
				weight: KeybindingWeight.EditorContrib
			},
			contextMenuOpts: {
				group: '1_modification',
				order: 2,
				when: ContextKeyExpr.and(
					EditorContextKeys.writable,
					contextKeyForSupportedActions(CodeActionKind.Refactor)),
			},
			description: {
				description: 'Refactor...',
				args: [{ name: 'args', schema: argsSchema }]
			}
		});
	}

	public run(_accessor: ServicesAccessor, editor: ICodeEditor, userArgs: any): void {
		return refactorTrigger(editor, userArgs, false, CodeActionTriggerSource.Refactor);
	}
}

export class RefactorPreview extends EditorAction {

	constructor() {
		super({
			id: refactorPreviewCommandId,
			label: nls.localize('refactor.preview.label', "Refactor with Preview..."),
			alias: 'Refactor Preview...',
			precondition: ContextKeyExpr.and(EditorContextKeys.writable, EditorContextKeys.hasCodeActionsProvider),
			description: {
				description: 'Refactor Preview...',
				args: [{ name: 'args', schema: argsSchema }]
			}
		});
	}

	public run(_accessor: ServicesAccessor, editor: ICodeEditor, userArgs: any): void {
		return refactorTrigger(editor, userArgs, true, CodeActionTriggerSource.RefactorPreview);
	}
}

export class SourceAction extends EditorAction {

	constructor() {
		super({
			id: sourceActionCommandId,
			label: nls.localize('source.label', "Source Action..."),
			alias: 'Source Action...',
			precondition: ContextKeyExpr.and(EditorContextKeys.writable, EditorContextKeys.hasCodeActionsProvider),
			contextMenuOpts: {
				group: '1_modification',
				order: 2.1,
				when: ContextKeyExpr.and(
					EditorContextKeys.writable,
					contextKeyForSupportedActions(CodeActionKind.Source)),
			},
			description: {
				description: 'Source Action...',
				args: [{ name: 'args', schema: argsSchema }]
			}
		});
	}

	public run(_accessor: ServicesAccessor, editor: ICodeEditor, userArgs: any): void {
		const args = CodeActionCommandArgs.fromUser(userArgs, {
			kind: CodeActionKind.Source,
			apply: CodeActionAutoApply.Never
		});
		return triggerCodeActionsForEditorSelection(editor,
			typeof userArgs?.kind === 'string'
				? args.preferred
					? nls.localize('editor.action.source.noneMessage.preferred.kind', "No preferred source actions for '{0}' available", userArgs.kind)
					: nls.localize('editor.action.source.noneMessage.kind', "No source actions for '{0}' available", userArgs.kind)
				: args.preferred
					? nls.localize('editor.action.source.noneMessage.preferred', "No preferred source actions available")
					: nls.localize('editor.action.source.noneMessage', "No source actions available"),
			{
				include: CodeActionKind.Source.contains(args.kind) ? args.kind : CodeActionKind.None,
				includeSourceActions: true,
				onlyIncludePreferredActions: args.preferred,
			},
			args.apply, undefined, CodeActionTriggerSource.SourceAction);
	}
}

export class OrganizeImportsAction extends EditorAction {

	constructor() {
		super({
			id: organizeImportsCommandId,
			label: nls.localize('organizeImports.label', "Organize Imports"),
			alias: 'Organize Imports',
			precondition: ContextKeyExpr.and(
				EditorContextKeys.writable,
				contextKeyForSupportedActions(CodeActionKind.SourceOrganizeImports)),
			kbOpts: {
				kbExpr: EditorContextKeys.editorTextFocus,
				primary: KeyMod.Shift | KeyMod.Alt | KeyCode.KeyO,
				weight: KeybindingWeight.EditorContrib
			},
		});
	}

	public run(_accessor: ServicesAccessor, editor: ICodeEditor): void {
		return triggerCodeActionsForEditorSelection(editor,
			nls.localize('editor.action.organize.noneMessage', "No organize imports action available"),
			{ include: CodeActionKind.SourceOrganizeImports, includeSourceActions: true },
			CodeActionAutoApply.IfSingle, undefined, CodeActionTriggerSource.OrganizeImports);
	}
}

export class FixAllAction extends EditorAction {

	constructor() {
		super({
			id: fixAllCommandId,
			label: nls.localize('fixAll.label', "Fix All"),
			alias: 'Fix All',
			precondition: ContextKeyExpr.and(
				EditorContextKeys.writable,
				contextKeyForSupportedActions(CodeActionKind.SourceFixAll))
		});
	}

	public run(_accessor: ServicesAccessor, editor: ICodeEditor): void {
		return triggerCodeActionsForEditorSelection(editor,
			nls.localize('fixAll.noneMessage', "No fix all action available"),
			{ include: CodeActionKind.SourceFixAll, includeSourceActions: true },
			CodeActionAutoApply.IfSingle, undefined, CodeActionTriggerSource.FixAll);
	}
}

export class AutoFixAction extends EditorAction {

	static readonly Id = 'editor.action.autoFix';

	constructor() {
		super({
			id: AutoFixAction.Id,
			label: nls.localize('autoFix.label', "Auto Fix..."),
			alias: 'Auto Fix...',
			precondition: ContextKeyExpr.and(
				EditorContextKeys.writable,
				contextKeyForSupportedActions(CodeActionKind.QuickFix)),
			kbOpts: {
				kbExpr: EditorContextKeys.editorTextFocus,
				primary: KeyMod.Alt | KeyMod.Shift | KeyCode.Period,
				mac: {
					primary: KeyMod.CtrlCmd | KeyMod.Alt | KeyCode.Period
				},
				weight: KeybindingWeight.EditorContrib
			}
		});
	}

	public run(_accessor: ServicesAccessor, editor: ICodeEditor): void {
		return triggerCodeActionsForEditorSelection(editor,
			nls.localize('editor.action.autoFix.noneMessage', "No auto fixes available"),
			{
				include: CodeActionKind.QuickFix,
				onlyIncludePreferredActions: true
			},
			CodeActionAutoApply.IfSingle, undefined, CodeActionTriggerSource.AutoFix);
	}
}

const weight = KeybindingWeight.EditorContrib + 1000;

registerAction2(class extends Action2 {
	constructor() {
		super({
			id: 'hideCodeActionWidget',
			title: {
				value: nls.localize('hideCodeActionWidget.title', "Hide code action widget"),
				original: 'Hide code action widget'
			},
			precondition: Context.Visible,
			keybinding: {
				weight,
				primary: KeyCode.Escape,
				secondary: [KeyMod.Shift | KeyCode.Escape]
			},
		});
	}

	run(): void {
		CodeActionWidget.INSTANCE?.hide();
	}
});

registerAction2(class extends Action2 {
	constructor() {
		super({
			id: 'selectPrevCodeAction',
			title: {
				value: nls.localize('selectPrevCodeAction.title', "Select previous code action"),
				original: 'Select previous code action'
			},
			precondition: Context.Visible,
			keybinding: {
				weight,
				primary: KeyCode.UpArrow,
				secondary: [KeyMod.CtrlCmd | KeyCode.UpArrow],
				mac: { primary: KeyCode.UpArrow, secondary: [KeyMod.CtrlCmd | KeyCode.UpArrow, KeyMod.WinCtrl | KeyCode.KeyP] },
			}
		});
	}

	run(): void {
		CodeActionWidget.INSTANCE?.focusPrevious();
	}
});

registerAction2(class extends Action2 {
	constructor() {
		super({
			id: 'selectNextCodeAction',
			title: {
				value: nls.localize('selectNextCodeAction.title', "Select next code action"),
				original: 'Select next code action'
			},
			precondition: Context.Visible,
			keybinding: {
				weight,
				primary: KeyCode.DownArrow,
				secondary: [KeyMod.CtrlCmd | KeyCode.DownArrow],
				mac: { primary: KeyCode.DownArrow, secondary: [KeyMod.CtrlCmd | KeyCode.DownArrow, KeyMod.WinCtrl | KeyCode.KeyN] }
			}
		});
	}

	run(): void {
		CodeActionWidget.INSTANCE?.focusNext();
	}
});

registerAction2(class extends Action2 {
	constructor() {
		super({
			id: acceptSelectedCodeActionCommand,
			title: {
				value: nls.localize('acceptSelected.title', "Accept selected code action"),
				original: 'Accept selected code action'
			},
			precondition: Context.Visible,
			keybinding: {
				weight,
				primary: KeyCode.Enter,
				secondary: [KeyMod.CtrlCmd | KeyCode.Period],
			}
		});
	}

	run(): void {
		CodeActionWidget.INSTANCE?.acceptSelected();
	}
});

registerAction2(class extends Action2 {
	constructor() {
		super({
			id: previewSelectedCodeActionCommand,
			title: {
				value: nls.localize('previewSelected.title', "Preview selected code action"),
				original: 'Preview selected code action'
			},
			precondition: Context.Visible,
			keybinding: {
				weight,
				primary: KeyMod.CtrlCmd | KeyCode.Enter,
			}
		});
	}

	run(): void {
		CodeActionWidget.INSTANCE?.acceptSelected({ preview: true });
	}
});
<|MERGE_RESOLUTION|>--- conflicted
+++ resolved
@@ -157,62 +157,6 @@
 	}
 }
 
-<<<<<<< HEAD
-export enum ApplyCodeActionReason {
-	OnSave = 'onSave',
-	FromProblemsView = 'fromProblemsView',
-	FromCodeActions = 'fromCodeActions'
-}
-
-
-export async function applyCodeAction(
-	accessor: ServicesAccessor,
-	item: CodeActionItem,
-	codeActionReason: ApplyCodeActionReason,
-	options?: { preview?: boolean; editor?: ICodeEditor },
-): Promise<void> {
-	const bulkEditService = accessor.get(IBulkEditService);
-	const commandService = accessor.get(ICommandService);
-	const notificationService = accessor.get(INotificationService);
-
-	await item.resolve(CancellationToken.None);
-
-	if (item.action.edit) {
-		await bulkEditService.apply(item.action.edit, {
-			editor: options?.editor,
-			label: item.action.title,
-			quotableLabel: item.action.title,
-			code: 'undoredo.codeAction',
-			respectAutoSaveConfig: true,
-			showPreview: options?.preview,
-		});
-	}
-
-	if (item.action.command) {
-		try {
-			await commandService.executeCommand(item.action.command.id, ...(item.action.command.arguments || []));
-		} catch (err) {
-			const message = asMessage(err);
-			notificationService.error(
-				typeof message === 'string'
-					? message
-					: nls.localize('applyCodeActionFailed', "An unknown error occurred while applying the code action"));
-		}
-	}
-}
-
-function asMessage(err: any): string | undefined {
-	if (typeof err === 'string') {
-		return err;
-	} else if (err instanceof Error && typeof err.message === 'string') {
-		return err.message;
-	} else {
-		return undefined;
-	}
-}
-
-=======
->>>>>>> 8fa188b2
 function triggerCodeActionsForEditorSelection(
 	editor: ICodeEditor,
 	notAvailableMessage: string,
