--- conflicted
+++ resolved
@@ -21,26 +21,18 @@
 import { ITextModel } from 'vs/editor/common/model';
 import { ILanguageFeaturesService } from 'vs/editor/common/services/languageFeatures';
 import { codeActionCommandId, CodeActionItem, CodeActionSet, fixAllCommandId, organizeImportsCommandId, refactorCommandId, sourceActionCommandId } from 'vs/editor/contrib/codeAction/browser/codeAction';
-<<<<<<< HEAD
 import { CodeActionAutoApply, CodeActionCommandArgs, CodeActionKind, CodeActionTrigger } from 'vs/editor/contrib/codeAction/browser/types';
-import { IContextMenuService } from 'vs/platform/contextview/browser/contextView';
-import { IKeybindingService } from 'vs/platform/keybinding/common/keybinding';
-import { ResolvedKeybindingItem } from 'vs/platform/keybinding/common/resolvedKeybindingItem';
-=======
-import { CodeActionAutoApply, CodeActionCommandArgs, CodeActionKind, CodeActionTrigger, CodeActionTriggerSource } from 'vs/editor/contrib/codeAction/browser/types';
 import { localize } from 'vs/nls';
 import { IConfigurationService } from 'vs/platform/configuration/common/configuration';
 import { IContextKey, IContextKeyService, RawContextKey } from 'vs/platform/contextkey/common/contextkey';
 import { IContextMenuService, IContextViewService } from 'vs/platform/contextview/browser/contextView';
 import { IKeybindingService } from 'vs/platform/keybinding/common/keybinding';
 import { ResolvedKeybindingItem } from 'vs/platform/keybinding/common/resolvedKeybindingItem';
-import { ITelemetryService } from 'vs/platform/telemetry/common/telemetry';
 import { IThemeService } from 'vs/platform/theme/common/themeService';
 
 export const Context = {
 	Visible: new RawContextKey<boolean>('CodeActionMenuVisible', false, localize('CodeActionMenuVisible', "Whether the code action list widget is visible"))
 };
->>>>>>> da76f933
 
 interface CodeActionWidgetDelegate {
 	onSelectCodeAction: (action: CodeActionItem, trigger: CodeActionTrigger) => Promise<any>;
@@ -189,14 +181,10 @@
 		@IContextMenuService private readonly _contextMenuService: IContextMenuService,
 		@IKeybindingService keybindingService: IKeybindingService,
 		@ILanguageFeaturesService private readonly _languageFeaturesService: ILanguageFeaturesService,
-<<<<<<< HEAD
-=======
-		@ITelemetryService private readonly _telemetryService: ITelemetryService,
 		@IThemeService _themeService: IThemeService,
 		@IConfigurationService private readonly _configurationService: IConfigurationService,
 		@IContextViewService private readonly _contextViewService: IContextViewService,
 		@IContextKeyService private readonly _contextKeyService: IContextKeyService,
->>>>>>> da76f933
 	) {
 		super();
 
@@ -423,29 +411,6 @@
 		this._contextViewService.hideContextView({ source: this });
 	}
 
-	codeActionTelemetry(openedFromString: CodeActionTriggerSource, didCancel: boolean, CodeActions: CodeActionSet) {
-		type ApplyCodeActionEvent = {
-			codeActionFrom: CodeActionTriggerSource;
-			validCodeActions: number;
-			cancelled: boolean;
-		};
-
-		type ApplyCodeEventClassification = {
-			codeActionFrom: { classification: 'SystemMetaData'; purpose: 'FeatureInsight'; comment: 'The kind of action used to opened the code action.' };
-			validCodeActions: { classification: 'SystemMetaData'; purpose: 'FeatureInsight'; comment: 'The total number of valid actions that are highlighted and can be used.' };
-			cancelled: { classification: 'SystemMetaData'; purpose: 'FeatureInsight'; comment: 'The indicator if the menu was selected or cancelled.' };
-			owner: 'mjbvz';
-			comment: 'Event used to gain insights into how code actions are being triggered';
-		};
-
-		this._telemetryService.publicLog2<ApplyCodeActionEvent, ApplyCodeEventClassification>('codeAction.applyCodeAction', {
-			codeActionFrom: openedFromString,
-			validCodeActions: CodeActions.validActions.length,
-			cancelled: didCancel,
-
-		});
-	}
-
 	public async show(trigger: CodeActionTrigger, codeActions: CodeActionSet, at: IAnchor | IPosition, options: CodeActionShowOptions): Promise<void> {
 		const model = this._editor.getModel();
 		if (!model) {
@@ -473,27 +438,15 @@
 
 		const useShadowDOM = this._editor.getOption(EditorOption.useShadowDOM);
 
-<<<<<<< HEAD
-		this._contextMenuService.showContextMenu({
-			domForShadowRoot: useShadowDOM ? this._editor.getDomNode()! : undefined,
-			getAnchor: () => anchor,
-			getActions: () => menuActions,
-			onHide: () => {
-				this._visible = false;
-				this._editor.focus();
-=======
 
 		if (this.isCodeActionWidgetEnabled(model)) {
 			this._contextViewService.showContextView({
 				getAnchor: () => anchor,
 				render: (container: HTMLElement) => this.renderCodeActionMenuList(container, menuActions),
 				onHide: (didCancel) => {
-					const openedFromString = (options.fromLightbulb) ? CodeActionTriggerSource.Lightbulb : trigger.triggerAction;
-					this.codeActionTelemetry(openedFromString, didCancel, codeActions);
 					this._visible = false;
 					this._editor.focus();
 				},
->>>>>>> da76f933
 			},
 				this._editor.getDomNode()!, false,
 			);
@@ -503,8 +456,6 @@
 				getAnchor: () => anchor,
 				getActions: () => menuActions,
 				onHide: (didCancel) => {
-					const openedFromString = (options.fromLightbulb) ? CodeActionTriggerSource.Lightbulb : trigger.triggerAction;
-					this.codeActionTelemetry(openedFromString, didCancel, codeActions);
 					this._visible = false;
 					this._editor.focus();
 				},
