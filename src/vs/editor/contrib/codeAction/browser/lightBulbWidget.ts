--- conflicted
+++ resolved
@@ -63,11 +63,7 @@
 	constructor(
 		private readonly _editor: ICodeEditor,
 		@IKeybindingService private readonly _keybindingService: IKeybindingService,
-<<<<<<< HEAD
-		@ICommandService commandService: ICommandService,
-=======
 		@ICommandService commandService: ICommandService
->>>>>>> 89de5a8d
 	) {
 		super();
 
@@ -201,10 +197,6 @@
 			return;
 		}
 
-<<<<<<< HEAD
-=======
-
->>>>>>> 89de5a8d
 		this._editor.layoutContentWidget(this);
 	}
 
