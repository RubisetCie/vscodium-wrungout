/*---------------------------------------------------------------------------------------------
 *  Copyright (c) Microsoft Corporation. All rights reserved.
 *  Licensed under the MIT License. See License.txt in the project root for license information.
 *--------------------------------------------------------------------------------------------*/

import { alert } from 'vs/base/browser/ui/aria/aria';
import { raceCancellation } from 'vs/base/common/async';
import { CancellationToken, CancellationTokenSource } from 'vs/base/common/cancellation';
import { CancellationError, onUnexpectedError } from 'vs/base/common/errors';
import { isMarkdownString } from 'vs/base/common/htmlContent';
import { KeyCode, KeyMod } from 'vs/base/common/keyCodes';
import { DisposableStore } from 'vs/base/common/lifecycle';
import { assertType } from 'vs/base/common/types';
import { URI } from 'vs/base/common/uri';
import { ICodeEditor } from 'vs/editor/browser/editorBrowser';
import { EditorAction, EditorCommand, EditorContributionInstantiation, ServicesAccessor, registerEditorAction, registerEditorCommand, registerEditorContribution, registerModelAndPositionCommand } from 'vs/editor/browser/editorExtensions';
import { IBulkEditService } from 'vs/editor/browser/services/bulkEditService';
import { ICodeEditorService } from 'vs/editor/browser/services/codeEditorService';
import { IPosition, Position } from 'vs/editor/common/core/position';
import { Range } from 'vs/editor/common/core/range';
import { IEditorContribution } from 'vs/editor/common/editorCommon';
import { EditorContextKeys } from 'vs/editor/common/editorContextKeys';
import { LanguageFeatureRegistry } from 'vs/editor/common/languageFeatureRegistry';
import { Rejection, RenameLocation, RenameProvider, WorkspaceEdit } from 'vs/editor/common/languages';
import { ITextModel } from 'vs/editor/common/model';
import { ILanguageFeaturesService } from 'vs/editor/common/services/languageFeatures';
import { ITextResourceConfigurationService } from 'vs/editor/common/services/textResourceConfiguration';
import { CodeEditorStateFlag, EditorStateCancellationTokenSource } from 'vs/editor/contrib/editorState/browser/editorState';
import { MessageController } from 'vs/editor/contrib/message/browser/messageController';
import * as nls from 'vs/nls';
import { Action2, registerAction2 } from 'vs/platform/actions/common/actions';
import { ConfigurationScope, Extensions, IConfigurationRegistry } from 'vs/platform/configuration/common/configurationRegistry';
import { ContextKeyExpr } from 'vs/platform/contextkey/common/contextkey';
import { IInstantiationService } from 'vs/platform/instantiation/common/instantiation';
import { KeybindingWeight } from 'vs/platform/keybinding/common/keybindingsRegistry';
import { ILogService } from 'vs/platform/log/common/log';
import { INotificationService } from 'vs/platform/notification/common/notification';
import { IEditorProgressService } from 'vs/platform/progress/common/progress';
import { Registry } from 'vs/platform/registry/common/platform';
<<<<<<< HEAD
import { CONTEXT_RENAME_INPUT_FOCUSED, CONTEXT_RENAME_INPUT_VISIBLE, RenameInputField } from './renameInputField';
=======
import { ITelemetryService } from 'vs/platform/telemetry/common/telemetry';
import { CONTEXT_RENAME_INPUT_VISIBLE, NewNameSource, RenameWidget, RenameWidgetResult } from './renameWidget';
>>>>>>> 5c3e652f

class RenameSkeleton {

	private readonly _providers: RenameProvider[];
	private _providerRenameIdx: number = 0;

	constructor(
		private readonly model: ITextModel,
		private readonly position: Position,
		registry: LanguageFeatureRegistry<RenameProvider>
	) {
		this._providers = registry.ordered(model);
	}

	hasProvider() {
		return this._providers.length > 0;
	}

	async resolveRenameLocation(token: CancellationToken): Promise<RenameLocation & Rejection | undefined> {

		const rejects: string[] = [];

		for (this._providerRenameIdx = 0; this._providerRenameIdx < this._providers.length; this._providerRenameIdx++) {
			const provider = this._providers[this._providerRenameIdx];
			if (!provider.resolveRenameLocation) {
				break;
			}
			const res = await provider.resolveRenameLocation(this.model, this.position, token);
			if (!res) {
				continue;
			}
			if (res.rejectReason) {
				rejects.push(res.rejectReason);
				continue;
			}
			return res;
		}

		// we are here when no provider prepared a location which means we can
		// just rely on the word under cursor and start with the first provider
		this._providerRenameIdx = 0;

		const word = this.model.getWordAtPosition(this.position);
		if (!word) {
			return {
				range: Range.fromPositions(this.position),
				text: '',
				rejectReason: rejects.length > 0 ? rejects.join('\n') : undefined
			};
		}
		return {
			range: new Range(this.position.lineNumber, word.startColumn, this.position.lineNumber, word.endColumn),
			text: word.word,
			rejectReason: rejects.length > 0 ? rejects.join('\n') : undefined
		};
	}

	async provideRenameEdits(newName: string, token: CancellationToken): Promise<WorkspaceEdit & Rejection> {
		return this._provideRenameEdits(newName, this._providerRenameIdx, [], token);
	}

	private async _provideRenameEdits(newName: string, i: number, rejects: string[], token: CancellationToken): Promise<WorkspaceEdit & Rejection> {
		const provider = this._providers[i];
		if (!provider) {
			return {
				edits: [],
				rejectReason: rejects.join('\n')
			};
		}

		const result = await provider.provideRenameEdits(this.model, this.position, newName, token);
		if (!result) {
			return this._provideRenameEdits(newName, i + 1, rejects.concat(nls.localize('no result', "No result.")), token);
		} else if (result.rejectReason) {
			return this._provideRenameEdits(newName, i + 1, rejects.concat(result.rejectReason), token);
		}
		return result;
	}
}

export async function rename(registry: LanguageFeatureRegistry<RenameProvider>, model: ITextModel, position: Position, newName: string): Promise<WorkspaceEdit & Rejection> {
	const skeleton = new RenameSkeleton(model, position, registry);
	const loc = await skeleton.resolveRenameLocation(CancellationToken.None);
	if (loc?.rejectReason) {
		return { edits: [], rejectReason: loc.rejectReason };
	}
	return skeleton.provideRenameEdits(newName, CancellationToken.None);
}

// ---  register actions and commands

class RenameController implements IEditorContribution {

	public static readonly ID = 'editor.contrib.renameController';

	static get(editor: ICodeEditor): RenameController | null {
		return editor.getContribution<RenameController>(RenameController.ID);
	}

	private readonly _renameWidget: RenameWidget;
	private readonly _disposableStore = new DisposableStore();
	private _cts: CancellationTokenSource = new CancellationTokenSource();

	constructor(
		private readonly editor: ICodeEditor,
		@IInstantiationService private readonly _instaService: IInstantiationService,
		@INotificationService private readonly _notificationService: INotificationService,
		@IBulkEditService private readonly _bulkEditService: IBulkEditService,
		@IEditorProgressService private readonly _progressService: IEditorProgressService,
		@ILogService private readonly _logService: ILogService,
		@ITextResourceConfigurationService private readonly _configService: ITextResourceConfigurationService,
		@ILanguageFeaturesService private readonly _languageFeaturesService: ILanguageFeaturesService,
	) {
		this._renameWidget = this._disposableStore.add(this._instaService.createInstance(RenameWidget, this.editor, ['acceptRenameInput', 'acceptRenameInputWithPreview']));
	}

	dispose(): void {
		this._disposableStore.dispose();
		this._cts.dispose(true);
	}

	async run(): Promise<void> {

		const trace = this._logService.trace.bind(this._logService, '[rename]');

		// set up cancellation token to prevent reentrant rename, this
		// is the parent to the resolve- and rename-tokens
		this._cts.dispose(true);
		this._cts = new CancellationTokenSource();

		if (!this.editor.hasModel()) {
			trace('editor has no model');
			return undefined;
		}

		const position = this.editor.getPosition();
		const skeleton = new RenameSkeleton(this.editor.getModel(), position, this._languageFeaturesService.renameProvider);

		if (!skeleton.hasProvider()) {
			trace('skeleton has no provider');
			return undefined;
		}

		// part 1 - resolve rename location
		const cts1 = new EditorStateCancellationTokenSource(this.editor, CodeEditorStateFlag.Position | CodeEditorStateFlag.Value, undefined, this._cts.token);

		let loc: RenameLocation & Rejection | undefined;
		try {
			trace('resolving rename location');
			const resolveLocationOperation = skeleton.resolveRenameLocation(cts1.token);
			this._progressService.showWhile(resolveLocationOperation, 250);
			loc = await resolveLocationOperation;
			trace('resolved rename location');
		} catch (e: unknown) {
			if (e instanceof CancellationError) {
				trace('resolve rename location cancelled', JSON.stringify(e, null, '\t'));
			} else {
				trace('resolve rename location failed', e instanceof Error ? e : JSON.stringify(e, null, '\t'));
				if (typeof e === 'string' || isMarkdownString(e)) {
					MessageController.get(this.editor)?.showMessage(e || nls.localize('resolveRenameLocationFailed', "An unknown error occurred while resolving rename location"), position);
				}
			}
			return undefined;

		} finally {
			cts1.dispose();
		}

		if (!loc) {
			trace('returning early - no loc');
			return undefined;
		}

		if (loc.rejectReason) {
			trace(`returning early - rejected with reason: ${loc.rejectReason}`, loc.rejectReason);
			MessageController.get(this.editor)?.showMessage(loc.rejectReason, position);
			return undefined;
		}

		if (cts1.token.isCancellationRequested) {
			trace('returning early - cts1 cancelled');
			return undefined;
		}

		// part 2 - do rename at location
		const cts2 = new EditorStateCancellationTokenSource(this.editor, CodeEditorStateFlag.Position | CodeEditorStateFlag.Value, loc.range, this._cts.token);

		const model = this.editor.getModel(); // @ulugbekna: assumes editor still has a model, otherwise, cts1 should've been cancelled

		const newSymbolNamesProviders = this._languageFeaturesService.newSymbolNamesProvider.all(model);

		const requestRenameSuggestions = (cts: CancellationToken) => newSymbolNamesProviders.map(p => p.provideNewSymbolNames(model, loc.range, cts));

		trace('creating rename input field and awaiting its result');
		const supportPreview = this._bulkEditService.hasPreviewHandler() && this._configService.getValue<boolean>(this.editor.getModel().uri, 'editor.rename.enablePreview');
		const inputFieldResult = await this._renameWidget.getInput(
			loc.range,
			loc.text,
			supportPreview,
			requestRenameSuggestions,
			cts2
		);
		trace('received response from rename input field');

		// no result, only hint to focus the editor or not
		if (typeof inputFieldResult === 'boolean') {
			trace(`returning early - rename input field response - ${inputFieldResult}`);
			if (inputFieldResult) {
				this.editor.focus();
			}
			cts2.dispose();
			return undefined;
		}

		this.editor.focus();

		trace('requesting rename edits');
		const renameOperation = raceCancellation(skeleton.provideRenameEdits(inputFieldResult.newName, cts2.token), cts2.token).then(async renameResult => {

			if (!renameResult) {
				trace('returning early - no rename edits result');
				return;
			}
			if (!this.editor.hasModel()) {
				trace('returning early - no model after rename edits are provided');
				return;
			}

			if (renameResult.rejectReason) {
				trace(`returning early - rejected with reason: ${renameResult.rejectReason}`);
				this._notificationService.info(renameResult.rejectReason);
				return;
			}

			// collapse selection to active end
			this.editor.setSelection(Range.fromPositions(this.editor.getSelection().getPosition()));

			trace('applying edits');

			this._bulkEditService.apply(renameResult, {
				editor: this.editor,
				showPreview: inputFieldResult.wantsPreview,
				label: nls.localize('label', "Renaming '{0}' to '{1}'", loc?.text, inputFieldResult.newName),
				code: 'undoredo.rename',
				quotableLabel: nls.localize('quotableLabel', "Renaming {0} to {1}", loc?.text, inputFieldResult.newName),
				respectAutoSaveConfig: true
			}).then(result => {
				trace('edits applied');
				if (result.ariaSummary) {
					alert(nls.localize('aria', "Successfully renamed '{0}' to '{1}'. Summary: {2}", loc.text, inputFieldResult.newName, result.ariaSummary));
				}
			}).catch(err => {
				trace(`error when applying edits ${JSON.stringify(err, null, '\t')}`);
				this._notificationService.error(nls.localize('rename.failedApply', "Rename failed to apply edits"));
				this._logService.error(err);
			});

		}, err => {
			trace('error when providing rename edits', JSON.stringify(err, null, '\t'));

			this._notificationService.error(nls.localize('rename.failed', "Rename failed to compute edits"));
			this._logService.error(err);

		}).finally(() => {
			cts2.dispose();
		});

		trace('returning rename operation');

		this._progressService.showWhile(renameOperation, 250);
		return renameOperation;

	}

	acceptRenameInput(wantsPreview: boolean): void {
		this._renameWidget.acceptInput(wantsPreview);
	}

	cancelRenameInput(): void {
		this._renameWidget.cancelInput(true, 'cancelRenameInput command');
	}

	focusNextRenameSuggestion(): void {
		this._renameWidget.focusNextRenameSuggestion();
	}

	focusPreviousRenameSuggestion(): void {
		this._renameWidget.focusPreviousRenameSuggestion();
	}
<<<<<<< HEAD
=======

	private _reportTelemetry(nRenameSuggestionProviders: number, languageId: string, inputFieldResult: boolean | RenameWidgetResult) {
		type RenameInvokedEvent =
			{
				kind: 'accepted' | 'cancelled';
				languageId: string;
				nRenameSuggestionProviders: number;

				/** provided only if kind = 'accepted' */
				source?: NewNameSource['k'];
				/** provided only if kind = 'accepted' */
				nRenameSuggestions?: number;
				/** provided only if kind = 'accepted' */
				timeBeforeFirstInputFieldEdit?: number;
				/** provided only if kind = 'accepted' */
				wantsPreview?: boolean;
			};

		type RenameInvokedClassification = {
			owner: 'ulugbekna';
			comment: 'A rename operation was invoked.';

			kind: { classification: 'SystemMetaData'; purpose: 'FeatureInsight'; comment: 'Whether the rename operation was cancelled or accepted.' };
			languageId: { classification: 'SystemMetaData'; purpose: 'FeatureInsight'; comment: 'Document language ID.' };
			nRenameSuggestionProviders: { classification: 'SystemMetaData'; purpose: 'FeatureInsight'; comment: 'Number of rename providers for this document.'; isMeasurement: true };

			source?: { classification: 'SystemMetaData'; purpose: 'FeatureInsight'; comment: 'Whether the new name came from the input field or rename suggestions.' };
			nRenameSuggestions?: { classification: 'SystemMetaData'; purpose: 'FeatureInsight'; comment: 'Number of rename suggestions user has got'; isMeasurement: true };
			timeBeforeFirstInputFieldEdit?: { classification: 'SystemMetaData'; purpose: 'FeatureInsight'; comment: 'Milliseconds before user edits the input field for the first time'; isMeasurement: true };
			wantsPreview?: { classification: 'SystemMetaData'; purpose: 'FeatureInsight'; comment: 'If user wanted preview.'; isMeasurement: true };
		};

		const value: RenameInvokedEvent =
			typeof inputFieldResult === 'boolean'
				? {
					kind: 'cancelled',
					languageId,
					nRenameSuggestionProviders,
				}
				: {
					kind: 'accepted',
					languageId,
					nRenameSuggestionProviders,

					source: inputFieldResult.stats.source.k,
					nRenameSuggestions: inputFieldResult.stats.nRenameSuggestions,
					timeBeforeFirstInputFieldEdit: inputFieldResult.stats.timeBeforeFirstInputFieldEdit,
					wantsPreview: inputFieldResult.wantsPreview,
				};

		this._telemetryService.publicLog2<RenameInvokedEvent, RenameInvokedClassification>('renameInvokedEvent', value);
	}
>>>>>>> 5c3e652f
}

// ---- action implementation

export class RenameAction extends EditorAction {

	constructor() {
		super({
			id: 'editor.action.rename',
			label: nls.localize('rename.label', "Rename Symbol"),
			alias: 'Rename Symbol',
			precondition: ContextKeyExpr.and(EditorContextKeys.writable, EditorContextKeys.hasRenameProvider),
			kbOpts: {
				kbExpr: EditorContextKeys.editorTextFocus,
				primary: KeyCode.F2,
				weight: KeybindingWeight.EditorContrib
			},
			contextMenuOpts: {
				group: '1_modification',
				order: 1.1
			}
		});
	}

	override runCommand(accessor: ServicesAccessor, args: [URI, IPosition]): void | Promise<void> {
		const editorService = accessor.get(ICodeEditorService);
		const [uri, pos] = Array.isArray(args) && args || [undefined, undefined];

		if (URI.isUri(uri) && Position.isIPosition(pos)) {
			return editorService.openCodeEditor({ resource: uri }, editorService.getActiveCodeEditor()).then(editor => {
				if (!editor) {
					return;
				}
				editor.setPosition(pos);
				editor.invokeWithinContext(accessor => {
					return this.run(accessor, editor);
				});
			}, onUnexpectedError);
		}

		return super.runCommand(accessor, args);
	}

	run(accessor: ServicesAccessor, editor: ICodeEditor): Promise<void> {
		const logService = accessor.get(ILogService);

		const controller = RenameController.get(editor);

		if (controller) {
			logService.trace('[RenameAction] got controller, running...');
			return controller.run();
		}
		logService.trace('[RenameAction] returning early - controller missing');
		return Promise.resolve();
	}
}

registerEditorContribution(RenameController.ID, RenameController, EditorContributionInstantiation.Lazy);
registerEditorAction(RenameAction);

const RenameCommand = EditorCommand.bindToContribution<RenameController>(RenameController.get);

registerEditorCommand(new RenameCommand({
	id: 'acceptRenameInput',
	precondition: CONTEXT_RENAME_INPUT_VISIBLE,
	handler: x => x.acceptRenameInput(false),
	kbOpts: {
		weight: KeybindingWeight.EditorContrib + 99,
		kbExpr: ContextKeyExpr.and(EditorContextKeys.focus, ContextKeyExpr.not('isComposing')),
		primary: KeyCode.Enter
	}
}));

registerEditorCommand(new RenameCommand({
	id: 'acceptRenameInputWithPreview',
	precondition: ContextKeyExpr.and(CONTEXT_RENAME_INPUT_VISIBLE, ContextKeyExpr.has('config.editor.rename.enablePreview')),
	handler: x => x.acceptRenameInput(true),
	kbOpts: {
		weight: KeybindingWeight.EditorContrib + 99,
		kbExpr: ContextKeyExpr.and(EditorContextKeys.focus, ContextKeyExpr.not('isComposing')),
		primary: KeyMod.CtrlCmd + KeyCode.Enter
	}
}));

registerEditorCommand(new RenameCommand({
	id: 'cancelRenameInput',
	precondition: CONTEXT_RENAME_INPUT_VISIBLE,
	handler: x => x.cancelRenameInput(),
	kbOpts: {
		weight: KeybindingWeight.EditorContrib + 99,
		kbExpr: EditorContextKeys.focus,
		primary: KeyCode.Escape,
		secondary: [KeyMod.Shift | KeyCode.Escape]
	}
}));

registerAction2(class FocusNextRenameSuggestion extends Action2 {
	constructor() {
		super({
			id: 'focusNextRenameSuggestion',
			title: {
				...nls.localize2('focusNextRenameSuggestion', "Focus Next Rename Suggestion"),
			},
			precondition: CONTEXT_RENAME_INPUT_VISIBLE,
			keybinding: [
				{
					primary: KeyCode.Tab,
					secondary: [KeyCode.DownArrow],
					weight: KeybindingWeight.EditorContrib + 99,
				}
			]
		});
	}

	override run(accessor: ServicesAccessor): void {
		const currentEditor = accessor.get(ICodeEditorService).getFocusedCodeEditor();
		if (!currentEditor) { return; }

		const controller = RenameController.get(currentEditor);
		if (!controller) { return; }

		controller.focusNextRenameSuggestion();
	}
});

registerAction2(class FocusPreviousRenameSuggestion extends Action2 {
	constructor() {
		super({
			id: 'focusPreviousRenameSuggestion',
			title: {
				...nls.localize2('focusPreviousRenameSuggestion', "Focus Previous Rename Suggestion"),
			},
			precondition: CONTEXT_RENAME_INPUT_VISIBLE,
			keybinding: [
				{
					primary: KeyMod.Shift | KeyCode.Tab,
					secondary: [KeyCode.UpArrow],
					weight: KeybindingWeight.EditorContrib + 99,
				}
			]
		});
	}

	override run(accessor: ServicesAccessor): void {
		const currentEditor = accessor.get(ICodeEditorService).getFocusedCodeEditor();
		if (!currentEditor) { return; }

		const controller = RenameController.get(currentEditor);
		if (!controller) { return; }

		controller.focusPreviousRenameSuggestion();
	}
});

// ---- api bridge command

registerModelAndPositionCommand('_executeDocumentRenameProvider', function (accessor, model, position, ...args) {
	const [newName] = args;
	assertType(typeof newName === 'string');
	const { renameProvider } = accessor.get(ILanguageFeaturesService);
	return rename(renameProvider, model, position, newName);
});

registerModelAndPositionCommand('_executePrepareRename', async function (accessor, model, position) {
	const { renameProvider } = accessor.get(ILanguageFeaturesService);
	const skeleton = new RenameSkeleton(model, position, renameProvider);
	const loc = await skeleton.resolveRenameLocation(CancellationToken.None);
	if (loc?.rejectReason) {
		throw new Error(loc.rejectReason);
	}
	return loc;
});


//todo@jrieken use editor options world
Registry.as<IConfigurationRegistry>(Extensions.Configuration).registerConfiguration({
	id: 'editor',
	properties: {
		'editor.rename.enablePreview': {
			scope: ConfigurationScope.LANGUAGE_OVERRIDABLE,
			description: nls.localize('enablePreview', "Enable/disable the ability to preview changes before renaming"),
			default: true,
			type: 'boolean'
		}
	}
});<|MERGE_RESOLUTION|>--- conflicted
+++ resolved
@@ -37,12 +37,7 @@
 import { INotificationService } from 'vs/platform/notification/common/notification';
 import { IEditorProgressService } from 'vs/platform/progress/common/progress';
 import { Registry } from 'vs/platform/registry/common/platform';
-<<<<<<< HEAD
-import { CONTEXT_RENAME_INPUT_FOCUSED, CONTEXT_RENAME_INPUT_VISIBLE, RenameInputField } from './renameInputField';
-=======
-import { ITelemetryService } from 'vs/platform/telemetry/common/telemetry';
-import { CONTEXT_RENAME_INPUT_VISIBLE, NewNameSource, RenameWidget, RenameWidgetResult } from './renameWidget';
->>>>>>> 5c3e652f
+import { CONTEXT_RENAME_INPUT_VISIBLE, RenameWidget } from './renameWidget';
 
 class RenameSkeleton {
 
@@ -332,61 +327,6 @@
 	focusPreviousRenameSuggestion(): void {
 		this._renameWidget.focusPreviousRenameSuggestion();
 	}
-<<<<<<< HEAD
-=======
-
-	private _reportTelemetry(nRenameSuggestionProviders: number, languageId: string, inputFieldResult: boolean | RenameWidgetResult) {
-		type RenameInvokedEvent =
-			{
-				kind: 'accepted' | 'cancelled';
-				languageId: string;
-				nRenameSuggestionProviders: number;
-
-				/** provided only if kind = 'accepted' */
-				source?: NewNameSource['k'];
-				/** provided only if kind = 'accepted' */
-				nRenameSuggestions?: number;
-				/** provided only if kind = 'accepted' */
-				timeBeforeFirstInputFieldEdit?: number;
-				/** provided only if kind = 'accepted' */
-				wantsPreview?: boolean;
-			};
-
-		type RenameInvokedClassification = {
-			owner: 'ulugbekna';
-			comment: 'A rename operation was invoked.';
-
-			kind: { classification: 'SystemMetaData'; purpose: 'FeatureInsight'; comment: 'Whether the rename operation was cancelled or accepted.' };
-			languageId: { classification: 'SystemMetaData'; purpose: 'FeatureInsight'; comment: 'Document language ID.' };
-			nRenameSuggestionProviders: { classification: 'SystemMetaData'; purpose: 'FeatureInsight'; comment: 'Number of rename providers for this document.'; isMeasurement: true };
-
-			source?: { classification: 'SystemMetaData'; purpose: 'FeatureInsight'; comment: 'Whether the new name came from the input field or rename suggestions.' };
-			nRenameSuggestions?: { classification: 'SystemMetaData'; purpose: 'FeatureInsight'; comment: 'Number of rename suggestions user has got'; isMeasurement: true };
-			timeBeforeFirstInputFieldEdit?: { classification: 'SystemMetaData'; purpose: 'FeatureInsight'; comment: 'Milliseconds before user edits the input field for the first time'; isMeasurement: true };
-			wantsPreview?: { classification: 'SystemMetaData'; purpose: 'FeatureInsight'; comment: 'If user wanted preview.'; isMeasurement: true };
-		};
-
-		const value: RenameInvokedEvent =
-			typeof inputFieldResult === 'boolean'
-				? {
-					kind: 'cancelled',
-					languageId,
-					nRenameSuggestionProviders,
-				}
-				: {
-					kind: 'accepted',
-					languageId,
-					nRenameSuggestionProviders,
-
-					source: inputFieldResult.stats.source.k,
-					nRenameSuggestions: inputFieldResult.stats.nRenameSuggestions,
-					timeBeforeFirstInputFieldEdit: inputFieldResult.stats.timeBeforeFirstInputFieldEdit,
-					wantsPreview: inputFieldResult.wantsPreview,
-				};
-
-		this._telemetryService.publicLog2<RenameInvokedEvent, RenameInvokedClassification>('renameInvokedEvent', value);
-	}
->>>>>>> 5c3e652f
 }
 
 // ---- action implementation
