/*---------------------------------------------------------------------------------------------
 *  Copyright (c) Microsoft Corporation. All rights reserved.
 *  Licensed under the MIT License. See License.txt in the project root for license information.
 *--------------------------------------------------------------------------------------------*/

import { alert } from 'vs/base/browser/ui/aria/aria';
import { isNonEmptyArray } from 'vs/base/common/arrays';
import { CancellationTokenSource } from 'vs/base/common/cancellation';
import { onUnexpectedError, onUnexpectedExternalError } from 'vs/base/common/errors';
import { Emitter, Event } from 'vs/base/common/event';
import { KeyCode, KeyMod } from 'vs/base/common/keyCodes';
import { KeyCodeChord } from 'vs/base/common/keybindings';
import { DisposableStore, dispose, IDisposable, MutableDisposable, toDisposable } from 'vs/base/common/lifecycle';
import * as platform from 'vs/base/common/platform';
import { StopWatch } from 'vs/base/common/stopwatch';
import { assertType, isObject } from 'vs/base/common/types';
import { StableEditorScrollState } from 'vs/editor/browser/stableEditorScroll';
import { ICodeEditor } from 'vs/editor/browser/editorBrowser';
import { EditorAction, EditorCommand, EditorContributionInstantiation, registerEditorAction, registerEditorCommand, registerEditorContribution, ServicesAccessor } from 'vs/editor/browser/editorExtensions';
import { EditorOption } from 'vs/editor/common/config/editorOptions';
import { EditOperation } from 'vs/editor/common/core/editOperation';
import { IPosition, Position } from 'vs/editor/common/core/position';
import { Range } from 'vs/editor/common/core/range';
import { IEditorContribution, ScrollType } from 'vs/editor/common/editorCommon';
import { EditorContextKeys } from 'vs/editor/common/editorContextKeys';
import { ITextModel, TrackedRangeStickiness } from 'vs/editor/common/model';
import { CompletionItemInsertTextRule, CompletionItemProvider, CompletionTriggerKind } from 'vs/editor/common/languages';
import { SnippetController2 } from 'vs/editor/contrib/snippet/browser/snippetController2';
import { SnippetParser } from 'vs/editor/contrib/snippet/browser/snippetParser';
import { ISuggestMemoryService } from 'vs/editor/contrib/suggest/browser/suggestMemory';
import { WordContextKey } from 'vs/editor/contrib/suggest/browser/wordContextKey';
import * as nls from 'vs/nls';
import { CommandsRegistry, ICommandService } from 'vs/platform/commands/common/commands';
import { ContextKeyExpr, IContextKeyService } from 'vs/platform/contextkey/common/contextkey';
import { IInstantiationService } from 'vs/platform/instantiation/common/instantiation';
import { KeybindingWeight } from 'vs/platform/keybinding/common/keybindingsRegistry';
import { ILogService } from 'vs/platform/log/common/log';
import { CompletionItem, Context as SuggestContext, ISuggestItemPreselector, suggestWidgetStatusbarMenu } from './suggest';
import { SuggestAlternatives } from './suggestAlternatives';
import { CommitCharacterController } from './suggestCommitCharacters';
import { State, SuggestModel } from './suggestModel';
import { OvertypingCapturer } from './suggestOvertypingCapturer';
import { ISelectedSuggestion, SuggestWidget } from './suggestWidget';
import { WindowIdleValue, getWindow } from 'vs/base/browser/dom';
import { ModelDecorationOptions } from 'vs/editor/common/model/textModel';

// sticky suggest widget which doesn't disappear on focus out and such
const _sticky = false
	// || Boolean("true") // done "weirdly" so that a lint warning prevents you from pushing this
	;

class LineSuffix {

	private readonly _decorationOptions = ModelDecorationOptions.register({
		description: 'suggest-line-suffix',
		stickiness: TrackedRangeStickiness.NeverGrowsWhenTypingAtEdges
	});

	private _marker: string | undefined;

	constructor(private readonly _model: ITextModel, private readonly _position: IPosition) {
		// spy on what's happening right of the cursor. two cases:
		// 1. end of line -> check that it's still end of line
		// 2. mid of line -> add a marker and compute the delta
		const maxColumn = _model.getLineMaxColumn(_position.lineNumber);
		if (maxColumn !== _position.column) {
			const offset = _model.getOffsetAt(_position);
			const end = _model.getPositionAt(offset + 1);
			_model.changeDecorations(accessor => {
				if (this._marker) {
					accessor.removeDecoration(this._marker);
				}
				this._marker = accessor.addDecoration(Range.fromPositions(_position, end), this._decorationOptions);
			});
		}
	}

	dispose(): void {
		if (this._marker && !this._model.isDisposed()) {
			this._model.changeDecorations(accessor => {
				accessor.removeDecoration(this._marker!);
				this._marker = undefined;
			});
		}
	}

	delta(position: IPosition): number {
		if (this._model.isDisposed() || this._position.lineNumber !== position.lineNumber) {
			// bail out early if things seems fishy
			return 0;
		}
		// read the marker (in case suggest was triggered at line end) or compare
		// the cursor to the line end.
		if (this._marker) {
			const range = this._model.getDecorationRange(this._marker);
			const end = this._model.getOffsetAt(range!.getStartPosition());
			return end - this._model.getOffsetAt(position);
		} else {
			return this._model.getLineMaxColumn(position.lineNumber) - position.column;
		}
	}
}

const enum InsertFlags {
	None = 0,
	NoBeforeUndoStop = 1,
	NoAfterUndoStop = 2,
	KeepAlternativeSuggestions = 4,
	AlternativeOverwriteConfig = 8
}

export class SuggestController implements IEditorContribution {

	public static readonly ID: string = 'editor.contrib.suggestController';

	public static get(editor: ICodeEditor): SuggestController | null {
		return editor.getContribution<SuggestController>(SuggestController.ID);
	}

	readonly editor: ICodeEditor;
	readonly model: SuggestModel;
	readonly widget: WindowIdleValue<SuggestWidget>;

	private readonly _alternatives: WindowIdleValue<SuggestAlternatives>;
	private readonly _lineSuffix = new MutableDisposable<LineSuffix>();
	private readonly _toDispose = new DisposableStore();
	private readonly _overtypingCapturer: WindowIdleValue<OvertypingCapturer>;
	private readonly _selectors = new PriorityRegistry<ISuggestItemPreselector>(s => s.priority);

	private readonly _onWillInsertSuggestItem = new Emitter<{ item: CompletionItem }>();
	readonly onWillInsertSuggestItem: Event<{ item: CompletionItem }> = this._onWillInsertSuggestItem.event;

	constructor(
		editor: ICodeEditor,
		@ISuggestMemoryService private readonly _memoryService: ISuggestMemoryService,
		@ICommandService private readonly _commandService: ICommandService,
		@IContextKeyService private readonly _contextKeyService: IContextKeyService,
		@IInstantiationService private readonly _instantiationService: IInstantiationService,
		@ILogService private readonly _logService: ILogService,
	) {
		this.editor = editor;
		this.model = _instantiationService.createInstance(SuggestModel, this.editor,);

		// default selector
		this._selectors.register({
			priority: 0,
			select: (model, pos, items) => this._memoryService.select(model, pos, items)
		});

		// context key: update insert/replace mode
		const ctxInsertMode = SuggestContext.InsertMode.bindTo(_contextKeyService);
		ctxInsertMode.set(editor.getOption(EditorOption.suggest).insertMode);
		this._toDispose.add(this.model.onDidTrigger(() => ctxInsertMode.set(editor.getOption(EditorOption.suggest).insertMode)));

		this.widget = this._toDispose.add(new WindowIdleValue(getWindow(editor.getDomNode()), () => {

			const widget = this._instantiationService.createInstance(SuggestWidget, this.editor);

			this._toDispose.add(widget);
			this._toDispose.add(widget.onDidSelect(item => this._insertSuggestion(item, InsertFlags.None), this));

			// Wire up logic to accept a suggestion on certain characters
			const commitCharacterController = new CommitCharacterController(this.editor, widget, this.model, item => this._insertSuggestion(item, InsertFlags.NoAfterUndoStop));
			this._toDispose.add(commitCharacterController);


			// Wire up makes text edit context key
			const ctxMakesTextEdit = SuggestContext.MakesTextEdit.bindTo(this._contextKeyService);
			const ctxHasInsertAndReplace = SuggestContext.HasInsertAndReplaceRange.bindTo(this._contextKeyService);
			const ctxCanResolve = SuggestContext.CanResolve.bindTo(this._contextKeyService);

			this._toDispose.add(toDisposable(() => {
				ctxMakesTextEdit.reset();
				ctxHasInsertAndReplace.reset();
				ctxCanResolve.reset();
			}));

			this._toDispose.add(widget.onDidFocus(({ item }) => {

				// (ctx: makesTextEdit)
				const position = this.editor.getPosition()!;
				const startColumn = item.editStart.column;
				const endColumn = position.column;
				let value = true;
				if (
					this.editor.getOption(EditorOption.acceptSuggestionOnEnter) === 'smart'
					&& this.model.state === State.Auto
					&& !item.completion.additionalTextEdits
					&& !(item.completion.insertTextRules! & CompletionItemInsertTextRule.InsertAsSnippet)
					&& endColumn - startColumn === item.completion.insertText.length
				) {
					const oldText = this.editor.getModel()!.getValueInRange({
						startLineNumber: position.lineNumber,
						startColumn,
						endLineNumber: position.lineNumber,
						endColumn
					});
					value = oldText !== item.completion.insertText;
				}
				ctxMakesTextEdit.set(value);

				// (ctx: hasInsertAndReplaceRange)
				ctxHasInsertAndReplace.set(!Position.equals(item.editInsertEnd, item.editReplaceEnd));

				// (ctx: canResolve)
				ctxCanResolve.set(Boolean(item.provider.resolveCompletionItem) || Boolean(item.completion.documentation) || item.completion.detail !== item.completion.label);
			}));

			this._toDispose.add(widget.onDetailsKeyDown(e => {
				// cmd + c on macOS, ctrl + c on Win / Linux
				if (
					e.toKeyCodeChord().equals(new KeyCodeChord(true, false, false, false, KeyCode.KeyC)) ||
					(platform.isMacintosh && e.toKeyCodeChord().equals(new KeyCodeChord(false, false, false, true, KeyCode.KeyC)))
				) {
					e.stopPropagation();
					return;
				}

				if (!e.toKeyCodeChord().isModifierKey()) {
					this.editor.focus();
				}
			}));

			return widget;
		}));

		// Wire up text overtyping capture
		this._overtypingCapturer = this._toDispose.add(new WindowIdleValue(getWindow(editor.getDomNode()), () => {
			return this._toDispose.add(new OvertypingCapturer(this.editor, this.model));
		}));

		this._alternatives = this._toDispose.add(new WindowIdleValue(getWindow(editor.getDomNode()), () => {
			return this._toDispose.add(new SuggestAlternatives(this.editor, this._contextKeyService));
		}));

		this._toDispose.add(_instantiationService.createInstance(WordContextKey, editor));

		this._toDispose.add(this.model.onDidTrigger(e => {
			this.widget.value.showTriggered(e.auto, e.shy ? 250 : 50);
			this._lineSuffix.value = new LineSuffix(this.editor.getModel()!, e.position);
		}));
		this._toDispose.add(this.model.onDidSuggest(e => {
			if (e.triggerOptions.shy) {
				return;
			}
			let index = -1;
			for (const selector of this._selectors.itemsOrderedByPriorityDesc) {
				index = selector.select(this.editor.getModel()!, this.editor.getPosition()!, e.completionModel.items);
				if (index !== -1) {
					break;
				}
			}
			if (index === -1) {
				index = 0;
			}
			if (this.model.state === State.Idle) {
				// selecting an item can "pump" out selection/cursor change events
				// which can cancel suggest halfway through this function. therefore
				// we need to check again and bail if the session has been canceled
				return;
			}
			let noFocus = false;
			if (e.triggerOptions.auto) {
				// don't "focus" item when configured to do
				const options = this.editor.getOption(EditorOption.suggest);
				if (options.selectionMode === 'never' || options.selectionMode === 'always') {
					// simple: always or never
					noFocus = options.selectionMode === 'never';

				} else if (options.selectionMode === 'whenTriggerCharacter') {
					// on with trigger character
					noFocus = e.triggerOptions.triggerKind !== CompletionTriggerKind.TriggerCharacter;

				} else if (options.selectionMode === 'whenQuickSuggestion') {
					// without trigger character or when refiltering
					noFocus = e.triggerOptions.triggerKind === CompletionTriggerKind.TriggerCharacter && !e.triggerOptions.refilter;
				}

			}
			this.widget.value.showSuggestions(e.completionModel, index, e.isFrozen, e.triggerOptions.auto, noFocus);
		}));
		this._toDispose.add(this.model.onDidCancel(e => {
			if (!e.retrigger) {
				this.widget.value.hideWidget();
			}
		}));
		this._toDispose.add(this.editor.onDidBlurEditorWidget(() => {
			if (!_sticky) {
				this.model.cancel();
				this.model.clear();
			}
		}));

		// Manage the acceptSuggestionsOnEnter context key
		const acceptSuggestionsOnEnter = SuggestContext.AcceptSuggestionsOnEnter.bindTo(_contextKeyService);
		const updateFromConfig = () => {
			const acceptSuggestionOnEnter = this.editor.getOption(EditorOption.acceptSuggestionOnEnter);
			acceptSuggestionsOnEnter.set(acceptSuggestionOnEnter === 'on' || acceptSuggestionOnEnter === 'smart');
		};
		this._toDispose.add(this.editor.onDidChangeConfiguration(() => updateFromConfig()));
		updateFromConfig();
	}

	dispose(): void {
		this._alternatives.dispose();
		this._toDispose.dispose();
		this.widget.dispose();
		this.model.dispose();
		this._lineSuffix.dispose();
		this._onWillInsertSuggestItem.dispose();
	}

	protected _insertSuggestion(
		event: ISelectedSuggestion | undefined,
		flags: InsertFlags
	): void {
		if (!event || !event.item) {
			this._alternatives.value.reset();
			this.model.cancel();
			this.model.clear();
			return;
		}
		if (!this.editor.hasModel()) {
			return;
		}
		const snippetController = SnippetController2.get(this.editor);
		if (!snippetController) {
			return;
		}

		this._onWillInsertSuggestItem.fire({ item: event.item });

		const model = this.editor.getModel();
		const modelVersionNow = model.getAlternativeVersionId();
		const { item } = event;

		//
		const tasks: Promise<any>[] = [];
		const cts = new CancellationTokenSource();

		// pushing undo stops *before* additional text edits and
		// *after* the main edit
		if (!(flags & InsertFlags.NoBeforeUndoStop)) {
			this.editor.pushUndoStop();
		}

		// compute overwrite[Before|After] deltas BEFORE applying extra edits
		const info = this.getOverwriteInfo(item, Boolean(flags & InsertFlags.AlternativeOverwriteConfig));

		// keep item in memory
		this._memoryService.memorize(model, this.editor.getPosition(), item);

		const isResolved = item.isResolved;

		if (Array.isArray(item.completion.additionalTextEdits)) {

			// cancel -> stops all listening and closes widget
			this.model.cancel();

			// sync additional edits
			const scrollState = StableEditorScrollState.capture(this.editor);
			this.editor.executeEdits(
				'suggestController.additionalTextEdits.sync',
				item.completion.additionalTextEdits.map(edit => {
					let range = Range.lift(edit.range);
					if (range.startLineNumber === item.position.lineNumber && range.startColumn > item.position.column) {
						// shift additional edit when it is "after" the completion insertion position
						const columnDelta = this.editor.getPosition()!.column - item.position.column;
						const startColumnDelta = columnDelta;
						const endColumnDelta = Range.spansMultipleLines(range) ? 0 : columnDelta;
						range = new Range(range.startLineNumber, range.startColumn + startColumnDelta, range.endLineNumber, range.endColumn + endColumnDelta);
					}
					return EditOperation.replaceMove(range, edit.text);
				})
			);
			scrollState.restoreRelativeVerticalPositionOfCursor(this.editor);

		} else if (!isResolved) {
			// async additional edits
			const sw = new StopWatch();
			let position: IPosition | undefined;

			const docListener = model.onDidChangeContent(e => {
				if (e.isFlush) {
					cts.cancel();
					docListener.dispose();
					return;
				}
				for (const change of e.changes) {
					const thisPosition = Range.getEndPosition(change.range);
					if (!position || Position.isBefore(thisPosition, position)) {
						position = thisPosition;
					}
				}
			});

			const oldFlags = flags;
			flags |= InsertFlags.NoAfterUndoStop;
			let didType = false;
			const typeListener = this.editor.onWillType(() => {
				typeListener.dispose();
				didType = true;
				if (!(oldFlags & InsertFlags.NoAfterUndoStop)) {
					this.editor.pushUndoStop();
				}
			});

			tasks.push(item.resolve(cts.token).then(() => {
				if (!item.completion.additionalTextEdits || cts.token.isCancellationRequested) {
					return undefined;
				}
				if (position && item.completion.additionalTextEdits.some(edit => Position.isBefore(position!, Range.getStartPosition(edit.range)))) {
					return false;
				}
				if (didType) {
					this.editor.pushUndoStop();
				}
				const scrollState = StableEditorScrollState.capture(this.editor);
				this.editor.executeEdits(
					'suggestController.additionalTextEdits.async',
					item.completion.additionalTextEdits.map(edit => EditOperation.replaceMove(Range.lift(edit.range), edit.text))
				);
				scrollState.restoreRelativeVerticalPositionOfCursor(this.editor);
				if (didType || !(oldFlags & InsertFlags.NoAfterUndoStop)) {
					this.editor.pushUndoStop();
				}
				return true;
			}).then(applied => {
				this._logService.trace('[suggest] async resolving of edits DONE (ms, applied?)', sw.elapsed(), applied);
			}).finally(() => {
				docListener.dispose();
				typeListener.dispose();
			}));
		}

		let { insertText } = item.completion;
		if (!(item.completion.insertTextRules! & CompletionItemInsertTextRule.InsertAsSnippet)) {
			insertText = SnippetParser.escape(insertText);
		}

		// cancel -> stops all listening and closes widget
		this.model.cancel();

		snippetController.insert(insertText, {
			overwriteBefore: info.overwriteBefore,
			overwriteAfter: info.overwriteAfter,
			undoStopBefore: false,
			undoStopAfter: false,
			adjustWhitespace: !(item.completion.insertTextRules! & CompletionItemInsertTextRule.KeepWhitespace),
			clipboardText: event.model.clipboardText,
			overtypingCapturer: this._overtypingCapturer.value
		});

		if (!(flags & InsertFlags.NoAfterUndoStop)) {
			this.editor.pushUndoStop();
		}

		if (item.completion.command) {
			if (item.completion.command.id === TriggerSuggestAction.id) {
				// retigger
				this.model.trigger({ auto: true, retrigger: true });
			} else {
				// exec command, done
				tasks.push(this._commandService.executeCommand(item.completion.command.id, ...(item.completion.command.arguments ? [...item.completion.command.arguments] : [])).catch(e => {
					if (item.completion.extensionId) {
						onUnexpectedExternalError(e);
					} else {
						onUnexpectedError(e);
					}
				}));
			}
		}

		if (flags & InsertFlags.KeepAlternativeSuggestions) {
			this._alternatives.value.set(event, next => {

				// cancel resolving of additional edits
				cts.cancel();

				// this is not so pretty. when inserting the 'next'
				// suggestion we undo until we are at the state at
				// which we were before inserting the previous suggestion...
				while (model.canUndo()) {
					if (modelVersionNow !== model.getAlternativeVersionId()) {
						model.undo();
					}
					this._insertSuggestion(
						next,
						InsertFlags.NoBeforeUndoStop | InsertFlags.NoAfterUndoStop | (flags & InsertFlags.AlternativeOverwriteConfig ? InsertFlags.AlternativeOverwriteConfig : 0)
					);
					break;
				}
			});
		}

		this._alertCompletionItem(item);

		// clear only now - after all tasks are done
		Promise.all(tasks).finally(() => {
<<<<<<< HEAD
=======
			this._reportSuggestionAcceptedTelemetry(item, model, isResolved, _commandExectionDuration, _additionalEditsAppliedAsync, event.index, event.model.items);

>>>>>>> 4849ca9b
			this.model.clear();
			cts.dispose();
		});
	}

<<<<<<< HEAD
=======
	private _reportSuggestionAcceptedTelemetry(item: CompletionItem, model: ITextModel, itemResolved: boolean, commandExectionDuration: number, additionalEditsAppliedAsync: number, index: number, completionItems: CompletionItem[]): void {
		if (Math.floor(Math.random() * 100) === 0) {
			// throttle telemetry event because accepting completions happens a lot
			return;
		}

		const labelMap = new Map<string, number[]>();

		for (let i = 0; i < Math.min(30, completionItems.length); i++) {
			const label = completionItems[i].textLabel;

			if (labelMap.has(label)) {
				labelMap.get(label)!.push(i);
			} else {
				labelMap.set(label, [i]);
			}
		}

		const firstIndexArray = labelMap.get(item.textLabel);
		const hasDuplicates = firstIndexArray && firstIndexArray.length > 1;
		const firstIndex = hasDuplicates ? firstIndexArray[0] : -1;

		type AcceptedSuggestion = {
			extensionId: string; providerId: string;
			fileExtension: string; languageId: string; basenameHash: string; kind: number;
			resolveInfo: number; resolveDuration: number;
			commandDuration: number;
			additionalEditsAsync: number;
			index: number; firstIndex: number;
		};
		type AcceptedSuggestionClassification = {
			owner: 'jrieken';
			comment: 'Information accepting completion items';
			extensionId: { classification: 'PublicNonPersonalData'; purpose: 'FeatureInsight'; comment: 'Extension contributing the completions item' };
			providerId: { classification: 'PublicNonPersonalData'; purpose: 'FeatureInsight'; comment: 'Provider of the completions item' };
			basenameHash: { classification: 'PublicNonPersonalData'; purpose: 'FeatureInsight'; comment: 'Hash of the basename of the file into which the completion was inserted' };
			fileExtension: { classification: 'SystemMetaData'; purpose: 'FeatureInsight'; comment: 'File extension of the file into which the completion was inserted' };
			languageId: { classification: 'SystemMetaData'; purpose: 'FeatureInsight'; comment: 'Language type of the file into which the completion was inserted' };
			kind: { classification: 'SystemMetaData'; purpose: 'FeatureInsight'; comment: 'The completion item kind' };
			resolveInfo: { classification: 'SystemMetaData'; purpose: 'FeatureInsight'; comment: 'If the item was inserted before resolving was done' };
			resolveDuration: { classification: 'SystemMetaData'; purpose: 'FeatureInsight'; comment: 'How long resolving took to finish' };
			commandDuration: { classification: 'SystemMetaData'; purpose: 'FeatureInsight'; comment: 'How long a completion item command took' };
			additionalEditsAsync: { classification: 'SystemMetaData'; purpose: 'FeatureInsight'; comment: 'Info about asynchronously applying additional edits' };
			index: { classification: 'SystemMetaData'; purpose: 'FeatureInsight'; comment: 'The index of the completion item in the sorted list.' };
			firstIndex: { classification: 'SystemMetaData'; purpose: 'FeatureInsight'; comment: 'When there are multiple completions, the index of the first instance.' };
		};

		this._telemetryService.publicLog2<AcceptedSuggestion, AcceptedSuggestionClassification>('suggest.acceptedSuggestion', {
			extensionId: item.extensionId?.value ?? 'unknown',
			providerId: item.provider._debugDisplayName ?? 'unknown',
			kind: item.completion.kind,
			basenameHash: hash(basename(model.uri)).toString(16),
			languageId: model.getLanguageId(),
			fileExtension: extname(model.uri),
			resolveInfo: !item.provider.resolveCompletionItem ? -1 : itemResolved ? 1 : 0,
			resolveDuration: item.resolveDuration,
			commandDuration: commandExectionDuration,
			additionalEditsAsync: additionalEditsAppliedAsync,
			index,
			firstIndex,
		});
	}

>>>>>>> 4849ca9b
	getOverwriteInfo(item: CompletionItem, toggleMode: boolean): { overwriteBefore: number; overwriteAfter: number } {
		assertType(this.editor.hasModel());

		let replace = this.editor.getOption(EditorOption.suggest).insertMode === 'replace';
		if (toggleMode) {
			replace = !replace;
		}
		const overwriteBefore = item.position.column - item.editStart.column;
		const overwriteAfter = (replace ? item.editReplaceEnd.column : item.editInsertEnd.column) - item.position.column;
		const columnDelta = this.editor.getPosition().column - item.position.column;
		const suffixDelta = this._lineSuffix.value ? this._lineSuffix.value.delta(this.editor.getPosition()) : 0;

		return {
			overwriteBefore: overwriteBefore + columnDelta,
			overwriteAfter: overwriteAfter + suffixDelta
		};
	}

	private _alertCompletionItem(item: CompletionItem): void {
		if (isNonEmptyArray(item.completion.additionalTextEdits)) {
			const msg = nls.localize('aria.alert.snippet', "Accepting '{0}' made {1} additional edits", item.textLabel, item.completion.additionalTextEdits.length);
			alert(msg);
		}
	}

	triggerSuggest(onlyFrom?: Set<CompletionItemProvider>, auto?: boolean, noFilter?: boolean): void {
		if (this.editor.hasModel()) {
			this.model.trigger({
				auto: auto ?? false,
				completionOptions: { providerFilter: onlyFrom, kindFilter: noFilter ? new Set() : undefined }
			});
			this.editor.revealPosition(this.editor.getPosition(), ScrollType.Smooth);
			this.editor.focus();
		}
	}

	triggerSuggestAndAcceptBest(arg: { fallback: string }): void {
		if (!this.editor.hasModel()) {
			return;

		}
		const positionNow = this.editor.getPosition();

		const fallback = () => {
			if (positionNow.equals(this.editor.getPosition()!)) {
				this._commandService.executeCommand(arg.fallback);
			}
		};

		const makesTextEdit = (item: CompletionItem): boolean => {
			if (item.completion.insertTextRules! & CompletionItemInsertTextRule.InsertAsSnippet || item.completion.additionalTextEdits) {
				// snippet, other editor -> makes edit
				return true;
			}
			const position = this.editor.getPosition()!;
			const startColumn = item.editStart.column;
			const endColumn = position.column;
			if (endColumn - startColumn !== item.completion.insertText.length) {
				// unequal lengths -> makes edit
				return true;
			}
			const textNow = this.editor.getModel()!.getValueInRange({
				startLineNumber: position.lineNumber,
				startColumn,
				endLineNumber: position.lineNumber,
				endColumn
			});
			// unequal text -> makes edit
			return textNow !== item.completion.insertText;
		};

		Event.once(this.model.onDidTrigger)(_ => {
			// wait for trigger because only then the cancel-event is trustworthy
			const listener: IDisposable[] = [];

			Event.any<any>(this.model.onDidTrigger, this.model.onDidCancel)(() => {
				// retrigger or cancel -> try to type default text
				dispose(listener);
				fallback();
			}, undefined, listener);

			this.model.onDidSuggest(({ completionModel }) => {
				dispose(listener);
				if (completionModel.items.length === 0) {
					fallback();
					return;
				}
				const index = this._memoryService.select(this.editor.getModel()!, this.editor.getPosition()!, completionModel.items);
				const item = completionModel.items[index];
				if (!makesTextEdit(item)) {
					fallback();
					return;
				}
				this.editor.pushUndoStop();
				this._insertSuggestion({ index, item, model: completionModel }, InsertFlags.KeepAlternativeSuggestions | InsertFlags.NoBeforeUndoStop | InsertFlags.NoAfterUndoStop);

			}, undefined, listener);
		});

		this.model.trigger({ auto: false, shy: true });
		this.editor.revealPosition(positionNow, ScrollType.Smooth);
		this.editor.focus();
	}

	acceptSelectedSuggestion(keepAlternativeSuggestions: boolean, alternativeOverwriteConfig: boolean): void {
		const item = this.widget.value.getFocusedItem();
		let flags = 0;
		if (keepAlternativeSuggestions) {
			flags |= InsertFlags.KeepAlternativeSuggestions;
		}
		if (alternativeOverwriteConfig) {
			flags |= InsertFlags.AlternativeOverwriteConfig;
		}
		this._insertSuggestion(item, flags);
	}

	acceptNextSuggestion() {
		this._alternatives.value.next();
	}

	acceptPrevSuggestion() {
		this._alternatives.value.prev();
	}

	cancelSuggestWidget(): void {
		this.model.cancel();
		this.model.clear();
		this.widget.value.hideWidget();
	}

	focusSuggestion(): void {
		this.widget.value.focusSelected();
	}

	selectNextSuggestion(): void {
		this.widget.value.selectNext();
	}

	selectNextPageSuggestion(): void {
		this.widget.value.selectNextPage();
	}

	selectLastSuggestion(): void {
		this.widget.value.selectLast();
	}

	selectPrevSuggestion(): void {
		this.widget.value.selectPrevious();
	}

	selectPrevPageSuggestion(): void {
		this.widget.value.selectPreviousPage();
	}

	selectFirstSuggestion(): void {
		this.widget.value.selectFirst();
	}

	toggleSuggestionDetails(): void {
		this.widget.value.toggleDetails();
	}

	toggleExplainMode(): void {
		this.widget.value.toggleExplainMode();
	}

	toggleSuggestionFocus(): void {
		this.widget.value.toggleDetailsFocus();
	}

	resetWidgetSize(): void {
		this.widget.value.resetPersistedSize();
	}

	forceRenderingAbove() {
		this.widget.value.forceRenderingAbove();
	}

	stopForceRenderingAbove() {
		if (!this.widget.isInitialized) {
			// This method has no effect if the widget is not initialized yet.
			return;
		}
		this.widget.value.stopForceRenderingAbove();
	}

	registerSelector(selector: ISuggestItemPreselector): IDisposable {
		return this._selectors.register(selector);
	}
}

class PriorityRegistry<T> {
	private readonly _items = new Array<T>();

	constructor(private readonly prioritySelector: (item: T) => number) { }

	register(value: T): IDisposable {
		if (this._items.indexOf(value) !== -1) {
			throw new Error('Value is already registered');
		}
		this._items.push(value);
		this._items.sort((s1, s2) => this.prioritySelector(s2) - this.prioritySelector(s1));

		return {
			dispose: () => {
				const idx = this._items.indexOf(value);
				if (idx >= 0) {
					this._items.splice(idx, 1);
				}
			}
		};
	}

	get itemsOrderedByPriorityDesc(): readonly T[] {
		return this._items;
	}
}

export class TriggerSuggestAction extends EditorAction {

	static readonly id = 'editor.action.triggerSuggest';

	constructor() {
		super({
			id: TriggerSuggestAction.id,
			label: nls.localize('suggest.trigger.label', "Trigger Suggest"),
			alias: 'Trigger Suggest',
			precondition: ContextKeyExpr.and(EditorContextKeys.writable, EditorContextKeys.hasCompletionItemProvider, SuggestContext.Visible.toNegated()),
			kbOpts: {
				kbExpr: EditorContextKeys.textInputFocus,
				primary: KeyMod.CtrlCmd | KeyCode.Space,
				secondary: [KeyMod.CtrlCmd | KeyCode.KeyI],
				mac: { primary: KeyMod.WinCtrl | KeyCode.Space, secondary: [KeyMod.Alt | KeyCode.Escape, KeyMod.CtrlCmd | KeyCode.KeyI] },
				weight: KeybindingWeight.EditorContrib
			}
		});
	}

	run(_accessor: ServicesAccessor, editor: ICodeEditor, args: any): void {
		const controller = SuggestController.get(editor);

		if (!controller) {
			return;
		}

		type TriggerArgs = { auto: boolean };
		let auto: boolean | undefined;
		if (args && typeof args === 'object') {
			if ((<TriggerArgs>args).auto === true) {
				auto = true;
			}
		}

		controller.triggerSuggest(undefined, auto, undefined);
	}
}

registerEditorContribution(SuggestController.ID, SuggestController, EditorContributionInstantiation.BeforeFirstInteraction);
registerEditorAction(TriggerSuggestAction);

const weight = KeybindingWeight.EditorContrib + 90;

const SuggestCommand = EditorCommand.bindToContribution<SuggestController>(SuggestController.get);


registerEditorCommand(new SuggestCommand({
	id: 'acceptSelectedSuggestion',
	precondition: ContextKeyExpr.and(SuggestContext.Visible, SuggestContext.HasFocusedSuggestion),
	handler(x) {
		x.acceptSelectedSuggestion(true, false);
	},
	kbOpts: [{
		// normal tab
		primary: KeyCode.Tab,
		kbExpr: ContextKeyExpr.and(SuggestContext.Visible, EditorContextKeys.textInputFocus),
		weight,
	}, {
		// accept on enter has special rules
		primary: KeyCode.Enter,
		kbExpr: ContextKeyExpr.and(SuggestContext.Visible, EditorContextKeys.textInputFocus, SuggestContext.AcceptSuggestionsOnEnter, SuggestContext.MakesTextEdit),
		weight,
	}],
	menuOpts: [{
		menuId: suggestWidgetStatusbarMenu,
		title: nls.localize('accept.insert', "Insert"),
		group: 'left',
		order: 1,
		when: SuggestContext.HasInsertAndReplaceRange.toNegated()
	}, {
		menuId: suggestWidgetStatusbarMenu,
		title: nls.localize('accept.insert', "Insert"),
		group: 'left',
		order: 1,
		when: ContextKeyExpr.and(SuggestContext.HasInsertAndReplaceRange, SuggestContext.InsertMode.isEqualTo('insert'))
	}, {
		menuId: suggestWidgetStatusbarMenu,
		title: nls.localize('accept.replace', "Replace"),
		group: 'left',
		order: 1,
		when: ContextKeyExpr.and(SuggestContext.HasInsertAndReplaceRange, SuggestContext.InsertMode.isEqualTo('replace'))
	}]
}));

registerEditorCommand(new SuggestCommand({
	id: 'acceptAlternativeSelectedSuggestion',
	precondition: ContextKeyExpr.and(SuggestContext.Visible, EditorContextKeys.textInputFocus, SuggestContext.HasFocusedSuggestion),
	kbOpts: {
		weight: weight,
		kbExpr: EditorContextKeys.textInputFocus,
		primary: KeyMod.Shift | KeyCode.Enter,
		secondary: [KeyMod.Shift | KeyCode.Tab],
	},
	handler(x) {
		x.acceptSelectedSuggestion(false, true);
	},
	menuOpts: [{
		menuId: suggestWidgetStatusbarMenu,
		group: 'left',
		order: 2,
		when: ContextKeyExpr.and(SuggestContext.HasInsertAndReplaceRange, SuggestContext.InsertMode.isEqualTo('insert')),
		title: nls.localize('accept.replace', "Replace")
	}, {
		menuId: suggestWidgetStatusbarMenu,
		group: 'left',
		order: 2,
		when: ContextKeyExpr.and(SuggestContext.HasInsertAndReplaceRange, SuggestContext.InsertMode.isEqualTo('replace')),
		title: nls.localize('accept.insert', "Insert")
	}]
}));


// continue to support the old command
CommandsRegistry.registerCommandAlias('acceptSelectedSuggestionOnEnter', 'acceptSelectedSuggestion');

registerEditorCommand(new SuggestCommand({
	id: 'hideSuggestWidget',
	precondition: SuggestContext.Visible,
	handler: x => x.cancelSuggestWidget(),
	kbOpts: {
		weight: weight,
		kbExpr: EditorContextKeys.textInputFocus,
		primary: KeyCode.Escape,
		secondary: [KeyMod.Shift | KeyCode.Escape]
	}
}));

registerEditorCommand(new SuggestCommand({
	id: 'selectNextSuggestion',
	precondition: ContextKeyExpr.and(SuggestContext.Visible, ContextKeyExpr.or(SuggestContext.MultipleSuggestions, SuggestContext.HasFocusedSuggestion.negate())),
	handler: c => c.selectNextSuggestion(),
	kbOpts: {
		weight: weight,
		kbExpr: EditorContextKeys.textInputFocus,
		primary: KeyCode.DownArrow,
		secondary: [KeyMod.CtrlCmd | KeyCode.DownArrow],
		mac: { primary: KeyCode.DownArrow, secondary: [KeyMod.CtrlCmd | KeyCode.DownArrow, KeyMod.WinCtrl | KeyCode.KeyN] }
	}
}));

registerEditorCommand(new SuggestCommand({
	id: 'selectNextPageSuggestion',
	precondition: ContextKeyExpr.and(SuggestContext.Visible, ContextKeyExpr.or(SuggestContext.MultipleSuggestions, SuggestContext.HasFocusedSuggestion.negate())),
	handler: c => c.selectNextPageSuggestion(),
	kbOpts: {
		weight: weight,
		kbExpr: EditorContextKeys.textInputFocus,
		primary: KeyCode.PageDown,
		secondary: [KeyMod.CtrlCmd | KeyCode.PageDown]
	}
}));

registerEditorCommand(new SuggestCommand({
	id: 'selectLastSuggestion',
	precondition: ContextKeyExpr.and(SuggestContext.Visible, ContextKeyExpr.or(SuggestContext.MultipleSuggestions, SuggestContext.HasFocusedSuggestion.negate())),
	handler: c => c.selectLastSuggestion()
}));

registerEditorCommand(new SuggestCommand({
	id: 'selectPrevSuggestion',
	precondition: ContextKeyExpr.and(SuggestContext.Visible, ContextKeyExpr.or(SuggestContext.MultipleSuggestions, SuggestContext.HasFocusedSuggestion.negate())),
	handler: c => c.selectPrevSuggestion(),
	kbOpts: {
		weight: weight,
		kbExpr: EditorContextKeys.textInputFocus,
		primary: KeyCode.UpArrow,
		secondary: [KeyMod.CtrlCmd | KeyCode.UpArrow],
		mac: { primary: KeyCode.UpArrow, secondary: [KeyMod.CtrlCmd | KeyCode.UpArrow, KeyMod.WinCtrl | KeyCode.KeyP] }
	}
}));

registerEditorCommand(new SuggestCommand({
	id: 'selectPrevPageSuggestion',
	precondition: ContextKeyExpr.and(SuggestContext.Visible, ContextKeyExpr.or(SuggestContext.MultipleSuggestions, SuggestContext.HasFocusedSuggestion.negate())),
	handler: c => c.selectPrevPageSuggestion(),
	kbOpts: {
		weight: weight,
		kbExpr: EditorContextKeys.textInputFocus,
		primary: KeyCode.PageUp,
		secondary: [KeyMod.CtrlCmd | KeyCode.PageUp]
	}
}));

registerEditorCommand(new SuggestCommand({
	id: 'selectFirstSuggestion',
	precondition: ContextKeyExpr.and(SuggestContext.Visible, ContextKeyExpr.or(SuggestContext.MultipleSuggestions, SuggestContext.HasFocusedSuggestion.negate())),
	handler: c => c.selectFirstSuggestion()
}));

registerEditorCommand(new SuggestCommand({
	id: 'focusSuggestion',
	precondition: ContextKeyExpr.and(SuggestContext.Visible, SuggestContext.HasFocusedSuggestion.negate()),
	handler: x => x.focusSuggestion(),
	kbOpts: {
		weight: weight,
		kbExpr: EditorContextKeys.textInputFocus,
		primary: KeyMod.CtrlCmd | KeyCode.Space,
		secondary: [KeyMod.CtrlCmd | KeyCode.KeyI],
		mac: { primary: KeyMod.WinCtrl | KeyCode.Space, secondary: [KeyMod.CtrlCmd | KeyCode.KeyI] }
	},
}));

registerEditorCommand(new SuggestCommand({
	id: 'focusAndAcceptSuggestion',
	precondition: ContextKeyExpr.and(SuggestContext.Visible, SuggestContext.HasFocusedSuggestion.negate()),
	handler: c => {
		c.focusSuggestion();
		c.acceptSelectedSuggestion(true, false);
	}
}));

registerEditorCommand(new SuggestCommand({
	id: 'toggleSuggestionDetails',
	precondition: ContextKeyExpr.and(SuggestContext.Visible, SuggestContext.HasFocusedSuggestion),
	handler: x => x.toggleSuggestionDetails(),
	kbOpts: {
		weight: weight,
		kbExpr: EditorContextKeys.textInputFocus,
		primary: KeyMod.CtrlCmd | KeyCode.Space,
		secondary: [KeyMod.CtrlCmd | KeyCode.KeyI],
		mac: { primary: KeyMod.WinCtrl | KeyCode.Space, secondary: [KeyMod.CtrlCmd | KeyCode.KeyI] }
	},
	menuOpts: [{
		menuId: suggestWidgetStatusbarMenu,
		group: 'right',
		order: 1,
		when: ContextKeyExpr.and(SuggestContext.DetailsVisible, SuggestContext.CanResolve),
		title: nls.localize('detail.more', "Show Less")
	}, {
		menuId: suggestWidgetStatusbarMenu,
		group: 'right',
		order: 1,
		when: ContextKeyExpr.and(SuggestContext.DetailsVisible.toNegated(), SuggestContext.CanResolve),
		title: nls.localize('detail.less', "Show More")
	}]
}));

registerEditorCommand(new SuggestCommand({
	id: 'toggleExplainMode',
	precondition: SuggestContext.Visible,
	handler: x => x.toggleExplainMode(),
	kbOpts: {
		weight: KeybindingWeight.EditorContrib,
		primary: KeyMod.CtrlCmd | KeyCode.Slash,
	}
}));

registerEditorCommand(new SuggestCommand({
	id: 'toggleSuggestionFocus',
	precondition: SuggestContext.Visible,
	handler: x => x.toggleSuggestionFocus(),
	kbOpts: {
		weight: weight,
		kbExpr: EditorContextKeys.textInputFocus,
		primary: KeyMod.CtrlCmd | KeyMod.Alt | KeyCode.Space,
		mac: { primary: KeyMod.WinCtrl | KeyMod.Alt | KeyCode.Space }
	}
}));

//#region tab completions

registerEditorCommand(new SuggestCommand({
	id: 'insertBestCompletion',
	precondition: ContextKeyExpr.and(
		EditorContextKeys.textInputFocus,
		ContextKeyExpr.equals('config.editor.tabCompletion', 'on'),
		WordContextKey.AtEnd,
		SuggestContext.Visible.toNegated(),
		SuggestAlternatives.OtherSuggestions.toNegated(),
		SnippetController2.InSnippetMode.toNegated()
	),
	handler: (x, arg) => {

		x.triggerSuggestAndAcceptBest(isObject(arg) ? { fallback: 'tab', ...arg } : { fallback: 'tab' });
	},
	kbOpts: {
		weight,
		primary: KeyCode.Tab
	}
}));

registerEditorCommand(new SuggestCommand({
	id: 'insertNextSuggestion',
	precondition: ContextKeyExpr.and(
		EditorContextKeys.textInputFocus,
		ContextKeyExpr.equals('config.editor.tabCompletion', 'on'),
		SuggestAlternatives.OtherSuggestions,
		SuggestContext.Visible.toNegated(),
		SnippetController2.InSnippetMode.toNegated()
	),
	handler: x => x.acceptNextSuggestion(),
	kbOpts: {
		weight: weight,
		kbExpr: EditorContextKeys.textInputFocus,
		primary: KeyCode.Tab
	}
}));

registerEditorCommand(new SuggestCommand({
	id: 'insertPrevSuggestion',
	precondition: ContextKeyExpr.and(
		EditorContextKeys.textInputFocus,
		ContextKeyExpr.equals('config.editor.tabCompletion', 'on'),
		SuggestAlternatives.OtherSuggestions,
		SuggestContext.Visible.toNegated(),
		SnippetController2.InSnippetMode.toNegated()
	),
	handler: x => x.acceptPrevSuggestion(),
	kbOpts: {
		weight: weight,
		kbExpr: EditorContextKeys.textInputFocus,
		primary: KeyMod.Shift | KeyCode.Tab
	}
}));


registerEditorAction(class extends EditorAction {

	constructor() {
		super({
			id: 'editor.action.resetSuggestSize',
			label: nls.localize('suggest.reset.label', "Reset Suggest Widget Size"),
			alias: 'Reset Suggest Widget Size',
			precondition: undefined
		});
	}

	run(_accessor: ServicesAccessor, editor: ICodeEditor): void {
		SuggestController.get(editor)?.resetWidgetSize();
	}
});<|MERGE_RESOLUTION|>--- conflicted
+++ resolved
@@ -497,82 +497,11 @@
 
 		// clear only now - after all tasks are done
 		Promise.all(tasks).finally(() => {
-<<<<<<< HEAD
-=======
-			this._reportSuggestionAcceptedTelemetry(item, model, isResolved, _commandExectionDuration, _additionalEditsAppliedAsync, event.index, event.model.items);
-
->>>>>>> 4849ca9b
 			this.model.clear();
 			cts.dispose();
 		});
 	}
 
-<<<<<<< HEAD
-=======
-	private _reportSuggestionAcceptedTelemetry(item: CompletionItem, model: ITextModel, itemResolved: boolean, commandExectionDuration: number, additionalEditsAppliedAsync: number, index: number, completionItems: CompletionItem[]): void {
-		if (Math.floor(Math.random() * 100) === 0) {
-			// throttle telemetry event because accepting completions happens a lot
-			return;
-		}
-
-		const labelMap = new Map<string, number[]>();
-
-		for (let i = 0; i < Math.min(30, completionItems.length); i++) {
-			const label = completionItems[i].textLabel;
-
-			if (labelMap.has(label)) {
-				labelMap.get(label)!.push(i);
-			} else {
-				labelMap.set(label, [i]);
-			}
-		}
-
-		const firstIndexArray = labelMap.get(item.textLabel);
-		const hasDuplicates = firstIndexArray && firstIndexArray.length > 1;
-		const firstIndex = hasDuplicates ? firstIndexArray[0] : -1;
-
-		type AcceptedSuggestion = {
-			extensionId: string; providerId: string;
-			fileExtension: string; languageId: string; basenameHash: string; kind: number;
-			resolveInfo: number; resolveDuration: number;
-			commandDuration: number;
-			additionalEditsAsync: number;
-			index: number; firstIndex: number;
-		};
-		type AcceptedSuggestionClassification = {
-			owner: 'jrieken';
-			comment: 'Information accepting completion items';
-			extensionId: { classification: 'PublicNonPersonalData'; purpose: 'FeatureInsight'; comment: 'Extension contributing the completions item' };
-			providerId: { classification: 'PublicNonPersonalData'; purpose: 'FeatureInsight'; comment: 'Provider of the completions item' };
-			basenameHash: { classification: 'PublicNonPersonalData'; purpose: 'FeatureInsight'; comment: 'Hash of the basename of the file into which the completion was inserted' };
-			fileExtension: { classification: 'SystemMetaData'; purpose: 'FeatureInsight'; comment: 'File extension of the file into which the completion was inserted' };
-			languageId: { classification: 'SystemMetaData'; purpose: 'FeatureInsight'; comment: 'Language type of the file into which the completion was inserted' };
-			kind: { classification: 'SystemMetaData'; purpose: 'FeatureInsight'; comment: 'The completion item kind' };
-			resolveInfo: { classification: 'SystemMetaData'; purpose: 'FeatureInsight'; comment: 'If the item was inserted before resolving was done' };
-			resolveDuration: { classification: 'SystemMetaData'; purpose: 'FeatureInsight'; comment: 'How long resolving took to finish' };
-			commandDuration: { classification: 'SystemMetaData'; purpose: 'FeatureInsight'; comment: 'How long a completion item command took' };
-			additionalEditsAsync: { classification: 'SystemMetaData'; purpose: 'FeatureInsight'; comment: 'Info about asynchronously applying additional edits' };
-			index: { classification: 'SystemMetaData'; purpose: 'FeatureInsight'; comment: 'The index of the completion item in the sorted list.' };
-			firstIndex: { classification: 'SystemMetaData'; purpose: 'FeatureInsight'; comment: 'When there are multiple completions, the index of the first instance.' };
-		};
-
-		this._telemetryService.publicLog2<AcceptedSuggestion, AcceptedSuggestionClassification>('suggest.acceptedSuggestion', {
-			extensionId: item.extensionId?.value ?? 'unknown',
-			providerId: item.provider._debugDisplayName ?? 'unknown',
-			kind: item.completion.kind,
-			basenameHash: hash(basename(model.uri)).toString(16),
-			languageId: model.getLanguageId(),
-			fileExtension: extname(model.uri),
-			resolveInfo: !item.provider.resolveCompletionItem ? -1 : itemResolved ? 1 : 0,
-			resolveDuration: item.resolveDuration,
-			commandDuration: commandExectionDuration,
-			additionalEditsAsync: additionalEditsAppliedAsync,
-			index,
-			firstIndex,
-		});
-	}
-
->>>>>>> 4849ca9b
 	getOverwriteInfo(item: CompletionItem, toggleMode: boolean): { overwriteBefore: number; overwriteAfter: number } {
 		assertType(this.editor.hasModel());
 
