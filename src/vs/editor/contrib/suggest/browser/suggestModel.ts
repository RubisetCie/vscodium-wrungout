/*---------------------------------------------------------------------------------------------
 *  Copyright (c) Microsoft Corporation. All rights reserved.
 *  Licensed under the MIT License. See License.txt in the project root for license information.
 *--------------------------------------------------------------------------------------------*/

import { TimeoutTimer } from 'vs/base/common/async';
import { CancellationTokenSource } from 'vs/base/common/cancellation';
import { onUnexpectedError } from 'vs/base/common/errors';
import { Emitter, Event } from 'vs/base/common/event';
import { DisposableStore, dispose, IDisposable } from 'vs/base/common/lifecycle';
import { getLeadingWhitespace, isHighSurrogate, isLowSurrogate } from 'vs/base/common/strings';
import { ICodeEditor } from 'vs/editor/browser/editorBrowser';
import { EditorOption } from 'vs/editor/common/config/editorOptions';
import { CursorChangeReason, ICursorSelectionChangedEvent } from 'vs/editor/common/cursorEvents';
import { IPosition, Position } from 'vs/editor/common/core/position';
import { Selection } from 'vs/editor/common/core/selection';
import { ITextModel } from 'vs/editor/common/model';
import { CompletionContext, CompletionItemKind, CompletionItemProvider, CompletionTriggerKind } from 'vs/editor/common/languages';
import { IEditorWorkerService } from 'vs/editor/common/services/editorWorker';
import { WordDistance } from 'vs/editor/contrib/suggest/browser/wordDistance';
import { IClipboardService } from 'vs/platform/clipboard/common/clipboardService';
import { IConfigurationService } from 'vs/platform/configuration/common/configuration';
import { IContextKeyService } from 'vs/platform/contextkey/common/contextkey';
import { ILogService } from 'vs/platform/log/common/log';
import { CompletionModel } from './completionModel';
import { CompletionItem, CompletionOptions, getSnippetSuggestSupport, provideSuggestionItems, QuickSuggestionsOptions, SnippetSortOrder } from './suggest';
import { IWordAtPosition } from 'vs/editor/common/core/wordHelper';
import { ILanguageFeaturesService } from 'vs/editor/common/services/languageFeatures';
import { FuzzyScoreOptions } from 'vs/base/common/filters';
import { assertType } from 'vs/base/common/types';
import { InlineCompletionContextKeys } from 'vs/editor/contrib/inlineCompletions/browser/inlineCompletionContextKeys';
import { SnippetController2 } from 'vs/editor/contrib/snippet/browser/snippetController2';
import { IEnvironmentService } from 'vs/platform/environment/common/environment';

export interface ICancelEvent {
	readonly retrigger: boolean;
}

export interface ITriggerEvent {
	readonly auto: boolean;
	readonly shy: boolean;
	readonly position: IPosition;
}

export interface ISuggestEvent {
	readonly completionModel: CompletionModel;
	readonly isFrozen: boolean;
	readonly triggerOptions: SuggestTriggerOptions;
}

export interface SuggestTriggerOptions {
	readonly auto: boolean;
	readonly shy?: boolean;
	readonly refilter?: boolean;
	readonly retrigger?: boolean;
	readonly triggerKind?: CompletionTriggerKind;
	readonly triggerCharacter?: string;
	readonly clipboardText?: string;
	completionOptions?: Partial<CompletionOptions>;
}

export class LineContext {

	static shouldAutoTrigger(editor: ICodeEditor): boolean {
		if (!editor.hasModel()) {
			return false;
		}
		const model = editor.getModel();
		const pos = editor.getPosition();
		model.tokenization.tokenizeIfCheap(pos.lineNumber);

		const word = model.getWordAtPosition(pos);
		if (!word) {
			return false;
		}
		if (word.endColumn !== pos.column &&
			word.startColumn + 1 !== pos.column /* after typing a single character before a word */) {
			return false;
		}
		if (!isNaN(Number(word.word))) {
			return false;
		}
		return true;
	}

	readonly lineNumber: number;
	readonly column: number;
	readonly leadingLineContent: string;
	readonly leadingWord: IWordAtPosition;
	readonly triggerOptions: SuggestTriggerOptions;

	constructor(model: ITextModel, position: Position, triggerOptions: SuggestTriggerOptions) {
		this.leadingLineContent = model.getLineContent(position.lineNumber).substr(0, position.column - 1);
		this.leadingWord = model.getWordUntilPosition(position);
		this.lineNumber = position.lineNumber;
		this.column = position.column;
		this.triggerOptions = triggerOptions;
	}
}

export const enum State {
	Idle = 0,
	Manual = 1,
	Auto = 2
}

function canShowQuickSuggest(editor: ICodeEditor, contextKeyService: IContextKeyService, configurationService: IConfigurationService): boolean {
	if (!Boolean(contextKeyService.getContextKeyValue(InlineCompletionContextKeys.inlineSuggestionVisible.key))) {
		// Allow if there is no inline suggestion.
		return true;
	}
	const suppressSuggestions = contextKeyService.getContextKeyValue<boolean | undefined>(InlineCompletionContextKeys.suppressSuggestions.key);
	if (suppressSuggestions !== undefined) {
		return !suppressSuggestions;
	}
	return !editor.getOption(EditorOption.inlineSuggest).suppressSuggestions;
}

function canShowSuggestOnTriggerCharacters(editor: ICodeEditor, contextKeyService: IContextKeyService, configurationService: IConfigurationService): boolean {
	if (!Boolean(contextKeyService.getContextKeyValue('inlineSuggestionVisible'))) {
		// Allow if there is no inline suggestion.
		return true;
	}
	const suppressSuggestions = contextKeyService.getContextKeyValue<boolean | undefined>(InlineCompletionContextKeys.suppressSuggestions.key);
	if (suppressSuggestions !== undefined) {
		return !suppressSuggestions;
	}
	return !editor.getOption(EditorOption.inlineSuggest).suppressSuggestions;
}

export class SuggestModel implements IDisposable {

	private readonly _toDispose = new DisposableStore();
	private readonly _triggerCharacterListener = new DisposableStore();
	private readonly _triggerQuickSuggest = new TimeoutTimer();

	private _triggerState: SuggestTriggerOptions | undefined = undefined;
	private _requestToken?: CancellationTokenSource;
	private _context?: LineContext;
	private _currentSelection: Selection;

	private _completionModel: CompletionModel | undefined;
	private readonly _completionDisposables = new DisposableStore();
	private readonly _onDidCancel = new Emitter<ICancelEvent>();
	private readonly _onDidTrigger = new Emitter<ITriggerEvent>();
	private readonly _onDidSuggest = new Emitter<ISuggestEvent>();

	readonly onDidCancel: Event<ICancelEvent> = this._onDidCancel.event;
	readonly onDidTrigger: Event<ITriggerEvent> = this._onDidTrigger.event;
	readonly onDidSuggest: Event<ISuggestEvent> = this._onDidSuggest.event;

	constructor(
		private readonly _editor: ICodeEditor,
		@IEditorWorkerService private readonly _editorWorkerService: IEditorWorkerService,
		@IClipboardService private readonly _clipboardService: IClipboardService,
		@ILogService private readonly _logService: ILogService,
		@IContextKeyService private readonly _contextKeyService: IContextKeyService,
		@IConfigurationService private readonly _configurationService: IConfigurationService,
		@ILanguageFeaturesService private readonly _languageFeaturesService: ILanguageFeaturesService,
		@IEnvironmentService private readonly _envService: IEnvironmentService,
	) {
		this._currentSelection = this._editor.getSelection() || new Selection(1, 1, 1, 1);

		// wire up various listeners
		this._toDispose.add(this._editor.onDidChangeModel(() => {
			this._updateTriggerCharacters();
			this.cancel();
		}));
		this._toDispose.add(this._editor.onDidChangeModelLanguage(() => {
			this._updateTriggerCharacters();
			this.cancel();
		}));
		this._toDispose.add(this._editor.onDidChangeConfiguration(() => {
			this._updateTriggerCharacters();
		}));
		this._toDispose.add(this._languageFeaturesService.completionProvider.onDidChange(() => {
			this._updateTriggerCharacters();
			this._updateActiveSuggestSession();
		}));

		let editorIsComposing = false;
		this._toDispose.add(this._editor.onDidCompositionStart(() => {
			editorIsComposing = true;
		}));
		this._toDispose.add(this._editor.onDidCompositionEnd(() => {
			editorIsComposing = false;
			this._onCompositionEnd();
		}));
		this._toDispose.add(this._editor.onDidChangeCursorSelection(e => {
			// only trigger suggest when the editor isn't composing a character
			if (!editorIsComposing) {
				this._onCursorChange(e);
			}
		}));
		this._toDispose.add(this._editor.onDidChangeModelContent(() => {
			// only filter completions when the editor isn't composing a character
			// allow-any-unicode-next-line
			// e.g. ¨ + u makes ü but just ¨ cannot be used for filtering
			if (!editorIsComposing && this._triggerState !== undefined) {
				this._refilterCompletionItems();
			}
		}));

		this._updateTriggerCharacters();
	}

	dispose(): void {
		dispose(this._triggerCharacterListener);
		dispose([this._onDidCancel, this._onDidSuggest, this._onDidTrigger, this._triggerQuickSuggest]);
		this._toDispose.dispose();
		this._completionDisposables.dispose();
		this.cancel();
	}

	private _updateTriggerCharacters(): void {
		this._triggerCharacterListener.clear();

		if (this._editor.getOption(EditorOption.readOnly)
			|| !this._editor.hasModel()
			|| !this._editor.getOption(EditorOption.suggestOnTriggerCharacters)) {

			return;
		}

		const supportsByTriggerCharacter = new Map<string, Set<CompletionItemProvider>>();
		for (const support of this._languageFeaturesService.completionProvider.all(this._editor.getModel())) {
			for (const ch of support.triggerCharacters || []) {
				let set = supportsByTriggerCharacter.get(ch);
				if (!set) {
					set = new Set();
					set.add(getSnippetSuggestSupport());
					supportsByTriggerCharacter.set(ch, set);
				}
				set.add(support);
			}
		}


		const checkTriggerCharacter = (text?: string) => {

			if (!canShowSuggestOnTriggerCharacters(this._editor, this._contextKeyService, this._configurationService)) {
				return;
			}

			if (LineContext.shouldAutoTrigger(this._editor)) {
				// don't trigger by trigger characters when this is a case for quick suggest
				return;
			}

			if (!text) {
				// came here from the compositionEnd-event
				const position = this._editor.getPosition()!;
				const model = this._editor.getModel()!;
				text = model.getLineContent(position.lineNumber).substr(0, position.column - 1);
			}

			let lastChar = '';
			if (isLowSurrogate(text.charCodeAt(text.length - 1))) {
				if (isHighSurrogate(text.charCodeAt(text.length - 2))) {
					lastChar = text.substr(text.length - 2);
				}
			} else {
				lastChar = text.charAt(text.length - 1);
			}

			const supports = supportsByTriggerCharacter.get(lastChar);
			if (supports) {

				// keep existing items that where not computed by the
				// supports/providers that want to trigger now
				const providerItemsToReuse = new Map<CompletionItemProvider, CompletionItem[]>();
				if (this._completionModel) {
					for (const [provider, items] of this._completionModel.getItemsByProvider()) {
						if (!supports.has(provider)) {
							providerItemsToReuse.set(provider, items);
						}
					}
				}

				this.trigger({
					auto: true,
					triggerKind: CompletionTriggerKind.TriggerCharacter,
					triggerCharacter: lastChar,
					retrigger: Boolean(this._completionModel),
					clipboardText: this._completionModel?.clipboardText,
					completionOptions: { providerFilter: supports, providerItemsToReuse }
				});
			}
		};

		this._triggerCharacterListener.add(this._editor.onDidType(checkTriggerCharacter));
		this._triggerCharacterListener.add(this._editor.onDidCompositionEnd(() => checkTriggerCharacter()));
	}

	// --- trigger/retrigger/cancel suggest

	get state(): State {
		if (!this._triggerState) {
			return State.Idle;
		} else if (!this._triggerState.auto) {
			return State.Manual;
		} else {
			return State.Auto;
		}
	}

	cancel(retrigger: boolean = false): void {
		if (this._triggerState !== undefined) {
			this._triggerQuickSuggest.cancel();
			this._requestToken?.cancel();
			this._requestToken = undefined;
			this._triggerState = undefined;
			this._completionModel = undefined;
			this._context = undefined;
			this._onDidCancel.fire({ retrigger });
		}
	}

	clear() {
		this._completionDisposables.clear();
	}

	private _updateActiveSuggestSession(): void {
		if (this._triggerState !== undefined) {
			if (!this._editor.hasModel() || !this._languageFeaturesService.completionProvider.has(this._editor.getModel())) {
				this.cancel();
			} else {
				this.trigger({ auto: this._triggerState.auto, retrigger: true });
			}
		}
	}

	private _onCursorChange(e: ICursorSelectionChangedEvent): void {

		if (!this._editor.hasModel()) {
			return;
		}

		const prevSelection = this._currentSelection;
		this._currentSelection = this._editor.getSelection();

		if (!e.selection.isEmpty()
			|| (e.reason !== CursorChangeReason.NotSet && e.reason !== CursorChangeReason.Explicit)
			|| (e.source !== 'keyboard' && e.source !== 'deleteLeft')
		) {
			// Early exit if nothing needs to be done!
			// Leave some form of early exit check here if you wish to continue being a cursor position change listener ;)
			this.cancel();
			return;
		}


		if (this._triggerState === undefined && e.reason === CursorChangeReason.NotSet) {
			if (prevSelection.containsRange(this._currentSelection) || prevSelection.getEndPosition().isBeforeOrEqual(this._currentSelection.getPosition())) {
				// cursor did move RIGHT due to typing -> trigger quick suggest
				this._doTriggerQuickSuggest();
			}

		} else if (this._triggerState !== undefined && e.reason === CursorChangeReason.Explicit) {
			// suggest is active and something like cursor keys are used to move
			// the cursor. this means we can refilter at the new position
			this._refilterCompletionItems();
		}
	}

	private _onCompositionEnd(): void {
		// trigger or refilter when composition ends
		if (this._triggerState === undefined) {
			this._doTriggerQuickSuggest();
		} else {
			this._refilterCompletionItems();
		}
	}

	private _doTriggerQuickSuggest(): void {

		if (QuickSuggestionsOptions.isAllOff(this._editor.getOption(EditorOption.quickSuggestions))) {
			// not enabled
			return;
		}

		if (this._editor.getOption(EditorOption.suggest).snippetsPreventQuickSuggestions && SnippetController2.get(this._editor)?.isInSnippet()) {
			// no quick suggestion when in snippet mode
			return;
		}

		this.cancel();

		this._triggerQuickSuggest.cancelAndSet(() => {
			if (this._triggerState !== undefined) {
				return;
			}
			if (!LineContext.shouldAutoTrigger(this._editor)) {
				return;
			}
			if (!this._editor.hasModel() || !this._editor.hasWidgetFocus()) {
				return;
			}
			const model = this._editor.getModel();
			const pos = this._editor.getPosition();
			// validate enabled now
			const config = this._editor.getOption(EditorOption.quickSuggestions);
			if (QuickSuggestionsOptions.isAllOff(config)) {
				return;
			}

			if (!QuickSuggestionsOptions.isAllOn(config)) {
				// Check the type of the token that triggered this
				model.tokenization.tokenizeIfCheap(pos.lineNumber);
				const lineTokens = model.tokenization.getLineTokens(pos.lineNumber);
				const tokenType = lineTokens.getStandardTokenType(lineTokens.findTokenIndexAtOffset(Math.max(pos.column - 1 - 1, 0)));
				if (QuickSuggestionsOptions.valueFor(config, tokenType) !== 'on') {
					return;
				}
			}

			if (!canShowQuickSuggest(this._editor, this._contextKeyService, this._configurationService)) {
				// do not trigger quick suggestions if inline suggestions are shown
				return;
			}

			if (!this._languageFeaturesService.completionProvider.has(model)) {
				return;
			}

			// we made it till here -> trigger now
			this.trigger({ auto: true });

		}, this._editor.getOption(EditorOption.quickSuggestionsDelay));
	}

	private _refilterCompletionItems(): void {
		assertType(this._editor.hasModel());
		assertType(this._triggerState !== undefined);

		const model = this._editor.getModel();
		const position = this._editor.getPosition();
		const ctx = new LineContext(model, position, { ...this._triggerState, refilter: true });
		this._onNewContext(ctx);
	}

	trigger(options: SuggestTriggerOptions): void {
		if (!this._editor.hasModel()) {
			return;
		}

		const model = this._editor.getModel();
		const ctx = new LineContext(model, this._editor.getPosition(), options);

		// Cancel previous requests, change state & update UI
		this.cancel(options.retrigger);
		this._triggerState = options;
		this._onDidTrigger.fire({ auto: options.auto, shy: options.shy ?? false, position: this._editor.getPosition() });

		// Capture context when request was sent
		this._context = ctx;

		// Build context for request
		let suggestCtx: CompletionContext = { triggerKind: options.triggerKind ?? CompletionTriggerKind.Invoke };
		if (options.triggerCharacter) {
			suggestCtx = {
				triggerKind: CompletionTriggerKind.TriggerCharacter,
				triggerCharacter: options.triggerCharacter
			};
		}

		this._requestToken = new CancellationTokenSource();

		// kind filter and snippet sort rules
		const snippetSuggestions = this._editor.getOption(EditorOption.snippetSuggestions);
		let snippetSortOrder = SnippetSortOrder.Inline;
		switch (snippetSuggestions) {
			case 'top':
				snippetSortOrder = SnippetSortOrder.Top;
				break;
			// 	↓ that's the default anyways...
			// case 'inline':
			// 	snippetSortOrder = SnippetSortOrder.Inline;
			// 	break;
			case 'bottom':
				snippetSortOrder = SnippetSortOrder.Bottom;
				break;
		}

		const { itemKind: itemKindFilter, showDeprecated } = SuggestModel.createSuggestFilter(this._editor);
		const completionOptions = new CompletionOptions(snippetSortOrder, options.completionOptions?.kindFilter ?? itemKindFilter, options.completionOptions?.providerFilter, options.completionOptions?.providerItemsToReuse, showDeprecated);
		const wordDistance = WordDistance.create(this._editorWorkerService, this._editor);

		const completions = provideSuggestionItems(
			this._languageFeaturesService.completionProvider,
			model,
			this._editor.getPosition(),
			completionOptions,
			suggestCtx,
			this._requestToken.token
		);

		Promise.all([completions, wordDistance]).then(async ([completions, wordDistance]) => {

			this._requestToken?.dispose();

			if (!this._editor.hasModel()) {
				return;
			}

			let clipboardText = options?.clipboardText;
			if (!clipboardText && completions.needsClipboard) {
				clipboardText = await this._clipboardService.readText();
			}

			if (this._triggerState === undefined) {
				return;
			}

			const model = this._editor.getModel();
			// const items = completions.items;

			// if (existing) {
			// 	const cmpFn = getSuggestionComparator(snippetSortOrder);
			// 	items = items.concat(existing.items).sort(cmpFn);
			// }

			const ctx = new LineContext(model, this._editor.getPosition(), options);
			const fuzzySearchOptions = {
				...FuzzyScoreOptions.default,
				firstMatchCanBeWeak: !this._editor.getOption(EditorOption.suggest).matchOnWordStartOnly
			};
			this._completionModel = new CompletionModel(completions.items, this._context!.column, {
				leadingLineContent: ctx.leadingLineContent,
				characterCountDelta: ctx.column - this._context!.column
			},
				wordDistance,
				this._editor.getOption(EditorOption.suggest),
				this._editor.getOption(EditorOption.snippetSuggestions),
				fuzzySearchOptions,
				clipboardText
			);

			// store containers so that they can be disposed later
			this._completionDisposables.add(completions.disposable);

			this._onNewContext(ctx);

			// report invalid completions by source
			if (!this._envService.isBuilt || this._envService.isExtensionDevelopment) {
				for (const item of completions.items) {
					if (item.isInvalid) {
						this._logService.warn(`[suggest] did IGNORE invalid completion item from ${item.provider._debugDisplayName}`, item.completion);
					}
				}
			}

		}).catch(onUnexpectedError);
	}

<<<<<<< HEAD
	private static _createSuggestFilter(editor: ICodeEditor): { itemKind: Set<CompletionItemKind>; showDeprecated: boolean } {
=======
	private _telemetryGate: number = 0;

	private _reportDurationsTelemetry(durations: CompletionDurations): void {

		if (this._telemetryGate++ % 230 !== 0) {
			return;
		}

		setTimeout(() => {
			type Durations = { data: string };
			type DurationsClassification = {
				owner: 'jrieken';
				comment: 'Completions performance numbers';
				data: { comment: 'Durations per source and overall'; classification: 'SystemMetaData'; purpose: 'PerformanceAndHealth' };
			};
			this._telemetryService.publicLog2<Durations, DurationsClassification>('suggest.durations.json', { data: JSON.stringify(durations) });
			this._logService.debug('suggest.durations.json', durations);
		});
	}

	static createSuggestFilter(editor: ICodeEditor): { itemKind: Set<CompletionItemKind>; showDeprecated: boolean } {
>>>>>>> f5442d1f
		// kind filter and snippet sort rules
		const result = new Set<CompletionItemKind>();

		// snippet setting
		const snippetSuggestions = editor.getOption(EditorOption.snippetSuggestions);
		if (snippetSuggestions === 'none') {
			result.add(CompletionItemKind.Snippet);
		}

		// type setting
		const suggestOptions = editor.getOption(EditorOption.suggest);
		if (!suggestOptions.showMethods) { result.add(CompletionItemKind.Method); }
		if (!suggestOptions.showFunctions) { result.add(CompletionItemKind.Function); }
		if (!suggestOptions.showConstructors) { result.add(CompletionItemKind.Constructor); }
		if (!suggestOptions.showFields) { result.add(CompletionItemKind.Field); }
		if (!suggestOptions.showVariables) { result.add(CompletionItemKind.Variable); }
		if (!suggestOptions.showClasses) { result.add(CompletionItemKind.Class); }
		if (!suggestOptions.showStructs) { result.add(CompletionItemKind.Struct); }
		if (!suggestOptions.showInterfaces) { result.add(CompletionItemKind.Interface); }
		if (!suggestOptions.showModules) { result.add(CompletionItemKind.Module); }
		if (!suggestOptions.showProperties) { result.add(CompletionItemKind.Property); }
		if (!suggestOptions.showEvents) { result.add(CompletionItemKind.Event); }
		if (!suggestOptions.showOperators) { result.add(CompletionItemKind.Operator); }
		if (!suggestOptions.showUnits) { result.add(CompletionItemKind.Unit); }
		if (!suggestOptions.showValues) { result.add(CompletionItemKind.Value); }
		if (!suggestOptions.showConstants) { result.add(CompletionItemKind.Constant); }
		if (!suggestOptions.showEnums) { result.add(CompletionItemKind.Enum); }
		if (!suggestOptions.showEnumMembers) { result.add(CompletionItemKind.EnumMember); }
		if (!suggestOptions.showKeywords) { result.add(CompletionItemKind.Keyword); }
		if (!suggestOptions.showWords) { result.add(CompletionItemKind.Text); }
		if (!suggestOptions.showColors) { result.add(CompletionItemKind.Color); }
		if (!suggestOptions.showFiles) { result.add(CompletionItemKind.File); }
		if (!suggestOptions.showReferences) { result.add(CompletionItemKind.Reference); }
		if (!suggestOptions.showColors) { result.add(CompletionItemKind.Customcolor); }
		if (!suggestOptions.showFolders) { result.add(CompletionItemKind.Folder); }
		if (!suggestOptions.showTypeParameters) { result.add(CompletionItemKind.TypeParameter); }
		if (!suggestOptions.showSnippets) { result.add(CompletionItemKind.Snippet); }
		if (!suggestOptions.showUsers) { result.add(CompletionItemKind.User); }
		if (!suggestOptions.showIssues) { result.add(CompletionItemKind.Issue); }

		return { itemKind: result, showDeprecated: suggestOptions.showDeprecated };
	}

	private _onNewContext(ctx: LineContext): void {

		if (!this._context) {
			// happens when 24x7 IntelliSense is enabled and still in its delay
			return;
		}

		if (ctx.lineNumber !== this._context.lineNumber) {
			// e.g. happens when pressing Enter while IntelliSense is computed
			this.cancel();
			return;
		}

		if (getLeadingWhitespace(ctx.leadingLineContent) !== getLeadingWhitespace(this._context.leadingLineContent)) {
			// cancel IntelliSense when line start changes
			// happens when the current word gets outdented
			this.cancel();
			return;
		}

		if (ctx.column < this._context.column) {
			// typed -> moved cursor LEFT -> retrigger if still on a word
			if (ctx.leadingWord.word) {
				this.trigger({ auto: this._context.triggerOptions.auto, retrigger: true });
			} else {
				this.cancel();
			}
			return;
		}

		if (!this._completionModel) {
			// happens when IntelliSense is not yet computed
			return;
		}

		if (ctx.leadingWord.word.length !== 0 && ctx.leadingWord.startColumn > this._context.leadingWord.startColumn) {
			// started a new word while IntelliSense shows -> retrigger but reuse all items that we currently have
			const shouldAutoTrigger = LineContext.shouldAutoTrigger(this._editor);
			if (shouldAutoTrigger && this._context) {
				// shouldAutoTrigger forces tokenization, which can cause pending cursor change events to be emitted, which can cause
				// suggestions to be cancelled, which causes `this._context` to be undefined
				const map = this._completionModel.getItemsByProvider();
				this.trigger({
					auto: this._context.triggerOptions.auto,
					retrigger: true,
					clipboardText: this._completionModel.clipboardText,
					completionOptions: { providerItemsToReuse: map }
				});
			}
			return;
		}

		if (ctx.column > this._context.column && this._completionModel.getIncompleteProvider().size > 0 && ctx.leadingWord.word.length !== 0) {
			// typed -> moved cursor RIGHT & incomple model & still on a word -> retrigger

			const providerItemsToReuse = new Map<CompletionItemProvider, CompletionItem[]>();
			const providerFilter = new Set<CompletionItemProvider>();
			for (const [provider, items] of this._completionModel.getItemsByProvider()) {
				if (items.length > 0 && items[0].container.incomplete) {
					providerFilter.add(provider);
				} else {
					providerItemsToReuse.set(provider, items);
				}
			}

			this.trigger({
				auto: this._context.triggerOptions.auto,
				triggerKind: CompletionTriggerKind.TriggerForIncompleteCompletions,
				retrigger: true,
				clipboardText: this._completionModel.clipboardText,
				completionOptions: { providerFilter, providerItemsToReuse }
			});

		} else {
			// typed -> moved cursor RIGHT -> update UI
			const oldLineContext = this._completionModel.lineContext;
			let isFrozen = false;

			this._completionModel.lineContext = {
				leadingLineContent: ctx.leadingLineContent,
				characterCountDelta: ctx.column - this._context.column
			};

			if (this._completionModel.items.length === 0) {

				const shouldAutoTrigger = LineContext.shouldAutoTrigger(this._editor);
				if (!this._context) {
					// shouldAutoTrigger forces tokenization, which can cause pending cursor change events to be emitted, which can cause
					// suggestions to be cancelled, which causes `this._context` to be undefined
					this.cancel();
					return;
				}

				if (shouldAutoTrigger && this._context.leadingWord.endColumn < ctx.leadingWord.startColumn) {
					// retrigger when heading into a new word
					this.trigger({ auto: this._context.triggerOptions.auto, retrigger: true });
					return;
				}

				if (!this._context.triggerOptions.auto) {
					// freeze when IntelliSense was manually requested
					this._completionModel.lineContext = oldLineContext;
					isFrozen = this._completionModel.items.length > 0;

					if (isFrozen && ctx.leadingWord.word.length === 0) {
						// there were results before but now there aren't
						// and also we are not on a word anymore -> cancel
						this.cancel();
						return;
					}

				} else {
					// nothing left
					this.cancel();
					return;
				}
			}

			this._onDidSuggest.fire({
				completionModel: this._completionModel,
				triggerOptions: ctx.triggerOptions,
				isFrozen,
			});
		}
	}
}<|MERGE_RESOLUTION|>--- conflicted
+++ resolved
@@ -553,31 +553,7 @@
 		}).catch(onUnexpectedError);
 	}
 
-<<<<<<< HEAD
-	private static _createSuggestFilter(editor: ICodeEditor): { itemKind: Set<CompletionItemKind>; showDeprecated: boolean } {
-=======
-	private _telemetryGate: number = 0;
-
-	private _reportDurationsTelemetry(durations: CompletionDurations): void {
-
-		if (this._telemetryGate++ % 230 !== 0) {
-			return;
-		}
-
-		setTimeout(() => {
-			type Durations = { data: string };
-			type DurationsClassification = {
-				owner: 'jrieken';
-				comment: 'Completions performance numbers';
-				data: { comment: 'Durations per source and overall'; classification: 'SystemMetaData'; purpose: 'PerformanceAndHealth' };
-			};
-			this._telemetryService.publicLog2<Durations, DurationsClassification>('suggest.durations.json', { data: JSON.stringify(durations) });
-			this._logService.debug('suggest.durations.json', durations);
-		});
-	}
-
 	static createSuggestFilter(editor: ICodeEditor): { itemKind: Set<CompletionItemKind>; showDeprecated: boolean } {
->>>>>>> f5442d1f
 		// kind filter and snippet sort rules
 		const result = new Set<CompletionItemKind>();
 
