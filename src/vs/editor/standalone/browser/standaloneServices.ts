/*---------------------------------------------------------------------------------------------
 *  Copyright (c) Microsoft Corporation. All rights reserved.
 *  Licensed under the MIT License. See License.txt in the project root for license information.
 *--------------------------------------------------------------------------------------------*/

import 'vs/editor/common/languages/languageConfigurationRegistry';
import 'vs/editor/standalone/browser/standaloneCodeEditorService';
import 'vs/editor/standalone/browser/standaloneLayoutService';
import 'vs/platform/undoRedo/common/undoRedoService';
import 'vs/editor/common/services/languageFeatureDebounce';

import * as strings from 'vs/base/common/strings';
import * as dom from 'vs/base/browser/dom';
import { StandardKeyboardEvent } from 'vs/base/browser/keyboardEvent';
import { Emitter, Event } from 'vs/base/common/event';
import { Keybinding, ResolvedKeybinding, SimpleKeybinding, createKeybinding } from 'vs/base/common/keybindings';
import { IDisposable, IReference, ImmortalReference, toDisposable, DisposableStore, Disposable, combinedDisposable } from 'vs/base/common/lifecycle';
import { OS, isLinux, isMacintosh } from 'vs/base/common/platform';
import Severity from 'vs/base/common/severity';
import { URI } from 'vs/base/common/uri';
import { IBulkEditOptions, IBulkEditResult, IBulkEditService, ResourceEdit, ResourceTextEdit } from 'vs/editor/browser/services/bulkEditService';
import { isDiffEditorConfigurationKey, isEditorConfigurationKey } from 'vs/editor/common/config/editorConfigurationSchema';
import { EditOperation, ISingleEditOperation } from 'vs/editor/common/core/editOperation';
import { IPosition, Position as Pos } from 'vs/editor/common/core/position';
import { Range } from 'vs/editor/common/core/range';
import { ITextModel, ITextSnapshot } from 'vs/editor/common/model';
import { IModelService } from 'vs/editor/common/services/model';
import { IResolvedTextEditorModel, ITextModelContentProvider, ITextModelService } from 'vs/editor/common/services/resolverService';
import { ITextResourceConfigurationService, ITextResourcePropertiesService, ITextResourceConfigurationChangeEvent } from 'vs/editor/common/services/textResourceConfiguration';
import { CommandsRegistry, ICommandEvent, ICommandHandler, ICommandService } from 'vs/platform/commands/common/commands';
import { IConfigurationChangeEvent, IConfigurationData, IConfigurationOverrides, IConfigurationService, IConfigurationModel, IConfigurationValue, ConfigurationTarget } from 'vs/platform/configuration/common/configuration';
import { Configuration, ConfigurationModel, ConfigurationChangeEvent } from 'vs/platform/configuration/common/configurationModels';
import { IContextKeyService, ContextKeyExpression } from 'vs/platform/contextkey/common/contextkey';
import { IConfirmation, IConfirmationResult, IDialogOptions, IDialogService, IInputResult, IShowResult } from 'vs/platform/dialogs/common/dialogs';
import { createDecorator, IInstantiationService, ServiceIdentifier } from 'vs/platform/instantiation/common/instantiation';
import { AbstractKeybindingService } from 'vs/platform/keybinding/common/abstractKeybindingService';
import { IKeybindingService, IKeyboardEvent, KeybindingsSchemaContribution } from 'vs/platform/keybinding/common/keybinding';
import { KeybindingResolver } from 'vs/platform/keybinding/common/keybindingResolver';
import { IKeybindingItem, KeybindingsRegistry } from 'vs/platform/keybinding/common/keybindingsRegistry';
import { ResolvedKeybindingItem } from 'vs/platform/keybinding/common/resolvedKeybindingItem';
import { USLayoutResolvedKeybinding } from 'vs/platform/keybinding/common/usLayoutResolvedKeybinding';
import { ILabelService, ResourceLabelFormatter, IFormatterChangeEvent } from 'vs/platform/label/common/label';
import { INotification, INotificationHandle, INotificationService, IPromptChoice, IPromptOptions, NoOpNotification, IStatusMessageOptions } from 'vs/platform/notification/common/notification';
import { IProgressRunner, IEditorProgressService, IProgressService, IProgress, IProgressCompositeOptions, IProgressDialogOptions, IProgressNotificationOptions, IProgressOptions, IProgressStep, IProgressWindowOptions } from 'vs/platform/progress/common/progress';
import { ISingleFolderWorkspaceIdentifier, IWorkspaceIdentifier, IWorkspace, IWorkspaceContextService, IWorkspaceFolder, IWorkspaceFoldersChangeEvent, IWorkspaceFoldersWillChangeEvent, WorkbenchState, WorkspaceFolder } from 'vs/platform/workspace/common/workspace';
import { ILayoutService } from 'vs/platform/layout/browser/layoutService';
import { StandaloneServicesNLS } from 'vs/editor/common/standaloneStrings';
import { basename } from 'vs/base/common/resources';
import { ICodeEditorService } from 'vs/editor/browser/services/codeEditorService';
import { ConsoleLogger, ILogService, LogService } from 'vs/platform/log/common/log';
import { IWorkspaceTrustManagementService, IWorkspaceTrustTransitionParticipant, IWorkspaceTrustUriInfo } from 'vs/platform/workspace/common/workspaceTrust';
import { EditorOption } from 'vs/editor/common/config/editorOptions';
import { ICodeEditor, IDiffEditor } from 'vs/editor/browser/editorBrowser';
import { IContextMenuService, IContextViewDelegate, IContextViewService } from 'vs/platform/contextview/browser/contextView';
import { ContextViewService } from 'vs/platform/contextview/browser/contextViewService';
import { LanguageService } from 'vs/editor/common/services/languageService';
import { ContextMenuService } from 'vs/platform/contextview/browser/contextMenuService';
import { IThemeService } from 'vs/platform/theme/common/themeService';
import { getSingletonServiceDescriptors, InstantiationType, registerSingleton } from 'vs/platform/instantiation/common/extensions';
import { OpenerService } from 'vs/editor/browser/services/openerService';
import { IEditorWorkerService } from 'vs/editor/common/services/editorWorker';
import { EditorWorkerService } from 'vs/editor/browser/services/editorWorkerService';
import { ILanguageService } from 'vs/editor/common/languages/language';
import { MarkerDecorationsService } from 'vs/editor/common/services/markerDecorationsService';
import { IMarkerDecorationsService } from 'vs/editor/common/services/markerDecorations';
import { ModelService } from 'vs/editor/common/services/modelService';
import { StandaloneQuickInputService } from 'vs/editor/standalone/browser/quickInput/standaloneQuickInputService';
import { StandaloneThemeService } from 'vs/editor/standalone/browser/standaloneThemeService';
import { IStandaloneThemeService } from 'vs/editor/standalone/common/standaloneTheme';
import { AccessibilityService } from 'vs/platform/accessibility/browser/accessibilityService';
import { IAccessibilityService } from 'vs/platform/accessibility/common/accessibility';
import { IMenuService } from 'vs/platform/actions/common/actions';
import { MenuService } from 'vs/platform/actions/common/menuService';
import { BrowserClipboardService } from 'vs/platform/clipboard/browser/clipboardService';
import { IClipboardService } from 'vs/platform/clipboard/common/clipboardService';
import { ContextKeyService } from 'vs/platform/contextkey/browser/contextKeyService';
import { SyncDescriptor } from 'vs/platform/instantiation/common/descriptors';
import { InstantiationService } from 'vs/platform/instantiation/common/instantiationService';
import { ServiceCollection } from 'vs/platform/instantiation/common/serviceCollection';
import { IListService, ListService } from 'vs/platform/list/browser/listService';
import { IMarkerService } from 'vs/platform/markers/common/markers';
import { MarkerService } from 'vs/platform/markers/common/markerService';
import { IOpenerService } from 'vs/platform/opener/common/opener';
import { IQuickInputService } from 'vs/platform/quickinput/common/quickInput';
import { IStorageService, InMemoryStorageService } from 'vs/platform/storage/common/storage';

import 'vs/editor/common/services/languageFeaturesService';
import { DefaultConfigurationModel } from 'vs/platform/configuration/common/configurations';
import { WorkspaceEdit } from 'vs/editor/common/languages';
import { AudioCue, IAudioCueService, Sound } from 'vs/platform/audioCues/browser/audioCueService';
import { constObservable, IObservable } from 'vs/base/common/observable';

class SimpleModel implements IResolvedTextEditorModel {

	private readonly model: ITextModel;
	private readonly _onWillDispose: Emitter<void>;

	constructor(model: ITextModel) {
		this.model = model;
		this._onWillDispose = new Emitter<void>();
	}

	public get onWillDispose(): Event<void> {
		return this._onWillDispose.event;
	}

	public resolve(): Promise<void> {
		return Promise.resolve();
	}

	public get textEditorModel(): ITextModel {
		return this.model;
	}

	public createSnapshot(): ITextSnapshot {
		return this.model.createSnapshot();
	}

	public isReadonly(): boolean {
		return false;
	}

	private disposed = false;
	public dispose(): void {
		this.disposed = true;

		this._onWillDispose.fire();
	}

	public isDisposed(): boolean {
		return this.disposed;
	}

	public isResolved(): boolean {
		return true;
	}

	public getLanguageId(): string | undefined {
		return this.model.getLanguageId();
	}
}

class StandaloneTextModelService implements ITextModelService {
	public _serviceBrand: undefined;

	constructor(
		@IModelService private readonly modelService: IModelService
	) { }

	public createModelReference(resource: URI): Promise<IReference<IResolvedTextEditorModel>> {
		const model = this.modelService.getModel(resource);

		if (!model) {
			return Promise.reject(new Error(`Model not found`));
		}

		return Promise.resolve(new ImmortalReference(new SimpleModel(model)));
	}

	public registerTextModelContentProvider(scheme: string, provider: ITextModelContentProvider): IDisposable {
		return {
			dispose: function () { /* no op */ }
		};
	}

	public canHandleResource(resource: URI): boolean {
		return false;
	}
}

class StandaloneEditorProgressService implements IEditorProgressService {
	declare readonly _serviceBrand: undefined;

	private static NULL_PROGRESS_RUNNER: IProgressRunner = {
		done: () => { },
		total: () => { },
		worked: () => { }
	};

	show(infinite: true, delay?: number): IProgressRunner;
	show(total: number, delay?: number): IProgressRunner;
	show(): IProgressRunner {
		return StandaloneEditorProgressService.NULL_PROGRESS_RUNNER;
	}

	async showWhile(promise: Promise<any>, delay?: number): Promise<void> {
		await promise;
	}
}

class StandaloneProgressService implements IProgressService {

	declare readonly _serviceBrand: undefined;

	withProgress<R>(_options: IProgressOptions | IProgressDialogOptions | IProgressNotificationOptions | IProgressWindowOptions | IProgressCompositeOptions, task: (progress: IProgress<IProgressStep>) => Promise<R>, onDidCancel?: ((choice?: number | undefined) => void) | undefined): Promise<R> {
		return task({
			report: () => { },
		});
	}
}

class StandaloneDialogService implements IDialogService {

	public _serviceBrand: undefined;

	readonly onWillShowDialog = Event.None;
	readonly onDidShowDialog = Event.None;

	public confirm(confirmation: IConfirmation): Promise<IConfirmationResult> {
		return this.doConfirm(confirmation).then(confirmed => {
			return {
				confirmed,
				checkboxChecked: false // unsupported
			} as IConfirmationResult;
		});
	}

	private doConfirm(confirmation: IConfirmation): Promise<boolean> {
		let messageText = confirmation.message;
		if (confirmation.detail) {
			messageText = messageText + '\n\n' + confirmation.detail;
		}

		return Promise.resolve(window.confirm(messageText));
	}

	public show(severity: Severity, message: string, buttons: string[], options?: IDialogOptions): Promise<IShowResult> {
		return Promise.resolve({ choice: 0 });
	}

	public input(): Promise<IInputResult> {
		return Promise.resolve({ choice: 0 }); // unsupported
	}

	public about(): Promise<void> {
		return Promise.resolve(undefined);
	}
}

export class StandaloneNotificationService implements INotificationService {

	readonly onDidAddNotification: Event<INotification> = Event.None;

	readonly onDidRemoveNotification: Event<INotification> = Event.None;

	readonly onDidChangeDoNotDisturbMode: Event<void> = Event.None;

	public _serviceBrand: undefined;

	public doNotDisturbMode: boolean = false;

	private static readonly NO_OP: INotificationHandle = new NoOpNotification();

	public info(message: string): INotificationHandle {
		return this.notify({ severity: Severity.Info, message });
	}

	public warn(message: string): INotificationHandle {
		return this.notify({ severity: Severity.Warning, message });
	}

	public error(error: string | Error): INotificationHandle {
		return this.notify({ severity: Severity.Error, message: error });
	}

	public notify(notification: INotification): INotificationHandle {
		switch (notification.severity) {
			case Severity.Error:
				console.error(notification.message);
				break;
			case Severity.Warning:
				console.warn(notification.message);
				break;
			default:
				console.log(notification.message);
				break;
		}

		return StandaloneNotificationService.NO_OP;
	}

	public prompt(severity: Severity, message: string, choices: IPromptChoice[], options?: IPromptOptions): INotificationHandle {
		return StandaloneNotificationService.NO_OP;
	}

	public status(message: string | Error, options?: IStatusMessageOptions): IDisposable {
		return Disposable.None;
	}
}

export class StandaloneCommandService implements ICommandService {
	declare readonly _serviceBrand: undefined;

	private readonly _instantiationService: IInstantiationService;

	private readonly _onWillExecuteCommand = new Emitter<ICommandEvent>();
	private readonly _onDidExecuteCommand = new Emitter<ICommandEvent>();
	public readonly onWillExecuteCommand: Event<ICommandEvent> = this._onWillExecuteCommand.event;
	public readonly onDidExecuteCommand: Event<ICommandEvent> = this._onDidExecuteCommand.event;

	constructor(
		@IInstantiationService instantiationService: IInstantiationService
	) {
		this._instantiationService = instantiationService;
	}

	public executeCommand<T>(id: string, ...args: any[]): Promise<T> {
		const command = CommandsRegistry.getCommand(id);
		if (!command) {
			return Promise.reject(new Error(`command '${id}' not found`));
		}

		try {
			this._onWillExecuteCommand.fire({ commandId: id, args });
			const result = this._instantiationService.invokeFunction.apply(this._instantiationService, [command.handler, ...args]) as T;

			this._onDidExecuteCommand.fire({ commandId: id, args });
			return Promise.resolve(result);
		} catch (err) {
			return Promise.reject(err);
		}
	}
}

export interface IKeybindingRule {
	keybinding: number;
	command?: string | null;
	commandArgs?: any;
	when?: ContextKeyExpression | null;
}

export class StandaloneKeybindingService extends AbstractKeybindingService {
	private _cachedResolver: KeybindingResolver | null;
	private _dynamicKeybindings: IKeybindingItem[];
	private readonly _domNodeListeners: DomNodeListeners[];

	constructor(
		@IContextKeyService contextKeyService: IContextKeyService,
		@ICommandService commandService: ICommandService,
		@INotificationService notificationService: INotificationService,
		@ILogService logService: ILogService,
		@ICodeEditorService codeEditorService: ICodeEditorService
	) {
		super(contextKeyService, commandService, notificationService, logService);

		this._cachedResolver = null;
		this._dynamicKeybindings = [];
		this._domNodeListeners = [];

		const addContainer = (domNode: HTMLElement) => {
			const disposables = new DisposableStore();

			// for standard keybindings
			disposables.add(dom.addDisposableListener(domNode, dom.EventType.KEY_DOWN, (e: KeyboardEvent) => {
				const keyEvent = new StandardKeyboardEvent(e);
				const shouldPreventDefault = this._dispatch(keyEvent, keyEvent.target);
				if (shouldPreventDefault) {
					keyEvent.preventDefault();
					keyEvent.stopPropagation();
				}
			}));

			// for single modifier chord keybindings (e.g. shift shift)
			disposables.add(dom.addDisposableListener(domNode, dom.EventType.KEY_UP, (e: KeyboardEvent) => {
				const keyEvent = new StandardKeyboardEvent(e);
				const shouldPreventDefault = this._singleModifierDispatch(keyEvent, keyEvent.target);
				if (shouldPreventDefault) {
					keyEvent.preventDefault();
				}
			}));

			this._domNodeListeners.push(new DomNodeListeners(domNode, disposables));
		};
		const removeContainer = (domNode: HTMLElement) => {
			for (let i = 0; i < this._domNodeListeners.length; i++) {
				const domNodeListeners = this._domNodeListeners[i];
				if (domNodeListeners.domNode === domNode) {
					this._domNodeListeners.splice(i, 1);
					domNodeListeners.dispose();
				}
			}
		};

		const addCodeEditor = (codeEditor: ICodeEditor) => {
			if (codeEditor.getOption(EditorOption.inDiffEditor)) {
				return;
			}
			addContainer(codeEditor.getContainerDomNode());
		};
		const removeCodeEditor = (codeEditor: ICodeEditor) => {
			if (codeEditor.getOption(EditorOption.inDiffEditor)) {
				return;
			}
			removeContainer(codeEditor.getContainerDomNode());
		};
		this._register(codeEditorService.onCodeEditorAdd(addCodeEditor));
		this._register(codeEditorService.onCodeEditorRemove(removeCodeEditor));
		codeEditorService.listCodeEditors().forEach(addCodeEditor);

		const addDiffEditor = (diffEditor: IDiffEditor) => {
			addContainer(diffEditor.getContainerDomNode());
		};
		const removeDiffEditor = (diffEditor: IDiffEditor) => {
			removeContainer(diffEditor.getContainerDomNode());
		};
		this._register(codeEditorService.onDiffEditorAdd(addDiffEditor));
		this._register(codeEditorService.onDiffEditorRemove(removeDiffEditor));
		codeEditorService.listDiffEditors().forEach(addDiffEditor);
	}

	public addDynamicKeybinding(command: string, keybinding: number, handler: ICommandHandler, when: ContextKeyExpression | undefined): IDisposable {
		return combinedDisposable(
			CommandsRegistry.registerCommand(command, handler),
			this.addDynamicKeybindings([{
				keybinding,
				command,
				when
			}])
		);
	}

	public addDynamicKeybindings(rules: IKeybindingRule[]): IDisposable {
		const entries: IKeybindingItem[] = rules.map((rule) => {
			const keybinding = createKeybinding(rule.keybinding, OS);
			return {
				keybinding: keybinding?.parts ?? null,
				command: rule.command ?? null,
				commandArgs: rule.commandArgs,
				when: rule.when,
				weight1: 1000,
				weight2: 0,
				extensionId: null,
				isBuiltinExtension: false
			};
		});
		this._dynamicKeybindings = this._dynamicKeybindings.concat(entries);

		this.updateResolver();

		return toDisposable(() => {
			// Search the first entry and remove them all since they will be contiguous
			for (let i = 0; i < this._dynamicKeybindings.length; i++) {
				if (this._dynamicKeybindings[i] === entries[0]) {
					this._dynamicKeybindings.splice(i, entries.length);
					this.updateResolver();
					return;
				}
			}
		});
	}

	private updateResolver(): void {
		this._cachedResolver = null;
		this._onDidUpdateKeybindings.fire();
	}

	protected _getResolver(): KeybindingResolver {
		if (!this._cachedResolver) {
			const defaults = this._toNormalizedKeybindingItems(KeybindingsRegistry.getDefaultKeybindings(), true);
			const overrides = this._toNormalizedKeybindingItems(this._dynamicKeybindings, false);
			this._cachedResolver = new KeybindingResolver(defaults, overrides, (str) => this._log(str));
		}
		return this._cachedResolver;
	}

	protected _documentHasFocus(): boolean {
		return document.hasFocus();
	}

	private _toNormalizedKeybindingItems(items: IKeybindingItem[], isDefault: boolean): ResolvedKeybindingItem[] {
		const result: ResolvedKeybindingItem[] = [];
		let resultLen = 0;
		for (const item of items) {
			const when = item.when || undefined;
			const keybinding = item.keybinding;

			if (!keybinding) {
				// This might be a removal keybinding item in user settings => accept it
				result[resultLen++] = new ResolvedKeybindingItem(undefined, item.command, item.commandArgs, when, isDefault, null, false);
			} else {
				const resolvedKeybindings = USLayoutResolvedKeybinding.resolveUserBinding(keybinding, OS);
				for (const resolvedKeybinding of resolvedKeybindings) {
					result[resultLen++] = new ResolvedKeybindingItem(resolvedKeybinding, item.command, item.commandArgs, when, isDefault, null, false);
				}
			}
		}

		return result;
	}

	public resolveKeybinding(keybinding: Keybinding): ResolvedKeybinding[] {
		return [new USLayoutResolvedKeybinding(keybinding, OS)];
	}

	public resolveKeyboardEvent(keyboardEvent: IKeyboardEvent): ResolvedKeybinding {
		const keybinding = new SimpleKeybinding(
			keyboardEvent.ctrlKey,
			keyboardEvent.shiftKey,
			keyboardEvent.altKey,
			keyboardEvent.metaKey,
			keyboardEvent.keyCode
		).toChord();
		return new USLayoutResolvedKeybinding(keybinding, OS);
	}

	public resolveUserBinding(userBinding: string): ResolvedKeybinding[] {
		return [];
	}

	public _dumpDebugInfo(): string {
		return '';
	}

	public _dumpDebugInfoJSON(): string {
		return '';
	}

	public registerSchemaContribution(contribution: KeybindingsSchemaContribution): void {
		// noop
	}
}

class DomNodeListeners extends Disposable {
	constructor(
		public readonly domNode: HTMLElement,
		disposables: DisposableStore
	) {
		super();
		this._register(disposables);
	}
}

function isConfigurationOverrides(thing: any): thing is IConfigurationOverrides {
	return thing
		&& typeof thing === 'object'
		&& (!thing.overrideIdentifier || typeof thing.overrideIdentifier === 'string')
		&& (!thing.resource || thing.resource instanceof URI);
}

export class StandaloneConfigurationService implements IConfigurationService {

	declare readonly _serviceBrand: undefined;

	private readonly _onDidChangeConfiguration = new Emitter<IConfigurationChangeEvent>();
	public readonly onDidChangeConfiguration: Event<IConfigurationChangeEvent> = this._onDidChangeConfiguration.event;

	private readonly _configuration: Configuration;

	constructor() {
		this._configuration = new Configuration(new DefaultConfigurationModel(), new ConfigurationModel(), new ConfigurationModel(), new ConfigurationModel());
	}

	getValue<T>(): T;
	getValue<T>(section: string): T;
	getValue<T>(overrides: IConfigurationOverrides): T;
	getValue<T>(section: string, overrides: IConfigurationOverrides): T;
	getValue(arg1?: any, arg2?: any): any {
		const section = typeof arg1 === 'string' ? arg1 : undefined;
		const overrides = isConfigurationOverrides(arg1) ? arg1 : isConfigurationOverrides(arg2) ? arg2 : {};
		return this._configuration.getValue(section, overrides, undefined);
	}

	public updateValues(values: [string, any][]): Promise<void> {
		const previous = { data: this._configuration.toData() };

		const changedKeys: string[] = [];

		for (const entry of values) {
			const [key, value] = entry;
			if (this.getValue(key) === value) {
				continue;
			}
			this._configuration.updateValue(key, value);
			changedKeys.push(key);
		}

		if (changedKeys.length > 0) {
			const configurationChangeEvent = new ConfigurationChangeEvent({ keys: changedKeys, overrides: [] }, previous, this._configuration);
			configurationChangeEvent.source = ConfigurationTarget.MEMORY;
			configurationChangeEvent.sourceConfig = null;
			this._onDidChangeConfiguration.fire(configurationChangeEvent);
		}

		return Promise.resolve();
	}

	public updateValue(key: string, value: any, arg3?: any, arg4?: any): Promise<void> {
		return this.updateValues([[key, value]]);
	}

	public inspect<C>(key: string, options: IConfigurationOverrides = {}): IConfigurationValue<C> {
		return this._configuration.inspect<C>(key, options, undefined);
	}

	public keys() {
		return this._configuration.keys(undefined);
	}

	public reloadConfiguration(): Promise<void> {
		return Promise.resolve(undefined);
	}

	public getConfigurationData(): IConfigurationData | null {
		const emptyModel: IConfigurationModel = {
			contents: {},
			keys: [],
			overrides: []
		};
		return {
			defaults: emptyModel,
			policy: emptyModel,
			application: emptyModel,
			user: emptyModel,
			workspace: emptyModel,
			folders: []
		};
	}
}

class StandaloneResourceConfigurationService implements ITextResourceConfigurationService {

	declare readonly _serviceBrand: undefined;

	private readonly _onDidChangeConfiguration = new Emitter<ITextResourceConfigurationChangeEvent>();
	public readonly onDidChangeConfiguration = this._onDidChangeConfiguration.event;

	constructor(
		@IConfigurationService private readonly configurationService: StandaloneConfigurationService,
		@IModelService private readonly modelService: IModelService,
		@ILanguageService private readonly languageService: ILanguageService
	) {
		this.configurationService.onDidChangeConfiguration((e) => {
			this._onDidChangeConfiguration.fire({ affectedKeys: e.affectedKeys, affectsConfiguration: (resource: URI, configuration: string) => e.affectsConfiguration(configuration) });
		});
	}

	getValue<T>(resource: URI, section?: string): T;
	getValue<T>(resource: URI, position?: IPosition, section?: string): T;
	getValue<T>(resource: URI | undefined, arg2?: any, arg3?: any) {
		const position: IPosition | null = Pos.isIPosition(arg2) ? arg2 : null;
		const section: string | undefined = position ? (typeof arg3 === 'string' ? arg3 : undefined) : (typeof arg2 === 'string' ? arg2 : undefined);
		const language = resource ? this.getLanguage(resource, position) : undefined;
		if (typeof section === 'undefined') {
			return this.configurationService.getValue<T>({
				resource,
				overrideIdentifier: language
			});
		}
		return this.configurationService.getValue<T>(section, {
			resource,
			overrideIdentifier: language
		});
	}

	private getLanguage(resource: URI, position: IPosition | null): string | null {
		const model = this.modelService.getModel(resource);
		if (model) {
			return position ? model.getLanguageIdAtPosition(position.lineNumber, position.column) : model.getLanguageId();
		}
		return this.languageService.guessLanguageIdByFilepathOrFirstLine(resource);
	}

	updateValue(resource: URI, key: string, value: any, configurationTarget?: ConfigurationTarget): Promise<void> {
		return this.configurationService.updateValue(key, value, { resource }, configurationTarget);
	}
}

class StandaloneResourcePropertiesService implements ITextResourcePropertiesService {

	declare readonly _serviceBrand: undefined;

	constructor(
		@IConfigurationService private readonly configurationService: IConfigurationService,
	) {
	}

	getEOL(resource: URI, language?: string): string {
		const eol = this.configurationService.getValue('files.eol', { overrideIdentifier: language, resource });
		if (eol && typeof eol === 'string' && eol !== 'auto') {
			return eol;
		}
		return (isLinux || isMacintosh) ? '\n' : '\r\n';
	}
}

<<<<<<< HEAD
=======
class StandaloneTelemetryService implements ITelemetryService {
	declare readonly _serviceBrand: undefined;

	public telemetryLevel = TelemetryLevel.NONE;
	public sendErrorTelemetry = false;

	public setEnabled(value: boolean): void {
	}

	public setExperimentProperty(name: string, value: string): void {
	}

	public publicLog(eventName: string, data?: any): Promise<void> {
		return Promise.resolve(undefined);
	}

	publicLog2<E extends ClassifiedEvent<OmitMetadata<T>> = never, T extends IGDPRProperty = never>(eventName: string, data?: StrictPropertyCheck<T, E>) {
		return this.publicLog(eventName, data as any);
	}

	public publicLogError(eventName: string, data?: any): Promise<void> {
		return Promise.resolve(undefined);
	}

	publicLogError2<E extends ClassifiedEvent<OmitMetadata<T>> = never, T extends IGDPRProperty = never>(eventName: string, data?: StrictPropertyCheck<T, E>) {
		return this.publicLogError(eventName, data as any);
	}

	public getTelemetryInfo(): Promise<ITelemetryInfo> {
		throw new Error(`Not available`);
	}
}

>>>>>>> 5235c6bb
class StandaloneWorkspaceContextService implements IWorkspaceContextService {

	public _serviceBrand: undefined;

	private static readonly SCHEME = 'inmemory';

	private readonly _onDidChangeWorkspaceName = new Emitter<void>();
	public readonly onDidChangeWorkspaceName: Event<void> = this._onDidChangeWorkspaceName.event;

	private readonly _onWillChangeWorkspaceFolders = new Emitter<IWorkspaceFoldersWillChangeEvent>();
	public readonly onWillChangeWorkspaceFolders: Event<IWorkspaceFoldersWillChangeEvent> = this._onWillChangeWorkspaceFolders.event;

	private readonly _onDidChangeWorkspaceFolders = new Emitter<IWorkspaceFoldersChangeEvent>();
	public readonly onDidChangeWorkspaceFolders: Event<IWorkspaceFoldersChangeEvent> = this._onDidChangeWorkspaceFolders.event;

	private readonly _onDidChangeWorkbenchState = new Emitter<WorkbenchState>();
	public readonly onDidChangeWorkbenchState: Event<WorkbenchState> = this._onDidChangeWorkbenchState.event;

	private readonly workspace: IWorkspace;

	constructor() {
		const resource = URI.from({ scheme: StandaloneWorkspaceContextService.SCHEME, authority: 'model', path: '/' });
		this.workspace = { id: '4064f6ec-cb38-4ad0-af64-ee6467e63c82', folders: [new WorkspaceFolder({ uri: resource, name: '', index: 0 })] };
	}

	getCompleteWorkspace(): Promise<IWorkspace> {
		return Promise.resolve(this.getWorkspace());
	}

	public getWorkspace(): IWorkspace {
		return this.workspace;
	}

	public getWorkbenchState(): WorkbenchState {
		if (this.workspace) {
			if (this.workspace.configuration) {
				return WorkbenchState.WORKSPACE;
			}
			return WorkbenchState.FOLDER;
		}
		return WorkbenchState.EMPTY;
	}

	public getWorkspaceFolder(resource: URI): IWorkspaceFolder | null {
		return resource && resource.scheme === StandaloneWorkspaceContextService.SCHEME ? this.workspace.folders[0] : null;
	}

	public isInsideWorkspace(resource: URI): boolean {
		return resource && resource.scheme === StandaloneWorkspaceContextService.SCHEME;
	}

	public isCurrentWorkspace(workspaceIdOrFolder: IWorkspaceIdentifier | ISingleFolderWorkspaceIdentifier | URI): boolean {
		return true;
	}
}

export function updateConfigurationService(configurationService: IConfigurationService, source: any, isDiffEditor: boolean): void {
	if (!source) {
		return;
	}
	if (!(configurationService instanceof StandaloneConfigurationService)) {
		return;
	}
	const toUpdate: [string, any][] = [];
	Object.keys(source).forEach((key) => {
		if (isEditorConfigurationKey(key)) {
			toUpdate.push([`editor.${key}`, source[key]]);
		}
		if (isDiffEditor && isDiffEditorConfigurationKey(key)) {
			toUpdate.push([`diffEditor.${key}`, source[key]]);
		}
	});
	if (toUpdate.length > 0) {
		configurationService.updateValues(toUpdate);
	}
}

class StandaloneBulkEditService implements IBulkEditService {
	declare readonly _serviceBrand: undefined;

	constructor(
		@IModelService private readonly _modelService: IModelService
	) {
		//
	}

	hasPreviewHandler(): false {
		return false;
	}

	setPreviewHandler(): IDisposable {
		return Disposable.None;
	}

	async apply(editsIn: ResourceEdit[] | WorkspaceEdit, _options?: IBulkEditOptions): Promise<IBulkEditResult> {
		const edits = Array.isArray(editsIn) ? editsIn : ResourceEdit.convert(editsIn);
		const textEdits = new Map<ITextModel, ISingleEditOperation[]>();

		for (const edit of edits) {
			if (!(edit instanceof ResourceTextEdit)) {
				throw new Error('bad edit - only text edits are supported');
			}
			const model = this._modelService.getModel(edit.resource);
			if (!model) {
				throw new Error('bad edit - model not found');
			}
			if (typeof edit.versionId === 'number' && model.getVersionId() !== edit.versionId) {
				throw new Error('bad state - model changed in the meantime');
			}
			let array = textEdits.get(model);
			if (!array) {
				array = [];
				textEdits.set(model, array);
			}
			array.push(EditOperation.replaceMove(Range.lift(edit.textEdit.range), edit.textEdit.text));
		}


		let totalEdits = 0;
		let totalFiles = 0;
		for (const [model, edits] of textEdits) {
			model.pushStackElement();
			model.pushEditOperations([], edits, () => []);
			model.pushStackElement();
			totalFiles += 1;
			totalEdits += edits.length;
		}

		return {
			ariaSummary: strings.format(StandaloneServicesNLS.bulkEditServiceSummary, totalEdits, totalFiles),
			isApplied: totalEdits > 0
		};
	}
}

class StandaloneUriLabelService implements ILabelService {

	declare readonly _serviceBrand: undefined;

	public readonly onDidChangeFormatters: Event<IFormatterChangeEvent> = Event.None;

	public getUriLabel(resource: URI, options?: { relative?: boolean; forceNoTildify?: boolean }): string {
		if (resource.scheme === 'file') {
			return resource.fsPath;
		}
		return resource.path;
	}

	getUriBasenameLabel(resource: URI): string {
		return basename(resource);
	}

	public getWorkspaceLabel(workspace: IWorkspaceIdentifier | ISingleFolderWorkspaceIdentifier | URI | IWorkspace, options?: { verbose: boolean }): string {
		return '';
	}

	public getSeparator(scheme: string, authority?: string): '/' | '\\' {
		return '/';
	}

	public registerFormatter(formatter: ResourceLabelFormatter): IDisposable {
		throw new Error('Not implemented');
	}

	public registerCachedFormatter(formatter: ResourceLabelFormatter): IDisposable {
		return this.registerFormatter(formatter);
	}

	public getHostLabel(): string {
		return '';
	}

	public getHostTooltip(): string | undefined {
		return undefined;
	}
}


class StandaloneContextViewService extends ContextViewService {

	constructor(
		@ILayoutService layoutService: ILayoutService,
		@ICodeEditorService private readonly _codeEditorService: ICodeEditorService,
	) {
		super(layoutService);
	}

	override showContextView(delegate: IContextViewDelegate, container?: HTMLElement, shadowRoot?: boolean): IDisposable {
		if (!container) {
			const codeEditor = this._codeEditorService.getFocusedCodeEditor() || this._codeEditorService.getActiveCodeEditor();
			if (codeEditor) {
				container = codeEditor.getContainerDomNode();
			}
		}
		return super.showContextView(delegate, container, shadowRoot);
	}
}

class StandaloneWorkspaceTrustManagementService implements IWorkspaceTrustManagementService {
	_serviceBrand: undefined;

	private _neverEmitter = new Emitter<never>();
	public readonly onDidChangeTrust: Event<boolean> = this._neverEmitter.event;
	onDidChangeTrustedFolders: Event<void> = this._neverEmitter.event;
	public readonly workspaceResolved = Promise.resolve();
	public readonly workspaceTrustInitialized = Promise.resolve();
	public readonly acceptsOutOfWorkspaceFiles = true;

	isWorkspaceTrusted(): boolean {
		return true;
	}
	isWorkspaceTrustForced(): boolean {
		return false;
	}
	canSetParentFolderTrust(): boolean {
		return false;
	}
	async setParentFolderTrust(trusted: boolean): Promise<void> {
		// noop
	}
	canSetWorkspaceTrust(): boolean {
		return false;
	}
	async setWorkspaceTrust(trusted: boolean): Promise<void> {
		// noop
	}
	getUriTrustInfo(uri: URI): Promise<IWorkspaceTrustUriInfo> {
		throw new Error('Method not supported.');
	}
	async setUrisTrust(uri: URI[], trusted: boolean): Promise<void> {
		// noop
	}
	getTrustedUris(): URI[] {
		return [];
	}
	async setTrustedUris(uris: URI[]): Promise<void> {
		// noop
	}
	addWorkspaceTrustTransitionParticipant(participant: IWorkspaceTrustTransitionParticipant): IDisposable {
		throw new Error('Method not supported.');
	}
}

class StandaloneLanguageService extends LanguageService {
	constructor() {
		super();
	}
}

class StandaloneLogService extends LogService {
	constructor() {
		super(new ConsoleLogger());
	}
}

class StandaloneContextMenuService extends ContextMenuService {
	constructor(
		@INotificationService notificationService: INotificationService,
		@IContextViewService contextViewService: IContextViewService,
		@IKeybindingService keybindingService: IKeybindingService,
		@IThemeService themeService: IThemeService,
		@IMenuService menuService: IMenuService,
		@IContextKeyService contextKeyService: IContextKeyService,
	) {
		super(notificationService, contextViewService, keybindingService, themeService, menuService, contextKeyService);
		this.configure({ blockMouse: false }); // we do not want that in the standalone editor
	}
}

class StandaloneAudioService implements IAudioCueService {
	_serviceBrand: undefined;
	async playAudioCue(cue: AudioCue, allowManyInParallel?: boolean | undefined): Promise<void> {
	}

	async playAudioCues(cues: AudioCue[]): Promise<void> {
	}

	isEnabled(cue: AudioCue): IObservable<boolean, void> {
		return constObservable(false);
	}

	async playSound(cue: Sound, allowManyInParallel?: boolean | undefined): Promise<void> {
	}
}

export interface IEditorOverrideServices {
	[index: string]: any;
}

registerSingleton(IConfigurationService, StandaloneConfigurationService, InstantiationType.Eager);
registerSingleton(ITextResourceConfigurationService, StandaloneResourceConfigurationService, InstantiationType.Eager);
registerSingleton(ITextResourcePropertiesService, StandaloneResourcePropertiesService, InstantiationType.Eager);
registerSingleton(IWorkspaceContextService, StandaloneWorkspaceContextService, InstantiationType.Eager);
registerSingleton(ILabelService, StandaloneUriLabelService, InstantiationType.Eager);
registerSingleton(IDialogService, StandaloneDialogService, InstantiationType.Eager);
registerSingleton(INotificationService, StandaloneNotificationService, InstantiationType.Eager);
registerSingleton(IMarkerService, MarkerService, InstantiationType.Eager);
registerSingleton(ILanguageService, StandaloneLanguageService, InstantiationType.Eager);
registerSingleton(IStandaloneThemeService, StandaloneThemeService, InstantiationType.Eager);
registerSingleton(ILogService, StandaloneLogService, InstantiationType.Eager);
registerSingleton(IModelService, ModelService, InstantiationType.Eager);
registerSingleton(IMarkerDecorationsService, MarkerDecorationsService, InstantiationType.Eager);
registerSingleton(IContextKeyService, ContextKeyService, InstantiationType.Eager);
registerSingleton(IProgressService, StandaloneProgressService, InstantiationType.Eager);
registerSingleton(IEditorProgressService, StandaloneEditorProgressService, InstantiationType.Eager);
registerSingleton(IStorageService, InMemoryStorageService, InstantiationType.Eager);
registerSingleton(IEditorWorkerService, EditorWorkerService, InstantiationType.Eager);
registerSingleton(IBulkEditService, StandaloneBulkEditService, InstantiationType.Eager);
registerSingleton(IWorkspaceTrustManagementService, StandaloneWorkspaceTrustManagementService, InstantiationType.Eager);
registerSingleton(ITextModelService, StandaloneTextModelService, InstantiationType.Eager);
registerSingleton(IAccessibilityService, AccessibilityService, InstantiationType.Eager);
registerSingleton(IListService, ListService, InstantiationType.Eager);
registerSingleton(ICommandService, StandaloneCommandService, InstantiationType.Eager);
registerSingleton(IKeybindingService, StandaloneKeybindingService, InstantiationType.Eager);
registerSingleton(IQuickInputService, StandaloneQuickInputService, InstantiationType.Eager);
registerSingleton(IContextViewService, StandaloneContextViewService, InstantiationType.Eager);
registerSingleton(IOpenerService, OpenerService, InstantiationType.Eager);
registerSingleton(IClipboardService, BrowserClipboardService, InstantiationType.Eager);
registerSingleton(IContextMenuService, StandaloneContextMenuService, InstantiationType.Eager);
registerSingleton(IMenuService, MenuService, InstantiationType.Eager);
registerSingleton(IAudioCueService, StandaloneAudioService, InstantiationType.Eager);

/**
 * We don't want to eagerly instantiate services because embedders get a one time chance
 * to override services when they create the first editor.
 */
export module StandaloneServices {

	const serviceCollection = new ServiceCollection();
	for (const [id, descriptor] of getSingletonServiceDescriptors()) {
		serviceCollection.set(id, descriptor);
	}

	const instantiationService = new InstantiationService(serviceCollection, true);
	serviceCollection.set(IInstantiationService, instantiationService);

	export function get<T>(serviceId: ServiceIdentifier<T>): T {
		const r = serviceCollection.get(serviceId);
		if (!r) {
			throw new Error('Missing service ' + serviceId);
		}
		if (r instanceof SyncDescriptor) {
			return instantiationService.invokeFunction((accessor) => accessor.get(serviceId));
		} else {
			return r;
		}
	}

	let initialized = false;
	export function initialize(overrides: IEditorOverrideServices): IInstantiationService {
		if (initialized) {
			return instantiationService;
		}
		initialized = true;

		// Add singletons that were registered after this module loaded
		for (const [id, descriptor] of getSingletonServiceDescriptors()) {
			if (!serviceCollection.get(id)) {
				serviceCollection.set(id, descriptor);
			}
		}

		// Initialize the service collection with the overrides, but only if the
		// service was not instantiated in the meantime.
		for (const serviceId in overrides) {
			if (overrides.hasOwnProperty(serviceId)) {
				const serviceIdentifier = createDecorator(serviceId);
				const r = serviceCollection.get(serviceIdentifier);
				if (r instanceof SyncDescriptor) {
					serviceCollection.set(serviceIdentifier, overrides[serviceId]);
				}
			}
		}

		return instantiationService;
	}
}<|MERGE_RESOLUTION|>--- conflicted
+++ resolved
@@ -683,42 +683,6 @@
 	}
 }
 
-<<<<<<< HEAD
-=======
-class StandaloneTelemetryService implements ITelemetryService {
-	declare readonly _serviceBrand: undefined;
-
-	public telemetryLevel = TelemetryLevel.NONE;
-	public sendErrorTelemetry = false;
-
-	public setEnabled(value: boolean): void {
-	}
-
-	public setExperimentProperty(name: string, value: string): void {
-	}
-
-	public publicLog(eventName: string, data?: any): Promise<void> {
-		return Promise.resolve(undefined);
-	}
-
-	publicLog2<E extends ClassifiedEvent<OmitMetadata<T>> = never, T extends IGDPRProperty = never>(eventName: string, data?: StrictPropertyCheck<T, E>) {
-		return this.publicLog(eventName, data as any);
-	}
-
-	public publicLogError(eventName: string, data?: any): Promise<void> {
-		return Promise.resolve(undefined);
-	}
-
-	publicLogError2<E extends ClassifiedEvent<OmitMetadata<T>> = never, T extends IGDPRProperty = never>(eventName: string, data?: StrictPropertyCheck<T, E>) {
-		return this.publicLogError(eventName, data as any);
-	}
-
-	public getTelemetryInfo(): Promise<ITelemetryInfo> {
-		throw new Error(`Not available`);
-	}
-}
-
->>>>>>> 5235c6bb
 class StandaloneWorkspaceContextService implements IWorkspaceContextService {
 
 	public _serviceBrand: undefined;
