--- conflicted
+++ resolved
@@ -69,62 +69,18 @@
 		}
 	}
 
-<<<<<<< HEAD
-	public async playAccessibilitySignals(cues: (AccessibilitySignal | { cue: AccessibilitySignal; source: string })[]): Promise<void> {
-		const cueArray = cues.map(c => 'cue' in c ? c.cue : c);
-		const alerts = cueArray.filter(cue => this.isAnnouncementEnabled(cue)).map(c => c.announcementMessage);
-		if (alerts.length) {
-			this.accessibilityService.status(alerts.join(', '));
-=======
 	public async playSignals(signals: (AccessibilitySignal | { signal: AccessibilitySignal; source: string })[]): Promise<void> {
-		for (const signal of signals) {
-			this.sendSignalTelemetry('signal' in signal ? signal.signal : signal, 'source' in signal ? signal.source : undefined);
-		}
 		const signalArray = signals.map(s => 'signal' in s ? s.signal : s);
 		const announcements = signalArray.filter(signal => this.isAnnouncementEnabled(signal)).map(s => s.announcementMessage);
 		if (announcements.length) {
 			this.accessibilityService.status(announcements.join(', '));
->>>>>>> 5c3e652f
 		}
 
 		// Some sounds are reused. Don't play the same sound twice.
 		const sounds = new Set(signalArray.filter(signal => this.isSoundEnabled(signal)).map(signal => signal.sound.getSound()));
 		await Promise.all(Array.from(sounds).map(sound => this.playSound(sound, true)));
-
-	}
-
-<<<<<<< HEAD
-=======
-
-	private sendSignalTelemetry(signal: AccessibilitySignal, source: string | undefined): void {
-		const isScreenReaderOptimized = this.accessibilityService.isScreenReaderOptimized();
-		const key = signal.name + (source ? `::${source}` : '') + (isScreenReaderOptimized ? '{screenReaderOptimized}' : '');
-		// Only send once per user session
-		if (this.sentTelemetry.has(key) || this.getVolumeInPercent() === 0) {
-			return;
-		}
-		this.sentTelemetry.add(key);
-
-		this.telemetryService.publicLog2<{
-			signal: string;
-			source: string;
-			isScreenReaderOptimized: boolean;
-		}, {
-			owner: 'hediet';
-
-			signal: { classification: 'SystemMetaData'; purpose: 'FeatureInsight'; comment: 'The signal that was played.' };
-			source: { classification: 'SystemMetaData'; purpose: 'FeatureInsight'; comment: 'The source that triggered the signal (e.g. "diffEditorNavigation").' };
-			isScreenReaderOptimized: { classification: 'SystemMetaData'; purpose: 'FeatureInsight'; comment: 'Whether the user is using a screen reader' };
-
-			comment: 'This data is collected to understand how signals are used and if more signals should be added.';
-		}>('signal.played', {
-			signal: signal.name,
-			source: source ?? '',
-			isScreenReaderOptimized,
-		});
-	}
-
->>>>>>> 5c3e652f
+	}
+
 	private getVolumeInPercent(): number {
 		const volume = this.configurationService.getValue<number>('accessibilitySignals.volume');
 		if (typeof volume !== 'number') {
