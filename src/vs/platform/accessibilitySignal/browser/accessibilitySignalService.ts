--- conflicted
+++ resolved
@@ -205,29 +205,16 @@
 	}
 
 	public getDelayMs(signal: AccessibilitySignal, modality: AccessibilityModality, mode: 'line' | 'positional'): number {
-<<<<<<< HEAD
-		const options: { debouncePositionChanges: boolean; 'experimental.delays': { general: { sound: number; announcement: number }; errorAtPosition: { sound: number; announcement: number }; warningAtPosition: { sound: number; announcement: number } } } = this.configurationService.getValue('accessibility.signalOptions');
-		if (!options || !options.debouncePositionChanges) {
-=======
 		if (!this.configurationService.getValue('accessibility.signalOptions.debouncePositionChanges')) {
->>>>>>> ea1445cc
 			return 0;
 		}
 		let value: { sound: number; announcement: number };
 		if (signal.name === AccessibilitySignal.errorAtPosition.name && mode === 'positional') {
-<<<<<<< HEAD
-			value = options['experimental.delays'].errorAtPosition;
-		} else if (signal.name === AccessibilitySignal.warningAtPosition.name && mode === 'positional') {
-			value = options['experimental.delays'].warningAtPosition;
-		} else {
-			value = options['experimental.delays'].general;
-=======
 			value = this.configurationService.getValue('accessibility.signalOptions.experimental.delays.errorAtPosition');
 		} else if (signal.name === AccessibilitySignal.warningAtPosition.name && mode === 'positional') {
 			value = this.configurationService.getValue('accessibility.signalOptions.experimental.delays.warningAtPosition');
 		} else {
 			value = this.configurationService.getValue('accessibility.signalOptions.experimental.delays.general');
->>>>>>> ea1445cc
 		}
 		return modality === 'sound' ? value.sound : value.announcement;
 	}
