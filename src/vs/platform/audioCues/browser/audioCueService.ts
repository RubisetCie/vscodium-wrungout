--- conflicted
+++ resolved
@@ -54,72 +54,29 @@
 	}
 
 	public async playAudioCue(cue: AudioCue, options: IAudioCueOptions = {}): Promise<void> {
-<<<<<<< HEAD
-		if (this.isEnabled(cue)) {
-=======
 		const alertMessage = cue.alertMessage;
 		if (this.isAlertEnabled(cue, options.userGesture) && alertMessage) {
 			this.accessibilityService.status(alertMessage);
 		}
 
 		if (this.isCueEnabled(cue, options.userGesture)) {
-			this.sendAudioCueTelemetry(cue, options.source);
->>>>>>> f5442d1f
 			await this.playSound(cue.sound.getSound(), options.allowManyInParallel);
 		}
 	}
 
 	public async playAudioCues(cues: (AudioCue | { cue: AudioCue; source: string })[]): Promise<void> {
-<<<<<<< HEAD
-=======
-		for (const cue of cues) {
-			this.sendAudioCueTelemetry('cue' in cue ? cue.cue : cue, 'source' in cue ? cue.source : undefined);
-		}
 		const cueArray = cues.map(c => 'cue' in c ? c.cue : c);
 		const alerts = cueArray.filter(cue => this.isAlertEnabled(cue)).map(c => c.alertMessage);
 		if (alerts.length) {
 			this.accessibilityService.status(alerts.join(', '));
 		}
 
->>>>>>> f5442d1f
 		// Some audio cues might reuse sounds. Don't play the same sound twice.
 		const sounds = new Set(cueArray.filter(cue => this.isCueEnabled(cue)).map(cue => cue.sound.getSound()));
 		await Promise.all(Array.from(sounds).map(sound => this.playSound(sound, true)));
 
 	}
 
-<<<<<<< HEAD
-=======
-
-	private sendAudioCueTelemetry(cue: AudioCue, source: string | undefined): void {
-		const isScreenReaderOptimized = this.accessibilityService.isScreenReaderOptimized();
-		const key = cue.name + (source ? `::${source}` : '') + (isScreenReaderOptimized ? '{screenReaderOptimized}' : '');
-		// Only send once per user session
-		if (this.sentTelemetry.has(key) || this.getVolumeInPercent() === 0) {
-			return;
-		}
-		this.sentTelemetry.add(key);
-
-		this.telemetryService.publicLog2<{
-			audioCue: string;
-			source: string;
-			isScreenReaderOptimized: boolean;
-		}, {
-			owner: 'hediet';
-
-			audioCue: { classification: 'SystemMetaData'; purpose: 'FeatureInsight'; comment: 'The audio cue that was played.' };
-			source: { classification: 'SystemMetaData'; purpose: 'FeatureInsight'; comment: 'The source that triggered the audio cue (e.g. "diffEditorNavigation").' };
-			isScreenReaderOptimized: { classification: 'SystemMetaData'; purpose: 'FeatureInsight'; comment: 'Whether the user is using a screen reader' };
-
-			comment: 'This data is collected to understand how audio cues are used and if more audio cues should be added.';
-		}>('audioCue.played', {
-			audioCue: cue.name,
-			source: source ?? '',
-			isScreenReaderOptimized,
-		});
-	}
-
->>>>>>> f5442d1f
 	private getVolumeInPercent(): number {
 		const volume = this.configurationService.getValue<number>('audioCues.volume');
 		if (typeof volume !== 'number') {
