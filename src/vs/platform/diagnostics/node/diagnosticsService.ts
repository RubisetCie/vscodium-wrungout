/*---------------------------------------------------------------------------------------------
 *  Copyright (c) Microsoft Corporation. All rights reserved.
 *  Licensed under the MIT License. See License.txt in the project root for license information.
 *--------------------------------------------------------------------------------------------*/
import * as osLib from 'os';
import { Promises } from 'vs/base/common/async';
import { getNodeType, parse, ParseError } from 'vs/base/common/json';
import { Schemas } from 'vs/base/common/network';
import { basename, join } from 'vs/base/common/path';
import { isLinux, isWindows } from 'vs/base/common/platform';
import { ProcessItem } from 'vs/base/common/processes';
import { StopWatch } from 'vs/base/common/stopwatch';
import { URI } from 'vs/base/common/uri';
import { virtualMachineHint } from 'vs/base/node/id';
import { IDirent, Promises as pfs } from 'vs/base/node/pfs';
import { listProcesses } from 'vs/base/node/ps';
import { IDiagnosticsService, IMachineInfo, IMainProcessDiagnostics, IRemoteDiagnosticError, IRemoteDiagnosticInfo, isRemoteDiagnosticError, PerformanceInfo, SystemInfo, WorkspaceStatItem, WorkspaceStats } from 'vs/platform/diagnostics/common/diagnostics';
import { ByteSize } from 'vs/platform/files/common/files';
import { IProductService } from 'vs/platform/product/common/productService';
import { IWorkspace } from 'vs/platform/workspace/common/workspace';

interface ConfigFilePatterns {
	tag: string;
	filePattern: RegExp;
	relativePathPattern?: RegExp;
}

const worksapceStatsCache = new Map<string, Promise<WorkspaceStats>>();
export async function collectWorkspaceStats(folder: string, filter: string[]): Promise<WorkspaceStats> {
	const cacheKey = `${folder}::${filter.join(':')}`;
	const cached = worksapceStatsCache.get(cacheKey);
	if (cached) {
		return cached;
	}

	const configFilePatterns: ConfigFilePatterns[] = [
		{ tag: 'grunt.js', filePattern: /^gruntfile\.js$/i },
		{ tag: 'gulp.js', filePattern: /^gulpfile\.js$/i },
		{ tag: 'tsconfig.json', filePattern: /^tsconfig\.json$/i },
		{ tag: 'package.json', filePattern: /^package\.json$/i },
		{ tag: 'jsconfig.json', filePattern: /^jsconfig\.json$/i },
		{ tag: 'tslint.json', filePattern: /^tslint\.json$/i },
		{ tag: 'eslint.json', filePattern: /^eslint\.json$/i },
		{ tag: 'tasks.json', filePattern: /^tasks\.json$/i },
		{ tag: 'launch.json', filePattern: /^launch\.json$/i },
		{ tag: 'settings.json', filePattern: /^settings\.json$/i },
		{ tag: 'webpack.config.js', filePattern: /^webpack\.config\.js$/i },
		{ tag: 'project.json', filePattern: /^project\.json$/i },
		{ tag: 'makefile', filePattern: /^makefile$/i },
		{ tag: 'sln', filePattern: /^.+\.sln$/i },
		{ tag: 'csproj', filePattern: /^.+\.csproj$/i },
		{ tag: 'cmake', filePattern: /^.+\.cmake$/i },
		{ tag: 'github-actions', filePattern: /^.+\.ya?ml$/i, relativePathPattern: /^\.github(?:\/|\\)workflows$/i },
		{ tag: 'devcontainer.json', filePattern: /^devcontainer\.json$/i },
		{ tag: 'dockerfile', filePattern: /^(dockerfile|docker\-compose\.ya?ml)$/i }
	];

	const fileTypes = new Map<string, number>();
	const configFiles = new Map<string, number>();

	const MAX_FILES = 20000;

	function collect(root: string, dir: string, filter: string[], token: { count: number; maxReached: boolean; readdirCount: number }): Promise<void> {
		const relativePath = dir.substring(root.length + 1);

		return Promises.withAsyncBody(async resolve => {
			let files: IDirent[];

			token.readdirCount++;
			try {
				files = await pfs.readdir(dir, { withFileTypes: true });
			} catch (error) {
				// Ignore folders that can't be read
				resolve();
				return;
			}

			if (token.count >= MAX_FILES) {
				token.count += files.length;
				token.maxReached = true;
				resolve();
				return;
			}

			let pending = files.length;
			if (pending === 0) {
				resolve();
				return;
			}

			let filesToRead = files;
			if (token.count + files.length > MAX_FILES) {
				token.maxReached = true;
				pending = MAX_FILES - token.count;
				filesToRead = files.slice(0, pending);
			}

			token.count += files.length;

			for (const file of filesToRead) {
				if (file.isDirectory()) {
					if (!filter.includes(file.name)) {
						await collect(root, join(dir, file.name), filter, token);
					}

					if (--pending === 0) {
						resolve();
						return;
					}
				} else {
					const index = file.name.lastIndexOf('.');
					if (index >= 0) {
						const fileType = file.name.substring(index + 1);
						if (fileType) {
							fileTypes.set(fileType, (fileTypes.get(fileType) ?? 0) + 1);
						}
					}

					for (const configFile of configFilePatterns) {
						if (configFile.relativePathPattern?.test(relativePath) !== false && configFile.filePattern.test(file.name)) {
							configFiles.set(configFile.tag, (configFiles.get(configFile.tag) ?? 0) + 1);
						}
					}

					if (--pending === 0) {
						resolve();
						return;
					}
				}
			}
		});
	}

	const statsPromise = Promises.withAsyncBody<WorkspaceStats>(async (resolve) => {
		const token: { count: number; maxReached: boolean; readdirCount: number } = { count: 0, maxReached: false, readdirCount: 0 };
		const sw = new StopWatch(true);
		await collect(folder, folder, filter, token);
		const launchConfigs = await collectLaunchConfigs(folder);
		resolve({
			configFiles: asSortedItems(configFiles),
			fileTypes: asSortedItems(fileTypes),
			fileCount: token.count,
			maxFilesReached: token.maxReached,
			launchConfigFiles: launchConfigs,
			totalScanTime: sw.elapsed(),
			totalReaddirCount: token.readdirCount
		});
	});

	worksapceStatsCache.set(cacheKey, statsPromise);
	return statsPromise;
}

function asSortedItems(items: Map<string, number>): WorkspaceStatItem[] {
	return Array.from(items.entries(), ([name, count]) => ({ name: name, count: count }))
		.sort((a, b) => b.count - a.count);
}

export function getMachineInfo(): IMachineInfo {

	const machineInfo: IMachineInfo = {
		os: `${osLib.type()} ${osLib.arch()} ${osLib.release()}`,
		memory: `${(osLib.totalmem() / ByteSize.GB).toFixed(2)}GB (${(osLib.freemem() / ByteSize.GB).toFixed(2)}GB free)`,
		vmHint: `${Math.round((virtualMachineHint.value() * 100))}%`,
	};

	const cpus = osLib.cpus();
	if (cpus && cpus.length > 0) {
		machineInfo.cpus = `${cpus[0].model} (${cpus.length} x ${cpus[0].speed})`;
	}

	return machineInfo;
}

export async function collectLaunchConfigs(folder: string): Promise<WorkspaceStatItem[]> {
	try {
		const launchConfigs = new Map<string, number>();
		const launchConfig = join(folder, '.vscode', 'launch.json');

		const contents = await pfs.readFile(launchConfig);

		const errors: ParseError[] = [];
		const json = parse(contents.toString(), errors);
		if (errors.length) {
			console.log(`Unable to parse ${launchConfig}`);
			return [];
		}

		if (getNodeType(json) === 'object' && json['configurations']) {
			for (const each of json['configurations']) {
				const type = each['type'];
				if (type) {
					if (launchConfigs.has(type)) {
						launchConfigs.set(type, launchConfigs.get(type)! + 1);
					} else {
						launchConfigs.set(type, 1);
					}
				}
			}
		}

		return asSortedItems(launchConfigs);
	} catch (error) {
		return [];
	}
}

export class DiagnosticsService implements IDiagnosticsService {

	declare readonly _serviceBrand: undefined;

	constructor(
		@IProductService private readonly productService: IProductService
	) { }

	private formatMachineInfo(info: IMachineInfo): string {
		const output: string[] = [];
		output.push(`OS Version:       ${info.os}`);
		output.push(`CPUs:             ${info.cpus}`);
		output.push(`Memory (System):  ${info.memory}`);
		output.push(`VM:               ${info.vmHint}`);

		return output.join('\n');
	}

	private formatEnvironment(info: IMainProcessDiagnostics): string {
		const output: string[] = [];
		output.push(`Version:          ${this.productService.nameShort} ${this.productService.version} (${this.productService.commit || 'Commit unknown'}, ${this.productService.date || 'Date unknown'})`);
		output.push(`OS Version:       ${osLib.type()} ${osLib.arch()} ${osLib.release()}`);
		const cpus = osLib.cpus();
		if (cpus && cpus.length > 0) {
			output.push(`CPUs:             ${cpus[0].model} (${cpus.length} x ${cpus[0].speed})`);
		}
		output.push(`Memory (System):  ${(osLib.totalmem() / ByteSize.GB).toFixed(2)}GB (${(osLib.freemem() / ByteSize.GB).toFixed(2)}GB free)`);
		if (!isWindows) {
			output.push(`Load (avg):       ${osLib.loadavg().map(l => Math.round(l)).join(', ')}`); // only provided on Linux/macOS
		}
		output.push(`VM:               ${Math.round((virtualMachineHint.value() * 100))}%`);
		output.push(`Screen Reader:    ${info.screenReader ? 'yes' : 'no'}`);
		output.push(`Process Argv:     ${info.mainArguments.join(' ')}`);
		output.push(`GPU Status:       ${this.expandGPUFeatures(info.gpuFeatureStatus)}`);

		return output.join('\n');
	}

	public async getPerformanceInfo(info: IMainProcessDiagnostics, remoteData: (IRemoteDiagnosticInfo | IRemoteDiagnosticError)[]): Promise<PerformanceInfo> {
		return Promise.all([listProcesses(info.mainPID), this.formatWorkspaceMetadata(info)]).then(async result => {
			let [rootProcess, workspaceInfo] = result;
			let processInfo = this.formatProcessList(info, rootProcess);

			remoteData.forEach(diagnostics => {
				if (isRemoteDiagnosticError(diagnostics)) {
					processInfo += `\n${diagnostics.errorMessage}`;
					workspaceInfo += `\n${diagnostics.errorMessage}`;
				} else {
					processInfo += `\n\nRemote: ${diagnostics.hostName}`;
					if (diagnostics.processes) {
						processInfo += `\n${this.formatProcessList(info, diagnostics.processes)}`;
					}

					if (diagnostics.workspaceMetadata) {
						workspaceInfo += `\n|  Remote: ${diagnostics.hostName}`;
						for (const folder of Object.keys(diagnostics.workspaceMetadata)) {
							const metadata = diagnostics.workspaceMetadata[folder];

							let countMessage = `${metadata.fileCount} files`;
							if (metadata.maxFilesReached) {
								countMessage = `more than ${countMessage}`;
							}

							workspaceInfo += `|    Folder (${folder}): ${countMessage}`;
							workspaceInfo += this.formatWorkspaceStats(metadata);
						}
					}
				}
			});

			return {
				processInfo,
				workspaceInfo
			};
		});
	}

	public async getSystemInfo(info: IMainProcessDiagnostics, remoteData: (IRemoteDiagnosticInfo | IRemoteDiagnosticError)[]): Promise<SystemInfo> {
		const { memory, vmHint, os, cpus } = getMachineInfo();
		const systemInfo: SystemInfo = {
			os,
			memory,
			cpus,
			vmHint,
			processArgs: `${info.mainArguments.join(' ')}`,
			gpuStatus: info.gpuFeatureStatus,
			screenReader: `${info.screenReader ? 'yes' : 'no'}`,
			remoteData
		};

		if (!isWindows) {
			systemInfo.load = `${osLib.loadavg().map(l => Math.round(l)).join(', ')}`;
		}

		if (isLinux) {
			systemInfo.linuxEnv = {
				desktopSession: process.env['DESKTOP_SESSION'],
				xdgSessionDesktop: process.env['XDG_SESSION_DESKTOP'],
				xdgCurrentDesktop: process.env['XDG_CURRENT_DESKTOP'],
				xdgSessionType: process.env['XDG_SESSION_TYPE']
			};
		}

		return Promise.resolve(systemInfo);
	}

	public async getDiagnostics(info: IMainProcessDiagnostics, remoteDiagnostics: (IRemoteDiagnosticInfo | IRemoteDiagnosticError)[]): Promise<string> {
		const output: string[] = [];
		return listProcesses(info.mainPID).then(async rootProcess => {

			// Environment Info
			output.push('');
			output.push(this.formatEnvironment(info));

			// Process List
			output.push('');
			output.push(this.formatProcessList(info, rootProcess));

			// Workspace Stats
			if (info.windows.some(window => window.folderURIs && window.folderURIs.length > 0 && !window.remoteAuthority)) {
				output.push('');
				output.push('Workspace Stats: ');
				output.push(await this.formatWorkspaceMetadata(info));
			}

			remoteDiagnostics.forEach(diagnostics => {
				if (isRemoteDiagnosticError(diagnostics)) {
					output.push(`\n${diagnostics.errorMessage}`);
				} else {
					output.push('\n\n');
					output.push(`Remote:           ${diagnostics.hostName}`);
					output.push(this.formatMachineInfo(diagnostics.machineInfo));

					if (diagnostics.processes) {
						output.push(this.formatProcessList(info, diagnostics.processes));
					}

					if (diagnostics.workspaceMetadata) {
						for (const folder of Object.keys(diagnostics.workspaceMetadata)) {
							const metadata = diagnostics.workspaceMetadata[folder];

							let countMessage = `${metadata.fileCount} files`;
							if (metadata.maxFilesReached) {
								countMessage = `more than ${countMessage}`;
							}

							output.push(`Folder (${folder}): ${countMessage}`);
							output.push(this.formatWorkspaceStats(metadata));
						}
					}
				}
			});

			output.push('');
			output.push('');

			return output.join('\n');
		});
	}

	private formatWorkspaceStats(workspaceStats: WorkspaceStats): string {
		const output: string[] = [];
		const lineLength = 60;
		let col = 0;

		const appendAndWrap = (name: string, count: number) => {
			const item = ` ${name}(${count})`;

			if (col + item.length > lineLength) {
				output.push(line);
				line = '|                 ';
				col = line.length;
			}
			else {
				col += item.length;
			}
			line += item;
		};

		// File Types
		let line = '|      File types:';
		const maxShown = 10;
		const max = workspaceStats.fileTypes.length > maxShown ? maxShown : workspaceStats.fileTypes.length;
		for (let i = 0; i < max; i++) {
			const item = workspaceStats.fileTypes[i];
			appendAndWrap(item.name, item.count);
		}
		output.push(line);

		// Conf Files
		if (workspaceStats.configFiles.length >= 0) {
			line = '|      Conf files:';
			col = 0;
			workspaceStats.configFiles.forEach((item) => {
				appendAndWrap(item.name, item.count);
			});
			output.push(line);
		}

		if (workspaceStats.launchConfigFiles.length > 0) {
			let line = '|      Launch Configs:';
			workspaceStats.launchConfigFiles.forEach(each => {
				const item = each.count > 1 ? ` ${each.name}(${each.count})` : ` ${each.name}`;
				line += item;
			});
			output.push(line);
		}
		return output.join('\n');
	}

	private expandGPUFeatures(gpuFeatures: any): string {
		const longestFeatureName = Math.max(...Object.keys(gpuFeatures).map(feature => feature.length));
		// Make columns aligned by adding spaces after feature name
		return Object.keys(gpuFeatures).map(feature => `${feature}:  ${' '.repeat(longestFeatureName - feature.length)}  ${gpuFeatures[feature]}`).join('\n                  ');
	}

	private formatWorkspaceMetadata(info: IMainProcessDiagnostics): Promise<string> {
		const output: string[] = [];
		const workspaceStatPromises: Promise<void>[] = [];

		info.windows.forEach(window => {
			if (window.folderURIs.length === 0 || !!window.remoteAuthority) {
				return;
			}

			output.push(`|  Window (${window.title})`);

			window.folderURIs.forEach(uriComponents => {
				const folderUri = URI.revive(uriComponents);
				if (folderUri.scheme === Schemas.file) {
					const folder = folderUri.fsPath;
					workspaceStatPromises.push(collectWorkspaceStats(folder, ['node_modules', '.git']).then(stats => {
						let countMessage = `${stats.fileCount} files`;
						if (stats.maxFilesReached) {
							countMessage = `more than ${countMessage}`;
						}
						output.push(`|    Folder (${basename(folder)}): ${countMessage}`);
						output.push(this.formatWorkspaceStats(stats));

					}).catch(error => {
						output.push(`|      Error: Unable to collect workspace stats for folder ${folder} (${error.toString()})`);
					}));
				} else {
					output.push(`|    Folder (${folderUri.toString()}): Workspace stats not available.`);
				}
			});
		});

		return Promise.all(workspaceStatPromises)
			.then(_ => output.join('\n'))
			.catch(e => `Unable to collect workspace stats: ${e}`);
	}

	private formatProcessList(info: IMainProcessDiagnostics, rootProcess: ProcessItem): string {
		const mapProcessToName = new Map<number, string>();
		info.windows.forEach(window => mapProcessToName.set(window.pid, `window [${window.id}] (${window.title})`));
		info.pidToNames.forEach(({ pid, name }) => mapProcessToName.set(pid, name));

		const output: string[] = [];

		output.push('CPU %\tMem MB\t   PID\tProcess');

		if (rootProcess) {
			this.formatProcessItem(info.mainPID, mapProcessToName, output, rootProcess, 0);
		}

		return output.join('\n');
	}

	private formatProcessItem(mainPid: number, mapProcessToName: Map<number, string>, output: string[], item: ProcessItem, indent: number): void {
		const isRoot = (indent === 0);

		// Format name with indent
		let name: string;
		if (isRoot) {
			name = item.pid === mainPid ? `${this.productService.applicationName} main` : 'remote agent';
		} else {
			if (mapProcessToName.has(item.pid)) {
				name = mapProcessToName.get(item.pid)!;
			} else {
				name = `${'  '.repeat(indent)} ${item.name}`;
			}
		}

		const memory = process.platform === 'win32' ? item.mem : (osLib.totalmem() * (item.mem / 100));
		output.push(`${item.load.toFixed(0).padStart(5, ' ')}\t${(memory / ByteSize.MB).toFixed(0).padStart(6, ' ')}\t${item.pid.toFixed(0).padStart(6, ' ')}\t${name}`);

		// Recurse into children if any
		if (Array.isArray(item.children)) {
			item.children.forEach(child => this.formatProcessItem(mainPid, mapProcessToName, output, child, indent + 1));
		}
	}

	public async getWorkspaceFileExtensions(workspace: IWorkspace): Promise<{ extensions: string[] }> {
		const items = new Set<string>();
		for (const { uri } of workspace.folders) {
			const folderUri = URI.revive(uri);
			if (folderUri.scheme !== Schemas.file) {
				continue;
			}
			const folder = folderUri.fsPath;
			try {
				const stats = await collectWorkspaceStats(folder, ['node_modules', '.git']);
				stats.fileTypes.forEach(item => items.add(item.name));
			} catch { }
		}
		return { extensions: [...items] };
	}
<<<<<<< HEAD
=======

	public async reportWorkspaceStats(workspace: IWorkspaceInformation): Promise<void> {
		for (const { uri } of workspace.folders) {
			const folderUri = URI.revive(uri);
			if (folderUri.scheme !== Schemas.file) {
				continue;
			}

			const folder = folderUri.fsPath;
			try {
				const stats = await collectWorkspaceStats(folder, ['node_modules', '.git']);
				type WorkspaceStatsClassification = {
					owner: 'lramos15';
					comment: 'Metadata related to the workspace';
					'workspace.id': { classification: 'SystemMetaData'; purpose: 'FeatureInsight'; comment: 'A UUID given to a workspace to identify it.' };
					rendererSessionId: { classification: 'SystemMetaData'; purpose: 'FeatureInsight'; comment: 'The ID of the session' };
				};
				type WorkspaceStatsEvent = {
					'workspace.id': string | undefined;
					rendererSessionId: string;
				};
				this.telemetryService.publicLog2<WorkspaceStatsEvent, WorkspaceStatsClassification>('workspace.stats', {
					'workspace.id': workspace.telemetryId,
					rendererSessionId: workspace.rendererSessionId
				});
				type WorkspaceStatsFileClassification = {
					owner: 'lramos15';
					comment: 'Helps us gain insights into what type of files are being used in a workspace';
					rendererSessionId: { classification: 'SystemMetaData'; purpose: 'FeatureInsight'; comment: 'The ID of the session.' };
					type: { classification: 'SystemMetaData'; purpose: 'FeatureInsight'; comment: 'The type of file' };
					count: { classification: 'SystemMetaData'; purpose: 'FeatureInsight'; comment: 'How many types of that file are present' };
				};
				type WorkspaceStatsFileEvent = {
					rendererSessionId: string;
					type: string;
					count: number;
				};
				stats.fileTypes.forEach(e => {
					this.telemetryService.publicLog2<WorkspaceStatsFileEvent, WorkspaceStatsFileClassification>('workspace.stats.file', {
						rendererSessionId: workspace.rendererSessionId,
						type: e.name,
						count: e.count
					});
				});
				stats.launchConfigFiles.forEach(e => {
					this.telemetryService.publicLog2<WorkspaceStatsFileEvent, WorkspaceStatsFileClassification>('workspace.stats.launchConfigFile', {
						rendererSessionId: workspace.rendererSessionId,
						type: e.name,
						count: e.count
					});
				});
				stats.configFiles.forEach(e => {
					this.telemetryService.publicLog2<WorkspaceStatsFileEvent, WorkspaceStatsFileClassification>('workspace.stats.configFiles', {
						rendererSessionId: workspace.rendererSessionId,
						type: e.name,
						count: e.count
					});
				});

				// Workspace stats metadata
				type WorkspaceStatsMetadataClassification = {
					owner: 'jrieken';
					comment: 'Metadata about workspace metadata collection';
					duration: { classification: 'SystemMetaData'; purpose: 'PerformanceAndHealth'; comment: 'How did it take to make workspace stats' };
					reachedLimit: { classification: 'SystemMetaData'; purpose: 'PerformanceAndHealth'; comment: 'Did making workspace stats reach its limits' };
					fileCount: { classification: 'SystemMetaData'; purpose: 'PerformanceAndHealth'; comment: 'How many files did workspace stats discover' };
					readdirCount: { classification: 'SystemMetaData'; purpose: 'PerformanceAndHealth'; comment: 'How many readdir call were needed' };
				};
				type WorkspaceStatsMetadata = {
					duration: number;
					reachedLimit: boolean;
					fileCount: number;
					readdirCount: number;
				};
				this.telemetryService.publicLog2<WorkspaceStatsMetadata, WorkspaceStatsMetadataClassification>('workspace.stats.metadata', { duration: stats.totalScanTime, reachedLimit: stats.maxFilesReached, fileCount: stats.fileCount, readdirCount: stats.totalReaddirCount });
			} catch {
				// Report nothing if collecting metadata fails.
			}
		}
	}
>>>>>>> ea1445cc
}<|MERGE_RESOLUTION|>--- conflicted
+++ resolved
@@ -513,87 +513,4 @@
 		}
 		return { extensions: [...items] };
 	}
-<<<<<<< HEAD
-=======
-
-	public async reportWorkspaceStats(workspace: IWorkspaceInformation): Promise<void> {
-		for (const { uri } of workspace.folders) {
-			const folderUri = URI.revive(uri);
-			if (folderUri.scheme !== Schemas.file) {
-				continue;
-			}
-
-			const folder = folderUri.fsPath;
-			try {
-				const stats = await collectWorkspaceStats(folder, ['node_modules', '.git']);
-				type WorkspaceStatsClassification = {
-					owner: 'lramos15';
-					comment: 'Metadata related to the workspace';
-					'workspace.id': { classification: 'SystemMetaData'; purpose: 'FeatureInsight'; comment: 'A UUID given to a workspace to identify it.' };
-					rendererSessionId: { classification: 'SystemMetaData'; purpose: 'FeatureInsight'; comment: 'The ID of the session' };
-				};
-				type WorkspaceStatsEvent = {
-					'workspace.id': string | undefined;
-					rendererSessionId: string;
-				};
-				this.telemetryService.publicLog2<WorkspaceStatsEvent, WorkspaceStatsClassification>('workspace.stats', {
-					'workspace.id': workspace.telemetryId,
-					rendererSessionId: workspace.rendererSessionId
-				});
-				type WorkspaceStatsFileClassification = {
-					owner: 'lramos15';
-					comment: 'Helps us gain insights into what type of files are being used in a workspace';
-					rendererSessionId: { classification: 'SystemMetaData'; purpose: 'FeatureInsight'; comment: 'The ID of the session.' };
-					type: { classification: 'SystemMetaData'; purpose: 'FeatureInsight'; comment: 'The type of file' };
-					count: { classification: 'SystemMetaData'; purpose: 'FeatureInsight'; comment: 'How many types of that file are present' };
-				};
-				type WorkspaceStatsFileEvent = {
-					rendererSessionId: string;
-					type: string;
-					count: number;
-				};
-				stats.fileTypes.forEach(e => {
-					this.telemetryService.publicLog2<WorkspaceStatsFileEvent, WorkspaceStatsFileClassification>('workspace.stats.file', {
-						rendererSessionId: workspace.rendererSessionId,
-						type: e.name,
-						count: e.count
-					});
-				});
-				stats.launchConfigFiles.forEach(e => {
-					this.telemetryService.publicLog2<WorkspaceStatsFileEvent, WorkspaceStatsFileClassification>('workspace.stats.launchConfigFile', {
-						rendererSessionId: workspace.rendererSessionId,
-						type: e.name,
-						count: e.count
-					});
-				});
-				stats.configFiles.forEach(e => {
-					this.telemetryService.publicLog2<WorkspaceStatsFileEvent, WorkspaceStatsFileClassification>('workspace.stats.configFiles', {
-						rendererSessionId: workspace.rendererSessionId,
-						type: e.name,
-						count: e.count
-					});
-				});
-
-				// Workspace stats metadata
-				type WorkspaceStatsMetadataClassification = {
-					owner: 'jrieken';
-					comment: 'Metadata about workspace metadata collection';
-					duration: { classification: 'SystemMetaData'; purpose: 'PerformanceAndHealth'; comment: 'How did it take to make workspace stats' };
-					reachedLimit: { classification: 'SystemMetaData'; purpose: 'PerformanceAndHealth'; comment: 'Did making workspace stats reach its limits' };
-					fileCount: { classification: 'SystemMetaData'; purpose: 'PerformanceAndHealth'; comment: 'How many files did workspace stats discover' };
-					readdirCount: { classification: 'SystemMetaData'; purpose: 'PerformanceAndHealth'; comment: 'How many readdir call were needed' };
-				};
-				type WorkspaceStatsMetadata = {
-					duration: number;
-					reachedLimit: boolean;
-					fileCount: number;
-					readdirCount: number;
-				};
-				this.telemetryService.publicLog2<WorkspaceStatsMetadata, WorkspaceStatsMetadataClassification>('workspace.stats.metadata', { duration: stats.totalScanTime, reachedLimit: stats.maxFilesReached, fileCount: stats.fileCount, readdirCount: stats.totalReaddirCount });
-			} catch {
-				// Report nothing if collecting metadata fails.
-			}
-		}
-	}
->>>>>>> ea1445cc
 }