--- conflicted
+++ resolved
@@ -118,12 +118,7 @@
 	'inspect-brk-extensions': { type: 'string', allowEmptyValue: true, deprecates: ['debugBrkPluginHost'], args: 'port', cat: 't', description: localize('inspect-brk-extensions', "Allow debugging and profiling of extensions with the extension host being paused after start. Check the developer tools for the connection URI.") },
 	'disable-gpu': { type: 'boolean', cat: 't', description: localize('disableGPU', "Disable GPU hardware acceleration.") },
 	'disable-chromium-sandbox': { type: 'boolean', cat: 't', description: localize('disableChromiumSandbox', "Use this option only when there is requirement to launch the application as sudo user on Linux or when running as an elevated user in an applocker environment on Windows.") },
-<<<<<<< HEAD
-	'ms-enable-electron-run-as-node': { type: 'boolean', global: true },
-=======
 	'sandbox': { type: 'boolean' },
-	'telemetry': { type: 'boolean', cat: 't', description: localize('telemetry', "Shows all telemetry events which VS code collects.") },
->>>>>>> f5442d1f
 
 	'remote': { type: 'string', allowEmptyValue: true },
 	'folder-uri': { type: 'string[]', cat: 'o', args: 'uri' },
