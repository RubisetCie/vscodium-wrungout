--- conflicted
+++ resolved
@@ -236,17 +236,6 @@
 						const { local } = await task.run();
 						await this.joinAllSettled(this.participants.map(participant => participant.postInstall(local, task.source, options, CancellationToken.None)));
 						if (!URI.isUri(task.source)) {
-<<<<<<< HEAD
-=======
-							const isUpdate = task.operation === InstallOperation.Update;
-							const durationSinceUpdate = isUpdate ? undefined : (new Date().getTime() - task.source.lastUpdated) / 1000;
-							reportTelemetry(this.telemetryService, isUpdate ? 'extensionGallery:update' : 'extensionGallery:install', {
-								extensionData: getGalleryExtensionTelemetryData(task.source),
-								wasVerified: task.wasVerified,
-								duration: new Date().getTime() - startTime,
-								durationSinceUpdate
-							});
->>>>>>> 8fa188b2
 							// In web, report extension install statistics explicitly. In Desktop, statistics are automatically updated while downloading the VSIX.
 							if (isWeb && task.operation !== InstallOperation.Update) {
 								try {
@@ -256,17 +245,6 @@
 						}
 						installResults.push({ local, identifier: task.identifier, operation: task.operation, source: task.source, context: options.context, profileLocation: options.profileLocation, applicationScoped: local.isApplicationScoped });
 					} catch (error) {
-<<<<<<< HEAD
-=======
-						if (!URI.isUri(task.source)) {
-							reportTelemetry(this.telemetryService, task.operation === InstallOperation.Update ? 'extensionGallery:update' : 'extensionGallery:install', {
-								extensionData: getGalleryExtensionTelemetryData(task.source),
-								wasVerified: task.wasVerified,
-								duration: new Date().getTime() - startTime,
-								error
-							});
-						}
->>>>>>> 8fa188b2
 						this.logService.error('Error while installing the extension:', task.identifier.id);
 						throw error;
 					} finally { extensionsToInstallMap.delete(task.identifier.id.toLowerCase()); }
@@ -702,67 +680,6 @@
 	return e;
 }
 
-<<<<<<< HEAD
-=======
-export function reportTelemetry(telemetryService: ITelemetryService, eventName: string, { extensionData, wasVerified, duration, error, durationSinceUpdate }: { extensionData: any; wasVerified?: boolean; duration?: number; durationSinceUpdate?: number; error?: Error }): void {
-	let errorcode: ExtensionManagementErrorCode | undefined;
-	let errorcodeDetail: string | undefined;
-
-	if (error) {
-		if (error instanceof ExtensionManagementError) {
-			errorcode = error.code;
-
-			if (error.code === ExtensionManagementErrorCode.Signature) {
-				errorcodeDetail = error.message;
-			}
-		} else {
-			errorcode = ExtensionManagementErrorCode.Internal;
-		}
-	}
-
-	/* __GDPR__
-		"extensionGallery:install" : {
-			"owner": "sandy081",
-			"success": { "classification": "SystemMetaData", "purpose": "PerformanceAndHealth", "isMeasurement": true },
-			"duration" : { "classification": "SystemMetaData", "purpose": "PerformanceAndHealth", "isMeasurement": true },
-			"durationSinceUpdate" : { "classification": "SystemMetaData", "purpose": "FeatureInsight", "isMeasurement": true },
-			"errorcode": { "classification": "CallstackOrException", "purpose": "PerformanceAndHealth" },
-			"errorcodeDetail": { "classification": "CallstackOrException", "purpose": "PerformanceAndHealth" },
-			"recommendationReason": { "retiredFromVersion": "1.23.0", "classification": "SystemMetaData", "purpose": "FeatureInsight", "isMeasurement": true },
-			"wasVerified" : { "classification": "SystemMetaData", "purpose": "FeatureInsight" },
-			"${include}": [
-				"${GalleryExtensionTelemetryData}"
-			]
-		}
-	*/
-	/* __GDPR__
-		"extensionGallery:uninstall" : {
-			"owner": "sandy081",
-			"success": { "classification": "SystemMetaData", "purpose": "PerformanceAndHealth", "isMeasurement": true },
-			"duration" : { "classification": "SystemMetaData", "purpose": "PerformanceAndHealth", "isMeasurement": true },
-			"errorcode": { "classification": "CallstackOrException", "purpose": "PerformanceAndHealth" },
-			"${include}": [
-				"${GalleryExtensionTelemetryData}"
-			]
-		}
-	*/
-	/* __GDPR__
-		"extensionGallery:update" : {
-			"owner": "sandy081",
-			"success": { "classification": "SystemMetaData", "purpose": "PerformanceAndHealth", "isMeasurement": true },
-			"duration" : { "classification": "SystemMetaData", "purpose": "PerformanceAndHealth", "isMeasurement": true },
-			"errorcode": { "classification": "CallstackOrException", "purpose": "PerformanceAndHealth" },
-			"errorcodeDetail": { "classification": "CallstackOrException", "purpose": "PerformanceAndHealth" },
-			"wasVerified" : { "classification": "SystemMetaData", "purpose": "FeatureInsight" },
-			"${include}": [
-				"${GalleryExtensionTelemetryData}"
-			]
-		}
-	*/
-	telemetryService.publicLog(eventName, { ...extensionData, wasVerified, success: !error, duration, errorcode, errorcodeDetail, durationSinceUpdate });
-}
-
->>>>>>> 8fa188b2
 export abstract class AbstractExtensionTask<T> {
 
 	private readonly barrier = new Barrier();
