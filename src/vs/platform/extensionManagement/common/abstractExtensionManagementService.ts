/*---------------------------------------------------------------------------------------------
 *  Copyright (c) Microsoft Corporation. All rights reserved.
 *  Licensed under the MIT License. See License.txt in the project root for license information.
 *--------------------------------------------------------------------------------------------*/

<<<<<<< HEAD
import { distinct, isNonEmptyArray } from 'vs/base/common/arrays';
import { Barrier, CancelablePromise, createCancelablePromise } from 'vs/base/common/async';
import { CancellationToken } from 'vs/base/common/cancellation';
import { CancellationError, getErrorMessage, isCancellationError } from 'vs/base/common/errors';
import { Emitter, Event } from 'vs/base/common/event';
import { Disposable, toDisposable } from 'vs/base/common/lifecycle';
import { ResourceMap } from 'vs/base/common/map';
import { isWeb } from 'vs/base/common/platform';
import { URI } from 'vs/base/common/uri';
import * as nls from 'vs/nls';
=======
import { distinct, isNonEmptyArray } from '../../../base/common/arrays.js';
import { Barrier, CancelablePromise, createCancelablePromise } from '../../../base/common/async.js';
import { CancellationToken } from '../../../base/common/cancellation.js';
import { CancellationError, getErrorMessage, isCancellationError } from '../../../base/common/errors.js';
import { Emitter, Event } from '../../../base/common/event.js';
import { Disposable, toDisposable } from '../../../base/common/lifecycle.js';
import { ResourceMap } from '../../../base/common/map.js';
import { isWeb } from '../../../base/common/platform.js';
import { URI } from '../../../base/common/uri.js';
import * as nls from '../../../nls.js';
>>>>>>> d78a74bc
import {
	ExtensionManagementError, IExtensionGalleryService, IExtensionIdentifier, IExtensionManagementParticipant, IGalleryExtension, ILocalExtension, InstallOperation,
	IExtensionsControlManifest, StatisticType, isTargetPlatformCompatible, TargetPlatformToString, ExtensionManagementErrorCode,
	InstallOptions, UninstallOptions, Metadata, InstallExtensionEvent, DidUninstallExtensionEvent, InstallExtensionResult, UninstallExtensionEvent, IExtensionManagementService, InstallExtensionInfo, EXTENSION_INSTALL_DEP_PACK_CONTEXT, ExtensionGalleryError,
	IProductVersion, ExtensionGalleryErrorCode,
	DidUpdateExtensionMetadata,
<<<<<<< HEAD
	UninstallExtensionInfo
} from 'vs/platform/extensionManagement/common/extensionManagement';
import { areSameExtensions, ExtensionKey, getGalleryExtensionId } from 'vs/platform/extensionManagement/common/extensionManagementUtil';
import { ExtensionType, IExtensionManifest, isApplicationScopedExtension, TargetPlatform } from 'vs/platform/extensions/common/extensions';
import { areApiProposalsCompatible } from 'vs/platform/extensions/common/extensionValidator';
import { ILogService } from 'vs/platform/log/common/log';
import { IProductService } from 'vs/platform/product/common/productService';
import { IUriIdentityService } from 'vs/platform/uriIdentity/common/uriIdentity';
import { IUserDataProfilesService } from 'vs/platform/userDataProfile/common/userDataProfile';

export type ExtensionVerificationStatus = boolean | string;
=======
	UninstallExtensionInfo,
	ExtensionSignatureVerificationCode
} from './extensionManagement.js';
import { areSameExtensions, ExtensionKey, getGalleryExtensionId, getGalleryExtensionTelemetryData, getLocalExtensionTelemetryData } from './extensionManagementUtil.js';
import { ExtensionType, IExtensionManifest, isApplicationScopedExtension, TargetPlatform } from '../../extensions/common/extensions.js';
import { areApiProposalsCompatible } from '../../extensions/common/extensionValidator.js';
import { ILogService } from '../../log/common/log.js';
import { IProductService } from '../../product/common/productService.js';
import { ITelemetryService } from '../../telemetry/common/telemetry.js';
import { IUriIdentityService } from '../../uriIdentity/common/uriIdentity.js';
import { IUserDataProfilesService } from '../../userDataProfile/common/userDataProfile.js';

>>>>>>> d78a74bc
export type InstallableExtension = { readonly manifest: IExtensionManifest; extension: IGalleryExtension | URI; options: InstallOptions };

export type InstallExtensionTaskOptions = InstallOptions & { readonly profileLocation: URI; readonly productVersion: IProductVersion };
export interface IInstallExtensionTask {
	readonly manifest: IExtensionManifest;
	readonly identifier: IExtensionIdentifier;
	readonly source: IGalleryExtension | URI;
	readonly operation: InstallOperation;
	readonly options: InstallExtensionTaskOptions;
<<<<<<< HEAD
=======
	readonly verificationStatus?: ExtensionSignatureVerificationCode;
>>>>>>> d78a74bc
	run(): Promise<ILocalExtension>;
	waitUntilTaskIsFinished(): Promise<ILocalExtension>;
	cancel(): void;
}

export type UninstallExtensionTaskOptions = UninstallOptions & { readonly profileLocation: URI };
export interface IUninstallExtensionTask {
	readonly options: UninstallExtensionTaskOptions;
	readonly extension: ILocalExtension;
	run(): Promise<void>;
	waitUntilTaskIsFinished(): Promise<void>;
	cancel(): void;
}

export abstract class AbstractExtensionManagementService extends Disposable implements IExtensionManagementService {

	declare readonly _serviceBrand: undefined;

	private extensionsControlManifest: Promise<IExtensionsControlManifest> | undefined;
	private lastReportTimestamp = 0;
	private readonly installingExtensions = new Map<string, { task: IInstallExtensionTask; waitingTasks: IInstallExtensionTask[] }>();
	private readonly uninstallingExtensions = new Map<string, IUninstallExtensionTask>();

	private readonly _onInstallExtension = this._register(new Emitter<InstallExtensionEvent>());
	get onInstallExtension() { return this._onInstallExtension.event; }

	protected readonly _onDidInstallExtensions = this._register(new Emitter<InstallExtensionResult[]>());
	get onDidInstallExtensions() { return this._onDidInstallExtensions.event; }

	protected readonly _onUninstallExtension = this._register(new Emitter<UninstallExtensionEvent>());
	get onUninstallExtension() { return this._onUninstallExtension.event; }

	protected _onDidUninstallExtension = this._register(new Emitter<DidUninstallExtensionEvent>());
	get onDidUninstallExtension() { return this._onDidUninstallExtension.event; }

	protected readonly _onDidUpdateExtensionMetadata = this._register(new Emitter<DidUpdateExtensionMetadata>());
	get onDidUpdateExtensionMetadata() { return this._onDidUpdateExtensionMetadata.event; }

	private readonly participants: IExtensionManagementParticipant[] = [];

	constructor(
		@IExtensionGalleryService protected readonly galleryService: IExtensionGalleryService,
		@IUriIdentityService protected readonly uriIdentityService: IUriIdentityService,
		@ILogService protected readonly logService: ILogService,
		@IProductService protected readonly productService: IProductService,
		@IUserDataProfilesService protected readonly userDataProfilesService: IUserDataProfilesService,
	) {
		super();
		this._register(toDisposable(() => {
			this.installingExtensions.forEach(({ task }) => task.cancel());
			this.uninstallingExtensions.forEach(promise => promise.cancel());
			this.installingExtensions.clear();
			this.uninstallingExtensions.clear();
		}));
	}

	async canInstall(extension: IGalleryExtension): Promise<boolean> {
		const currentTargetPlatform = await this.getTargetPlatform();
		return extension.allTargetPlatforms.some(targetPlatform => isTargetPlatformCompatible(targetPlatform, extension.allTargetPlatforms, currentTargetPlatform));
	}

	async installFromGallery(extension: IGalleryExtension, options: InstallOptions = {}): Promise<ILocalExtension> {
		try {
			const results = await this.installGalleryExtensions([{ extension, options }]);
			const result = results.find(({ identifier }) => areSameExtensions(identifier, extension.identifier));
			if (result?.local) {
				return result?.local;
			}
			if (result?.error) {
				throw result.error;
			}
			throw new ExtensionManagementError(`Unknown error while installing extension ${extension.identifier.id}`, ExtensionManagementErrorCode.Unknown);
		} catch (error) {
			throw toExtensionManagementError(error);
		}
	}

	async installGalleryExtensions(extensions: InstallExtensionInfo[]): Promise<InstallExtensionResult[]> {
		if (!this.galleryService.isEnabled()) {
			throw new ExtensionManagementError(nls.localize('MarketPlaceDisabled', "Marketplace is not enabled"), ExtensionManagementErrorCode.NotAllowed);
		}

		const results: InstallExtensionResult[] = [];
		const installableExtensions: InstallableExtension[] = [];

		await Promise.allSettled(extensions.map(async ({ extension, options }) => {
			try {
				const compatible = await this.checkAndGetCompatibleVersion(extension, !!options?.installGivenVersion, !!options?.installPreReleaseVersion, options.productVersion ?? { version: this.productService.version, date: this.productService.date });
				installableExtensions.push({ ...compatible, options });
			} catch (error) {
				results.push({ identifier: extension.identifier, operation: InstallOperation.Install, source: extension, error, profileLocation: options.profileLocation ?? this.getCurrentExtensionsManifestLocation() });
			}
		}));

		if (installableExtensions.length) {
			results.push(...await this.installExtensions(installableExtensions));
		}

		return results;
	}

	async uninstall(extension: ILocalExtension, options?: UninstallOptions): Promise<void> {
		this.logService.trace('ExtensionManagementService#uninstall', extension.identifier.id);
		return this.uninstallExtensions([{ extension, options }]);
	}

	async toggleAppliationScope(extension: ILocalExtension, fromProfileLocation: URI): Promise<ILocalExtension> {
		if (isApplicationScopedExtension(extension.manifest) || extension.isBuiltin) {
			return extension;
		}

		if (extension.isApplicationScoped) {
			let local = await this.updateMetadata(extension, { isApplicationScoped: false }, this.userDataProfilesService.defaultProfile.extensionsResource);
			if (!this.uriIdentityService.extUri.isEqual(fromProfileLocation, this.userDataProfilesService.defaultProfile.extensionsResource)) {
				local = await this.copyExtension(extension, this.userDataProfilesService.defaultProfile.extensionsResource, fromProfileLocation);
			}

			for (const profile of this.userDataProfilesService.profiles) {
				const existing = (await this.getInstalled(ExtensionType.User, profile.extensionsResource))
					.find(e => areSameExtensions(e.identifier, extension.identifier));
				if (existing) {
					this._onDidUpdateExtensionMetadata.fire({ local: existing, profileLocation: profile.extensionsResource });
				} else {
					this._onDidUninstallExtension.fire({ identifier: extension.identifier, profileLocation: profile.extensionsResource });
				}
			}
			return local;
		}

		else {
			const local = this.uriIdentityService.extUri.isEqual(fromProfileLocation, this.userDataProfilesService.defaultProfile.extensionsResource)
				? await this.updateMetadata(extension, { isApplicationScoped: true }, this.userDataProfilesService.defaultProfile.extensionsResource)
				: await this.copyExtension(extension, fromProfileLocation, this.userDataProfilesService.defaultProfile.extensionsResource, { isApplicationScoped: true });

			this._onDidInstallExtensions.fire([{ identifier: local.identifier, operation: InstallOperation.Install, local, profileLocation: this.userDataProfilesService.defaultProfile.extensionsResource, applicationScoped: true }]);
			return local;
		}

	}

	getExtensionsControlManifest(): Promise<IExtensionsControlManifest> {
		const now = new Date().getTime();

		if (!this.extensionsControlManifest || now - this.lastReportTimestamp > 1000 * 60 * 5) { // 5 minute cache freshness
			this.extensionsControlManifest = this.updateControlCache();
			this.lastReportTimestamp = now;
		}

		return this.extensionsControlManifest;
	}

	registerParticipant(participant: IExtensionManagementParticipant): void {
		this.participants.push(participant);
	}

	async resetPinnedStateForAllUserExtensions(pinned: boolean): Promise<void> {
		try {
			await this.joinAllSettled(this.userDataProfilesService.profiles.map(
				async profile => {
					const extensions = await this.getInstalled(ExtensionType.User, profile.extensionsResource);
					await this.joinAllSettled(extensions.map(
						async extension => {
							if (extension.pinned !== pinned) {
								await this.updateMetadata(extension, { pinned }, profile.extensionsResource);
							}
						}));
				}));
		} catch (error) {
			this.logService.error('Error while resetting pinned state for all user extensions', getErrorMessage(error));
			throw error;
		}
	}

	protected async installExtensions(extensions: InstallableExtension[]): Promise<InstallExtensionResult[]> {
		const installExtensionResultsMap = new Map<string, InstallExtensionResult & { profileLocation: URI }>();
		const installingExtensionsMap = new Map<string, { task: IInstallExtensionTask; root: IInstallExtensionTask | undefined }>();
		const alreadyRequestedInstallations: Promise<any>[] = [];

		const getInstallExtensionTaskKey = (extension: IGalleryExtension, profileLocation: URI) => `${ExtensionKey.create(extension).toString()}-${profileLocation.toString()}`;
		const createInstallExtensionTask = (manifest: IExtensionManifest, extension: IGalleryExtension | URI, options: InstallExtensionTaskOptions, root: IInstallExtensionTask | undefined): void => {
			if (!URI.isUri(extension)) {
				if (installingExtensionsMap.has(`${extension.identifier.id.toLowerCase()}-${options.profileLocation.toString()}`)) {
					return;
				}
				const existingInstallingExtension = this.installingExtensions.get(getInstallExtensionTaskKey(extension, options.profileLocation));
				if (existingInstallingExtension) {
					if (root && this.canWaitForTask(root, existingInstallingExtension.task)) {
						const identifier = existingInstallingExtension.task.identifier;
						this.logService.info('Waiting for already requested installing extension', identifier.id, root.identifier.id, options.profileLocation.toString());
						existingInstallingExtension.waitingTasks.push(root);
						// add promise that waits until the extension is completely installed, ie., onDidInstallExtensions event is triggered for this extension
						alreadyRequestedInstallations.push(
							Event.toPromise(
								Event.filter(this.onDidInstallExtensions, results => results.some(result => areSameExtensions(result.identifier, identifier)))
							).then(results => {
								this.logService.info('Finished waiting for already requested installing extension', identifier.id, root.identifier.id, options.profileLocation.toString());
								const result = results.find(result => areSameExtensions(result.identifier, identifier));
								if (!result?.local) {
									// Extension failed to install
									throw new Error(`Extension ${identifier.id} is not installed`);
								}
							}));
					}
					return;
				}
			}
			const installExtensionTask = this.createInstallExtensionTask(manifest, extension, options);
			const key = `${getGalleryExtensionId(manifest.publisher, manifest.name)}-${options.profileLocation.toString()}`;
			installingExtensionsMap.set(key, { task: installExtensionTask, root });
			this._onInstallExtension.fire({ identifier: installExtensionTask.identifier, source: extension, profileLocation: options.profileLocation });
			this.logService.info('Installing extension:', installExtensionTask.identifier.id, options);
			// only cache gallery extensions tasks
			if (!URI.isUri(extension)) {
				this.installingExtensions.set(getInstallExtensionTaskKey(extension, options.profileLocation), { task: installExtensionTask, waitingTasks: [] });
			}
		};

		try {
			// Start installing extensions
			for (const { manifest, extension, options } of extensions) {
				const isApplicationScoped = options.isApplicationScoped || options.isBuiltin || isApplicationScopedExtension(manifest);
				const installExtensionTaskOptions: InstallExtensionTaskOptions = {
					...options,
					installOnlyNewlyAddedFromExtensionPack: options.installOnlyNewlyAddedFromExtensionPack ?? !URI.isUri(extension) /* always true for gallery extensions */,
					isApplicationScoped,
					profileLocation: isApplicationScoped ? this.userDataProfilesService.defaultProfile.extensionsResource : options.profileLocation ?? this.getCurrentExtensionsManifestLocation(),
					productVersion: options.productVersion ?? { version: this.productService.version, date: this.productService.date }
				};

				const existingInstallExtensionTask = !URI.isUri(extension) ? this.installingExtensions.get(getInstallExtensionTaskKey(extension, installExtensionTaskOptions.profileLocation)) : undefined;
				if (existingInstallExtensionTask) {
					this.logService.info('Extension is already requested to install', existingInstallExtensionTask.task.identifier.id, installExtensionTaskOptions.profileLocation.toString());
					alreadyRequestedInstallations.push(existingInstallExtensionTask.task.waitUntilTaskIsFinished());
				} else {
					createInstallExtensionTask(manifest, extension, installExtensionTaskOptions, undefined);
				}
			}

			// collect and start installing all dependencies and pack extensions
			await Promise.all([...installingExtensionsMap.values()].map(async ({ task }) => {
				if (task.options.donotIncludePackAndDependencies) {
					this.logService.info('Installing the extension without checking dependencies and pack', task.identifier.id);
				} else {
					try {
						const allDepsAndPackExtensionsToInstall = await this.getAllDepsAndPackExtensions(task.identifier, task.manifest, !!task.options.installOnlyNewlyAddedFromExtensionPack, !!task.options.installPreReleaseVersion, task.options.profileLocation, task.options.productVersion);
						const installed = await this.getInstalled(undefined, task.options.profileLocation, task.options.productVersion);
						const options: InstallExtensionTaskOptions = { ...task.options, context: { ...task.options.context, [EXTENSION_INSTALL_DEP_PACK_CONTEXT]: true } };
						for (const { gallery, manifest } of distinct(allDepsAndPackExtensionsToInstall, ({ gallery }) => gallery.identifier.id)) {
							if (installed.some(({ identifier }) => areSameExtensions(identifier, gallery.identifier))) {
								continue;
							}
							createInstallExtensionTask(manifest, gallery, options, task);
						}
					} catch (error) {
						// Installing through VSIX
						if (URI.isUri(task.source)) {
							// Ignore installing dependencies and packs
							if (isNonEmptyArray(task.manifest.extensionDependencies)) {
								this.logService.warn(`Cannot install dependencies of extension:`, task.identifier.id, error.message);
							}
							if (isNonEmptyArray(task.manifest.extensionPack)) {
								this.logService.warn(`Cannot install packed extensions of extension:`, task.identifier.id, error.message);
							}
						} else {
							this.logService.error('Error while preparing to install dependencies and extension packs of the extension:', task.identifier.id);
							throw error;
						}
					}
				}
			}));

			const otherProfilesToUpdate = await this.getOtherProfilesToUpdateExtension([...installingExtensionsMap.values()].map(({ task }) => task));
			for (const [profileLocation, task] of otherProfilesToUpdate) {
				createInstallExtensionTask(task.manifest, task.source, { ...task.options, profileLocation }, undefined);
			}

			// Install extensions in parallel and wait until all extensions are installed / failed
			await this.joinAllSettled([...installingExtensionsMap.entries()].map(async ([key, { task }]) => {
				let local: ILocalExtension;
				try {
					local = await task.run();
					await this.joinAllSettled(this.participants.map(participant => participant.postInstall(local, task.source, task.options, CancellationToken.None)), ExtensionManagementErrorCode.PostInstall);
				} catch (e) {
					const error = toExtensionManagementError(e);
					if (!URI.isUri(task.source)) {
					}
					installExtensionResultsMap.set(key, { error, identifier: task.identifier, operation: task.operation, source: task.source, context: task.options.context, profileLocation: task.options.profileLocation, applicationScoped: task.options.isApplicationScoped });
					this.logService.error('Error while installing the extension', task.identifier.id, getErrorMessage(error), task.options.profileLocation.toString());
					throw error;
				}
				if (!URI.isUri(task.source)) {
					// In web, report extension install statistics explicitly. In Desktop, statistics are automatically updated while downloading the VSIX.
					if (isWeb && task.operation !== InstallOperation.Update) {
						try {
							await this.galleryService.reportStatistic(local.manifest.publisher, local.manifest.name, local.manifest.version, StatisticType.Install);
						} catch (error) { /* ignore */ }
					}
				}
				installExtensionResultsMap.set(key, { local, identifier: task.identifier, operation: task.operation, source: task.source, context: task.options.context, profileLocation: task.options.profileLocation, applicationScoped: local.isApplicationScoped });
			}));

			if (alreadyRequestedInstallations.length) {
				await this.joinAllSettled(alreadyRequestedInstallations);
			}
			return [...installExtensionResultsMap.values()];
		} catch (error) {
			const getAllDepsAndPacks = (extension: ILocalExtension, profileLocation: URI, allDepsOrPacks: string[]) => {
				const depsOrPacks = [];
				if (extension.manifest.extensionDependencies?.length) {
					depsOrPacks.push(...extension.manifest.extensionDependencies);
				}
				if (extension.manifest.extensionPack?.length) {
					depsOrPacks.push(...extension.manifest.extensionPack);
				}
				for (const id of depsOrPacks) {
					if (allDepsOrPacks.includes(id.toLowerCase())) {
						continue;
					}
					allDepsOrPacks.push(id.toLowerCase());
					const installed = installExtensionResultsMap.get(`${id.toLowerCase()}-${profileLocation.toString()}`);
					if (installed?.local) {
						allDepsOrPacks = getAllDepsAndPacks(installed.local, profileLocation, allDepsOrPacks);
					}
				}
				return allDepsOrPacks;
			};
			const getErrorResult = (task: IInstallExtensionTask) => ({ identifier: task.identifier, operation: InstallOperation.Install, source: task.source, context: task.options.context, profileLocation: task.options.profileLocation, error });

			const rollbackTasks: IUninstallExtensionTask[] = [];
			for (const [key, { task, root }] of installingExtensionsMap) {
				const result = installExtensionResultsMap.get(key);
				if (!result) {
					task.cancel();
					installExtensionResultsMap.set(key, getErrorResult(task));
				}
				// If the extension is installed by a root task and the root task is failed, then uninstall the extension
				else if (result.local && root && !installExtensionResultsMap.get(`${root.identifier.id.toLowerCase()}-${task.options.profileLocation.toString()}`)?.local) {
					rollbackTasks.push(this.createUninstallExtensionTask(result.local, { versionOnly: true, profileLocation: task.options.profileLocation }));
					installExtensionResultsMap.set(key, getErrorResult(task));
				}
			}
			for (const [key, { task }] of installingExtensionsMap) {
				const result = installExtensionResultsMap.get(key);
				if (!result?.local) {
					continue;
				}
				if (task.options.donotIncludePackAndDependencies) {
					continue;
				}
				const depsOrPacks = getAllDepsAndPacks(result.local, task.options.profileLocation, [result.local.identifier.id.toLowerCase()]).slice(1);
				if (depsOrPacks.some(depOrPack => installingExtensionsMap.has(`${depOrPack.toLowerCase()}-${task.options.profileLocation.toString()}`) && !installExtensionResultsMap.get(`${depOrPack.toLowerCase()}-${task.options.profileLocation.toString()}`)?.local)) {
					rollbackTasks.push(this.createUninstallExtensionTask(result.local, { versionOnly: true, profileLocation: task.options.profileLocation }));
					installExtensionResultsMap.set(key, getErrorResult(task));
				}
			}

			if (rollbackTasks.length) {
				await Promise.allSettled(rollbackTasks.map(async rollbackTask => {
					try {
						await rollbackTask.run();
						this.logService.info('Rollback: Uninstalled extension', rollbackTask.extension.identifier.id);
					} catch (error) {
						this.logService.warn('Rollback: Error while uninstalling extension', rollbackTask.extension.identifier.id, getErrorMessage(error));
					}
				}));
			}

			throw error;
		} finally {
			// Finally, remove all the tasks from the cache
			for (const { task } of installingExtensionsMap.values()) {
				if (task.source && !URI.isUri(task.source)) {
					this.installingExtensions.delete(getInstallExtensionTaskKey(task.source, task.options.profileLocation));
				}
			}
			if (installExtensionResultsMap.size) {
				const results = [...installExtensionResultsMap.values()];
				for (const result of results) {
					if (result.local) {
						this.logService.info(`Extension installed successfully:`, result.identifier.id, result.profileLocation.toString());
					}
				}
				this._onDidInstallExtensions.fire(results);
			}
		}
	}

	private async getOtherProfilesToUpdateExtension(tasks: IInstallExtensionTask[]): Promise<[URI, IInstallExtensionTask][]> {
		const otherProfilesToUpdate: [URI, IInstallExtensionTask][] = [];
		const profileExtensionsCache = new ResourceMap<ILocalExtension[]>();
		for (const task of tasks) {
			if (task.operation !== InstallOperation.Update
				|| task.options.isApplicationScoped
				|| task.options.pinned
				|| task.options.installGivenVersion
				|| URI.isUri(task.source)
			) {
				continue;
			}
			for (const profile of this.userDataProfilesService.profiles) {
				if (this.uriIdentityService.extUri.isEqual(profile.extensionsResource, task.options.profileLocation)) {
					continue;
				}
				let installedExtensions = profileExtensionsCache.get(profile.extensionsResource);
				if (!installedExtensions) {
					installedExtensions = await this.getInstalled(ExtensionType.User, profile.extensionsResource);
					profileExtensionsCache.set(profile.extensionsResource, installedExtensions);
				}
				const installedExtension = installedExtensions.find(e => areSameExtensions(e.identifier, task.identifier));
				if (installedExtension && !installedExtension.pinned) {
					otherProfilesToUpdate.push([profile.extensionsResource, task]);
				}
			}
		}
		return otherProfilesToUpdate;
	}

	private canWaitForTask(taskToWait: IInstallExtensionTask, taskToWaitFor: IInstallExtensionTask): boolean {
		for (const [, { task, waitingTasks }] of this.installingExtensions.entries()) {
			if (task === taskToWait) {
				// Cannot be waited, If taskToWaitFor is waiting for taskToWait
				if (waitingTasks.includes(taskToWaitFor)) {
					return false;
				}
				// Cannot be waited, If taskToWaitFor is waiting for tasks waiting for taskToWait
				if (waitingTasks.some(waitingTask => this.canWaitForTask(waitingTask, taskToWaitFor))) {
					return false;
				}
			}
			// Cannot be waited, if the taskToWait cannot be waited for the task created the taskToWaitFor
			// Because, the task waits for the tasks it created
			if (task === taskToWaitFor && waitingTasks[0] && !this.canWaitForTask(taskToWait, waitingTasks[0])) {
				return false;
			}
		}
		return true;
	}

	private async joinAllSettled<T>(promises: Promise<T>[], errorCode?: ExtensionManagementErrorCode): Promise<T[]> {
		const results: T[] = [];
		const errors: ExtensionManagementError[] = [];
		const promiseResults = await Promise.allSettled(promises);
		for (const r of promiseResults) {
			if (r.status === 'fulfilled') {
				results.push(r.value);
			} else {
				errors.push(toExtensionManagementError(r.reason, errorCode));
			}
		}

		if (!errors.length) {
			return results;
		}

		// Throw if there are errors
		if (errors.length === 1) {
			throw errors[0];
		}

		let error = new ExtensionManagementError('', ExtensionManagementErrorCode.Unknown);
		for (const current of errors) {
			error = new ExtensionManagementError(
				error.message ? `${error.message}, ${current.message}` : current.message,
				current.code !== ExtensionManagementErrorCode.Unknown && current.code !== ExtensionManagementErrorCode.Internal ? current.code : error.code
			);
		}
		throw error;
	}

	private async getAllDepsAndPackExtensions(extensionIdentifier: IExtensionIdentifier, manifest: IExtensionManifest, getOnlyNewlyAddedFromExtensionPack: boolean, installPreRelease: boolean, profile: URI | undefined, productVersion: IProductVersion): Promise<{ gallery: IGalleryExtension; manifest: IExtensionManifest }[]> {
		if (!this.galleryService.isEnabled()) {
			return [];
		}

		const installed = await this.getInstalled(undefined, profile, productVersion);
		const knownIdentifiers: IExtensionIdentifier[] = [];

		const allDependenciesAndPacks: { gallery: IGalleryExtension; manifest: IExtensionManifest }[] = [];
		const collectDependenciesAndPackExtensionsToInstall = async (extensionIdentifier: IExtensionIdentifier, manifest: IExtensionManifest): Promise<void> => {
			knownIdentifiers.push(extensionIdentifier);
			const dependecies: string[] = manifest.extensionDependencies || [];
			const dependenciesAndPackExtensions = [...dependecies];
			if (manifest.extensionPack) {
				const existing = getOnlyNewlyAddedFromExtensionPack ? installed.find(e => areSameExtensions(e.identifier, extensionIdentifier)) : undefined;
				for (const extension of manifest.extensionPack) {
					// add only those extensions which are new in currently installed extension
					if (!(existing && existing.manifest.extensionPack && existing.manifest.extensionPack.some(old => areSameExtensions({ id: old }, { id: extension })))) {
						if (dependenciesAndPackExtensions.every(e => !areSameExtensions({ id: e }, { id: extension }))) {
							dependenciesAndPackExtensions.push(extension);
						}
					}
				}
			}

			if (dependenciesAndPackExtensions.length) {
				// filter out known extensions
				const ids = dependenciesAndPackExtensions.filter(id => knownIdentifiers.every(galleryIdentifier => !areSameExtensions(galleryIdentifier, { id })));
				if (ids.length) {
					const galleryExtensions = await this.galleryService.getExtensions(ids.map(id => ({ id, preRelease: installPreRelease })), CancellationToken.None);
					for (const galleryExtension of galleryExtensions) {
						if (knownIdentifiers.find(identifier => areSameExtensions(identifier, galleryExtension.identifier))) {
							continue;
						}
						const isDependency = dependecies.some(id => areSameExtensions({ id }, galleryExtension.identifier));
						let compatible;
						try {
							compatible = await this.checkAndGetCompatibleVersion(galleryExtension, false, installPreRelease, productVersion);
						} catch (error) {
							if (!isDependency) {
								this.logService.info('Skipping the packed extension as it cannot be installed', galleryExtension.identifier.id, getErrorMessage(error));
								continue;
							} else {
								throw error;
							}
						}
						allDependenciesAndPacks.push({ gallery: compatible.extension, manifest: compatible.manifest });
						await collectDependenciesAndPackExtensionsToInstall(compatible.extension.identifier, compatible.manifest);
					}
				}
			}
		};

		await collectDependenciesAndPackExtensionsToInstall(extensionIdentifier, manifest);
		return allDependenciesAndPacks;
	}

	private async checkAndGetCompatibleVersion(extension: IGalleryExtension, sameVersion: boolean, installPreRelease: boolean, productVersion: IProductVersion): Promise<{ extension: IGalleryExtension; manifest: IExtensionManifest }> {
		let compatibleExtension: IGalleryExtension | null;

		const extensionsControlManifest = await this.getExtensionsControlManifest();
		if (extensionsControlManifest.malicious.some(identifier => areSameExtensions(extension.identifier, identifier))) {
			throw new ExtensionManagementError(nls.localize('malicious extension', "Can't install '{0}' extension since it was reported to be problematic.", extension.identifier.id), ExtensionManagementErrorCode.Malicious);
		}

		const deprecationInfo = extensionsControlManifest.deprecated[extension.identifier.id.toLowerCase()];
		if (deprecationInfo?.extension?.autoMigrate) {
			this.logService.info(`The '${extension.identifier.id}' extension is deprecated, fetching the compatible '${deprecationInfo.extension.id}' extension instead.`);
			compatibleExtension = (await this.galleryService.getExtensions([{ id: deprecationInfo.extension.id, preRelease: deprecationInfo.extension.preRelease }], { targetPlatform: await this.getTargetPlatform(), compatible: true, productVersion }, CancellationToken.None))[0];
			if (!compatibleExtension) {
				throw new ExtensionManagementError(nls.localize('notFoundDeprecatedReplacementExtension', "Can't install '{0}' extension since it was deprecated and the replacement extension '{1}' can't be found.", extension.identifier.id, deprecationInfo.extension.id), ExtensionManagementErrorCode.Deprecated);
			}
		}

		else {
			if (!await this.canInstall(extension)) {
				const targetPlatform = await this.getTargetPlatform();
				throw new ExtensionManagementError(nls.localize('incompatible platform', "The '{0}' extension is not available in {1} for {2}.", extension.identifier.id, this.productService.nameLong, TargetPlatformToString(targetPlatform)), ExtensionManagementErrorCode.IncompatibleTargetPlatform);
			}

			compatibleExtension = await this.getCompatibleVersion(extension, sameVersion, installPreRelease, productVersion);
			if (!compatibleExtension) {
				const incompatibleApiProposalsMessages: string[] = [];
				if (!areApiProposalsCompatible(extension.properties.enabledApiProposals ?? [], incompatibleApiProposalsMessages)) {
					throw new ExtensionManagementError(nls.localize('incompatibleAPI', "Can't install '{0}' extension. {1}", extension.displayName ?? extension.identifier.id, incompatibleApiProposalsMessages[0]), ExtensionManagementErrorCode.IncompatibleApi);
				}
				/** If no compatible release version is found, check if the extension has a release version or not and throw relevant error */
				if (!installPreRelease && extension.properties.isPreReleaseVersion && (await this.galleryService.getExtensions([extension.identifier], CancellationToken.None))[0]) {
					throw new ExtensionManagementError(nls.localize('notFoundReleaseExtension', "Can't install release version of '{0}' extension because it has no release version.", extension.displayName ?? extension.identifier.id), ExtensionManagementErrorCode.ReleaseVersionNotFound);
				}
				throw new ExtensionManagementError(nls.localize('notFoundCompatibleDependency', "Can't install '{0}' extension because it is not compatible with the current version of {1} (version {2}).", extension.identifier.id, this.productService.nameLong, this.productService.version), ExtensionManagementErrorCode.Incompatible);
			}
		}

		this.logService.info('Getting Manifest...', compatibleExtension.identifier.id);
		const manifest = await this.galleryService.getManifest(compatibleExtension, CancellationToken.None);
		if (manifest === null) {
			throw new ExtensionManagementError(`Missing manifest for extension ${compatibleExtension.identifier.id}`, ExtensionManagementErrorCode.Invalid);
		}

		if (manifest.version !== compatibleExtension.version) {
			throw new ExtensionManagementError(`Cannot install '${compatibleExtension.identifier.id}' extension because of version mismatch in Marketplace`, ExtensionManagementErrorCode.Invalid);
		}

		return { extension: compatibleExtension, manifest };
	}

	protected async getCompatibleVersion(extension: IGalleryExtension, sameVersion: boolean, includePreRelease: boolean, productVersion: IProductVersion): Promise<IGalleryExtension | null> {
		const targetPlatform = await this.getTargetPlatform();
		let compatibleExtension: IGalleryExtension | null = null;

		if (!sameVersion && extension.hasPreReleaseVersion && extension.properties.isPreReleaseVersion !== includePreRelease) {
			compatibleExtension = (await this.galleryService.getExtensions([{ ...extension.identifier, preRelease: includePreRelease }], { targetPlatform, compatible: true, productVersion }, CancellationToken.None))[0] || null;
		}

		if (!compatibleExtension && await this.galleryService.isExtensionCompatible(extension, includePreRelease, targetPlatform, productVersion)) {
			compatibleExtension = extension;
		}

		if (!compatibleExtension) {
			if (sameVersion) {
				compatibleExtension = (await this.galleryService.getExtensions([{ ...extension.identifier, version: extension.version }], { targetPlatform, compatible: true, productVersion }, CancellationToken.None))[0] || null;
			} else {
				compatibleExtension = await this.galleryService.getCompatibleExtension(extension, includePreRelease, targetPlatform, productVersion);
			}
		}

		return compatibleExtension;
	}

	async uninstallExtensions(extensions: UninstallExtensionInfo[]): Promise<void> {

		const getUninstallExtensionTaskKey = (extension: ILocalExtension, uninstallOptions: UninstallExtensionTaskOptions) => `${extension.identifier.id.toLowerCase()}${uninstallOptions.versionOnly ? `-${extension.manifest.version}` : ''}@${uninstallOptions.profileLocation.toString()}`;

		const createUninstallExtensionTask = (extension: ILocalExtension, uninstallOptions: UninstallExtensionTaskOptions): IUninstallExtensionTask => {
			const uninstallExtensionTask = this.createUninstallExtensionTask(extension, uninstallOptions);
			this.uninstallingExtensions.set(getUninstallExtensionTaskKey(uninstallExtensionTask.extension, uninstallOptions), uninstallExtensionTask);
			this.logService.info('Uninstalling extension from the profile:', `${extension.identifier.id}@${extension.manifest.version}`, uninstallOptions.profileLocation.toString());
			this._onUninstallExtension.fire({ identifier: extension.identifier, profileLocation: uninstallOptions.profileLocation, applicationScoped: extension.isApplicationScoped });
			return uninstallExtensionTask;
		};

		const postUninstallExtension = (extension: ILocalExtension, uninstallOptions: UninstallExtensionTaskOptions, error?: ExtensionManagementError): void => {
			if (error) {
				this.logService.error('Failed to uninstall extension from the profile:', `${extension.identifier.id}@${extension.manifest.version}`, uninstallOptions.profileLocation.toString(), error.message);
			} else {
				this.logService.info('Successfully uninstalled extension from the profile', `${extension.identifier.id}@${extension.manifest.version}`, uninstallOptions.profileLocation.toString());
			}
			this._onDidUninstallExtension.fire({ identifier: extension.identifier, error: error?.code, profileLocation: uninstallOptions.profileLocation, applicationScoped: extension.isApplicationScoped });
		};

		const allTasks: IUninstallExtensionTask[] = [];
		const processedTasks: IUninstallExtensionTask[] = [];
		const alreadyRequestedUninstalls: Promise<any>[] = [];

		const installedExtensionsMap = new ResourceMap<ILocalExtension[]>();

		for (const { extension, options } of extensions) {
			const uninstallOptions: UninstallExtensionTaskOptions = {
				...options,
				profileLocation: extension.isApplicationScoped ? this.userDataProfilesService.defaultProfile.extensionsResource : options?.profileLocation ?? this.getCurrentExtensionsManifestLocation()
			};
			const uninstallExtensionTask = this.uninstallingExtensions.get(getUninstallExtensionTaskKey(extension, uninstallOptions));
			if (uninstallExtensionTask) {
				this.logService.info('Extensions is already requested to uninstall', extension.identifier.id);
				alreadyRequestedUninstalls.push(uninstallExtensionTask.waitUntilTaskIsFinished());
			} else {
				allTasks.push(createUninstallExtensionTask(extension, uninstallOptions));
			}
		}

		try {
			for (const task of allTasks.slice(0)) {
				let installed = installedExtensionsMap.get(task.options.profileLocation);
				if (!installed) {
					installedExtensionsMap.set(task.options.profileLocation, installed = await this.getInstalled(ExtensionType.User, task.options.profileLocation));
				}

				if (task.options.donotIncludePack) {
					this.logService.info('Uninstalling the extension without including packed extension', `${task.extension.identifier.id}@${task.extension.manifest.version}`);
				} else {
					const packedExtensions = this.getAllPackExtensionsToUninstall(task.extension, installed);
					for (const packedExtension of packedExtensions) {
						if (this.uninstallingExtensions.has(getUninstallExtensionTaskKey(packedExtension, task.options))) {
							this.logService.info('Extensions is already requested to uninstall', packedExtension.identifier.id);
						} else {
							allTasks.push(createUninstallExtensionTask(packedExtension, task.options));
						}
					}
				}
				if (task.options.donotCheckDependents) {
					this.logService.info('Uninstalling the extension without checking dependents', `${task.extension.identifier.id}@${task.extension.manifest.version}`);
				} else {
					this.checkForDependents(allTasks.map(task => task.extension), installed, task.extension);
				}
			}

			// Uninstall extensions in parallel and wait until all extensions are uninstalled / failed
			await this.joinAllSettled(allTasks.map(async task => {
				try {
					await task.run();
					await this.joinAllSettled(this.participants.map(participant => participant.postUninstall(task.extension, task.options, CancellationToken.None)));
					// only report if extension has a mapped gallery extension. UUID identifies the gallery extension.
					if (task.extension.identifier.uuid) {
						try {
							await this.galleryService.reportStatistic(task.extension.manifest.publisher, task.extension.manifest.name, task.extension.manifest.version, StatisticType.Uninstall);
						} catch (error) { /* ignore */ }
					}
				} catch (e) {
					const error = toExtensionManagementError(e);
					postUninstallExtension(task.extension, task.options, error);
					throw error;
				} finally {
					processedTasks.push(task);
				}
			}));

			if (alreadyRequestedUninstalls.length) {
				await this.joinAllSettled(alreadyRequestedUninstalls);
			}

			for (const task of allTasks) {
				postUninstallExtension(task.extension, task.options);
			}
		} catch (e) {
			const error = toExtensionManagementError(e);
			for (const task of allTasks) {
				// cancel the tasks
				try { task.cancel(); } catch (error) { /* ignore */ }
				if (!processedTasks.includes(task)) {
					postUninstallExtension(task.extension, task.options, error);
				}
			}
			throw error;
		} finally {
			// Remove tasks from cache
			for (const task of allTasks) {
				if (!this.uninstallingExtensions.delete(getUninstallExtensionTaskKey(task.extension, task.options))) {
					this.logService.warn('Uninstallation task is not found in the cache', task.extension.identifier.id);
				}
			}
		}
	}

	private checkForDependents(extensionsToUninstall: ILocalExtension[], installed: ILocalExtension[], extensionToUninstall: ILocalExtension): void {
		for (const extension of extensionsToUninstall) {
			const dependents = this.getDependents(extension, installed);
			if (dependents.length) {
				const remainingDependents = dependents.filter(dependent => !extensionsToUninstall.some(e => areSameExtensions(e.identifier, dependent.identifier)));
				if (remainingDependents.length) {
					throw new Error(this.getDependentsErrorMessage(extension, remainingDependents, extensionToUninstall));
				}
			}
		}
	}

	private getDependentsErrorMessage(dependingExtension: ILocalExtension, dependents: ILocalExtension[], extensionToUninstall: ILocalExtension): string {
		if (extensionToUninstall === dependingExtension) {
			if (dependents.length === 1) {
				return nls.localize('singleDependentError', "Cannot uninstall '{0}' extension. '{1}' extension depends on this.",
					extensionToUninstall.manifest.displayName || extensionToUninstall.manifest.name, dependents[0].manifest.displayName || dependents[0].manifest.name);
			}
			if (dependents.length === 2) {
				return nls.localize('twoDependentsError', "Cannot uninstall '{0}' extension. '{1}' and '{2}' extensions depend on this.",
					extensionToUninstall.manifest.displayName || extensionToUninstall.manifest.name, dependents[0].manifest.displayName || dependents[0].manifest.name, dependents[1].manifest.displayName || dependents[1].manifest.name);
			}
			return nls.localize('multipleDependentsError', "Cannot uninstall '{0}' extension. '{1}', '{2}' and other extension depend on this.",
				extensionToUninstall.manifest.displayName || extensionToUninstall.manifest.name, dependents[0].manifest.displayName || dependents[0].manifest.name, dependents[1].manifest.displayName || dependents[1].manifest.name);
		}
		if (dependents.length === 1) {
			return nls.localize('singleIndirectDependentError', "Cannot uninstall '{0}' extension . It includes uninstalling '{1}' extension and '{2}' extension depends on this.",
				extensionToUninstall.manifest.displayName || extensionToUninstall.manifest.name, dependingExtension.manifest.displayName
			|| dependingExtension.manifest.name, dependents[0].manifest.displayName || dependents[0].manifest.name);
		}
		if (dependents.length === 2) {
			return nls.localize('twoIndirectDependentsError', "Cannot uninstall '{0}' extension. It includes uninstalling '{1}' extension and '{2}' and '{3}' extensions depend on this.",
				extensionToUninstall.manifest.displayName || extensionToUninstall.manifest.name, dependingExtension.manifest.displayName
			|| dependingExtension.manifest.name, dependents[0].manifest.displayName || dependents[0].manifest.name, dependents[1].manifest.displayName || dependents[1].manifest.name);
		}
		return nls.localize('multipleIndirectDependentsError', "Cannot uninstall '{0}' extension. It includes uninstalling '{1}' extension and '{2}', '{3}' and other extensions depend on this.",
			extensionToUninstall.manifest.displayName || extensionToUninstall.manifest.name, dependingExtension.manifest.displayName
		|| dependingExtension.manifest.name, dependents[0].manifest.displayName || dependents[0].manifest.name, dependents[1].manifest.displayName || dependents[1].manifest.name);

	}

	private getAllPackExtensionsToUninstall(extension: ILocalExtension, installed: ILocalExtension[], checked: ILocalExtension[] = []): ILocalExtension[] {
		if (checked.indexOf(extension) !== -1) {
			return [];
		}
		checked.push(extension);
		const extensionsPack = extension.manifest.extensionPack ? extension.manifest.extensionPack : [];
		if (extensionsPack.length) {
			const packedExtensions = installed.filter(i => !i.isBuiltin && extensionsPack.some(id => areSameExtensions({ id }, i.identifier)));
			const packOfPackedExtensions: ILocalExtension[] = [];
			for (const packedExtension of packedExtensions) {
				packOfPackedExtensions.push(...this.getAllPackExtensionsToUninstall(packedExtension, installed, checked));
			}
			return [...packedExtensions, ...packOfPackedExtensions];
		}
		return [];
	}

	private getDependents(extension: ILocalExtension, installed: ILocalExtension[]): ILocalExtension[] {
		return installed.filter(e => e.manifest.extensionDependencies && e.manifest.extensionDependencies.some(id => areSameExtensions({ id }, extension.identifier)));
	}

	private async updateControlCache(): Promise<IExtensionsControlManifest> {
		try {
			this.logService.trace('ExtensionManagementService.updateControlCache');
			return await this.galleryService.getExtensionsControlManifest();
		} catch (err) {
			this.logService.trace('ExtensionManagementService.refreshControlCache - failed to get extension control manifest', getErrorMessage(err));
			return { malicious: [], deprecated: {}, search: [] };
		}
	}

	abstract getTargetPlatform(): Promise<TargetPlatform>;
	abstract zip(extension: ILocalExtension): Promise<URI>;
	abstract getManifest(vsix: URI): Promise<IExtensionManifest>;
	abstract install(vsix: URI, options?: InstallOptions): Promise<ILocalExtension>;
	abstract installFromLocation(location: URI, profileLocation: URI): Promise<ILocalExtension>;
	abstract installExtensionsFromProfile(extensions: IExtensionIdentifier[], fromProfileLocation: URI, toProfileLocation: URI): Promise<ILocalExtension[]>;
	abstract getInstalled(type?: ExtensionType, profileLocation?: URI, productVersion?: IProductVersion): Promise<ILocalExtension[]>;
	abstract copyExtensions(fromProfileLocation: URI, toProfileLocation: URI): Promise<void>;
	abstract download(extension: IGalleryExtension, operation: InstallOperation, donotVerifySignature: boolean): Promise<URI>;
	abstract reinstallFromGallery(extension: ILocalExtension): Promise<ILocalExtension>;
	abstract cleanUp(): Promise<void>;

	abstract updateMetadata(local: ILocalExtension, metadata: Partial<Metadata>, profileLocation: URI): Promise<ILocalExtension>;

	protected abstract getCurrentExtensionsManifestLocation(): URI;
	protected abstract createInstallExtensionTask(manifest: IExtensionManifest, extension: URI | IGalleryExtension, options: InstallExtensionTaskOptions): IInstallExtensionTask;
	protected abstract createUninstallExtensionTask(extension: ILocalExtension, options: UninstallExtensionTaskOptions): IUninstallExtensionTask;
	protected abstract copyExtension(extension: ILocalExtension, fromProfileLocation: URI, toProfileLocation: URI, metadata?: Partial<Metadata>): Promise<ILocalExtension>;
}

export function toExtensionManagementError(error: Error, code?: ExtensionManagementErrorCode): ExtensionManagementError {
	if (error instanceof ExtensionManagementError) {
		return error;
	}
	let extensionManagementError: ExtensionManagementError;
	if (error instanceof ExtensionGalleryError) {
		extensionManagementError = new ExtensionManagementError(error.message, error.code === ExtensionGalleryErrorCode.DownloadFailedWriting ? ExtensionManagementErrorCode.DownloadFailedWriting : ExtensionManagementErrorCode.Gallery);
	} else {
		extensionManagementError = new ExtensionManagementError(error.message, isCancellationError(error) ? ExtensionManagementErrorCode.Cancelled : (code ?? ExtensionManagementErrorCode.Internal));
	}
	extensionManagementError.stack = error.stack;
	return extensionManagementError;
}

<<<<<<< HEAD
=======
function reportTelemetry(telemetryService: ITelemetryService, eventName: string,
	{
		extensionData,
		verificationStatus,
		duration,
		error,
		source,
		durationSinceUpdate
	}: {
		extensionData: any;
		verificationStatus?: ExtensionSignatureVerificationCode;
		duration?: number;
		durationSinceUpdate?: number;
		source?: string;
		error?: ExtensionManagementError | ExtensionGalleryError;
	}): void {

	/* __GDPR__
		"extensionGallery:install" : {
			"owner": "sandy081",
			"success": { "classification": "SystemMetaData", "purpose": "PerformanceAndHealth", "isMeasurement": true },
			"duration" : { "classification": "SystemMetaData", "purpose": "PerformanceAndHealth", "isMeasurement": true },
			"durationSinceUpdate" : { "classification": "SystemMetaData", "purpose": "FeatureInsight", "isMeasurement": true },
			"errorcode": { "classification": "CallstackOrException", "purpose": "PerformanceAndHealth" },
			"recommendationReason": { "retiredFromVersion": "1.23.0", "classification": "SystemMetaData", "purpose": "FeatureInsight", "isMeasurement": true },
			"verificationStatus" : { "classification": "SystemMetaData", "purpose": "FeatureInsight" },
			"source": { "classification": "SystemMetaData", "purpose": "FeatureInsight" },
			"${include}": [
				"${GalleryExtensionTelemetryData}"
			]
		}
	*/
	/* __GDPR__
		"extensionGallery:uninstall" : {
			"owner": "sandy081",
			"success": { "classification": "SystemMetaData", "purpose": "PerformanceAndHealth", "isMeasurement": true },
			"duration" : { "classification": "SystemMetaData", "purpose": "PerformanceAndHealth", "isMeasurement": true },
			"errorcode": { "classification": "CallstackOrException", "purpose": "PerformanceAndHealth" },
			"${include}": [
				"${GalleryExtensionTelemetryData}"
			]
		}
	*/
	/* __GDPR__
		"extensionGallery:update" : {
			"owner": "sandy081",
			"success": { "classification": "SystemMetaData", "purpose": "PerformanceAndHealth", "isMeasurement": true },
			"duration" : { "classification": "SystemMetaData", "purpose": "PerformanceAndHealth", "isMeasurement": true },
			"errorcode": { "classification": "CallstackOrException", "purpose": "PerformanceAndHealth" },
			"verificationStatus" : { "classification": "SystemMetaData", "purpose": "FeatureInsight" },
			"source": { "classification": "SystemMetaData", "purpose": "FeatureInsight" },
			"${include}": [
				"${GalleryExtensionTelemetryData}"
			]
		}
	*/
	telemetryService.publicLog(eventName, {
		...extensionData,
		source,
		duration,
		durationSinceUpdate,
		success: !error,
		errorcode: error?.code,
		verificationStatus: verificationStatus === ExtensionSignatureVerificationCode.Success ? 'Verified' : (verificationStatus ?? 'Unverified')
	});
}

>>>>>>> d78a74bc
export abstract class AbstractExtensionTask<T> {

	private readonly barrier = new Barrier();
	private cancellablePromise: CancelablePromise<T> | undefined;

	async waitUntilTaskIsFinished(): Promise<T> {
		await this.barrier.wait();
		return this.cancellablePromise!;
	}

	run(): Promise<T> {
		if (!this.cancellablePromise) {
			this.cancellablePromise = createCancelablePromise(token => this.doRun(token));
		}
		this.barrier.open();
		return this.cancellablePromise;
	}

	cancel(): void {
		if (!this.cancellablePromise) {
			this.cancellablePromise = createCancelablePromise(token => {
				return new Promise((c, e) => {
					const disposable = token.onCancellationRequested(() => {
						disposable.dispose();
						e(new CancellationError());
					});
				});
			});
			this.barrier.open();
		}
		this.cancellablePromise.cancel();
	}

	protected abstract doRun(token: CancellationToken): Promise<T>;
}<|MERGE_RESOLUTION|>--- conflicted
+++ resolved
@@ -3,18 +3,6 @@
  *  Licensed under the MIT License. See License.txt in the project root for license information.
  *--------------------------------------------------------------------------------------------*/
 
-<<<<<<< HEAD
-import { distinct, isNonEmptyArray } from 'vs/base/common/arrays';
-import { Barrier, CancelablePromise, createCancelablePromise } from 'vs/base/common/async';
-import { CancellationToken } from 'vs/base/common/cancellation';
-import { CancellationError, getErrorMessage, isCancellationError } from 'vs/base/common/errors';
-import { Emitter, Event } from 'vs/base/common/event';
-import { Disposable, toDisposable } from 'vs/base/common/lifecycle';
-import { ResourceMap } from 'vs/base/common/map';
-import { isWeb } from 'vs/base/common/platform';
-import { URI } from 'vs/base/common/uri';
-import * as nls from 'vs/nls';
-=======
 import { distinct, isNonEmptyArray } from '../../../base/common/arrays.js';
 import { Barrier, CancelablePromise, createCancelablePromise } from '../../../base/common/async.js';
 import { CancellationToken } from '../../../base/common/cancellation.js';
@@ -25,39 +13,22 @@
 import { isWeb } from '../../../base/common/platform.js';
 import { URI } from '../../../base/common/uri.js';
 import * as nls from '../../../nls.js';
->>>>>>> d78a74bc
 import {
 	ExtensionManagementError, IExtensionGalleryService, IExtensionIdentifier, IExtensionManagementParticipant, IGalleryExtension, ILocalExtension, InstallOperation,
 	IExtensionsControlManifest, StatisticType, isTargetPlatformCompatible, TargetPlatformToString, ExtensionManagementErrorCode,
 	InstallOptions, UninstallOptions, Metadata, InstallExtensionEvent, DidUninstallExtensionEvent, InstallExtensionResult, UninstallExtensionEvent, IExtensionManagementService, InstallExtensionInfo, EXTENSION_INSTALL_DEP_PACK_CONTEXT, ExtensionGalleryError,
 	IProductVersion, ExtensionGalleryErrorCode,
 	DidUpdateExtensionMetadata,
-<<<<<<< HEAD
-	UninstallExtensionInfo
-} from 'vs/platform/extensionManagement/common/extensionManagement';
-import { areSameExtensions, ExtensionKey, getGalleryExtensionId } from 'vs/platform/extensionManagement/common/extensionManagementUtil';
-import { ExtensionType, IExtensionManifest, isApplicationScopedExtension, TargetPlatform } from 'vs/platform/extensions/common/extensions';
-import { areApiProposalsCompatible } from 'vs/platform/extensions/common/extensionValidator';
-import { ILogService } from 'vs/platform/log/common/log';
-import { IProductService } from 'vs/platform/product/common/productService';
-import { IUriIdentityService } from 'vs/platform/uriIdentity/common/uriIdentity';
-import { IUserDataProfilesService } from 'vs/platform/userDataProfile/common/userDataProfile';
-
-export type ExtensionVerificationStatus = boolean | string;
-=======
 	UninstallExtensionInfo,
-	ExtensionSignatureVerificationCode
 } from './extensionManagement.js';
-import { areSameExtensions, ExtensionKey, getGalleryExtensionId, getGalleryExtensionTelemetryData, getLocalExtensionTelemetryData } from './extensionManagementUtil.js';
+import { areSameExtensions, ExtensionKey, getGalleryExtensionId } from './extensionManagementUtil.js';
 import { ExtensionType, IExtensionManifest, isApplicationScopedExtension, TargetPlatform } from '../../extensions/common/extensions.js';
 import { areApiProposalsCompatible } from '../../extensions/common/extensionValidator.js';
 import { ILogService } from '../../log/common/log.js';
 import { IProductService } from '../../product/common/productService.js';
-import { ITelemetryService } from '../../telemetry/common/telemetry.js';
 import { IUriIdentityService } from '../../uriIdentity/common/uriIdentity.js';
 import { IUserDataProfilesService } from '../../userDataProfile/common/userDataProfile.js';
 
->>>>>>> d78a74bc
 export type InstallableExtension = { readonly manifest: IExtensionManifest; extension: IGalleryExtension | URI; options: InstallOptions };
 
 export type InstallExtensionTaskOptions = InstallOptions & { readonly profileLocation: URI; readonly productVersion: IProductVersion };
@@ -67,10 +38,6 @@
 	readonly source: IGalleryExtension | URI;
 	readonly operation: InstallOperation;
 	readonly options: InstallExtensionTaskOptions;
-<<<<<<< HEAD
-=======
-	readonly verificationStatus?: ExtensionSignatureVerificationCode;
->>>>>>> d78a74bc
 	run(): Promise<ILocalExtension>;
 	waitUntilTaskIsFinished(): Promise<ILocalExtension>;
 	cancel(): void;
@@ -890,76 +857,6 @@
 	return extensionManagementError;
 }
 
-<<<<<<< HEAD
-=======
-function reportTelemetry(telemetryService: ITelemetryService, eventName: string,
-	{
-		extensionData,
-		verificationStatus,
-		duration,
-		error,
-		source,
-		durationSinceUpdate
-	}: {
-		extensionData: any;
-		verificationStatus?: ExtensionSignatureVerificationCode;
-		duration?: number;
-		durationSinceUpdate?: number;
-		source?: string;
-		error?: ExtensionManagementError | ExtensionGalleryError;
-	}): void {
-
-	/* __GDPR__
-		"extensionGallery:install" : {
-			"owner": "sandy081",
-			"success": { "classification": "SystemMetaData", "purpose": "PerformanceAndHealth", "isMeasurement": true },
-			"duration" : { "classification": "SystemMetaData", "purpose": "PerformanceAndHealth", "isMeasurement": true },
-			"durationSinceUpdate" : { "classification": "SystemMetaData", "purpose": "FeatureInsight", "isMeasurement": true },
-			"errorcode": { "classification": "CallstackOrException", "purpose": "PerformanceAndHealth" },
-			"recommendationReason": { "retiredFromVersion": "1.23.0", "classification": "SystemMetaData", "purpose": "FeatureInsight", "isMeasurement": true },
-			"verificationStatus" : { "classification": "SystemMetaData", "purpose": "FeatureInsight" },
-			"source": { "classification": "SystemMetaData", "purpose": "FeatureInsight" },
-			"${include}": [
-				"${GalleryExtensionTelemetryData}"
-			]
-		}
-	*/
-	/* __GDPR__
-		"extensionGallery:uninstall" : {
-			"owner": "sandy081",
-			"success": { "classification": "SystemMetaData", "purpose": "PerformanceAndHealth", "isMeasurement": true },
-			"duration" : { "classification": "SystemMetaData", "purpose": "PerformanceAndHealth", "isMeasurement": true },
-			"errorcode": { "classification": "CallstackOrException", "purpose": "PerformanceAndHealth" },
-			"${include}": [
-				"${GalleryExtensionTelemetryData}"
-			]
-		}
-	*/
-	/* __GDPR__
-		"extensionGallery:update" : {
-			"owner": "sandy081",
-			"success": { "classification": "SystemMetaData", "purpose": "PerformanceAndHealth", "isMeasurement": true },
-			"duration" : { "classification": "SystemMetaData", "purpose": "PerformanceAndHealth", "isMeasurement": true },
-			"errorcode": { "classification": "CallstackOrException", "purpose": "PerformanceAndHealth" },
-			"verificationStatus" : { "classification": "SystemMetaData", "purpose": "FeatureInsight" },
-			"source": { "classification": "SystemMetaData", "purpose": "FeatureInsight" },
-			"${include}": [
-				"${GalleryExtensionTelemetryData}"
-			]
-		}
-	*/
-	telemetryService.publicLog(eventName, {
-		...extensionData,
-		source,
-		duration,
-		durationSinceUpdate,
-		success: !error,
-		errorcode: error?.code,
-		verificationStatus: verificationStatus === ExtensionSignatureVerificationCode.Success ? 'Verified' : (verificationStatus ?? 'Unverified')
-	});
-}
-
->>>>>>> d78a74bc
 export abstract class AbstractExtensionTask<T> {
 
 	private readonly barrier = new Barrier();
