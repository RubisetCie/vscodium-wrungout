/*---------------------------------------------------------------------------------------------
 *  Copyright (c) Microsoft Corporation. All rights reserved.
 *  Licensed under the MIT License. See License.txt in the project root for license information.
 *--------------------------------------------------------------------------------------------*/

import { distinct, isNonEmptyArray } from 'vs/base/common/arrays';
import { Barrier, CancelablePromise, createCancelablePromise } from 'vs/base/common/async';
import { CancellationToken } from 'vs/base/common/cancellation';
import { CancellationError, getErrorMessage, isCancellationError } from 'vs/base/common/errors';
import { Emitter, Event } from 'vs/base/common/event';
import { Disposable, toDisposable } from 'vs/base/common/lifecycle';
import { isWeb } from 'vs/base/common/platform';
import { URI } from 'vs/base/common/uri';
import * as nls from 'vs/nls';
import {
	ExtensionManagementError, IExtensionGalleryService, IExtensionIdentifier, IExtensionManagementParticipant, IGalleryExtension, ILocalExtension, InstallOperation,
	IExtensionsControlManifest, StatisticType, isTargetPlatformCompatible, TargetPlatformToString, ExtensionManagementErrorCode,
	InstallOptions, UninstallOptions, Metadata, InstallExtensionEvent, DidUninstallExtensionEvent, InstallExtensionResult, UninstallExtensionEvent, IExtensionManagementService, InstallExtensionInfo, EXTENSION_INSTALL_DEP_PACK_CONTEXT, ExtensionGalleryError,
	IProductVersion
} from 'vs/platform/extensionManagement/common/extensionManagement';
<<<<<<< HEAD
import { areSameExtensions, ExtensionKey } from 'vs/platform/extensionManagement/common/extensionManagementUtil';
=======
import { areSameExtensions, ExtensionKey, getGalleryExtensionId, getGalleryExtensionTelemetryData, getLocalExtensionTelemetryData } from 'vs/platform/extensionManagement/common/extensionManagementUtil';
>>>>>>> 6319a0b6
import { ExtensionType, IExtensionManifest, isApplicationScopedExtension, TargetPlatform } from 'vs/platform/extensions/common/extensions';
import { ILogService } from 'vs/platform/log/common/log';
import { IProductService } from 'vs/platform/product/common/productService';
import { IUriIdentityService } from 'vs/platform/uriIdentity/common/uriIdentity';
import { IUserDataProfilesService } from 'vs/platform/userDataProfile/common/userDataProfile';

export type ExtensionVerificationStatus = boolean | string;
export type InstallableExtension = { readonly manifest: IExtensionManifest; extension: IGalleryExtension | URI; options: InstallOptions };

export type InstallExtensionTaskOptions = InstallOptions & { readonly profileLocation: URI; readonly productVersion: IProductVersion };
export interface IInstallExtensionTask {
	readonly manifest: IExtensionManifest;
	readonly identifier: IExtensionIdentifier;
	readonly source: IGalleryExtension | URI;
	readonly operation: InstallOperation;
	readonly profileLocation: URI;
	readonly options: InstallExtensionTaskOptions;
	readonly verificationStatus?: ExtensionVerificationStatus;
	run(): Promise<ILocalExtension>;
	waitUntilTaskIsFinished(): Promise<ILocalExtension>;
	cancel(): void;
}

export type UninstallExtensionTaskOptions = UninstallOptions & { readonly profileLocation: URI };
export interface IUninstallExtensionTask {
	readonly extension: ILocalExtension;
	run(): Promise<void>;
	waitUntilTaskIsFinished(): Promise<void>;
	cancel(): void;
}

export abstract class AbstractExtensionManagementService extends Disposable implements IExtensionManagementService {

	declare readonly _serviceBrand: undefined;

	private extensionsControlManifest: Promise<IExtensionsControlManifest> | undefined;
	private lastReportTimestamp = 0;
	private readonly installingExtensions = new Map<string, { task: IInstallExtensionTask; waitingTasks: IInstallExtensionTask[] }>();
	private readonly uninstallingExtensions = new Map<string, IUninstallExtensionTask>();

	private readonly _onInstallExtension = this._register(new Emitter<InstallExtensionEvent>());
	get onInstallExtension() { return this._onInstallExtension.event; }

	protected readonly _onDidInstallExtensions = this._register(new Emitter<InstallExtensionResult[]>());
	get onDidInstallExtensions() { return this._onDidInstallExtensions.event; }

	protected readonly _onUninstallExtension = this._register(new Emitter<UninstallExtensionEvent>());
	get onUninstallExtension() { return this._onUninstallExtension.event; }

	protected _onDidUninstallExtension = this._register(new Emitter<DidUninstallExtensionEvent>());
	get onDidUninstallExtension() { return this._onDidUninstallExtension.event; }

	protected readonly _onDidUpdateExtensionMetadata = this._register(new Emitter<ILocalExtension>());
	get onDidUpdateExtensionMetadata() { return this._onDidUpdateExtensionMetadata.event; }

	private readonly participants: IExtensionManagementParticipant[] = [];

	constructor(
		@IExtensionGalleryService protected readonly galleryService: IExtensionGalleryService,
		@IUriIdentityService protected readonly uriIdentityService: IUriIdentityService,
		@ILogService protected readonly logService: ILogService,
		@IProductService protected readonly productService: IProductService,
		@IUserDataProfilesService protected readonly userDataProfilesService: IUserDataProfilesService,
	) {
		super();
		this._register(toDisposable(() => {
			this.installingExtensions.forEach(({ task }) => task.cancel());
			this.uninstallingExtensions.forEach(promise => promise.cancel());
			this.installingExtensions.clear();
			this.uninstallingExtensions.clear();
		}));
	}

	async canInstall(extension: IGalleryExtension): Promise<boolean> {
		const currentTargetPlatform = await this.getTargetPlatform();
		return extension.allTargetPlatforms.some(targetPlatform => isTargetPlatformCompatible(targetPlatform, extension.allTargetPlatforms, currentTargetPlatform));
	}

	async installFromGallery(extension: IGalleryExtension, options: InstallOptions = {}): Promise<ILocalExtension> {
		try {
			const results = await this.installGalleryExtensions([{ extension, options }]);
			const result = results.find(({ identifier }) => areSameExtensions(identifier, extension.identifier));
			if (result?.local) {
				return result?.local;
			}
			if (result?.error) {
				throw result.error;
			}
			throw new ExtensionManagementError(`Unknown error while installing extension ${extension.identifier.id}`, ExtensionManagementErrorCode.Unknown);
		} catch (error) {
			throw toExtensionManagementError(error);
		}
	}

	async installGalleryExtensions(extensions: InstallExtensionInfo[]): Promise<InstallExtensionResult[]> {
		if (!this.galleryService.isEnabled()) {
			throw new ExtensionManagementError(nls.localize('MarketPlaceDisabled', "Marketplace is not enabled"), ExtensionManagementErrorCode.NotAllowed);
		}

		const results: InstallExtensionResult[] = [];
		const installableExtensions: InstallableExtension[] = [];

		await Promise.allSettled(extensions.map(async ({ extension, options }) => {
			try {
				const compatible = await this.checkAndGetCompatibleVersion(extension, !!options?.installGivenVersion, !!options?.installPreReleaseVersion, options.productVersion ?? { version: this.productService.version, date: this.productService.date });
				installableExtensions.push({ ...compatible, options });
			} catch (error) {
				results.push({ identifier: extension.identifier, operation: InstallOperation.Install, source: extension, error });
			}
		}));

		if (installableExtensions.length) {
			results.push(...await this.installExtensions(installableExtensions));
		}

<<<<<<< HEAD
		for (const result of results) {
			if (result.error) {
				this.logService.error(`Failed to install extension.`, result.identifier.id);
				this.logService.error(result.error);
			}
		}

=======
>>>>>>> 6319a0b6
		return results;
	}

	async uninstall(extension: ILocalExtension, options: UninstallOptions = {}): Promise<void> {
		this.logService.trace('ExtensionManagementService#uninstall', extension.identifier.id);
		return this.uninstallExtension(extension, options);
	}

	async toggleAppliationScope(extension: ILocalExtension, fromProfileLocation: URI): Promise<ILocalExtension> {
		if (isApplicationScopedExtension(extension.manifest) || extension.isBuiltin) {
			return extension;
		}

		if (extension.isApplicationScoped) {
			let local = await this.updateMetadata(extension, { isApplicationScoped: false }, this.userDataProfilesService.defaultProfile.extensionsResource);
			if (!this.uriIdentityService.extUri.isEqual(fromProfileLocation, this.userDataProfilesService.defaultProfile.extensionsResource)) {
				local = await this.copyExtension(extension, this.userDataProfilesService.defaultProfile.extensionsResource, fromProfileLocation);
			}

			for (const profile of this.userDataProfilesService.profiles) {
				const existing = (await this.getInstalled(ExtensionType.User, profile.extensionsResource))
					.find(e => areSameExtensions(e.identifier, extension.identifier));
				if (existing) {
					this._onDidUpdateExtensionMetadata.fire(existing);
				} else {
					this._onDidUninstallExtension.fire({ identifier: extension.identifier, profileLocation: profile.extensionsResource });
				}
			}
			return local;
		}

		else {
			const local = this.uriIdentityService.extUri.isEqual(fromProfileLocation, this.userDataProfilesService.defaultProfile.extensionsResource)
				? await this.updateMetadata(extension, { isApplicationScoped: true }, this.userDataProfilesService.defaultProfile.extensionsResource)
				: await this.copyExtension(extension, fromProfileLocation, this.userDataProfilesService.defaultProfile.extensionsResource, { isApplicationScoped: true });

			this._onDidInstallExtensions.fire([{ identifier: local.identifier, operation: InstallOperation.Install, local, profileLocation: this.userDataProfilesService.defaultProfile.extensionsResource, applicationScoped: true }]);
			return local;
		}

	}

	getExtensionsControlManifest(): Promise<IExtensionsControlManifest> {
		const now = new Date().getTime();

		if (!this.extensionsControlManifest || now - this.lastReportTimestamp > 1000 * 60 * 5) { // 5 minute cache freshness
			this.extensionsControlManifest = this.updateControlCache();
			this.lastReportTimestamp = now;
		}

		return this.extensionsControlManifest;
	}

	registerParticipant(participant: IExtensionManagementParticipant): void {
		this.participants.push(participant);
	}

	protected async installExtensions(extensions: InstallableExtension[]): Promise<InstallExtensionResult[]> {
		const installExtensionResultsMap = new Map<string, InstallExtensionResult & { profileLocation: URI }>();
		const installingExtensionsMap = new Map<string, { task: IInstallExtensionTask; root: IInstallExtensionTask | undefined }>();
		const alreadyRequestedInstallations: Promise<any>[] = [];

		const getInstallExtensionTaskKey = (extension: IGalleryExtension, profileLocation: URI) => `${ExtensionKey.create(extension).toString()}-${profileLocation.toString()}`;
		const createInstallExtensionTask = (manifest: IExtensionManifest, extension: IGalleryExtension | URI, options: InstallExtensionTaskOptions, root: IInstallExtensionTask | undefined): void => {
			const installExtensionTask = this.createInstallExtensionTask(manifest, extension, options);
			const key = `${getGalleryExtensionId(manifest.publisher, manifest.name)}-${options.profileLocation.toString()}`;
			installingExtensionsMap.set(key, { task: installExtensionTask, root });
			this._onInstallExtension.fire({ identifier: installExtensionTask.identifier, source: extension, profileLocation: options.profileLocation });
			this.logService.info('Installing extension:', installExtensionTask.identifier.id);
			// only cache gallery extensions tasks
			if (!URI.isUri(extension)) {
				this.installingExtensions.set(getInstallExtensionTaskKey(extension, options.profileLocation), { task: installExtensionTask, waitingTasks: [] });
			}
		};

		try {
			// Start installing extensions
			for (const { manifest, extension, options } of extensions) {
				const isApplicationScoped = options.isApplicationScoped || options.isBuiltin || isApplicationScopedExtension(manifest);
				const installExtensionTaskOptions: InstallExtensionTaskOptions = {
					...options,
					installOnlyNewlyAddedFromExtensionPack: options.installOnlyNewlyAddedFromExtensionPack ?? !URI.isUri(extension) /* always true for gallery extensions */,
					isApplicationScoped,
					profileLocation: isApplicationScoped ? this.userDataProfilesService.defaultProfile.extensionsResource : options.profileLocation ?? this.getCurrentExtensionsManifestLocation(),
					productVersion: options.productVersion ?? { version: this.productService.version, date: this.productService.date }
				};

				const existingInstallExtensionTask = !URI.isUri(extension) ? this.installingExtensions.get(getInstallExtensionTaskKey(extension, installExtensionTaskOptions.profileLocation)) : undefined;
				if (existingInstallExtensionTask) {
					this.logService.info('Extension is already requested to install', existingInstallExtensionTask.task.identifier.id);
					alreadyRequestedInstallations.push(existingInstallExtensionTask.task.waitUntilTaskIsFinished());
				} else {
					createInstallExtensionTask(manifest, extension, installExtensionTaskOptions, undefined);
				}
			}

			// collect and start installing all dependencies and pack extensions
			await Promise.all([...installingExtensionsMap.values()].map(async ({ task }) => {
				if (task.options.donotIncludePackAndDependencies) {
					this.logService.info('Installing the extension without checking dependencies and pack', task.identifier.id);
				} else {
					try {
						const allDepsAndPackExtensionsToInstall = await this.getAllDepsAndPackExtensions(task.identifier, task.manifest, !!task.options.installOnlyNewlyAddedFromExtensionPack, !!task.options.installPreReleaseVersion, task.options.profileLocation, task.options.productVersion);
						const installed = await this.getInstalled(undefined, task.options.profileLocation, task.options.productVersion);
						const options: InstallExtensionTaskOptions = { ...task.options, context: { ...task.options.context, [EXTENSION_INSTALL_DEP_PACK_CONTEXT]: true } };
						for (const { gallery, manifest } of distinct(allDepsAndPackExtensionsToInstall, ({ gallery }) => gallery.identifier.id)) {
							if (installingExtensionsMap.has(`${gallery.identifier.id.toLowerCase()}-${options.profileLocation.toString()}`)) {
								continue;
							}
							const existingInstallingExtension = this.installingExtensions.get(getInstallExtensionTaskKey(gallery, options.profileLocation));
							if (existingInstallingExtension) {
								if (this.canWaitForTask(task, existingInstallingExtension.task)) {
									const identifier = existingInstallingExtension.task.identifier;
									this.logService.info('Waiting for already requested installing extension', identifier.id, task.identifier.id);
									existingInstallingExtension.waitingTasks.push(task);
									// add promise that waits until the extension is completely installed, ie., onDidInstallExtensions event is triggered for this extension
									alreadyRequestedInstallations.push(
										Event.toPromise(
											Event.filter(this.onDidInstallExtensions, results => results.some(result => areSameExtensions(result.identifier, identifier)))
										).then(results => {
											this.logService.info('Finished waiting for already requested installing extension', identifier.id, task.identifier.id);
											const result = results.find(result => areSameExtensions(result.identifier, identifier));
											if (!result?.local) {
												// Extension failed to install
												throw new Error(`Extension ${identifier.id} is not installed`);
											}
										}));
								}
							} else if (!installed.some(({ identifier }) => areSameExtensions(identifier, gallery.identifier))) {
								createInstallExtensionTask(manifest, gallery, options, task);
							}
						}
					} catch (error) {
						// Installing through VSIX
						if (URI.isUri(task.source)) {
							// Ignore installing dependencies and packs
							if (isNonEmptyArray(task.manifest.extensionDependencies)) {
								this.logService.warn(`Cannot install dependencies of extension:`, task.identifier.id, error.message);
							}
							if (isNonEmptyArray(task.manifest.extensionPack)) {
								this.logService.warn(`Cannot install packed extensions of extension:`, task.identifier.id, error.message);
							}
						} else {
							this.logService.error('Error while preparing to install dependencies and extension packs of the extension:', task.identifier.id);
							throw error;
						}
					}
				}
			}));

			// Install extensions in parallel and wait until all extensions are installed / failed
<<<<<<< HEAD
			await this.joinAllSettled([...installingExtensionsMap.values()].map(async ({ task }) => {
=======
			await this.joinAllSettled([...installingExtensionsMap.entries()].map(async ([key, { task }]) => {
				const startTime = new Date().getTime();
>>>>>>> 6319a0b6
				try {
					const local = await task.run();
					await this.joinAllSettled(this.participants.map(participant => participant.postInstall(local, task.source, task.options, CancellationToken.None)));
					if (!URI.isUri(task.source)) {
						// In web, report extension install statistics explicitly. In Desktop, statistics are automatically updated while downloading the VSIX.
						if (isWeb && task.operation !== InstallOperation.Update) {
							try {
								await this.galleryService.reportStatistic(local.manifest.publisher, local.manifest.name, local.manifest.version, StatisticType.Install);
							} catch (error) { /* ignore */ }
						}
					}
					installExtensionResultsMap.set(key, { local, identifier: task.identifier, operation: task.operation, source: task.source, context: task.options.context, profileLocation: task.profileLocation, applicationScoped: local.isApplicationScoped });
				} catch (e) {
					const error = toExtensionManagementError(e);
					if (!URI.isUri(task.source)) {
						reportTelemetry(this.telemetryService, task.operation === InstallOperation.Update ? 'extensionGallery:update' : 'extensionGallery:install', { extensionData: getGalleryExtensionTelemetryData(task.source), error });
					}
					installExtensionResultsMap.set(key, { error, identifier: task.identifier, operation: task.operation, source: task.source, context: task.options.context, profileLocation: task.profileLocation, applicationScoped: task.options.isApplicationScoped });
					this.logService.error('Error while installing the extension', task.identifier.id, getErrorMessage(error));
					throw error;
				}
			}));

			if (alreadyRequestedInstallations.length) {
				await this.joinAllSettled(alreadyRequestedInstallations);
			}
			return [...installExtensionResultsMap.values()];
		} catch (error) {
			const getAllDepsAndPacks = (extension: ILocalExtension, profileLocation: URI, allDepsOrPacks: string[]) => {
				const depsOrPacks = [];
				if (extension.manifest.extensionDependencies?.length) {
					depsOrPacks.push(...extension.manifest.extensionDependencies);
				}
				if (extension.manifest.extensionPack?.length) {
					depsOrPacks.push(...extension.manifest.extensionPack);
				}
				for (const id of depsOrPacks) {
					if (allDepsOrPacks.includes(id.toLowerCase())) {
						continue;
					}
					allDepsOrPacks.push(id.toLowerCase());
					const installed = installExtensionResultsMap.get(`${id.toLowerCase()}-${profileLocation.toString()}`);
					if (installed?.local) {
						allDepsOrPacks = getAllDepsAndPacks(installed.local, profileLocation, allDepsOrPacks);
					}
				}
				return allDepsOrPacks;
			};
			const getErrorResult = (task: IInstallExtensionTask) => ({ identifier: task.identifier, operation: InstallOperation.Install, source: task.source, context: task.options.context, profileLocation: task.profileLocation, error });

			const rollbackTasks: IUninstallExtensionTask[] = [];
			for (const [key, { task, root }] of installingExtensionsMap) {
				const result = installExtensionResultsMap.get(key);
				if (!result) {
					task.cancel();
					installExtensionResultsMap.set(key, getErrorResult(task));
				}
				// If the extension is installed by a root task and the root task is failed, then uninstall the extension
				else if (result.local && root && !installExtensionResultsMap.get(`${root.identifier.id.toLowerCase()}-${task.profileLocation.toString()}`)?.local) {
					rollbackTasks.push(this.createUninstallExtensionTask(result.local, { versionOnly: true, profileLocation: task.profileLocation }));
					installExtensionResultsMap.set(key, getErrorResult(task));
				}
			}
			for (const [key, { task }] of installingExtensionsMap) {
				const result = installExtensionResultsMap.get(key);
				if (!result?.local) {
					continue;
				}
				if (task.options.donotIncludePackAndDependencies) {
					continue;
				}
				const depsOrPacks = getAllDepsAndPacks(result.local, task.profileLocation, [result.local.identifier.id.toLowerCase()]).slice(1);
				if (depsOrPacks.some(depOrPack => installingExtensionsMap.has(`${depOrPack.toLowerCase()}-${task.profileLocation.toString()}`) && !installExtensionResultsMap.get(`${depOrPack.toLowerCase()}-${task.profileLocation.toString()}`)?.local)) {
					rollbackTasks.push(this.createUninstallExtensionTask(result.local, { versionOnly: true, profileLocation: task.profileLocation }));
					installExtensionResultsMap.set(key, getErrorResult(task));
				}
			}

			if (rollbackTasks.length) {
				await Promise.allSettled(rollbackTasks.map(async rollbackTask => {
					try {
						await rollbackTask.run();
						this.logService.info('Rollback: Uninstalled extension', rollbackTask.extension.identifier.id);
					} catch (error) {
						this.logService.warn('Rollback: Error while uninstalling extension', rollbackTask.extension.identifier.id, getErrorMessage(error));
					}
				}));
			}

			throw error;
		} finally {
			// Finally, remove all the tasks from the cache
			for (const { task } of installingExtensionsMap.values()) {
				if (task.source && !URI.isUri(task.source)) {
					this.installingExtensions.delete(getInstallExtensionTaskKey(task.source, task.profileLocation));
				}
			}
			if (installExtensionResultsMap.size) {
				const results = [...installExtensionResultsMap.values()];
				for (const result of results) {
					if (result.local) {
						this.logService.info(`Extension installed successfully:`, result.identifier.id);
					}
				}
				this._onDidInstallExtensions.fire(results);
			}
		}
	}

	private canWaitForTask(taskToWait: IInstallExtensionTask, taskToWaitFor: IInstallExtensionTask): boolean {
		for (const [, { task, waitingTasks }] of this.installingExtensions.entries()) {
			if (task === taskToWait) {
				// Cannot be waited, If taskToWaitFor is waiting for taskToWait
				if (waitingTasks.includes(taskToWaitFor)) {
					return false;
				}
				// Cannot be waited, If taskToWaitFor is waiting for tasks waiting for taskToWait
				if (waitingTasks.some(waitingTask => this.canWaitForTask(waitingTask, taskToWaitFor))) {
					return false;
				}
			}
			// Cannot be waited, if the taskToWait cannot be waited for the task created the taskToWaitFor
			// Because, the task waits for the tasks it created
			if (task === taskToWaitFor && waitingTasks[0] && !this.canWaitForTask(taskToWait, waitingTasks[0])) {
				return false;
			}
		}
		return true;
	}

	private async joinAllSettled<T>(promises: Promise<T>[]): Promise<T[]> {
		const results: T[] = [];
		const errors: any[] = [];
		const promiseResults = await Promise.allSettled(promises);
		for (const r of promiseResults) {
			if (r.status === 'fulfilled') {
				results.push(r.value);
			} else {
				errors.push(r.reason);
			}
		}

		// Throw if there are errors
		if (errors.length) {
			if (errors.length === 1) {
				throw errors[0];
			}

			let error = new ExtensionManagementError('', ExtensionManagementErrorCode.Unknown);
			for (const current of errors) {
				const code = current instanceof ExtensionManagementError ? current.code : ExtensionManagementErrorCode.Unknown;
				error = new ExtensionManagementError(
					current.message ? `${current.message}, ${error.message}` : error.message,
					code !== ExtensionManagementErrorCode.Unknown && code !== ExtensionManagementErrorCode.Internal ? code : error.code
				);
			}
			throw error;
		}

		return results;
	}

	private async getAllDepsAndPackExtensions(extensionIdentifier: IExtensionIdentifier, manifest: IExtensionManifest, getOnlyNewlyAddedFromExtensionPack: boolean, installPreRelease: boolean, profile: URI | undefined, productVersion: IProductVersion): Promise<{ gallery: IGalleryExtension; manifest: IExtensionManifest }[]> {
		if (!this.galleryService.isEnabled()) {
			return [];
		}

		const installed = await this.getInstalled(undefined, profile, productVersion);
		const knownIdentifiers: IExtensionIdentifier[] = [];

		const allDependenciesAndPacks: { gallery: IGalleryExtension; manifest: IExtensionManifest }[] = [];
		const collectDependenciesAndPackExtensionsToInstall = async (extensionIdentifier: IExtensionIdentifier, manifest: IExtensionManifest): Promise<void> => {
			knownIdentifiers.push(extensionIdentifier);
			const dependecies: string[] = manifest.extensionDependencies || [];
			const dependenciesAndPackExtensions = [...dependecies];
			if (manifest.extensionPack) {
				const existing = getOnlyNewlyAddedFromExtensionPack ? installed.find(e => areSameExtensions(e.identifier, extensionIdentifier)) : undefined;
				for (const extension of manifest.extensionPack) {
					// add only those extensions which are new in currently installed extension
					if (!(existing && existing.manifest.extensionPack && existing.manifest.extensionPack.some(old => areSameExtensions({ id: old }, { id: extension })))) {
						if (dependenciesAndPackExtensions.every(e => !areSameExtensions({ id: e }, { id: extension }))) {
							dependenciesAndPackExtensions.push(extension);
						}
					}
				}
			}

			if (dependenciesAndPackExtensions.length) {
				// filter out known extensions
				const ids = dependenciesAndPackExtensions.filter(id => knownIdentifiers.every(galleryIdentifier => !areSameExtensions(galleryIdentifier, { id })));
				if (ids.length) {
					const galleryExtensions = await this.galleryService.getExtensions(ids.map(id => ({ id, preRelease: installPreRelease })), CancellationToken.None);
					for (const galleryExtension of galleryExtensions) {
						if (knownIdentifiers.find(identifier => areSameExtensions(identifier, galleryExtension.identifier))) {
							continue;
						}
						const isDependency = dependecies.some(id => areSameExtensions({ id }, galleryExtension.identifier));
						let compatible;
						try {
							compatible = await this.checkAndGetCompatibleVersion(galleryExtension, false, installPreRelease, productVersion);
						} catch (error) {
							if (!isDependency) {
								this.logService.info('Skipping the packed extension as it cannot be installed', galleryExtension.identifier.id, getErrorMessage(error));
								continue;
							} else {
								throw error;
							}
						}
						allDependenciesAndPacks.push({ gallery: compatible.extension, manifest: compatible.manifest });
						await collectDependenciesAndPackExtensionsToInstall(compatible.extension.identifier, compatible.manifest);
					}
				}
			}
		};

		await collectDependenciesAndPackExtensionsToInstall(extensionIdentifier, manifest);
		return allDependenciesAndPacks;
	}

	private async checkAndGetCompatibleVersion(extension: IGalleryExtension, sameVersion: boolean, installPreRelease: boolean, productVersion: IProductVersion): Promise<{ extension: IGalleryExtension; manifest: IExtensionManifest }> {
		let compatibleExtension: IGalleryExtension | null;

		const extensionsControlManifest = await this.getExtensionsControlManifest();
		if (extensionsControlManifest.malicious.some(identifier => areSameExtensions(extension.identifier, identifier))) {
			throw new ExtensionManagementError(nls.localize('malicious extension', "Can't install '{0}' extension since it was reported to be problematic.", extension.identifier.id), ExtensionManagementErrorCode.Malicious);
		}

		const deprecationInfo = extensionsControlManifest.deprecated[extension.identifier.id.toLowerCase()];
		if (deprecationInfo?.extension?.autoMigrate) {
			this.logService.info(`The '${extension.identifier.id}' extension is deprecated, fetching the compatible '${deprecationInfo.extension.id}' extension instead.`);
			compatibleExtension = (await this.galleryService.getExtensions([{ id: deprecationInfo.extension.id, preRelease: deprecationInfo.extension.preRelease }], { targetPlatform: await this.getTargetPlatform(), compatible: true, productVersion }, CancellationToken.None))[0];
			if (!compatibleExtension) {
				throw new ExtensionManagementError(nls.localize('notFoundDeprecatedReplacementExtension', "Can't install '{0}' extension since it was deprecated and the replacement extension '{1}' can't be found.", extension.identifier.id, deprecationInfo.extension.id), ExtensionManagementErrorCode.Deprecated);
			}
		}

		else {
			if (!await this.canInstall(extension)) {
				const targetPlatform = await this.getTargetPlatform();
				throw new ExtensionManagementError(nls.localize('incompatible platform', "The '{0}' extension is not available in {1} for {2}.", extension.identifier.id, this.productService.nameLong, TargetPlatformToString(targetPlatform)), ExtensionManagementErrorCode.IncompatibleTargetPlatform);
			}

			compatibleExtension = await this.getCompatibleVersion(extension, sameVersion, installPreRelease, productVersion);
			if (!compatibleExtension) {
				/** If no compatible release version is found, check if the extension has a release version or not and throw relevant error */
				if (!installPreRelease && extension.properties.isPreReleaseVersion && (await this.galleryService.getExtensions([extension.identifier], CancellationToken.None))[0]) {
					throw new ExtensionManagementError(nls.localize('notFoundReleaseExtension', "Can't install release version of '{0}' extension because it has no release version.", extension.displayName ?? extension.identifier.id), ExtensionManagementErrorCode.ReleaseVersionNotFound);
				}
				throw new ExtensionManagementError(nls.localize('notFoundCompatibleDependency', "Can't install '{0}' extension because it is not compatible with the current version of {1} (version {2}).", extension.identifier.id, this.productService.nameLong, this.productService.version), ExtensionManagementErrorCode.Incompatible);
			}
		}

		this.logService.info('Getting Manifest...', compatibleExtension.identifier.id);
		const manifest = await this.galleryService.getManifest(compatibleExtension, CancellationToken.None);
		if (manifest === null) {
			throw new ExtensionManagementError(`Missing manifest for extension ${compatibleExtension.identifier.id}`, ExtensionManagementErrorCode.Invalid);
		}

		if (manifest.version !== compatibleExtension.version) {
			throw new ExtensionManagementError(`Cannot install '${compatibleExtension.identifier.id}' extension because of version mismatch in Marketplace`, ExtensionManagementErrorCode.Invalid);
		}

		return { extension: compatibleExtension, manifest };
	}

	protected async getCompatibleVersion(extension: IGalleryExtension, sameVersion: boolean, includePreRelease: boolean, productVersion: IProductVersion): Promise<IGalleryExtension | null> {
		const targetPlatform = await this.getTargetPlatform();
		let compatibleExtension: IGalleryExtension | null = null;

		if (!sameVersion && extension.hasPreReleaseVersion && extension.properties.isPreReleaseVersion !== includePreRelease) {
			compatibleExtension = (await this.galleryService.getExtensions([{ ...extension.identifier, preRelease: includePreRelease }], { targetPlatform, compatible: true, productVersion }, CancellationToken.None))[0] || null;
		}

		if (!compatibleExtension && await this.galleryService.isExtensionCompatible(extension, includePreRelease, targetPlatform, productVersion)) {
			compatibleExtension = extension;
		}

		if (!compatibleExtension) {
			if (sameVersion) {
				compatibleExtension = (await this.galleryService.getExtensions([{ ...extension.identifier, version: extension.version }], { targetPlatform, compatible: true, productVersion }, CancellationToken.None))[0] || null;
			} else {
				compatibleExtension = await this.galleryService.getCompatibleExtension(extension, includePreRelease, targetPlatform, productVersion);
			}
		}

		return compatibleExtension;
	}

	private async uninstallExtension(extension: ILocalExtension, options: UninstallOptions): Promise<void> {
		const uninstallOptions: UninstallExtensionTaskOptions = {
			...options,
			profileLocation: extension.isApplicationScoped ? this.userDataProfilesService.defaultProfile.extensionsResource : options.profileLocation ?? this.getCurrentExtensionsManifestLocation()
		};
		const getUninstallExtensionTaskKey = (identifier: IExtensionIdentifier) => `${identifier.id.toLowerCase()}${uninstallOptions.versionOnly ? `-${extension.manifest.version}` : ''}${uninstallOptions.profileLocation ? `@${uninstallOptions.profileLocation.toString()}` : ''}`;
		const uninstallExtensionTask = this.uninstallingExtensions.get(getUninstallExtensionTaskKey(extension.identifier));
		if (uninstallExtensionTask) {
			this.logService.info('Extensions is already requested to uninstall', extension.identifier.id);
			return uninstallExtensionTask.waitUntilTaskIsFinished();
		}

		const createUninstallExtensionTask = (extension: ILocalExtension): IUninstallExtensionTask => {
			const uninstallExtensionTask = this.createUninstallExtensionTask(extension, uninstallOptions);
			this.uninstallingExtensions.set(getUninstallExtensionTaskKey(uninstallExtensionTask.extension.identifier), uninstallExtensionTask);
			if (uninstallOptions.profileLocation) {
				this.logService.info('Uninstalling extension from the profile:', `${extension.identifier.id}@${extension.manifest.version}`, uninstallOptions.profileLocation.toString());
			} else {
				this.logService.info('Uninstalling extension:', `${extension.identifier.id}@${extension.manifest.version}`);
			}
			this._onUninstallExtension.fire({ identifier: extension.identifier, profileLocation: uninstallOptions.profileLocation, applicationScoped: extension.isApplicationScoped });
			return uninstallExtensionTask;
		};

		const postUninstallExtension = (extension: ILocalExtension, error?: ExtensionManagementError): void => {
			if (error) {
				if (uninstallOptions.profileLocation) {
					this.logService.error('Failed to uninstall extension from the profile:', `${extension.identifier.id}@${extension.manifest.version}`, uninstallOptions.profileLocation.toString(), error.message);
				} else {
					this.logService.error('Failed to uninstall extension:', `${extension.identifier.id}@${extension.manifest.version}`, error.message);
				}
			} else {
				if (uninstallOptions.profileLocation) {
					this.logService.info('Successfully uninstalled extension from the profile', `${extension.identifier.id}@${extension.manifest.version}`, uninstallOptions.profileLocation.toString());
				} else {
					this.logService.info('Successfully uninstalled extension:', `${extension.identifier.id}@${extension.manifest.version}`);
				}
			}
			this._onDidUninstallExtension.fire({ identifier: extension.identifier, error: error?.code, profileLocation: uninstallOptions.profileLocation, applicationScoped: extension.isApplicationScoped });
		};

		const allTasks: IUninstallExtensionTask[] = [];
		const processedTasks: IUninstallExtensionTask[] = [];

		try {
			allTasks.push(createUninstallExtensionTask(extension));
			const installed = await this.getInstalled(ExtensionType.User, uninstallOptions.profileLocation);
			if (uninstallOptions.donotIncludePack) {
				this.logService.info('Uninstalling the extension without including packed extension', `${extension.identifier.id}@${extension.manifest.version}`);
			} else {
				const packedExtensions = this.getAllPackExtensionsToUninstall(extension, installed);
				for (const packedExtension of packedExtensions) {
					if (this.uninstallingExtensions.has(getUninstallExtensionTaskKey(packedExtension.identifier))) {
						this.logService.info('Extensions is already requested to uninstall', packedExtension.identifier.id);
					} else {
						allTasks.push(createUninstallExtensionTask(packedExtension));
					}
				}
			}

			if (uninstallOptions.donotCheckDependents) {
				this.logService.info('Uninstalling the extension without checking dependents', `${extension.identifier.id}@${extension.manifest.version}`);
			} else {
				this.checkForDependents(allTasks.map(task => task.extension), installed, extension);
			}

			// Uninstall extensions in parallel and wait until all extensions are uninstalled / failed
			await this.joinAllSettled(allTasks.map(async task => {
				try {
					await task.run();
					await this.joinAllSettled(this.participants.map(participant => participant.postUninstall(task.extension, uninstallOptions, CancellationToken.None)));
					// only report if extension has a mapped gallery extension. UUID identifies the gallery extension.
					if (task.extension.identifier.uuid) {
						try {
							await this.galleryService.reportStatistic(task.extension.manifest.publisher, task.extension.manifest.name, task.extension.manifest.version, StatisticType.Uninstall);
						} catch (error) { /* ignore */ }
					}
					postUninstallExtension(task.extension);
				} catch (e) {
					const error = toExtensionManagementError(e);
					postUninstallExtension(task.extension, error);
					throw error;
				} finally {
					processedTasks.push(task);
				}
			}));

		} catch (e) {
			const error = toExtensionManagementError(e);
			for (const task of allTasks) {
				// cancel the tasks
				try { task.cancel(); } catch (error) { /* ignore */ }
				if (!processedTasks.includes(task)) {
					postUninstallExtension(task.extension, error);
				}
			}
			throw error;
		} finally {
			// Remove tasks from cache
			for (const task of allTasks) {
				if (!this.uninstallingExtensions.delete(getUninstallExtensionTaskKey(task.extension.identifier))) {
					this.logService.warn('Uninstallation task is not found in the cache', task.extension.identifier.id);
				}
			}
		}
	}

	private checkForDependents(extensionsToUninstall: ILocalExtension[], installed: ILocalExtension[], extensionToUninstall: ILocalExtension): void {
		for (const extension of extensionsToUninstall) {
			const dependents = this.getDependents(extension, installed);
			if (dependents.length) {
				const remainingDependents = dependents.filter(dependent => !extensionsToUninstall.some(e => areSameExtensions(e.identifier, dependent.identifier)));
				if (remainingDependents.length) {
					throw new Error(this.getDependentsErrorMessage(extension, remainingDependents, extensionToUninstall));
				}
			}
		}
	}

	private getDependentsErrorMessage(dependingExtension: ILocalExtension, dependents: ILocalExtension[], extensionToUninstall: ILocalExtension): string {
		if (extensionToUninstall === dependingExtension) {
			if (dependents.length === 1) {
				return nls.localize('singleDependentError', "Cannot uninstall '{0}' extension. '{1}' extension depends on this.",
					extensionToUninstall.manifest.displayName || extensionToUninstall.manifest.name, dependents[0].manifest.displayName || dependents[0].manifest.name);
			}
			if (dependents.length === 2) {
				return nls.localize('twoDependentsError', "Cannot uninstall '{0}' extension. '{1}' and '{2}' extensions depend on this.",
					extensionToUninstall.manifest.displayName || extensionToUninstall.manifest.name, dependents[0].manifest.displayName || dependents[0].manifest.name, dependents[1].manifest.displayName || dependents[1].manifest.name);
			}
			return nls.localize('multipleDependentsError', "Cannot uninstall '{0}' extension. '{1}', '{2}' and other extension depend on this.",
				extensionToUninstall.manifest.displayName || extensionToUninstall.manifest.name, dependents[0].manifest.displayName || dependents[0].manifest.name, dependents[1].manifest.displayName || dependents[1].manifest.name);
		}
		if (dependents.length === 1) {
			return nls.localize('singleIndirectDependentError', "Cannot uninstall '{0}' extension . It includes uninstalling '{1}' extension and '{2}' extension depends on this.",
				extensionToUninstall.manifest.displayName || extensionToUninstall.manifest.name, dependingExtension.manifest.displayName
			|| dependingExtension.manifest.name, dependents[0].manifest.displayName || dependents[0].manifest.name);
		}
		if (dependents.length === 2) {
			return nls.localize('twoIndirectDependentsError', "Cannot uninstall '{0}' extension. It includes uninstalling '{1}' extension and '{2}' and '{3}' extensions depend on this.",
				extensionToUninstall.manifest.displayName || extensionToUninstall.manifest.name, dependingExtension.manifest.displayName
			|| dependingExtension.manifest.name, dependents[0].manifest.displayName || dependents[0].manifest.name, dependents[1].manifest.displayName || dependents[1].manifest.name);
		}
		return nls.localize('multipleIndirectDependentsError', "Cannot uninstall '{0}' extension. It includes uninstalling '{1}' extension and '{2}', '{3}' and other extensions depend on this.",
			extensionToUninstall.manifest.displayName || extensionToUninstall.manifest.name, dependingExtension.manifest.displayName
		|| dependingExtension.manifest.name, dependents[0].manifest.displayName || dependents[0].manifest.name, dependents[1].manifest.displayName || dependents[1].manifest.name);

	}

	private getAllPackExtensionsToUninstall(extension: ILocalExtension, installed: ILocalExtension[], checked: ILocalExtension[] = []): ILocalExtension[] {
		if (checked.indexOf(extension) !== -1) {
			return [];
		}
		checked.push(extension);
		const extensionsPack = extension.manifest.extensionPack ? extension.manifest.extensionPack : [];
		if (extensionsPack.length) {
			const packedExtensions = installed.filter(i => !i.isBuiltin && extensionsPack.some(id => areSameExtensions({ id }, i.identifier)));
			const packOfPackedExtensions: ILocalExtension[] = [];
			for (const packedExtension of packedExtensions) {
				packOfPackedExtensions.push(...this.getAllPackExtensionsToUninstall(packedExtension, installed, checked));
			}
			return [...packedExtensions, ...packOfPackedExtensions];
		}
		return [];
	}

	private getDependents(extension: ILocalExtension, installed: ILocalExtension[]): ILocalExtension[] {
		return installed.filter(e => e.manifest.extensionDependencies && e.manifest.extensionDependencies.some(id => areSameExtensions({ id }, extension.identifier)));
	}

	private async updateControlCache(): Promise<IExtensionsControlManifest> {
		try {
			this.logService.trace('ExtensionManagementService.updateControlCache');
			return await this.galleryService.getExtensionsControlManifest();
		} catch (err) {
			this.logService.trace('ExtensionManagementService.refreshControlCache - failed to get extension control manifest', getErrorMessage(err));
			return { malicious: [], deprecated: {}, search: [] };
		}
	}

	abstract getTargetPlatform(): Promise<TargetPlatform>;
	abstract zip(extension: ILocalExtension): Promise<URI>;
	abstract unzip(zipLocation: URI): Promise<IExtensionIdentifier>;
	abstract getManifest(vsix: URI): Promise<IExtensionManifest>;
	abstract install(vsix: URI, options?: InstallOptions): Promise<ILocalExtension>;
	abstract installFromLocation(location: URI, profileLocation: URI): Promise<ILocalExtension>;
	abstract installExtensionsFromProfile(extensions: IExtensionIdentifier[], fromProfileLocation: URI, toProfileLocation: URI): Promise<ILocalExtension[]>;
	abstract getInstalled(type?: ExtensionType, profileLocation?: URI, productVersion?: IProductVersion): Promise<ILocalExtension[]>;
	abstract copyExtensions(fromProfileLocation: URI, toProfileLocation: URI): Promise<void>;
	abstract download(extension: IGalleryExtension, operation: InstallOperation, donotVerifySignature: boolean): Promise<URI>;
	abstract reinstallFromGallery(extension: ILocalExtension): Promise<ILocalExtension>;
	abstract cleanUp(): Promise<void>;

	abstract updateMetadata(local: ILocalExtension, metadata: Partial<Metadata>, profileLocation?: URI): Promise<ILocalExtension>;

	protected abstract getCurrentExtensionsManifestLocation(): URI;
	protected abstract createInstallExtensionTask(manifest: IExtensionManifest, extension: URI | IGalleryExtension, options: InstallExtensionTaskOptions): IInstallExtensionTask;
	protected abstract createUninstallExtensionTask(extension: ILocalExtension, options: UninstallExtensionTaskOptions): IUninstallExtensionTask;
	protected abstract copyExtension(extension: ILocalExtension, fromProfileLocation: URI, toProfileLocation: URI, metadata?: Partial<Metadata>): Promise<ILocalExtension>;
}

export function toExtensionManagementError(error: Error): ExtensionManagementError {
	if (error instanceof ExtensionManagementError) {
		return error;
	}
	if (error instanceof ExtensionGalleryError) {
		const e = new ExtensionManagementError(error.message, ExtensionManagementErrorCode.Gallery);
		e.stack = error.stack;
		return e;
	}
	const e = new ExtensionManagementError(error.message, isCancellationError(error) ? ExtensionManagementErrorCode.Cancelled : ExtensionManagementErrorCode.Internal);
	e.stack = error.stack;
	return e;
}

<<<<<<< HEAD
=======
function reportTelemetry(telemetryService: ITelemetryService, eventName: string, { extensionData, verificationStatus, duration, error, durationSinceUpdate }: { extensionData: any; verificationStatus?: ExtensionVerificationStatus; duration?: number; durationSinceUpdate?: number; error?: ExtensionManagementError | ExtensionGalleryError }): void {
	let errorcode: string | undefined;
	let errorcodeDetail: string | undefined;

	if (isDefined(verificationStatus)) {
		if (verificationStatus === true) {
			verificationStatus = 'Verified';
		} else if (verificationStatus === false) {
			verificationStatus = 'Unverified';
		} else {
			errorcode = ExtensionManagementErrorCode.Signature;
			errorcodeDetail = verificationStatus;
			verificationStatus = 'Unverified';
		}
	}

	if (error) {
		errorcode = error.code;
		if (error.code === ExtensionManagementErrorCode.Signature) {
			errorcodeDetail = error.message;
		}
	}

	/* __GDPR__
		"extensionGallery:install" : {
			"owner": "sandy081",
			"success": { "classification": "SystemMetaData", "purpose": "PerformanceAndHealth", "isMeasurement": true },
			"duration" : { "classification": "SystemMetaData", "purpose": "PerformanceAndHealth", "isMeasurement": true },
			"durationSinceUpdate" : { "classification": "SystemMetaData", "purpose": "FeatureInsight", "isMeasurement": true },
			"errorcode": { "classification": "CallstackOrException", "purpose": "PerformanceAndHealth" },
			"errorcodeDetail": { "classification": "CallstackOrException", "purpose": "PerformanceAndHealth" },
			"recommendationReason": { "retiredFromVersion": "1.23.0", "classification": "SystemMetaData", "purpose": "FeatureInsight", "isMeasurement": true },
			"verificationStatus" : { "classification": "SystemMetaData", "purpose": "FeatureInsight" },
			"${include}": [
				"${GalleryExtensionTelemetryData}"
			]
		}
	*/
	/* __GDPR__
		"extensionGallery:uninstall" : {
			"owner": "sandy081",
			"success": { "classification": "SystemMetaData", "purpose": "PerformanceAndHealth", "isMeasurement": true },
			"duration" : { "classification": "SystemMetaData", "purpose": "PerformanceAndHealth", "isMeasurement": true },
			"errorcode": { "classification": "CallstackOrException", "purpose": "PerformanceAndHealth" },
			"${include}": [
				"${GalleryExtensionTelemetryData}"
			]
		}
	*/
	/* __GDPR__
		"extensionGallery:update" : {
			"owner": "sandy081",
			"success": { "classification": "SystemMetaData", "purpose": "PerformanceAndHealth", "isMeasurement": true },
			"duration" : { "classification": "SystemMetaData", "purpose": "PerformanceAndHealth", "isMeasurement": true },
			"errorcode": { "classification": "CallstackOrException", "purpose": "PerformanceAndHealth" },
			"errorcodeDetail": { "classification": "CallstackOrException", "purpose": "PerformanceAndHealth" },
			"verificationStatus" : { "classification": "SystemMetaData", "purpose": "FeatureInsight" },
			"${include}": [
				"${GalleryExtensionTelemetryData}"
			]
		}
	*/
	telemetryService.publicLog(eventName, { ...extensionData, verificationStatus, success: !error, duration, errorcode, errorcodeDetail, durationSinceUpdate });
}

>>>>>>> 6319a0b6
export abstract class AbstractExtensionTask<T> {

	private readonly barrier = new Barrier();
	private cancellablePromise: CancelablePromise<T> | undefined;

	async waitUntilTaskIsFinished(): Promise<T> {
		await this.barrier.wait();
		return this.cancellablePromise!;
	}

	run(): Promise<T> {
		if (!this.cancellablePromise) {
			this.cancellablePromise = createCancelablePromise(token => this.doRun(token));
		}
		this.barrier.open();
		return this.cancellablePromise;
	}

	cancel(): void {
		if (!this.cancellablePromise) {
			this.cancellablePromise = createCancelablePromise(token => {
				return new Promise((c, e) => {
					const disposable = token.onCancellationRequested(() => {
						disposable.dispose();
						e(new CancellationError());
					});
				});
			});
			this.barrier.open();
		}
		this.cancellablePromise.cancel();
	}

	protected abstract doRun(token: CancellationToken): Promise<T>;
}<|MERGE_RESOLUTION|>--- conflicted
+++ resolved
@@ -18,11 +18,7 @@
 	InstallOptions, UninstallOptions, Metadata, InstallExtensionEvent, DidUninstallExtensionEvent, InstallExtensionResult, UninstallExtensionEvent, IExtensionManagementService, InstallExtensionInfo, EXTENSION_INSTALL_DEP_PACK_CONTEXT, ExtensionGalleryError,
 	IProductVersion
 } from 'vs/platform/extensionManagement/common/extensionManagement';
-<<<<<<< HEAD
-import { areSameExtensions, ExtensionKey } from 'vs/platform/extensionManagement/common/extensionManagementUtil';
-=======
-import { areSameExtensions, ExtensionKey, getGalleryExtensionId, getGalleryExtensionTelemetryData, getLocalExtensionTelemetryData } from 'vs/platform/extensionManagement/common/extensionManagementUtil';
->>>>>>> 6319a0b6
+import { areSameExtensions, ExtensionKey, getGalleryExtensionId } from 'vs/platform/extensionManagement/common/extensionManagementUtil';
 import { ExtensionType, IExtensionManifest, isApplicationScopedExtension, TargetPlatform } from 'vs/platform/extensions/common/extensions';
 import { ILogService } from 'vs/platform/log/common/log';
 import { IProductService } from 'vs/platform/product/common/productService';
@@ -138,16 +134,6 @@
 			results.push(...await this.installExtensions(installableExtensions));
 		}
 
-<<<<<<< HEAD
-		for (const result of results) {
-			if (result.error) {
-				this.logService.error(`Failed to install extension.`, result.identifier.id);
-				this.logService.error(result.error);
-			}
-		}
-
-=======
->>>>>>> 6319a0b6
 		return results;
 	}
 
@@ -299,12 +285,7 @@
 			}));
 
 			// Install extensions in parallel and wait until all extensions are installed / failed
-<<<<<<< HEAD
-			await this.joinAllSettled([...installingExtensionsMap.values()].map(async ({ task }) => {
-=======
 			await this.joinAllSettled([...installingExtensionsMap.entries()].map(async ([key, { task }]) => {
-				const startTime = new Date().getTime();
->>>>>>> 6319a0b6
 				try {
 					const local = await task.run();
 					await this.joinAllSettled(this.participants.map(participant => participant.postInstall(local, task.source, task.options, CancellationToken.None)));
@@ -319,9 +300,6 @@
 					installExtensionResultsMap.set(key, { local, identifier: task.identifier, operation: task.operation, source: task.source, context: task.options.context, profileLocation: task.profileLocation, applicationScoped: local.isApplicationScoped });
 				} catch (e) {
 					const error = toExtensionManagementError(e);
-					if (!URI.isUri(task.source)) {
-						reportTelemetry(this.telemetryService, task.operation === InstallOperation.Update ? 'extensionGallery:update' : 'extensionGallery:install', { extensionData: getGalleryExtensionTelemetryData(task.source), error });
-					}
 					installExtensionResultsMap.set(key, { error, identifier: task.identifier, operation: task.operation, source: task.source, context: task.options.context, profileLocation: task.profileLocation, applicationScoped: task.options.isApplicationScoped });
 					this.logService.error('Error while installing the extension', task.identifier.id, getErrorMessage(error));
 					throw error;
@@ -807,74 +785,6 @@
 	return e;
 }
 
-<<<<<<< HEAD
-=======
-function reportTelemetry(telemetryService: ITelemetryService, eventName: string, { extensionData, verificationStatus, duration, error, durationSinceUpdate }: { extensionData: any; verificationStatus?: ExtensionVerificationStatus; duration?: number; durationSinceUpdate?: number; error?: ExtensionManagementError | ExtensionGalleryError }): void {
-	let errorcode: string | undefined;
-	let errorcodeDetail: string | undefined;
-
-	if (isDefined(verificationStatus)) {
-		if (verificationStatus === true) {
-			verificationStatus = 'Verified';
-		} else if (verificationStatus === false) {
-			verificationStatus = 'Unverified';
-		} else {
-			errorcode = ExtensionManagementErrorCode.Signature;
-			errorcodeDetail = verificationStatus;
-			verificationStatus = 'Unverified';
-		}
-	}
-
-	if (error) {
-		errorcode = error.code;
-		if (error.code === ExtensionManagementErrorCode.Signature) {
-			errorcodeDetail = error.message;
-		}
-	}
-
-	/* __GDPR__
-		"extensionGallery:install" : {
-			"owner": "sandy081",
-			"success": { "classification": "SystemMetaData", "purpose": "PerformanceAndHealth", "isMeasurement": true },
-			"duration" : { "classification": "SystemMetaData", "purpose": "PerformanceAndHealth", "isMeasurement": true },
-			"durationSinceUpdate" : { "classification": "SystemMetaData", "purpose": "FeatureInsight", "isMeasurement": true },
-			"errorcode": { "classification": "CallstackOrException", "purpose": "PerformanceAndHealth" },
-			"errorcodeDetail": { "classification": "CallstackOrException", "purpose": "PerformanceAndHealth" },
-			"recommendationReason": { "retiredFromVersion": "1.23.0", "classification": "SystemMetaData", "purpose": "FeatureInsight", "isMeasurement": true },
-			"verificationStatus" : { "classification": "SystemMetaData", "purpose": "FeatureInsight" },
-			"${include}": [
-				"${GalleryExtensionTelemetryData}"
-			]
-		}
-	*/
-	/* __GDPR__
-		"extensionGallery:uninstall" : {
-			"owner": "sandy081",
-			"success": { "classification": "SystemMetaData", "purpose": "PerformanceAndHealth", "isMeasurement": true },
-			"duration" : { "classification": "SystemMetaData", "purpose": "PerformanceAndHealth", "isMeasurement": true },
-			"errorcode": { "classification": "CallstackOrException", "purpose": "PerformanceAndHealth" },
-			"${include}": [
-				"${GalleryExtensionTelemetryData}"
-			]
-		}
-	*/
-	/* __GDPR__
-		"extensionGallery:update" : {
-			"owner": "sandy081",
-			"success": { "classification": "SystemMetaData", "purpose": "PerformanceAndHealth", "isMeasurement": true },
-			"duration" : { "classification": "SystemMetaData", "purpose": "PerformanceAndHealth", "isMeasurement": true },
-			"errorcode": { "classification": "CallstackOrException", "purpose": "PerformanceAndHealth" },
-			"errorcodeDetail": { "classification": "CallstackOrException", "purpose": "PerformanceAndHealth" },
-			"verificationStatus" : { "classification": "SystemMetaData", "purpose": "FeatureInsight" },
-			"${include}": [
-				"${GalleryExtensionTelemetryData}"
-			]
-		}
-	*/
-	telemetryService.publicLog(eventName, { ...extensionData, verificationStatus, success: !error, duration, errorcode, errorcodeDetail, durationSinceUpdate });
-}
-
->>>>>>> 6319a0b6
 export abstract class AbstractExtensionTask<T> {
 
 	private readonly barrier = new Barrier();
