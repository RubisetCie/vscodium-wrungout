/*---------------------------------------------------------------------------------------------
 *  Copyright (c) Microsoft Corporation. All rights reserved.
 *  Licensed under the MIT License. See License.txt in the project root for license information.
 *--------------------------------------------------------------------------------------------*/

import { distinct, isNonEmptyArray } from 'vs/base/common/arrays';
import { Barrier, CancelablePromise, createCancelablePromise } from 'vs/base/common/async';
import { CancellationToken } from 'vs/base/common/cancellation';
import { CancellationError, getErrorMessage, isCancellationError } from 'vs/base/common/errors';
import { Emitter, Event } from 'vs/base/common/event';
import { Disposable, toDisposable } from 'vs/base/common/lifecycle';
import { isWeb } from 'vs/base/common/platform';
import { URI } from 'vs/base/common/uri';
import * as nls from 'vs/nls';
import {
	ExtensionManagementError, IExtensionGalleryService, IExtensionIdentifier, IExtensionManagementParticipant, IGalleryExtension, ILocalExtension, InstallOperation,
	IExtensionsControlManifest, StatisticType, isTargetPlatformCompatible, TargetPlatformToString, ExtensionManagementErrorCode,
	InstallOptions, UninstallOptions, Metadata, InstallExtensionEvent, DidUninstallExtensionEvent, InstallExtensionResult, UninstallExtensionEvent, IExtensionManagementService, InstallExtensionInfo, EXTENSION_INSTALL_DEP_PACK_CONTEXT, ExtensionGalleryError,
	IProductVersion, ExtensionGalleryErrorCode,
	EXTENSION_INSTALL_SOURCE_CONTEXT
} from 'vs/platform/extensionManagement/common/extensionManagement';
import { areSameExtensions, ExtensionKey, getGalleryExtensionId } from 'vs/platform/extensionManagement/common/extensionManagementUtil';
import { ExtensionType, IExtensionManifest, isApplicationScopedExtension, TargetPlatform } from 'vs/platform/extensions/common/extensions';
import { ILogService } from 'vs/platform/log/common/log';
import { IProductService } from 'vs/platform/product/common/productService';
import { IUriIdentityService } from 'vs/platform/uriIdentity/common/uriIdentity';
import { IUserDataProfilesService } from 'vs/platform/userDataProfile/common/userDataProfile';

export type ExtensionVerificationStatus = boolean | string;
export type InstallableExtension = { readonly manifest: IExtensionManifest; extension: IGalleryExtension | URI; options: InstallOptions };

export type InstallExtensionTaskOptions = InstallOptions & { readonly profileLocation: URI; readonly productVersion: IProductVersion };
export interface IInstallExtensionTask {
	readonly manifest: IExtensionManifest;
	readonly identifier: IExtensionIdentifier;
	readonly source: IGalleryExtension | URI;
	readonly operation: InstallOperation;
	readonly options: InstallExtensionTaskOptions;
	readonly verificationStatus?: ExtensionVerificationStatus;
	run(): Promise<ILocalExtension>;
	waitUntilTaskIsFinished(): Promise<ILocalExtension>;
	cancel(): void;
}

export type UninstallExtensionTaskOptions = UninstallOptions & { readonly profileLocation: URI };
export interface IUninstallExtensionTask {
	readonly extension: ILocalExtension;
	run(): Promise<void>;
	waitUntilTaskIsFinished(): Promise<void>;
	cancel(): void;
}

export abstract class AbstractExtensionManagementService extends Disposable implements IExtensionManagementService {

	declare readonly _serviceBrand: undefined;

	private extensionsControlManifest: Promise<IExtensionsControlManifest> | undefined;
	private lastReportTimestamp = 0;
	private readonly installingExtensions = new Map<string, { task: IInstallExtensionTask; waitingTasks: IInstallExtensionTask[] }>();
	private readonly uninstallingExtensions = new Map<string, IUninstallExtensionTask>();

	private readonly _onInstallExtension = this._register(new Emitter<InstallExtensionEvent>());
	get onInstallExtension() { return this._onInstallExtension.event; }

	protected readonly _onDidInstallExtensions = this._register(new Emitter<InstallExtensionResult[]>());
	get onDidInstallExtensions() { return this._onDidInstallExtensions.event; }

	protected readonly _onUninstallExtension = this._register(new Emitter<UninstallExtensionEvent>());
	get onUninstallExtension() { return this._onUninstallExtension.event; }

	protected _onDidUninstallExtension = this._register(new Emitter<DidUninstallExtensionEvent>());
	get onDidUninstallExtension() { return this._onDidUninstallExtension.event; }

	protected readonly _onDidUpdateExtensionMetadata = this._register(new Emitter<ILocalExtension>());
	get onDidUpdateExtensionMetadata() { return this._onDidUpdateExtensionMetadata.event; }

	private readonly participants: IExtensionManagementParticipant[] = [];

	constructor(
		@IExtensionGalleryService protected readonly galleryService: IExtensionGalleryService,
		@IUriIdentityService protected readonly uriIdentityService: IUriIdentityService,
		@ILogService protected readonly logService: ILogService,
		@IProductService protected readonly productService: IProductService,
		@IUserDataProfilesService protected readonly userDataProfilesService: IUserDataProfilesService,
	) {
		super();
		this._register(toDisposable(() => {
			this.installingExtensions.forEach(({ task }) => task.cancel());
			this.uninstallingExtensions.forEach(promise => promise.cancel());
			this.installingExtensions.clear();
			this.uninstallingExtensions.clear();
		}));
	}

	async canInstall(extension: IGalleryExtension): Promise<boolean> {
		const currentTargetPlatform = await this.getTargetPlatform();
		return extension.allTargetPlatforms.some(targetPlatform => isTargetPlatformCompatible(targetPlatform, extension.allTargetPlatforms, currentTargetPlatform));
	}

	async installFromGallery(extension: IGalleryExtension, options: InstallOptions = {}): Promise<ILocalExtension> {
		try {
			const results = await this.installGalleryExtensions([{ extension, options }]);
			const result = results.find(({ identifier }) => areSameExtensions(identifier, extension.identifier));
			if (result?.local) {
				return result?.local;
			}
			if (result?.error) {
				throw result.error;
			}
			throw new ExtensionManagementError(`Unknown error while installing extension ${extension.identifier.id}`, ExtensionManagementErrorCode.Unknown);
		} catch (error) {
			throw toExtensionManagementError(error);
		}
	}

	async installGalleryExtensions(extensions: InstallExtensionInfo[]): Promise<InstallExtensionResult[]> {
		if (!this.galleryService.isEnabled()) {
			throw new ExtensionManagementError(nls.localize('MarketPlaceDisabled', "Marketplace is not enabled"), ExtensionManagementErrorCode.NotAllowed);
		}

		const results: InstallExtensionResult[] = [];
		const installableExtensions: InstallableExtension[] = [];

		await Promise.allSettled(extensions.map(async ({ extension, options }) => {
			try {
				const compatible = await this.checkAndGetCompatibleVersion(extension, !!options?.installGivenVersion, !!options?.installPreReleaseVersion, options.productVersion ?? { version: this.productService.version, date: this.productService.date });
				installableExtensions.push({ ...compatible, options });
			} catch (error) {
				results.push({ identifier: extension.identifier, operation: InstallOperation.Install, source: extension, error });
			}
		}));

		if (installableExtensions.length) {
			results.push(...await this.installExtensions(installableExtensions));
		}

		return results;
	}

	async uninstall(extension: ILocalExtension, options: UninstallOptions = {}): Promise<void> {
		this.logService.trace('ExtensionManagementService#uninstall', extension.identifier.id);
		return this.uninstallExtension(extension, options);
	}

	async toggleAppliationScope(extension: ILocalExtension, fromProfileLocation: URI): Promise<ILocalExtension> {
		if (isApplicationScopedExtension(extension.manifest) || extension.isBuiltin) {
			return extension;
		}

		if (extension.isApplicationScoped) {
			let local = await this.updateMetadata(extension, { isApplicationScoped: false }, this.userDataProfilesService.defaultProfile.extensionsResource);
			if (!this.uriIdentityService.extUri.isEqual(fromProfileLocation, this.userDataProfilesService.defaultProfile.extensionsResource)) {
				local = await this.copyExtension(extension, this.userDataProfilesService.defaultProfile.extensionsResource, fromProfileLocation);
			}

			for (const profile of this.userDataProfilesService.profiles) {
				const existing = (await this.getInstalled(ExtensionType.User, profile.extensionsResource))
					.find(e => areSameExtensions(e.identifier, extension.identifier));
				if (existing) {
					this._onDidUpdateExtensionMetadata.fire(existing);
				} else {
					this._onDidUninstallExtension.fire({ identifier: extension.identifier, profileLocation: profile.extensionsResource });
				}
			}
			return local;
		}

		else {
			const local = this.uriIdentityService.extUri.isEqual(fromProfileLocation, this.userDataProfilesService.defaultProfile.extensionsResource)
				? await this.updateMetadata(extension, { isApplicationScoped: true }, this.userDataProfilesService.defaultProfile.extensionsResource)
				: await this.copyExtension(extension, fromProfileLocation, this.userDataProfilesService.defaultProfile.extensionsResource, { isApplicationScoped: true });

			this._onDidInstallExtensions.fire([{ identifier: local.identifier, operation: InstallOperation.Install, local, profileLocation: this.userDataProfilesService.defaultProfile.extensionsResource, applicationScoped: true }]);
			return local;
		}

	}

	getExtensionsControlManifest(): Promise<IExtensionsControlManifest> {
		const now = new Date().getTime();

		if (!this.extensionsControlManifest || now - this.lastReportTimestamp > 1000 * 60 * 5) { // 5 minute cache freshness
			this.extensionsControlManifest = this.updateControlCache();
			this.lastReportTimestamp = now;
		}

		return this.extensionsControlManifest;
	}

	registerParticipant(participant: IExtensionManagementParticipant): void {
		this.participants.push(participant);
	}

	protected async installExtensions(extensions: InstallableExtension[]): Promise<InstallExtensionResult[]> {
		const installExtensionResultsMap = new Map<string, InstallExtensionResult & { profileLocation: URI }>();
		const installingExtensionsMap = new Map<string, { task: IInstallExtensionTask; root: IInstallExtensionTask | undefined }>();
		const alreadyRequestedInstallations: Promise<any>[] = [];

		const getInstallExtensionTaskKey = (extension: IGalleryExtension, profileLocation: URI) => `${ExtensionKey.create(extension).toString()}-${profileLocation.toString()}`;
		const createInstallExtensionTask = (manifest: IExtensionManifest, extension: IGalleryExtension | URI, options: InstallExtensionTaskOptions, root: IInstallExtensionTask | undefined): void => {
			const installExtensionTask = this.createInstallExtensionTask(manifest, extension, options);
			const key = `${getGalleryExtensionId(manifest.publisher, manifest.name)}-${options.profileLocation.toString()}`;
			installingExtensionsMap.set(key, { task: installExtensionTask, root });
			this._onInstallExtension.fire({ identifier: installExtensionTask.identifier, source: extension, profileLocation: options.profileLocation });
			this.logService.info('Installing extension:', installExtensionTask.identifier.id, options.profileLocation.toString());
			// only cache gallery extensions tasks
			if (!URI.isUri(extension)) {
				this.installingExtensions.set(getInstallExtensionTaskKey(extension, options.profileLocation), { task: installExtensionTask, waitingTasks: [] });
			}
		};

		try {
			// Start installing extensions
			for (const { manifest, extension, options } of extensions) {
				const isApplicationScoped = options.isApplicationScoped || options.isBuiltin || isApplicationScopedExtension(manifest);
				const installExtensionTaskOptions: InstallExtensionTaskOptions = {
					...options,
					installOnlyNewlyAddedFromExtensionPack: options.installOnlyNewlyAddedFromExtensionPack ?? !URI.isUri(extension) /* always true for gallery extensions */,
					isApplicationScoped,
					profileLocation: isApplicationScoped ? this.userDataProfilesService.defaultProfile.extensionsResource : options.profileLocation ?? this.getCurrentExtensionsManifestLocation(),
					productVersion: options.productVersion ?? { version: this.productService.version, date: this.productService.date }
				};

				const existingInstallExtensionTask = !URI.isUri(extension) ? this.installingExtensions.get(getInstallExtensionTaskKey(extension, installExtensionTaskOptions.profileLocation)) : undefined;
				if (existingInstallExtensionTask) {
					this.logService.info('Extension is already requested to install', existingInstallExtensionTask.task.identifier.id, installExtensionTaskOptions.profileLocation.toString());
					alreadyRequestedInstallations.push(existingInstallExtensionTask.task.waitUntilTaskIsFinished());
				} else {
					createInstallExtensionTask(manifest, extension, installExtensionTaskOptions, undefined);
				}
			}

			// collect and start installing all dependencies and pack extensions
			await Promise.all([...installingExtensionsMap.values()].map(async ({ task }) => {
				if (task.options.donotIncludePackAndDependencies) {
					this.logService.info('Installing the extension without checking dependencies and pack', task.identifier.id);
				} else {
					try {
						const allDepsAndPackExtensionsToInstall = await this.getAllDepsAndPackExtensions(task.identifier, task.manifest, !!task.options.installOnlyNewlyAddedFromExtensionPack, !!task.options.installPreReleaseVersion, task.options.profileLocation, task.options.productVersion);
						const installed = await this.getInstalled(undefined, task.options.profileLocation, task.options.productVersion);
						const options: InstallExtensionTaskOptions = { ...task.options, context: { ...task.options.context, [EXTENSION_INSTALL_DEP_PACK_CONTEXT]: true } };
						for (const { gallery, manifest } of distinct(allDepsAndPackExtensionsToInstall, ({ gallery }) => gallery.identifier.id)) {
							if (installingExtensionsMap.has(`${gallery.identifier.id.toLowerCase()}-${options.profileLocation.toString()}`)) {
								continue;
							}
							const existingInstallingExtension = this.installingExtensions.get(getInstallExtensionTaskKey(gallery, options.profileLocation));
							if (existingInstallingExtension) {
								if (this.canWaitForTask(task, existingInstallingExtension.task)) {
									const identifier = existingInstallingExtension.task.identifier;
									this.logService.info('Waiting for already requested installing extension', identifier.id, task.identifier.id, options.profileLocation.toString());
									existingInstallingExtension.waitingTasks.push(task);
									// add promise that waits until the extension is completely installed, ie., onDidInstallExtensions event is triggered for this extension
									alreadyRequestedInstallations.push(
										Event.toPromise(
											Event.filter(this.onDidInstallExtensions, results => results.some(result => areSameExtensions(result.identifier, identifier)))
										).then(results => {
											this.logService.info('Finished waiting for already requested installing extension', identifier.id, task.identifier.id, options.profileLocation.toString());
											const result = results.find(result => areSameExtensions(result.identifier, identifier));
											if (!result?.local) {
												// Extension failed to install
												throw new Error(`Extension ${identifier.id} is not installed`);
											}
										}));
								}
							} else if (!installed.some(({ identifier }) => areSameExtensions(identifier, gallery.identifier))) {
								createInstallExtensionTask(manifest, gallery, options, task);
							}
						}
					} catch (error) {
						// Installing through VSIX
						if (URI.isUri(task.source)) {
							// Ignore installing dependencies and packs
							if (isNonEmptyArray(task.manifest.extensionDependencies)) {
								this.logService.warn(`Cannot install dependencies of extension:`, task.identifier.id, error.message);
							}
							if (isNonEmptyArray(task.manifest.extensionPack)) {
								this.logService.warn(`Cannot install packed extensions of extension:`, task.identifier.id, error.message);
							}
						} else {
							this.logService.error('Error while preparing to install dependencies and extension packs of the extension:', task.identifier.id);
							throw error;
						}
					}
				}
			}));

			// Install extensions in parallel and wait until all extensions are installed / failed
			await this.joinAllSettled([...installingExtensionsMap.entries()].map(async ([key, { task }]) => {
<<<<<<< HEAD
				try {
					const local = await task.run();
					await this.joinAllSettled(this.participants.map(participant => participant.postInstall(local, task.source, task.options, CancellationToken.None)));
					if (!URI.isUri(task.source)) {
						// In web, report extension install statistics explicitly. In Desktop, statistics are automatically updated while downloading the VSIX.
						if (isWeb && task.operation !== InstallOperation.Update) {
							try {
								await this.galleryService.reportStatistic(local.manifest.publisher, local.manifest.name, local.manifest.version, StatisticType.Install);
							} catch (error) { /* ignore */ }
						}
					}
					installExtensionResultsMap.set(key, { local, identifier: task.identifier, operation: task.operation, source: task.source, context: task.options.context, profileLocation: task.profileLocation, applicationScoped: local.isApplicationScoped });
				} catch (e) {
					const error = toExtensionManagementError(e);
					installExtensionResultsMap.set(key, { error, identifier: task.identifier, operation: task.operation, source: task.source, context: task.options.context, profileLocation: task.profileLocation, applicationScoped: task.options.isApplicationScoped });
					this.logService.error('Error while installing the extension', task.identifier.id, getErrorMessage(error));
=======
				const startTime = new Date().getTime();
				let local: ILocalExtension;
				try {
					local = await task.run();
					await this.joinAllSettled(this.participants.map(participant => participant.postInstall(local, task.source, task.options, CancellationToken.None)), ExtensionManagementErrorCode.PostInstall);
				} catch (e) {
					const error = toExtensionManagementError(e);
					if (!URI.isUri(task.source)) {
						reportTelemetry(this.telemetryService, task.operation === InstallOperation.Update ? 'extensionGallery:update' : 'extensionGallery:install', {
							extensionData: getGalleryExtensionTelemetryData(task.source),
							error,
							source: task.options.context?.[EXTENSION_INSTALL_SOURCE_CONTEXT]
						});
					}
					installExtensionResultsMap.set(key, { error, identifier: task.identifier, operation: task.operation, source: task.source, context: task.options.context, profileLocation: task.options.profileLocation, applicationScoped: task.options.isApplicationScoped });
					this.logService.error('Error while installing the extension', task.identifier.id, getErrorMessage(error), task.options.profileLocation.toString());
>>>>>>> 89de5a8d
					throw error;
				}
				if (!URI.isUri(task.source)) {
					const isUpdate = task.operation === InstallOperation.Update;
					const durationSinceUpdate = isUpdate ? undefined : (new Date().getTime() - task.source.lastUpdated) / 1000;
					reportTelemetry(this.telemetryService, isUpdate ? 'extensionGallery:update' : 'extensionGallery:install', {
						extensionData: getGalleryExtensionTelemetryData(task.source),
						verificationStatus: task.verificationStatus,
						duration: new Date().getTime() - startTime,
						durationSinceUpdate,
						source: task.options.context?.[EXTENSION_INSTALL_SOURCE_CONTEXT]
					});
					// In web, report extension install statistics explicitly. In Desktop, statistics are automatically updated while downloading the VSIX.
					if (isWeb && task.operation !== InstallOperation.Update) {
						try {
							await this.galleryService.reportStatistic(local.manifest.publisher, local.manifest.name, local.manifest.version, StatisticType.Install);
						} catch (error) { /* ignore */ }
					}
				}
				installExtensionResultsMap.set(key, { local, identifier: task.identifier, operation: task.operation, source: task.source, context: task.options.context, profileLocation: task.options.profileLocation, applicationScoped: local.isApplicationScoped });
			}));

			if (alreadyRequestedInstallations.length) {
				await this.joinAllSettled(alreadyRequestedInstallations);
			}
			return [...installExtensionResultsMap.values()];
		} catch (error) {
			const getAllDepsAndPacks = (extension: ILocalExtension, profileLocation: URI, allDepsOrPacks: string[]) => {
				const depsOrPacks = [];
				if (extension.manifest.extensionDependencies?.length) {
					depsOrPacks.push(...extension.manifest.extensionDependencies);
				}
				if (extension.manifest.extensionPack?.length) {
					depsOrPacks.push(...extension.manifest.extensionPack);
				}
				for (const id of depsOrPacks) {
					if (allDepsOrPacks.includes(id.toLowerCase())) {
						continue;
					}
					allDepsOrPacks.push(id.toLowerCase());
					const installed = installExtensionResultsMap.get(`${id.toLowerCase()}-${profileLocation.toString()}`);
					if (installed?.local) {
						allDepsOrPacks = getAllDepsAndPacks(installed.local, profileLocation, allDepsOrPacks);
					}
				}
				return allDepsOrPacks;
			};
			const getErrorResult = (task: IInstallExtensionTask) => ({ identifier: task.identifier, operation: InstallOperation.Install, source: task.source, context: task.options.context, profileLocation: task.options.profileLocation, error });

			const rollbackTasks: IUninstallExtensionTask[] = [];
			for (const [key, { task, root }] of installingExtensionsMap) {
				const result = installExtensionResultsMap.get(key);
				if (!result) {
					task.cancel();
					installExtensionResultsMap.set(key, getErrorResult(task));
				}
				// If the extension is installed by a root task and the root task is failed, then uninstall the extension
				else if (result.local && root && !installExtensionResultsMap.get(`${root.identifier.id.toLowerCase()}-${task.options.profileLocation.toString()}`)?.local) {
					rollbackTasks.push(this.createUninstallExtensionTask(result.local, { versionOnly: true, profileLocation: task.options.profileLocation }));
					installExtensionResultsMap.set(key, getErrorResult(task));
				}
			}
			for (const [key, { task }] of installingExtensionsMap) {
				const result = installExtensionResultsMap.get(key);
				if (!result?.local) {
					continue;
				}
				if (task.options.donotIncludePackAndDependencies) {
					continue;
				}
				const depsOrPacks = getAllDepsAndPacks(result.local, task.options.profileLocation, [result.local.identifier.id.toLowerCase()]).slice(1);
				if (depsOrPacks.some(depOrPack => installingExtensionsMap.has(`${depOrPack.toLowerCase()}-${task.options.profileLocation.toString()}`) && !installExtensionResultsMap.get(`${depOrPack.toLowerCase()}-${task.options.profileLocation.toString()}`)?.local)) {
					rollbackTasks.push(this.createUninstallExtensionTask(result.local, { versionOnly: true, profileLocation: task.options.profileLocation }));
					installExtensionResultsMap.set(key, getErrorResult(task));
				}
			}

			if (rollbackTasks.length) {
				await Promise.allSettled(rollbackTasks.map(async rollbackTask => {
					try {
						await rollbackTask.run();
						this.logService.info('Rollback: Uninstalled extension', rollbackTask.extension.identifier.id);
					} catch (error) {
						this.logService.warn('Rollback: Error while uninstalling extension', rollbackTask.extension.identifier.id, getErrorMessage(error));
					}
				}));
			}

			throw error;
		} finally {
			// Finally, remove all the tasks from the cache
			for (const { task } of installingExtensionsMap.values()) {
				if (task.source && !URI.isUri(task.source)) {
					this.installingExtensions.delete(getInstallExtensionTaskKey(task.source, task.options.profileLocation));
				}
			}
			if (installExtensionResultsMap.size) {
				const results = [...installExtensionResultsMap.values()];
				for (const result of results) {
					if (result.local) {
						this.logService.info(`Extension installed successfully:`, result.identifier.id, result.profileLocation.toString());
					}
				}
				this._onDidInstallExtensions.fire(results);
			}
		}
	}

	private canWaitForTask(taskToWait: IInstallExtensionTask, taskToWaitFor: IInstallExtensionTask): boolean {
		for (const [, { task, waitingTasks }] of this.installingExtensions.entries()) {
			if (task === taskToWait) {
				// Cannot be waited, If taskToWaitFor is waiting for taskToWait
				if (waitingTasks.includes(taskToWaitFor)) {
					return false;
				}
				// Cannot be waited, If taskToWaitFor is waiting for tasks waiting for taskToWait
				if (waitingTasks.some(waitingTask => this.canWaitForTask(waitingTask, taskToWaitFor))) {
					return false;
				}
			}
			// Cannot be waited, if the taskToWait cannot be waited for the task created the taskToWaitFor
			// Because, the task waits for the tasks it created
			if (task === taskToWaitFor && waitingTasks[0] && !this.canWaitForTask(taskToWait, waitingTasks[0])) {
				return false;
			}
		}
		return true;
	}

	private async joinAllSettled<T>(promises: Promise<T>[], errorCode?: ExtensionManagementErrorCode): Promise<T[]> {
		const results: T[] = [];
		const errors: ExtensionManagementError[] = [];
		const promiseResults = await Promise.allSettled(promises);
		for (const r of promiseResults) {
			if (r.status === 'fulfilled') {
				results.push(r.value);
			} else {
				errors.push(toExtensionManagementError(r.reason, errorCode));
			}
		}

		if (!errors.length) {
			return results;
		}

		// Throw if there are errors
		if (errors.length === 1) {
			throw errors[0];
		}

		let error = new ExtensionManagementError('', ExtensionManagementErrorCode.Unknown);
		for (const current of errors) {
			error = new ExtensionManagementError(
				error.message ? `${error.message}, ${current.message}` : current.message,
				current.code !== ExtensionManagementErrorCode.Unknown && current.code !== ExtensionManagementErrorCode.Internal ? current.code : error.code
			);
		}
		throw error;
	}

	private async getAllDepsAndPackExtensions(extensionIdentifier: IExtensionIdentifier, manifest: IExtensionManifest, getOnlyNewlyAddedFromExtensionPack: boolean, installPreRelease: boolean, profile: URI | undefined, productVersion: IProductVersion): Promise<{ gallery: IGalleryExtension; manifest: IExtensionManifest }[]> {
		if (!this.galleryService.isEnabled()) {
			return [];
		}

		const installed = await this.getInstalled(undefined, profile, productVersion);
		const knownIdentifiers: IExtensionIdentifier[] = [];

		const allDependenciesAndPacks: { gallery: IGalleryExtension; manifest: IExtensionManifest }[] = [];
		const collectDependenciesAndPackExtensionsToInstall = async (extensionIdentifier: IExtensionIdentifier, manifest: IExtensionManifest): Promise<void> => {
			knownIdentifiers.push(extensionIdentifier);
			const dependecies: string[] = manifest.extensionDependencies || [];
			const dependenciesAndPackExtensions = [...dependecies];
			if (manifest.extensionPack) {
				const existing = getOnlyNewlyAddedFromExtensionPack ? installed.find(e => areSameExtensions(e.identifier, extensionIdentifier)) : undefined;
				for (const extension of manifest.extensionPack) {
					// add only those extensions which are new in currently installed extension
					if (!(existing && existing.manifest.extensionPack && existing.manifest.extensionPack.some(old => areSameExtensions({ id: old }, { id: extension })))) {
						if (dependenciesAndPackExtensions.every(e => !areSameExtensions({ id: e }, { id: extension }))) {
							dependenciesAndPackExtensions.push(extension);
						}
					}
				}
			}

			if (dependenciesAndPackExtensions.length) {
				// filter out known extensions
				const ids = dependenciesAndPackExtensions.filter(id => knownIdentifiers.every(galleryIdentifier => !areSameExtensions(galleryIdentifier, { id })));
				if (ids.length) {
					const galleryExtensions = await this.galleryService.getExtensions(ids.map(id => ({ id, preRelease: installPreRelease })), CancellationToken.None);
					for (const galleryExtension of galleryExtensions) {
						if (knownIdentifiers.find(identifier => areSameExtensions(identifier, galleryExtension.identifier))) {
							continue;
						}
						const isDependency = dependecies.some(id => areSameExtensions({ id }, galleryExtension.identifier));
						let compatible;
						try {
							compatible = await this.checkAndGetCompatibleVersion(galleryExtension, false, installPreRelease, productVersion);
						} catch (error) {
							if (!isDependency) {
								this.logService.info('Skipping the packed extension as it cannot be installed', galleryExtension.identifier.id, getErrorMessage(error));
								continue;
							} else {
								throw error;
							}
						}
						allDependenciesAndPacks.push({ gallery: compatible.extension, manifest: compatible.manifest });
						await collectDependenciesAndPackExtensionsToInstall(compatible.extension.identifier, compatible.manifest);
					}
				}
			}
		};

		await collectDependenciesAndPackExtensionsToInstall(extensionIdentifier, manifest);
		return allDependenciesAndPacks;
	}

	private async checkAndGetCompatibleVersion(extension: IGalleryExtension, sameVersion: boolean, installPreRelease: boolean, productVersion: IProductVersion): Promise<{ extension: IGalleryExtension; manifest: IExtensionManifest }> {
		let compatibleExtension: IGalleryExtension | null;

		const extensionsControlManifest = await this.getExtensionsControlManifest();
		if (extensionsControlManifest.malicious.some(identifier => areSameExtensions(extension.identifier, identifier))) {
			throw new ExtensionManagementError(nls.localize('malicious extension', "Can't install '{0}' extension since it was reported to be problematic.", extension.identifier.id), ExtensionManagementErrorCode.Malicious);
		}

		const deprecationInfo = extensionsControlManifest.deprecated[extension.identifier.id.toLowerCase()];
		if (deprecationInfo?.extension?.autoMigrate) {
			this.logService.info(`The '${extension.identifier.id}' extension is deprecated, fetching the compatible '${deprecationInfo.extension.id}' extension instead.`);
			compatibleExtension = (await this.galleryService.getExtensions([{ id: deprecationInfo.extension.id, preRelease: deprecationInfo.extension.preRelease }], { targetPlatform: await this.getTargetPlatform(), compatible: true, productVersion }, CancellationToken.None))[0];
			if (!compatibleExtension) {
				throw new ExtensionManagementError(nls.localize('notFoundDeprecatedReplacementExtension', "Can't install '{0}' extension since it was deprecated and the replacement extension '{1}' can't be found.", extension.identifier.id, deprecationInfo.extension.id), ExtensionManagementErrorCode.Deprecated);
			}
		}

		else {
			if (!await this.canInstall(extension)) {
				const targetPlatform = await this.getTargetPlatform();
				throw new ExtensionManagementError(nls.localize('incompatible platform', "The '{0}' extension is not available in {1} for {2}.", extension.identifier.id, this.productService.nameLong, TargetPlatformToString(targetPlatform)), ExtensionManagementErrorCode.IncompatibleTargetPlatform);
			}

			compatibleExtension = await this.getCompatibleVersion(extension, sameVersion, installPreRelease, productVersion);
			if (!compatibleExtension) {
				/** If no compatible release version is found, check if the extension has a release version or not and throw relevant error */
				if (!installPreRelease && extension.properties.isPreReleaseVersion && (await this.galleryService.getExtensions([extension.identifier], CancellationToken.None))[0]) {
					throw new ExtensionManagementError(nls.localize('notFoundReleaseExtension', "Can't install release version of '{0}' extension because it has no release version.", extension.displayName ?? extension.identifier.id), ExtensionManagementErrorCode.ReleaseVersionNotFound);
				}
				throw new ExtensionManagementError(nls.localize('notFoundCompatibleDependency', "Can't install '{0}' extension because it is not compatible with the current version of {1} (version {2}).", extension.identifier.id, this.productService.nameLong, this.productService.version), ExtensionManagementErrorCode.Incompatible);
			}
		}

		this.logService.info('Getting Manifest...', compatibleExtension.identifier.id);
		const manifest = await this.galleryService.getManifest(compatibleExtension, CancellationToken.None);
		if (manifest === null) {
			throw new ExtensionManagementError(`Missing manifest for extension ${compatibleExtension.identifier.id}`, ExtensionManagementErrorCode.Invalid);
		}

		if (manifest.version !== compatibleExtension.version) {
			throw new ExtensionManagementError(`Cannot install '${compatibleExtension.identifier.id}' extension because of version mismatch in Marketplace`, ExtensionManagementErrorCode.Invalid);
		}

		return { extension: compatibleExtension, manifest };
	}

	protected async getCompatibleVersion(extension: IGalleryExtension, sameVersion: boolean, includePreRelease: boolean, productVersion: IProductVersion): Promise<IGalleryExtension | null> {
		const targetPlatform = await this.getTargetPlatform();
		let compatibleExtension: IGalleryExtension | null = null;

		if (!sameVersion && extension.hasPreReleaseVersion && extension.properties.isPreReleaseVersion !== includePreRelease) {
			compatibleExtension = (await this.galleryService.getExtensions([{ ...extension.identifier, preRelease: includePreRelease }], { targetPlatform, compatible: true, productVersion }, CancellationToken.None))[0] || null;
		}

		if (!compatibleExtension && await this.galleryService.isExtensionCompatible(extension, includePreRelease, targetPlatform, productVersion)) {
			compatibleExtension = extension;
		}

		if (!compatibleExtension) {
			if (sameVersion) {
				compatibleExtension = (await this.galleryService.getExtensions([{ ...extension.identifier, version: extension.version }], { targetPlatform, compatible: true, productVersion }, CancellationToken.None))[0] || null;
			} else {
				compatibleExtension = await this.galleryService.getCompatibleExtension(extension, includePreRelease, targetPlatform, productVersion);
			}
		}

		return compatibleExtension;
	}

	private async uninstallExtension(extension: ILocalExtension, options: UninstallOptions): Promise<void> {
		const uninstallOptions: UninstallExtensionTaskOptions = {
			...options,
			profileLocation: extension.isApplicationScoped ? this.userDataProfilesService.defaultProfile.extensionsResource : options.profileLocation ?? this.getCurrentExtensionsManifestLocation()
		};
		const getUninstallExtensionTaskKey = (identifier: IExtensionIdentifier) => `${identifier.id.toLowerCase()}${uninstallOptions.versionOnly ? `-${extension.manifest.version}` : ''}${uninstallOptions.profileLocation ? `@${uninstallOptions.profileLocation.toString()}` : ''}`;
		const uninstallExtensionTask = this.uninstallingExtensions.get(getUninstallExtensionTaskKey(extension.identifier));
		if (uninstallExtensionTask) {
			this.logService.info('Extensions is already requested to uninstall', extension.identifier.id);
			return uninstallExtensionTask.waitUntilTaskIsFinished();
		}

		const createUninstallExtensionTask = (extension: ILocalExtension): IUninstallExtensionTask => {
			const uninstallExtensionTask = this.createUninstallExtensionTask(extension, uninstallOptions);
			this.uninstallingExtensions.set(getUninstallExtensionTaskKey(uninstallExtensionTask.extension.identifier), uninstallExtensionTask);
			if (uninstallOptions.profileLocation) {
				this.logService.info('Uninstalling extension from the profile:', `${extension.identifier.id}@${extension.manifest.version}`, uninstallOptions.profileLocation.toString());
			} else {
				this.logService.info('Uninstalling extension:', `${extension.identifier.id}@${extension.manifest.version}`);
			}
			this._onUninstallExtension.fire({ identifier: extension.identifier, profileLocation: uninstallOptions.profileLocation, applicationScoped: extension.isApplicationScoped });
			return uninstallExtensionTask;
		};

		const postUninstallExtension = (extension: ILocalExtension, error?: ExtensionManagementError): void => {
			if (error) {
				if (uninstallOptions.profileLocation) {
					this.logService.error('Failed to uninstall extension from the profile:', `${extension.identifier.id}@${extension.manifest.version}`, uninstallOptions.profileLocation.toString(), error.message);
				} else {
					this.logService.error('Failed to uninstall extension:', `${extension.identifier.id}@${extension.manifest.version}`, error.message);
				}
			} else {
				if (uninstallOptions.profileLocation) {
					this.logService.info('Successfully uninstalled extension from the profile', `${extension.identifier.id}@${extension.manifest.version}`, uninstallOptions.profileLocation.toString());
				} else {
					this.logService.info('Successfully uninstalled extension:', `${extension.identifier.id}@${extension.manifest.version}`);
				}
			}
			this._onDidUninstallExtension.fire({ identifier: extension.identifier, error: error?.code, profileLocation: uninstallOptions.profileLocation, applicationScoped: extension.isApplicationScoped });
		};

		const allTasks: IUninstallExtensionTask[] = [];
		const processedTasks: IUninstallExtensionTask[] = [];

		try {
			allTasks.push(createUninstallExtensionTask(extension));
			const installed = await this.getInstalled(ExtensionType.User, uninstallOptions.profileLocation);
			if (uninstallOptions.donotIncludePack) {
				this.logService.info('Uninstalling the extension without including packed extension', `${extension.identifier.id}@${extension.manifest.version}`);
			} else {
				const packedExtensions = this.getAllPackExtensionsToUninstall(extension, installed);
				for (const packedExtension of packedExtensions) {
					if (this.uninstallingExtensions.has(getUninstallExtensionTaskKey(packedExtension.identifier))) {
						this.logService.info('Extensions is already requested to uninstall', packedExtension.identifier.id);
					} else {
						allTasks.push(createUninstallExtensionTask(packedExtension));
					}
				}
			}

			if (uninstallOptions.donotCheckDependents) {
				this.logService.info('Uninstalling the extension without checking dependents', `${extension.identifier.id}@${extension.manifest.version}`);
			} else {
				this.checkForDependents(allTasks.map(task => task.extension), installed, extension);
			}

			// Uninstall extensions in parallel and wait until all extensions are uninstalled / failed
			await this.joinAllSettled(allTasks.map(async task => {
				try {
					await task.run();
					await this.joinAllSettled(this.participants.map(participant => participant.postUninstall(task.extension, uninstallOptions, CancellationToken.None)));
					// only report if extension has a mapped gallery extension. UUID identifies the gallery extension.
					if (task.extension.identifier.uuid) {
						try {
							await this.galleryService.reportStatistic(task.extension.manifest.publisher, task.extension.manifest.name, task.extension.manifest.version, StatisticType.Uninstall);
						} catch (error) { /* ignore */ }
					}
					postUninstallExtension(task.extension);
				} catch (e) {
					const error = toExtensionManagementError(e);
					postUninstallExtension(task.extension, error);
					throw error;
				} finally {
					processedTasks.push(task);
				}
			}));

		} catch (e) {
			const error = toExtensionManagementError(e);
			for (const task of allTasks) {
				// cancel the tasks
				try { task.cancel(); } catch (error) { /* ignore */ }
				if (!processedTasks.includes(task)) {
					postUninstallExtension(task.extension, error);
				}
			}
			throw error;
		} finally {
			// Remove tasks from cache
			for (const task of allTasks) {
				if (!this.uninstallingExtensions.delete(getUninstallExtensionTaskKey(task.extension.identifier))) {
					this.logService.warn('Uninstallation task is not found in the cache', task.extension.identifier.id);
				}
			}
		}
	}

	private checkForDependents(extensionsToUninstall: ILocalExtension[], installed: ILocalExtension[], extensionToUninstall: ILocalExtension): void {
		for (const extension of extensionsToUninstall) {
			const dependents = this.getDependents(extension, installed);
			if (dependents.length) {
				const remainingDependents = dependents.filter(dependent => !extensionsToUninstall.some(e => areSameExtensions(e.identifier, dependent.identifier)));
				if (remainingDependents.length) {
					throw new Error(this.getDependentsErrorMessage(extension, remainingDependents, extensionToUninstall));
				}
			}
		}
	}

	private getDependentsErrorMessage(dependingExtension: ILocalExtension, dependents: ILocalExtension[], extensionToUninstall: ILocalExtension): string {
		if (extensionToUninstall === dependingExtension) {
			if (dependents.length === 1) {
				return nls.localize('singleDependentError', "Cannot uninstall '{0}' extension. '{1}' extension depends on this.",
					extensionToUninstall.manifest.displayName || extensionToUninstall.manifest.name, dependents[0].manifest.displayName || dependents[0].manifest.name);
			}
			if (dependents.length === 2) {
				return nls.localize('twoDependentsError', "Cannot uninstall '{0}' extension. '{1}' and '{2}' extensions depend on this.",
					extensionToUninstall.manifest.displayName || extensionToUninstall.manifest.name, dependents[0].manifest.displayName || dependents[0].manifest.name, dependents[1].manifest.displayName || dependents[1].manifest.name);
			}
			return nls.localize('multipleDependentsError', "Cannot uninstall '{0}' extension. '{1}', '{2}' and other extension depend on this.",
				extensionToUninstall.manifest.displayName || extensionToUninstall.manifest.name, dependents[0].manifest.displayName || dependents[0].manifest.name, dependents[1].manifest.displayName || dependents[1].manifest.name);
		}
		if (dependents.length === 1) {
			return nls.localize('singleIndirectDependentError', "Cannot uninstall '{0}' extension . It includes uninstalling '{1}' extension and '{2}' extension depends on this.",
				extensionToUninstall.manifest.displayName || extensionToUninstall.manifest.name, dependingExtension.manifest.displayName
			|| dependingExtension.manifest.name, dependents[0].manifest.displayName || dependents[0].manifest.name);
		}
		if (dependents.length === 2) {
			return nls.localize('twoIndirectDependentsError', "Cannot uninstall '{0}' extension. It includes uninstalling '{1}' extension and '{2}' and '{3}' extensions depend on this.",
				extensionToUninstall.manifest.displayName || extensionToUninstall.manifest.name, dependingExtension.manifest.displayName
			|| dependingExtension.manifest.name, dependents[0].manifest.displayName || dependents[0].manifest.name, dependents[1].manifest.displayName || dependents[1].manifest.name);
		}
		return nls.localize('multipleIndirectDependentsError', "Cannot uninstall '{0}' extension. It includes uninstalling '{1}' extension and '{2}', '{3}' and other extensions depend on this.",
			extensionToUninstall.manifest.displayName || extensionToUninstall.manifest.name, dependingExtension.manifest.displayName
		|| dependingExtension.manifest.name, dependents[0].manifest.displayName || dependents[0].manifest.name, dependents[1].manifest.displayName || dependents[1].manifest.name);

	}

	private getAllPackExtensionsToUninstall(extension: ILocalExtension, installed: ILocalExtension[], checked: ILocalExtension[] = []): ILocalExtension[] {
		if (checked.indexOf(extension) !== -1) {
			return [];
		}
		checked.push(extension);
		const extensionsPack = extension.manifest.extensionPack ? extension.manifest.extensionPack : [];
		if (extensionsPack.length) {
			const packedExtensions = installed.filter(i => !i.isBuiltin && extensionsPack.some(id => areSameExtensions({ id }, i.identifier)));
			const packOfPackedExtensions: ILocalExtension[] = [];
			for (const packedExtension of packedExtensions) {
				packOfPackedExtensions.push(...this.getAllPackExtensionsToUninstall(packedExtension, installed, checked));
			}
			return [...packedExtensions, ...packOfPackedExtensions];
		}
		return [];
	}

	private getDependents(extension: ILocalExtension, installed: ILocalExtension[]): ILocalExtension[] {
		return installed.filter(e => e.manifest.extensionDependencies && e.manifest.extensionDependencies.some(id => areSameExtensions({ id }, extension.identifier)));
	}

	private async updateControlCache(): Promise<IExtensionsControlManifest> {
		try {
			this.logService.trace('ExtensionManagementService.updateControlCache');
			return await this.galleryService.getExtensionsControlManifest();
		} catch (err) {
			this.logService.trace('ExtensionManagementService.refreshControlCache - failed to get extension control manifest', getErrorMessage(err));
			return { malicious: [], deprecated: {}, search: [] };
		}
	}

	abstract getTargetPlatform(): Promise<TargetPlatform>;
	abstract zip(extension: ILocalExtension): Promise<URI>;
	abstract unzip(zipLocation: URI): Promise<IExtensionIdentifier>;
	abstract getManifest(vsix: URI): Promise<IExtensionManifest>;
	abstract install(vsix: URI, options?: InstallOptions): Promise<ILocalExtension>;
	abstract installFromLocation(location: URI, profileLocation: URI): Promise<ILocalExtension>;
	abstract installExtensionsFromProfile(extensions: IExtensionIdentifier[], fromProfileLocation: URI, toProfileLocation: URI): Promise<ILocalExtension[]>;
	abstract getInstalled(type?: ExtensionType, profileLocation?: URI, productVersion?: IProductVersion): Promise<ILocalExtension[]>;
	abstract copyExtensions(fromProfileLocation: URI, toProfileLocation: URI): Promise<void>;
	abstract download(extension: IGalleryExtension, operation: InstallOperation, donotVerifySignature: boolean): Promise<URI>;
	abstract reinstallFromGallery(extension: ILocalExtension): Promise<ILocalExtension>;
	abstract cleanUp(): Promise<void>;

	abstract updateMetadata(local: ILocalExtension, metadata: Partial<Metadata>, profileLocation?: URI): Promise<ILocalExtension>;

	protected abstract getCurrentExtensionsManifestLocation(): URI;
	protected abstract createInstallExtensionTask(manifest: IExtensionManifest, extension: URI | IGalleryExtension, options: InstallExtensionTaskOptions): IInstallExtensionTask;
	protected abstract createUninstallExtensionTask(extension: ILocalExtension, options: UninstallExtensionTaskOptions): IUninstallExtensionTask;
	protected abstract copyExtension(extension: ILocalExtension, fromProfileLocation: URI, toProfileLocation: URI, metadata?: Partial<Metadata>): Promise<ILocalExtension>;
}

export function toExtensionManagementError(error: Error, code?: ExtensionManagementErrorCode): ExtensionManagementError {
	if (error instanceof ExtensionManagementError) {
		return error;
	}
	let extensionManagementError: ExtensionManagementError;
	if (error instanceof ExtensionGalleryError) {
		extensionManagementError = new ExtensionManagementError(error.message, error.code === ExtensionGalleryErrorCode.DownloadFailedWriting ? ExtensionManagementErrorCode.DownloadFailedWriting : ExtensionManagementErrorCode.Gallery);
	} else {
		extensionManagementError = new ExtensionManagementError(error.message, isCancellationError(error) ? ExtensionManagementErrorCode.Cancelled : (code ?? ExtensionManagementErrorCode.Internal));
	}
	extensionManagementError.stack = error.stack;
	return extensionManagementError;
}

<<<<<<< HEAD
=======
function reportTelemetry(telemetryService: ITelemetryService, eventName: string,
	{
		extensionData,
		verificationStatus,
		duration,
		error,
		source,
		durationSinceUpdate
	}: {
		extensionData: any;
		verificationStatus?:
		ExtensionVerificationStatus;
		duration?: number;
		durationSinceUpdate?: number;
		source?: string;
		error?: ExtensionManagementError | ExtensionGalleryError;
	}): void {
	let errorcode: string | undefined;
	let errorcodeDetail: string | undefined;

	if (isDefined(verificationStatus)) {
		if (verificationStatus === true) {
			verificationStatus = 'Verified';
		} else if (verificationStatus === false) {
			verificationStatus = 'Unverified';
		} else {
			errorcode = ExtensionManagementErrorCode.Signature;
			errorcodeDetail = verificationStatus;
			verificationStatus = 'Unverified';
		}
	}

	if (error) {
		errorcode = error.code;
		if (error.code === ExtensionManagementErrorCode.Signature) {
			errorcodeDetail = error.message;
		}
	}

	/* __GDPR__
		"extensionGallery:install" : {
			"owner": "sandy081",
			"success": { "classification": "SystemMetaData", "purpose": "PerformanceAndHealth", "isMeasurement": true },
			"duration" : { "classification": "SystemMetaData", "purpose": "PerformanceAndHealth", "isMeasurement": true },
			"durationSinceUpdate" : { "classification": "SystemMetaData", "purpose": "FeatureInsight", "isMeasurement": true },
			"errorcode": { "classification": "CallstackOrException", "purpose": "PerformanceAndHealth" },
			"errorcodeDetail": { "classification": "CallstackOrException", "purpose": "PerformanceAndHealth" },
			"recommendationReason": { "retiredFromVersion": "1.23.0", "classification": "SystemMetaData", "purpose": "FeatureInsight", "isMeasurement": true },
			"verificationStatus" : { "classification": "SystemMetaData", "purpose": "FeatureInsight" },
			"source": { "classification": "SystemMetaData", "purpose": "FeatureInsight" },
			"${include}": [
				"${GalleryExtensionTelemetryData}"
			]
		}
	*/
	/* __GDPR__
		"extensionGallery:uninstall" : {
			"owner": "sandy081",
			"success": { "classification": "SystemMetaData", "purpose": "PerformanceAndHealth", "isMeasurement": true },
			"duration" : { "classification": "SystemMetaData", "purpose": "PerformanceAndHealth", "isMeasurement": true },
			"errorcode": { "classification": "CallstackOrException", "purpose": "PerformanceAndHealth" },
			"${include}": [
				"${GalleryExtensionTelemetryData}"
			]
		}
	*/
	/* __GDPR__
		"extensionGallery:update" : {
			"owner": "sandy081",
			"success": { "classification": "SystemMetaData", "purpose": "PerformanceAndHealth", "isMeasurement": true },
			"duration" : { "classification": "SystemMetaData", "purpose": "PerformanceAndHealth", "isMeasurement": true },
			"errorcode": { "classification": "CallstackOrException", "purpose": "PerformanceAndHealth" },
			"errorcodeDetail": { "classification": "CallstackOrException", "purpose": "PerformanceAndHealth" },
			"verificationStatus" : { "classification": "SystemMetaData", "purpose": "FeatureInsight" },
			"source": { "classification": "SystemMetaData", "purpose": "FeatureInsight" },
			"${include}": [
				"${GalleryExtensionTelemetryData}"
			]
		}
	*/
	telemetryService.publicLog(eventName, { ...extensionData, verificationStatus, success: !error, duration, errorcode, errorcodeDetail, durationSinceUpdate, source });
}

>>>>>>> 89de5a8d
export abstract class AbstractExtensionTask<T> {

	private readonly barrier = new Barrier();
	private cancellablePromise: CancelablePromise<T> | undefined;

	async waitUntilTaskIsFinished(): Promise<T> {
		await this.barrier.wait();
		return this.cancellablePromise!;
	}

	run(): Promise<T> {
		if (!this.cancellablePromise) {
			this.cancellablePromise = createCancelablePromise(token => this.doRun(token));
		}
		this.barrier.open();
		return this.cancellablePromise;
	}

	cancel(): void {
		if (!this.cancellablePromise) {
			this.cancellablePromise = createCancelablePromise(token => {
				return new Promise((c, e) => {
					const disposable = token.onCancellationRequested(() => {
						disposable.dispose();
						e(new CancellationError());
					});
				});
			});
			this.barrier.open();
		}
		this.cancellablePromise.cancel();
	}

	protected abstract doRun(token: CancellationToken): Promise<T>;
}<|MERGE_RESOLUTION|>--- conflicted
+++ resolved
@@ -17,7 +17,6 @@
 	IExtensionsControlManifest, StatisticType, isTargetPlatformCompatible, TargetPlatformToString, ExtensionManagementErrorCode,
 	InstallOptions, UninstallOptions, Metadata, InstallExtensionEvent, DidUninstallExtensionEvent, InstallExtensionResult, UninstallExtensionEvent, IExtensionManagementService, InstallExtensionInfo, EXTENSION_INSTALL_DEP_PACK_CONTEXT, ExtensionGalleryError,
 	IProductVersion, ExtensionGalleryErrorCode,
-	EXTENSION_INSTALL_SOURCE_CONTEXT
 } from 'vs/platform/extensionManagement/common/extensionManagement';
 import { areSameExtensions, ExtensionKey, getGalleryExtensionId } from 'vs/platform/extensionManagement/common/extensionManagementUtil';
 import { ExtensionType, IExtensionManifest, isApplicationScopedExtension, TargetPlatform } from 'vs/platform/extensions/common/extensions';
@@ -286,25 +285,6 @@
 
 			// Install extensions in parallel and wait until all extensions are installed / failed
 			await this.joinAllSettled([...installingExtensionsMap.entries()].map(async ([key, { task }]) => {
-<<<<<<< HEAD
-				try {
-					const local = await task.run();
-					await this.joinAllSettled(this.participants.map(participant => participant.postInstall(local, task.source, task.options, CancellationToken.None)));
-					if (!URI.isUri(task.source)) {
-						// In web, report extension install statistics explicitly. In Desktop, statistics are automatically updated while downloading the VSIX.
-						if (isWeb && task.operation !== InstallOperation.Update) {
-							try {
-								await this.galleryService.reportStatistic(local.manifest.publisher, local.manifest.name, local.manifest.version, StatisticType.Install);
-							} catch (error) { /* ignore */ }
-						}
-					}
-					installExtensionResultsMap.set(key, { local, identifier: task.identifier, operation: task.operation, source: task.source, context: task.options.context, profileLocation: task.profileLocation, applicationScoped: local.isApplicationScoped });
-				} catch (e) {
-					const error = toExtensionManagementError(e);
-					installExtensionResultsMap.set(key, { error, identifier: task.identifier, operation: task.operation, source: task.source, context: task.options.context, profileLocation: task.profileLocation, applicationScoped: task.options.isApplicationScoped });
-					this.logService.error('Error while installing the extension', task.identifier.id, getErrorMessage(error));
-=======
-				const startTime = new Date().getTime();
 				let local: ILocalExtension;
 				try {
 					local = await task.run();
@@ -312,27 +292,12 @@
 				} catch (e) {
 					const error = toExtensionManagementError(e);
 					if (!URI.isUri(task.source)) {
-						reportTelemetry(this.telemetryService, task.operation === InstallOperation.Update ? 'extensionGallery:update' : 'extensionGallery:install', {
-							extensionData: getGalleryExtensionTelemetryData(task.source),
-							error,
-							source: task.options.context?.[EXTENSION_INSTALL_SOURCE_CONTEXT]
-						});
 					}
 					installExtensionResultsMap.set(key, { error, identifier: task.identifier, operation: task.operation, source: task.source, context: task.options.context, profileLocation: task.options.profileLocation, applicationScoped: task.options.isApplicationScoped });
 					this.logService.error('Error while installing the extension', task.identifier.id, getErrorMessage(error), task.options.profileLocation.toString());
->>>>>>> 89de5a8d
 					throw error;
 				}
 				if (!URI.isUri(task.source)) {
-					const isUpdate = task.operation === InstallOperation.Update;
-					const durationSinceUpdate = isUpdate ? undefined : (new Date().getTime() - task.source.lastUpdated) / 1000;
-					reportTelemetry(this.telemetryService, isUpdate ? 'extensionGallery:update' : 'extensionGallery:install', {
-						extensionData: getGalleryExtensionTelemetryData(task.source),
-						verificationStatus: task.verificationStatus,
-						duration: new Date().getTime() - startTime,
-						durationSinceUpdate,
-						source: task.options.context?.[EXTENSION_INSTALL_SOURCE_CONTEXT]
-					});
 					// In web, report extension install statistics explicitly. In Desktop, statistics are automatically updated while downloading the VSIX.
 					if (isWeb && task.operation !== InstallOperation.Update) {
 						try {
@@ -821,92 +786,6 @@
 	return extensionManagementError;
 }
 
-<<<<<<< HEAD
-=======
-function reportTelemetry(telemetryService: ITelemetryService, eventName: string,
-	{
-		extensionData,
-		verificationStatus,
-		duration,
-		error,
-		source,
-		durationSinceUpdate
-	}: {
-		extensionData: any;
-		verificationStatus?:
-		ExtensionVerificationStatus;
-		duration?: number;
-		durationSinceUpdate?: number;
-		source?: string;
-		error?: ExtensionManagementError | ExtensionGalleryError;
-	}): void {
-	let errorcode: string | undefined;
-	let errorcodeDetail: string | undefined;
-
-	if (isDefined(verificationStatus)) {
-		if (verificationStatus === true) {
-			verificationStatus = 'Verified';
-		} else if (verificationStatus === false) {
-			verificationStatus = 'Unverified';
-		} else {
-			errorcode = ExtensionManagementErrorCode.Signature;
-			errorcodeDetail = verificationStatus;
-			verificationStatus = 'Unverified';
-		}
-	}
-
-	if (error) {
-		errorcode = error.code;
-		if (error.code === ExtensionManagementErrorCode.Signature) {
-			errorcodeDetail = error.message;
-		}
-	}
-
-	/* __GDPR__
-		"extensionGallery:install" : {
-			"owner": "sandy081",
-			"success": { "classification": "SystemMetaData", "purpose": "PerformanceAndHealth", "isMeasurement": true },
-			"duration" : { "classification": "SystemMetaData", "purpose": "PerformanceAndHealth", "isMeasurement": true },
-			"durationSinceUpdate" : { "classification": "SystemMetaData", "purpose": "FeatureInsight", "isMeasurement": true },
-			"errorcode": { "classification": "CallstackOrException", "purpose": "PerformanceAndHealth" },
-			"errorcodeDetail": { "classification": "CallstackOrException", "purpose": "PerformanceAndHealth" },
-			"recommendationReason": { "retiredFromVersion": "1.23.0", "classification": "SystemMetaData", "purpose": "FeatureInsight", "isMeasurement": true },
-			"verificationStatus" : { "classification": "SystemMetaData", "purpose": "FeatureInsight" },
-			"source": { "classification": "SystemMetaData", "purpose": "FeatureInsight" },
-			"${include}": [
-				"${GalleryExtensionTelemetryData}"
-			]
-		}
-	*/
-	/* __GDPR__
-		"extensionGallery:uninstall" : {
-			"owner": "sandy081",
-			"success": { "classification": "SystemMetaData", "purpose": "PerformanceAndHealth", "isMeasurement": true },
-			"duration" : { "classification": "SystemMetaData", "purpose": "PerformanceAndHealth", "isMeasurement": true },
-			"errorcode": { "classification": "CallstackOrException", "purpose": "PerformanceAndHealth" },
-			"${include}": [
-				"${GalleryExtensionTelemetryData}"
-			]
-		}
-	*/
-	/* __GDPR__
-		"extensionGallery:update" : {
-			"owner": "sandy081",
-			"success": { "classification": "SystemMetaData", "purpose": "PerformanceAndHealth", "isMeasurement": true },
-			"duration" : { "classification": "SystemMetaData", "purpose": "PerformanceAndHealth", "isMeasurement": true },
-			"errorcode": { "classification": "CallstackOrException", "purpose": "PerformanceAndHealth" },
-			"errorcodeDetail": { "classification": "CallstackOrException", "purpose": "PerformanceAndHealth" },
-			"verificationStatus" : { "classification": "SystemMetaData", "purpose": "FeatureInsight" },
-			"source": { "classification": "SystemMetaData", "purpose": "FeatureInsight" },
-			"${include}": [
-				"${GalleryExtensionTelemetryData}"
-			]
-		}
-	*/
-	telemetryService.publicLog(eventName, { ...extensionData, verificationStatus, success: !error, duration, errorcode, errorcodeDetail, durationSinceUpdate, source });
-}
-
->>>>>>> 89de5a8d
 export abstract class AbstractExtensionTask<T> {
 
 	private readonly barrier = new Barrier();
