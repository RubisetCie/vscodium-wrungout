/*---------------------------------------------------------------------------------------------
 *  Copyright (c) Microsoft Corporation. All rights reserved.
 *  Licensed under the MIT License. See License.txt in the project root for license information.
 *--------------------------------------------------------------------------------------------*/

import { distinct, isNonEmptyArray } from 'vs/base/common/arrays';
import { Barrier, CancelablePromise, createCancelablePromise } from 'vs/base/common/async';
import { CancellationToken } from 'vs/base/common/cancellation';
import { CancellationError, getErrorMessage } from 'vs/base/common/errors';
import { Emitter, Event } from 'vs/base/common/event';
import { Disposable, toDisposable } from 'vs/base/common/lifecycle';
import { isWeb } from 'vs/base/common/platform';
import { URI } from 'vs/base/common/uri';
import * as nls from 'vs/nls';
import {
	ExtensionManagementError, IExtensionGalleryService, IExtensionIdentifier, IExtensionManagementParticipant, IGalleryExtension, ILocalExtension, InstallOperation,
	IExtensionsControlManifest, StatisticType, isTargetPlatformCompatible, TargetPlatformToString, ExtensionManagementErrorCode,
	InstallOptions, InstallVSIXOptions, UninstallOptions, Metadata, InstallExtensionEvent, DidUninstallExtensionEvent, InstallExtensionResult, UninstallExtensionEvent, IExtensionManagementService, InstallExtensionInfo, EXTENSION_INSTALL_DEP_PACK_CONTEXT, ExtensionGalleryError
} from 'vs/platform/extensionManagement/common/extensionManagement';
<<<<<<< HEAD
import { adoptToGalleryExtensionId, areSameExtensions, ExtensionKey, getGalleryExtensionId } from 'vs/platform/extensionManagement/common/extensionManagementUtil';
=======
import { areSameExtensions, ExtensionKey, getGalleryExtensionTelemetryData, getLocalExtensionTelemetryData } from 'vs/platform/extensionManagement/common/extensionManagementUtil';
>>>>>>> 019f4d14
import { ExtensionType, IExtensionManifest, isApplicationScopedExtension, TargetPlatform } from 'vs/platform/extensions/common/extensions';
import { ILogService } from 'vs/platform/log/common/log';
import { IProductService } from 'vs/platform/product/common/productService';
import { IUriIdentityService } from 'vs/platform/uriIdentity/common/uriIdentity';
import { IUserDataProfilesService } from 'vs/platform/userDataProfile/common/userDataProfile';

export type ExtensionVerificationStatus = boolean | string;
export type InstallableExtension = { readonly manifest: IExtensionManifest; extension: IGalleryExtension | URI; options: InstallOptions & InstallVSIXOptions };

export type InstallExtensionTaskOptions = InstallOptions & InstallVSIXOptions & { readonly profileLocation: URI };
export interface IInstallExtensionTask {
	readonly identifier: IExtensionIdentifier;
	readonly source: IGalleryExtension | URI;
	readonly operation: InstallOperation;
	readonly profileLocation: URI;
	readonly options: InstallExtensionTaskOptions;
	readonly verificationStatus?: ExtensionVerificationStatus;
	run(): Promise<ILocalExtension>;
	waitUntilTaskIsFinished(): Promise<ILocalExtension>;
	cancel(): void;
}

export type UninstallExtensionTaskOptions = UninstallOptions & { readonly profileLocation: URI };
export interface IUninstallExtensionTask {
	readonly extension: ILocalExtension;
	run(): Promise<void>;
	waitUntilTaskIsFinished(): Promise<void>;
	cancel(): void;
}

export abstract class AbstractExtensionManagementService extends Disposable implements IExtensionManagementService {

	declare readonly _serviceBrand: undefined;

	private extensionsControlManifest: Promise<IExtensionsControlManifest> | undefined;
	private lastReportTimestamp = 0;
	private readonly installingExtensions = new Map<string, { task: IInstallExtensionTask; waitingTasks: IInstallExtensionTask[] }>();
	private readonly uninstallingExtensions = new Map<string, IUninstallExtensionTask>();

	private readonly _onInstallExtension = this._register(new Emitter<InstallExtensionEvent>());
	get onInstallExtension() { return this._onInstallExtension.event; }

	protected readonly _onDidInstallExtensions = this._register(new Emitter<InstallExtensionResult[]>());
	get onDidInstallExtensions() { return this._onDidInstallExtensions.event; }

	protected readonly _onUninstallExtension = this._register(new Emitter<UninstallExtensionEvent>());
	get onUninstallExtension() { return this._onUninstallExtension.event; }

	protected _onDidUninstallExtension = this._register(new Emitter<DidUninstallExtensionEvent>());
	get onDidUninstallExtension() { return this._onDidUninstallExtension.event; }

	protected readonly _onDidUpdateExtensionMetadata = this._register(new Emitter<ILocalExtension>());
	get onDidUpdateExtensionMetadata() { return this._onDidUpdateExtensionMetadata.event; }

	private readonly participants: IExtensionManagementParticipant[] = [];

	constructor(
		@IExtensionGalleryService protected readonly galleryService: IExtensionGalleryService,
		@IUriIdentityService protected readonly uriIdentityService: IUriIdentityService,
		@ILogService protected readonly logService: ILogService,
		@IProductService protected readonly productService: IProductService,
		@IUserDataProfilesService protected readonly userDataProfilesService: IUserDataProfilesService,
	) {
		super();
		this._register(toDisposable(() => {
			this.installingExtensions.forEach(({ task }) => task.cancel());
			this.uninstallingExtensions.forEach(promise => promise.cancel());
			this.installingExtensions.clear();
			this.uninstallingExtensions.clear();
		}));
	}

	async canInstall(extension: IGalleryExtension): Promise<boolean> {
		const currentTargetPlatform = await this.getTargetPlatform();
		return extension.allTargetPlatforms.some(targetPlatform => isTargetPlatformCompatible(targetPlatform, extension.allTargetPlatforms, currentTargetPlatform));
	}

	async installFromGallery(extension: IGalleryExtension, options: InstallOptions = {}): Promise<ILocalExtension> {
		try {
			const results = await this.installGalleryExtensions([{ extension, options }]);
			const result = results.find(({ identifier }) => areSameExtensions(identifier, extension.identifier));
			if (result?.local) {
				return result?.local;
			}
			if (result?.error) {
				throw result.error;
			}
			throw new ExtensionManagementError(`Unknown error while installing extension ${extension.identifier.id}`, ExtensionManagementErrorCode.Unknown);
		} catch (error) {
			throw toExtensionManagementError(error);
		}
	}

	async installGalleryExtensions(extensions: InstallExtensionInfo[]): Promise<InstallExtensionResult[]> {
		if (!this.galleryService.isEnabled()) {
			throw new ExtensionManagementError(nls.localize('MarketPlaceDisabled', "Marketplace is not enabled"), ExtensionManagementErrorCode.NotAllowed);
		}

		const results: InstallExtensionResult[] = [];
		const installableExtensions: InstallableExtension[] = [];

		await Promise.allSettled(extensions.map(async ({ extension, options }) => {
			try {
				const compatible = await this.checkAndGetCompatibleVersion(extension, !!options?.installGivenVersion, !!options?.installPreReleaseVersion);
				installableExtensions.push({ ...compatible, options });
			} catch (error) {
				results.push({ identifier: extension.identifier, operation: InstallOperation.Install, source: extension, error });
			}
		}));

		if (installableExtensions.length) {
			results.push(...await this.installExtensions(installableExtensions));
		}

		for (const result of results) {
			if (result.error) {
				this.logService.error(`Failed to install extension.`, result.identifier.id);
				this.logService.error(result.error);
			}
		}

		return results;
	}

	async uninstall(extension: ILocalExtension, options: UninstallOptions = {}): Promise<void> {
		this.logService.trace('ExtensionManagementService#uninstall', extension.identifier.id);
		return this.uninstallExtension(extension, options);
	}

	async toggleAppliationScope(extension: ILocalExtension, fromProfileLocation: URI): Promise<ILocalExtension> {
		if (isApplicationScopedExtension(extension.manifest) || extension.isBuiltin) {
			return extension;
		}

		if (extension.isApplicationScoped) {
			let local = await this.updateMetadata(extension, { isApplicationScoped: false }, this.userDataProfilesService.defaultProfile.extensionsResource);
			if (!this.uriIdentityService.extUri.isEqual(fromProfileLocation, this.userDataProfilesService.defaultProfile.extensionsResource)) {
				local = await this.copyExtension(extension, this.userDataProfilesService.defaultProfile.extensionsResource, fromProfileLocation);
			}

			for (const profile of this.userDataProfilesService.profiles) {
				const existing = (await this.getInstalled(ExtensionType.User, profile.extensionsResource))
					.find(e => areSameExtensions(e.identifier, extension.identifier));
				if (existing) {
					this._onDidUpdateExtensionMetadata.fire(existing);
				} else {
					this._onDidUninstallExtension.fire({ identifier: extension.identifier, profileLocation: profile.extensionsResource });
				}
			}
			return local;
		}

		else {
			const local = this.uriIdentityService.extUri.isEqual(fromProfileLocation, this.userDataProfilesService.defaultProfile.extensionsResource)
				? await this.updateMetadata(extension, { isApplicationScoped: true }, this.userDataProfilesService.defaultProfile.extensionsResource)
				: await this.copyExtension(extension, fromProfileLocation, this.userDataProfilesService.defaultProfile.extensionsResource, { isApplicationScoped: true });

			this._onDidInstallExtensions.fire([{ identifier: local.identifier, operation: InstallOperation.Install, local, profileLocation: this.userDataProfilesService.defaultProfile.extensionsResource, applicationScoped: true }]);
			return local;
		}

	}

	getExtensionsControlManifest(): Promise<IExtensionsControlManifest> {
		const now = new Date().getTime();

		if (!this.extensionsControlManifest || now - this.lastReportTimestamp > 1000 * 60 * 5) { // 5 minute cache freshness
			this.extensionsControlManifest = this.updateControlCache();
			this.lastReportTimestamp = now;
		}

		return this.extensionsControlManifest;
	}

	registerParticipant(participant: IExtensionManagementParticipant): void {
		this.participants.push(participant);
	}

	protected async installExtensions(extensions: InstallableExtension[]): Promise<InstallExtensionResult[]> {
		const results: InstallExtensionResult[] = [];

		const installingExtensionsMap = new Map<string, { task: IInstallExtensionTask; manifest: IExtensionManifest }>();
		const alreadyRequestedInstallations: Promise<any>[] = [];
		const successResults: (InstallExtensionResult & { local: ILocalExtension; profileLocation: URI })[] = [];

		const getInstallExtensionTaskKey = (extension: IGalleryExtension, profileLocation: URI) => `${ExtensionKey.create(extension).toString()}-${profileLocation.toString()}`;
		const createInstallExtensionTask = (manifest: IExtensionManifest, extension: IGalleryExtension | URI, options: InstallExtensionTaskOptions): void => {
			const installExtensionTask = this.createInstallExtensionTask(manifest, extension, options);
			const key = URI.isUri(extension) ? extension.path : `${extension.identifier.id.toLowerCase()}-${options.profileLocation.toString()}`;
			installingExtensionsMap.set(key, { task: installExtensionTask, manifest });
			this._onInstallExtension.fire({ identifier: installExtensionTask.identifier, source: extension, profileLocation: options.profileLocation });
			this.logService.info('Installing extension:', installExtensionTask.identifier.id);
			// only cache gallery extensions tasks
			if (!URI.isUri(extension)) {
				this.installingExtensions.set(getInstallExtensionTaskKey(extension, options.profileLocation), { task: installExtensionTask, waitingTasks: [] });
			}
		};

		try {
			// Start installing extensions
			for (const { manifest, extension, options } of extensions) {
				const isApplicationScoped = options.isApplicationScoped || options.isBuiltin || isApplicationScopedExtension(manifest);
				const installExtensionTaskOptions: InstallExtensionTaskOptions = {
					...options,
					installOnlyNewlyAddedFromExtensionPack: URI.isUri(extension) ? options.installOnlyNewlyAddedFromExtensionPack : true, /* always true for gallery extensions */
					isApplicationScoped,
					profileLocation: isApplicationScoped ? this.userDataProfilesService.defaultProfile.extensionsResource : options.profileLocation ?? this.getCurrentExtensionsManifestLocation()
				};

				const existingInstallExtensionTask = !URI.isUri(extension) ? this.installingExtensions.get(getInstallExtensionTaskKey(extension, installExtensionTaskOptions.profileLocation)) : undefined;
				if (existingInstallExtensionTask) {
					this.logService.info('Extension is already requested to install', existingInstallExtensionTask.task.identifier.id);
					alreadyRequestedInstallations.push(existingInstallExtensionTask.task.waitUntilTaskIsFinished());
				} else {
					createInstallExtensionTask(manifest, extension, installExtensionTaskOptions);
				}
			}

			// collect and start installing all dependencies and pack extensions
			await Promise.all([...installingExtensionsMap.values()].map(async ({ task, manifest }) => {
				if (task.options.donotIncludePackAndDependencies) {
					this.logService.info('Installing the extension without checking dependencies and pack', task.identifier.id);
				} else {
					try {
						const allDepsAndPackExtensionsToInstall = await this.getAllDepsAndPackExtensions(task.identifier, manifest, !!task.options.installOnlyNewlyAddedFromExtensionPack, !!task.options.installPreReleaseVersion, task.options.profileLocation);
						const installed = await this.getInstalled(undefined, task.options.profileLocation);
						const options: InstallExtensionTaskOptions = { ...task.options, donotIncludePackAndDependencies: true, context: { ...task.options.context, [EXTENSION_INSTALL_DEP_PACK_CONTEXT]: true } };
						for (const { gallery, manifest } of distinct(allDepsAndPackExtensionsToInstall, ({ gallery }) => gallery.identifier.id)) {
							if (installingExtensionsMap.has(`${gallery.identifier.id.toLowerCase()}-${options.profileLocation.toString()}`)) {
								continue;
							}
							const existingInstallingExtension = this.installingExtensions.get(getInstallExtensionTaskKey(gallery, options.profileLocation));
							if (existingInstallingExtension) {
								if (this.canWaitForTask(task, existingInstallingExtension.task)) {
									const identifier = existingInstallingExtension.task.identifier;
									this.logService.info('Waiting for already requested installing extension', identifier.id, task.identifier.id);
									existingInstallingExtension.waitingTasks.push(task);
									// add promise that waits until the extension is completely installed, ie., onDidInstallExtensions event is triggered for this extension
									alreadyRequestedInstallations.push(
										Event.toPromise(
											Event.filter(this.onDidInstallExtensions, results => results.some(result => areSameExtensions(result.identifier, identifier)))
										).then(results => {
											this.logService.info('Finished waiting for already requested installing extension', identifier.id, task.identifier.id);
											const result = results.find(result => areSameExtensions(result.identifier, identifier));
											if (!result?.local) {
												// Extension failed to install
												throw new Error(`Extension ${identifier.id} is not installed`);
											}
										}));
								}
							} else if (!installed.some(({ identifier }) => areSameExtensions(identifier, gallery.identifier))) {
								createInstallExtensionTask(manifest, gallery, options);
							}
						}
					} catch (error) {
						// Installing through VSIX
						if (URI.isUri(task.source)) {
							// Ignore installing dependencies and packs
							if (isNonEmptyArray(manifest.extensionDependencies)) {
								this.logService.warn(`Cannot install dependencies of extension:`, task.identifier.id, error.message);
							}
							if (isNonEmptyArray(manifest.extensionPack)) {
								this.logService.warn(`Cannot install packed extensions of extension:`, task.identifier.id, error.message);
							}
						} else {
							this.logService.error('Error while preparing to install dependencies and extension packs of the extension:', task.identifier.id);
							throw error;
						}
					}
				}
			}));

<<<<<<< HEAD
				// Install extensions in parallel and wait until all extensions are installed / failed
				await this.joinAllSettled(extensionsToInstall.map(async ({ task }) => {
					try {
						const local = await task.run();
						await this.joinAllSettled(this.participants.map(participant => participant.postInstall(local, task.source, installExtensionTaskOptions, CancellationToken.None)));
						if (!URI.isUri(task.source)) {
							// In web, report extension install statistics explicitly. In Desktop, statistics are automatically updated while downloading the VSIX.
							if (isWeb && task.operation !== InstallOperation.Update) {
								try {
									await this.galleryService.reportStatistic(local.manifest.publisher, local.manifest.name, local.manifest.version, StatisticType.Install);
								} catch (error) { /* ignore */ }
							}
=======
			// Install extensions in parallel and wait until all extensions are installed / failed
			await this.joinAllSettled([...installingExtensionsMap.values()].map(async ({ task }) => {
				const startTime = new Date().getTime();
				try {
					const local = await task.run();
					await this.joinAllSettled(this.participants.map(participant => participant.postInstall(local, task.source, task.options, CancellationToken.None)));
					if (!URI.isUri(task.source)) {
						const isUpdate = task.operation === InstallOperation.Update;
						const durationSinceUpdate = isUpdate ? undefined : (new Date().getTime() - task.source.lastUpdated) / 1000;
						reportTelemetry(this.telemetryService, isUpdate ? 'extensionGallery:update' : 'extensionGallery:install', {
							extensionData: getGalleryExtensionTelemetryData(task.source),
							verificationStatus: task.verificationStatus,
							duration: new Date().getTime() - startTime,
							durationSinceUpdate
						});
						// In web, report extension install statistics explicitly. In Desktop, statistics are automatically updated while downloading the VSIX.
						if (isWeb && task.operation !== InstallOperation.Update) {
							try {
								await this.galleryService.reportStatistic(local.manifest.publisher, local.manifest.name, local.manifest.version, StatisticType.Install);
							} catch (error) { /* ignore */ }
>>>>>>> 019f4d14
						}
					}

					successResults.push({ local, identifier: task.identifier, operation: task.operation, source: task.source, context: task.options.context, profileLocation: task.profileLocation, applicationScoped: local.isApplicationScoped });
				} catch (error) {
					this.logService.error('Error while installing the extension', task.identifier.id, getErrorMessage(error));
					throw error;
				}
			}));

			if (alreadyRequestedInstallations.length) {
				await this.joinAllSettled(alreadyRequestedInstallations);
			}

			for (const result of successResults) {
				this.logService.info(`Extension installed successfully:`, result.identifier.id);
				results.push(result);
			}
			return results;
		} catch (error) {
			// rollback installed extensions
			if (successResults.length) {
				await Promise.allSettled(successResults.map(async ({ local, profileLocation }) => {
					try {
						await this.createUninstallExtensionTask(local, { versionOnly: true, profileLocation }).run();
						this.logService.info('Rollback: Uninstalled extension', local.identifier.id);
					} catch (error) {
						this.logService.warn('Rollback: Error while uninstalling extension', local.identifier.id, getErrorMessage(error));
					}
				}));
			}

			// cancel all tasks and collect error results
			for (const { task } of installingExtensionsMap.values()) {
				task.cancel();
				results.push({ identifier: task.identifier, operation: InstallOperation.Install, source: task.source, context: task.options.context, profileLocation: task.profileLocation, error });
			}

			throw error;
		} finally {
			// Finally, remove all the tasks from the cache
			for (const { task } of installingExtensionsMap.values()) {
				if (task.source && !URI.isUri(task.source)) {
					this.installingExtensions.delete(getInstallExtensionTaskKey(task.source, task.profileLocation));
				}
			}
			if (results.length) {
				this._onDidInstallExtensions.fire(results);
			}
		}
	}

	private canWaitForTask(taskToWait: IInstallExtensionTask, taskToWaitFor: IInstallExtensionTask): boolean {
		for (const [, { task, waitingTasks }] of this.installingExtensions.entries()) {
			if (task === taskToWait) {
				// Cannot be waited, If taskToWaitFor is waiting for taskToWait
				if (waitingTasks.includes(taskToWaitFor)) {
					return false;
				}
				// Cannot be waited, If taskToWaitFor is waiting for tasks waiting for taskToWait
				if (waitingTasks.some(waitingTask => this.canWaitForTask(waitingTask, taskToWaitFor))) {
					return false;
				}
			}
			// Cannot be waited, if the taskToWait cannot be waited for the task created the taskToWaitFor
			// Because, the task waits for the tasks it created
			if (task === taskToWaitFor && waitingTasks[0] && !this.canWaitForTask(taskToWait, waitingTasks[0])) {
				return false;
			}
		}
		return true;
	}

	private async joinAllSettled<T>(promises: Promise<T>[]): Promise<T[]> {
		const results: T[] = [];
		const errors: any[] = [];
		const promiseResults = await Promise.allSettled(promises);
		for (const r of promiseResults) {
			if (r.status === 'fulfilled') {
				results.push(r.value);
			} else {
				errors.push(r.reason);
			}
		}
		// If there are errors, throw the error.
		if (errors.length) { throw joinErrors(errors); }
		return results;
	}

	private async getAllDepsAndPackExtensions(extensionIdentifier: IExtensionIdentifier, manifest: IExtensionManifest, getOnlyNewlyAddedFromExtensionPack: boolean, installPreRelease: boolean, profile: URI | undefined): Promise<{ gallery: IGalleryExtension; manifest: IExtensionManifest }[]> {
		if (!this.galleryService.isEnabled()) {
			return [];
		}

		const installed = await this.getInstalled(undefined, profile);
		const knownIdentifiers: IExtensionIdentifier[] = [];

		const allDependenciesAndPacks: { gallery: IGalleryExtension; manifest: IExtensionManifest }[] = [];
		const collectDependenciesAndPackExtensionsToInstall = async (extensionIdentifier: IExtensionIdentifier, manifest: IExtensionManifest): Promise<void> => {
			knownIdentifiers.push(extensionIdentifier);
			const dependecies: string[] = manifest.extensionDependencies || [];
			const dependenciesAndPackExtensions = [...dependecies];
			if (manifest.extensionPack) {
				const existing = getOnlyNewlyAddedFromExtensionPack ? installed.find(e => areSameExtensions(e.identifier, extensionIdentifier)) : undefined;
				for (const extension of manifest.extensionPack) {
					// add only those extensions which are new in currently installed extension
					if (!(existing && existing.manifest.extensionPack && existing.manifest.extensionPack.some(old => areSameExtensions({ id: old }, { id: extension })))) {
						if (dependenciesAndPackExtensions.every(e => !areSameExtensions({ id: e }, { id: extension }))) {
							dependenciesAndPackExtensions.push(extension);
						}
					}
				}
			}

			if (dependenciesAndPackExtensions.length) {
				// filter out known extensions
				const ids = dependenciesAndPackExtensions.filter(id => knownIdentifiers.every(galleryIdentifier => !areSameExtensions(galleryIdentifier, { id })));
				if (ids.length) {
					const galleryExtensions = await this.galleryService.getExtensions(ids.map(id => ({ id, preRelease: installPreRelease })), CancellationToken.None);
					for (const galleryExtension of galleryExtensions) {
						if (knownIdentifiers.find(identifier => areSameExtensions(identifier, galleryExtension.identifier))) {
							continue;
						}
						const isDependency = dependecies.some(id => areSameExtensions({ id }, galleryExtension.identifier));
						let compatible;
						try {
							compatible = await this.checkAndGetCompatibleVersion(galleryExtension, false, installPreRelease);
						} catch (error) {
							if (!isDependency) {
								this.logService.info('Skipping the packed extension as it cannot be installed', galleryExtension.identifier.id, getErrorMessage(error));
								continue;
							} else {
								throw error;
							}
						}
						allDependenciesAndPacks.push({ gallery: compatible.extension, manifest: compatible.manifest });
						await collectDependenciesAndPackExtensionsToInstall(compatible.extension.identifier, compatible.manifest);
					}
				}
			}
		};

		await collectDependenciesAndPackExtensionsToInstall(extensionIdentifier, manifest);
		return allDependenciesAndPacks;
	}

	private async checkAndGetCompatibleVersion(extension: IGalleryExtension, sameVersion: boolean, installPreRelease: boolean): Promise<{ extension: IGalleryExtension; manifest: IExtensionManifest }> {
		let compatibleExtension: IGalleryExtension | null;

		const extensionsControlManifest = await this.getExtensionsControlManifest();
		if (extensionsControlManifest.malicious.some(identifier => areSameExtensions(extension.identifier, identifier))) {
			throw new ExtensionManagementError(nls.localize('malicious extension', "Can't install '{0}' extension since it was reported to be problematic.", extension.identifier.id), ExtensionManagementErrorCode.Malicious);
		}

		const deprecationInfo = extensionsControlManifest.deprecated[extension.identifier.id.toLowerCase()];
		if (deprecationInfo?.extension?.autoMigrate) {
			this.logService.info(`The '${extension.identifier.id}' extension is deprecated, fetching the compatible '${deprecationInfo.extension.id}' extension instead.`);
			compatibleExtension = (await this.galleryService.getExtensions([{ id: deprecationInfo.extension.id, preRelease: deprecationInfo.extension.preRelease }], { targetPlatform: await this.getTargetPlatform(), compatible: true }, CancellationToken.None))[0];
			if (!compatibleExtension) {
				throw new ExtensionManagementError(nls.localize('notFoundDeprecatedReplacementExtension', "Can't install '{0}' extension since it was deprecated and the replacement extension '{1}' can't be found.", extension.identifier.id, deprecationInfo.extension.id), ExtensionManagementErrorCode.Deprecated);
			}
		}

		else {
			if (!await this.canInstall(extension)) {
				const targetPlatform = await this.getTargetPlatform();
				throw new ExtensionManagementError(nls.localize('incompatible platform', "The '{0}' extension is not available in {1} for {2}.", extension.identifier.id, this.productService.nameLong, TargetPlatformToString(targetPlatform)), ExtensionManagementErrorCode.IncompatibleTargetPlatform);
			}

			compatibleExtension = await this.getCompatibleVersion(extension, sameVersion, installPreRelease);
			if (!compatibleExtension) {
				/** If no compatible release version is found, check if the extension has a release version or not and throw relevant error */
				if (!installPreRelease && extension.properties.isPreReleaseVersion && (await this.galleryService.getExtensions([extension.identifier], CancellationToken.None))[0]) {
					throw new ExtensionManagementError(nls.localize('notFoundReleaseExtension', "Can't install release version of '{0}' extension because it has no release version.", extension.displayName ?? extension.identifier.id), ExtensionManagementErrorCode.ReleaseVersionNotFound);
				}
				throw new ExtensionManagementError(nls.localize('notFoundCompatibleDependency', "Can't install '{0}' extension because it is not compatible with the current version of {1} (version {2}).", extension.identifier.id, this.productService.nameLong, this.productService.version), ExtensionManagementErrorCode.Incompatible);
			}
		}

		this.logService.info('Getting Manifest...', compatibleExtension.identifier.id);
		const manifest = await this.galleryService.getManifest(compatibleExtension, CancellationToken.None);
		if (manifest === null) {
			throw new ExtensionManagementError(`Missing manifest for extension ${compatibleExtension.identifier.id}`, ExtensionManagementErrorCode.Invalid);
		}

		if (manifest.version !== compatibleExtension.version) {
			throw new ExtensionManagementError(`Cannot install '${compatibleExtension.identifier.id}' extension because of version mismatch in Marketplace`, ExtensionManagementErrorCode.Invalid);
		}

		return { extension: compatibleExtension, manifest };
	}

	protected async getCompatibleVersion(extension: IGalleryExtension, sameVersion: boolean, includePreRelease: boolean): Promise<IGalleryExtension | null> {
		const targetPlatform = await this.getTargetPlatform();
		let compatibleExtension: IGalleryExtension | null = null;

		if (!sameVersion && extension.hasPreReleaseVersion && extension.properties.isPreReleaseVersion !== includePreRelease) {
			compatibleExtension = (await this.galleryService.getExtensions([{ ...extension.identifier, preRelease: includePreRelease }], { targetPlatform, compatible: true }, CancellationToken.None))[0] || null;
		}

		if (!compatibleExtension && await this.galleryService.isExtensionCompatible(extension, includePreRelease, targetPlatform)) {
			compatibleExtension = extension;
		}

		if (!compatibleExtension) {
			if (sameVersion) {
				compatibleExtension = (await this.galleryService.getExtensions([{ ...extension.identifier, version: extension.version }], { targetPlatform, compatible: true }, CancellationToken.None))[0] || null;
			} else {
				compatibleExtension = await this.galleryService.getCompatibleExtension(extension, includePreRelease, targetPlatform);
			}
		}

		return compatibleExtension;
	}

	private async uninstallExtension(extension: ILocalExtension, options: UninstallOptions): Promise<void> {
		const uninstallOptions: UninstallExtensionTaskOptions = {
			...options,
			profileLocation: extension.isApplicationScoped ? this.userDataProfilesService.defaultProfile.extensionsResource : options.profileLocation ?? this.getCurrentExtensionsManifestLocation()
		};
		const getUninstallExtensionTaskKey = (identifier: IExtensionIdentifier) => `${identifier.id.toLowerCase()}${uninstallOptions.versionOnly ? `-${extension.manifest.version}` : ''}${uninstallOptions.profileLocation ? `@${uninstallOptions.profileLocation.toString()}` : ''}`;
		const uninstallExtensionTask = this.uninstallingExtensions.get(getUninstallExtensionTaskKey(extension.identifier));
		if (uninstallExtensionTask) {
			this.logService.info('Extensions is already requested to uninstall', extension.identifier.id);
			return uninstallExtensionTask.waitUntilTaskIsFinished();
		}

		const createUninstallExtensionTask = (extension: ILocalExtension): IUninstallExtensionTask => {
			const uninstallExtensionTask = this.createUninstallExtensionTask(extension, uninstallOptions);
			this.uninstallingExtensions.set(getUninstallExtensionTaskKey(uninstallExtensionTask.extension.identifier), uninstallExtensionTask);
			if (uninstallOptions.profileLocation) {
				this.logService.info('Uninstalling extension from the profile:', `${extension.identifier.id}@${extension.manifest.version}`, uninstallOptions.profileLocation.toString());
			} else {
				this.logService.info('Uninstalling extension:', `${extension.identifier.id}@${extension.manifest.version}`);
			}
			this._onUninstallExtension.fire({ identifier: extension.identifier, profileLocation: uninstallOptions.profileLocation, applicationScoped: extension.isApplicationScoped });
			return uninstallExtensionTask;
		};

		const postUninstallExtension = (extension: ILocalExtension, error?: ExtensionManagementError): void => {
			if (error) {
				if (uninstallOptions.profileLocation) {
					this.logService.error('Failed to uninstall extension from the profile:', `${extension.identifier.id}@${extension.manifest.version}`, uninstallOptions.profileLocation.toString(), error.message);
				} else {
					this.logService.error('Failed to uninstall extension:', `${extension.identifier.id}@${extension.manifest.version}`, error.message);
				}
			} else {
				if (uninstallOptions.profileLocation) {
					this.logService.info('Successfully uninstalled extension from the profile', `${extension.identifier.id}@${extension.manifest.version}`, uninstallOptions.profileLocation.toString());
				} else {
					this.logService.info('Successfully uninstalled extension:', `${extension.identifier.id}@${extension.manifest.version}`);
				}
			}
			this._onDidUninstallExtension.fire({ identifier: extension.identifier, error: error?.code, profileLocation: uninstallOptions.profileLocation, applicationScoped: extension.isApplicationScoped });
		};

		const allTasks: IUninstallExtensionTask[] = [];
		const processedTasks: IUninstallExtensionTask[] = [];

		try {
			allTasks.push(createUninstallExtensionTask(extension));
			const installed = await this.getInstalled(ExtensionType.User, uninstallOptions.profileLocation);
			if (uninstallOptions.donotIncludePack) {
				this.logService.info('Uninstalling the extension without including packed extension', `${extension.identifier.id}@${extension.manifest.version}`);
			} else {
				const packedExtensions = this.getAllPackExtensionsToUninstall(extension, installed);
				for (const packedExtension of packedExtensions) {
					if (this.uninstallingExtensions.has(getUninstallExtensionTaskKey(packedExtension.identifier))) {
						this.logService.info('Extensions is already requested to uninstall', packedExtension.identifier.id);
					} else {
						allTasks.push(createUninstallExtensionTask(packedExtension));
					}
				}
			}

			if (uninstallOptions.donotCheckDependents) {
				this.logService.info('Uninstalling the extension without checking dependents', `${extension.identifier.id}@${extension.manifest.version}`);
			} else {
				this.checkForDependents(allTasks.map(task => task.extension), installed, extension);
			}

			// Uninstall extensions in parallel and wait until all extensions are uninstalled / failed
			await this.joinAllSettled(allTasks.map(async task => {
				try {
					await task.run();
					await this.joinAllSettled(this.participants.map(participant => participant.postUninstall(task.extension, uninstallOptions, CancellationToken.None)));
					// only report if extension has a mapped gallery extension. UUID identifies the gallery extension.
					if (task.extension.identifier.uuid) {
						try {
							await this.galleryService.reportStatistic(task.extension.manifest.publisher, task.extension.manifest.name, task.extension.manifest.version, StatisticType.Uninstall);
						} catch (error) { /* ignore */ }
					}
					postUninstallExtension(task.extension);
				} catch (e) {
					const error = e instanceof ExtensionManagementError ? e : new ExtensionManagementError(getErrorMessage(e), ExtensionManagementErrorCode.Internal);
					postUninstallExtension(task.extension, error);
					throw error;
				} finally {
					processedTasks.push(task);
				}
			}));

		} catch (e) {
			const error = e instanceof ExtensionManagementError ? e : new ExtensionManagementError(getErrorMessage(e), ExtensionManagementErrorCode.Internal);
			for (const task of allTasks) {
				// cancel the tasks
				try { task.cancel(); } catch (error) { /* ignore */ }
				if (!processedTasks.includes(task)) {
					postUninstallExtension(task.extension, error);
				}
			}
			throw error;
		} finally {
			// Remove tasks from cache
			for (const task of allTasks) {
				if (!this.uninstallingExtensions.delete(getUninstallExtensionTaskKey(task.extension.identifier))) {
					this.logService.warn('Uninstallation task is not found in the cache', task.extension.identifier.id);
				}
			}
		}
	}

	private checkForDependents(extensionsToUninstall: ILocalExtension[], installed: ILocalExtension[], extensionToUninstall: ILocalExtension): void {
		for (const extension of extensionsToUninstall) {
			const dependents = this.getDependents(extension, installed);
			if (dependents.length) {
				const remainingDependents = dependents.filter(dependent => !extensionsToUninstall.some(e => areSameExtensions(e.identifier, dependent.identifier)));
				if (remainingDependents.length) {
					throw new Error(this.getDependentsErrorMessage(extension, remainingDependents, extensionToUninstall));
				}
			}
		}
	}

	private getDependentsErrorMessage(dependingExtension: ILocalExtension, dependents: ILocalExtension[], extensionToUninstall: ILocalExtension): string {
		if (extensionToUninstall === dependingExtension) {
			if (dependents.length === 1) {
				return nls.localize('singleDependentError', "Cannot uninstall '{0}' extension. '{1}' extension depends on this.",
					extensionToUninstall.manifest.displayName || extensionToUninstall.manifest.name, dependents[0].manifest.displayName || dependents[0].manifest.name);
			}
			if (dependents.length === 2) {
				return nls.localize('twoDependentsError', "Cannot uninstall '{0}' extension. '{1}' and '{2}' extensions depend on this.",
					extensionToUninstall.manifest.displayName || extensionToUninstall.manifest.name, dependents[0].manifest.displayName || dependents[0].manifest.name, dependents[1].manifest.displayName || dependents[1].manifest.name);
			}
			return nls.localize('multipleDependentsError', "Cannot uninstall '{0}' extension. '{1}', '{2}' and other extension depend on this.",
				extensionToUninstall.manifest.displayName || extensionToUninstall.manifest.name, dependents[0].manifest.displayName || dependents[0].manifest.name, dependents[1].manifest.displayName || dependents[1].manifest.name);
		}
		if (dependents.length === 1) {
			return nls.localize('singleIndirectDependentError', "Cannot uninstall '{0}' extension . It includes uninstalling '{1}' extension and '{2}' extension depends on this.",
				extensionToUninstall.manifest.displayName || extensionToUninstall.manifest.name, dependingExtension.manifest.displayName
			|| dependingExtension.manifest.name, dependents[0].manifest.displayName || dependents[0].manifest.name);
		}
		if (dependents.length === 2) {
			return nls.localize('twoIndirectDependentsError', "Cannot uninstall '{0}' extension. It includes uninstalling '{1}' extension and '{2}' and '{3}' extensions depend on this.",
				extensionToUninstall.manifest.displayName || extensionToUninstall.manifest.name, dependingExtension.manifest.displayName
			|| dependingExtension.manifest.name, dependents[0].manifest.displayName || dependents[0].manifest.name, dependents[1].manifest.displayName || dependents[1].manifest.name);
		}
		return nls.localize('multipleIndirectDependentsError', "Cannot uninstall '{0}' extension. It includes uninstalling '{1}' extension and '{2}', '{3}' and other extensions depend on this.",
			extensionToUninstall.manifest.displayName || extensionToUninstall.manifest.name, dependingExtension.manifest.displayName
		|| dependingExtension.manifest.name, dependents[0].manifest.displayName || dependents[0].manifest.name, dependents[1].manifest.displayName || dependents[1].manifest.name);

	}

	private getAllPackExtensionsToUninstall(extension: ILocalExtension, installed: ILocalExtension[], checked: ILocalExtension[] = []): ILocalExtension[] {
		if (checked.indexOf(extension) !== -1) {
			return [];
		}
		checked.push(extension);
		const extensionsPack = extension.manifest.extensionPack ? extension.manifest.extensionPack : [];
		if (extensionsPack.length) {
			const packedExtensions = installed.filter(i => !i.isBuiltin && extensionsPack.some(id => areSameExtensions({ id }, i.identifier)));
			const packOfPackedExtensions: ILocalExtension[] = [];
			for (const packedExtension of packedExtensions) {
				packOfPackedExtensions.push(...this.getAllPackExtensionsToUninstall(packedExtension, installed, checked));
			}
			return [...packedExtensions, ...packOfPackedExtensions];
		}
		return [];
	}

	private getDependents(extension: ILocalExtension, installed: ILocalExtension[]): ILocalExtension[] {
		return installed.filter(e => e.manifest.extensionDependencies && e.manifest.extensionDependencies.some(id => areSameExtensions({ id }, extension.identifier)));
	}

	private async updateControlCache(): Promise<IExtensionsControlManifest> {
		try {
			this.logService.trace('ExtensionManagementService.updateControlCache');
			return await this.galleryService.getExtensionsControlManifest();
		} catch (err) {
			this.logService.trace('ExtensionManagementService.refreshControlCache - failed to get extension control manifest', getErrorMessage(err));
			return { malicious: [], deprecated: {}, search: [] };
		}
	}

	abstract getTargetPlatform(): Promise<TargetPlatform>;
	abstract zip(extension: ILocalExtension): Promise<URI>;
	abstract unzip(zipLocation: URI): Promise<IExtensionIdentifier>;
	abstract getManifest(vsix: URI): Promise<IExtensionManifest>;
	abstract install(vsix: URI, options?: InstallVSIXOptions): Promise<ILocalExtension>;
	abstract installFromLocation(location: URI, profileLocation: URI): Promise<ILocalExtension>;
	abstract installExtensionsFromProfile(extensions: IExtensionIdentifier[], fromProfileLocation: URI, toProfileLocation: URI): Promise<ILocalExtension[]>;
	abstract getInstalled(type?: ExtensionType, profileLocation?: URI): Promise<ILocalExtension[]>;
	abstract copyExtensions(fromProfileLocation: URI, toProfileLocation: URI): Promise<void>;
	abstract download(extension: IGalleryExtension, operation: InstallOperation, donotVerifySignature: boolean): Promise<URI>;
	abstract reinstallFromGallery(extension: ILocalExtension): Promise<ILocalExtension>;
	abstract cleanUp(): Promise<void>;

	abstract updateMetadata(local: ILocalExtension, metadata: Partial<Metadata>, profileLocation?: URI): Promise<ILocalExtension>;

	protected abstract getCurrentExtensionsManifestLocation(): URI;
	protected abstract createInstallExtensionTask(manifest: IExtensionManifest, extension: URI | IGalleryExtension, options: InstallExtensionTaskOptions): IInstallExtensionTask;
	protected abstract createUninstallExtensionTask(extension: ILocalExtension, options: UninstallExtensionTaskOptions): IUninstallExtensionTask;
	protected abstract copyExtension(extension: ILocalExtension, fromProfileLocation: URI, toProfileLocation: URI, metadata?: Partial<Metadata>): Promise<ILocalExtension>;
}

export function joinErrors(errorOrErrors: (Error | string) | (Array<Error | string>)): Error {
	const errors = Array.isArray(errorOrErrors) ? errorOrErrors : [errorOrErrors];
	if (errors.length === 1) {
		return errors[0] instanceof Error ? <Error>errors[0] : new Error(<string>errors[0]);
	}
	return errors.reduce<Error>((previousValue: Error, currentValue: Error | string) => {
		return new Error(`${previousValue.message}${previousValue.message ? ',' : ''}${currentValue instanceof Error ? currentValue.message : currentValue}`);
	}, new Error(''));
}

export function toExtensionManagementError(error: Error): ExtensionManagementError {
	if (error instanceof ExtensionManagementError) {
		return error;
	}
	if (error instanceof ExtensionGalleryError) {
		const e = new ExtensionManagementError(error.message, ExtensionManagementErrorCode.Gallery);
		e.stack = error.stack;
		return e;
	}
	const e = new ExtensionManagementError(error.message, ExtensionManagementErrorCode.Internal);
	e.stack = error.stack;
	return e;
}

export abstract class AbstractExtensionTask<T> {

	private readonly barrier = new Barrier();
	private cancellablePromise: CancelablePromise<T> | undefined;

	async waitUntilTaskIsFinished(): Promise<T> {
		await this.barrier.wait();
		return this.cancellablePromise!;
	}

	async run(): Promise<T> {
		if (!this.cancellablePromise) {
			this.cancellablePromise = createCancelablePromise(token => this.doRun(token));
		}
		this.barrier.open();
		return this.cancellablePromise;
	}

	cancel(): void {
		if (!this.cancellablePromise) {
			this.cancellablePromise = createCancelablePromise(token => {
				return new Promise((c, e) => {
					const disposable = token.onCancellationRequested(() => {
						disposable.dispose();
						e(new CancellationError());
					});
				});
			});
			this.barrier.open();
		}
		this.cancellablePromise.cancel();
	}

	protected abstract doRun(token: CancellationToken): Promise<T>;
}<|MERGE_RESOLUTION|>--- conflicted
+++ resolved
@@ -17,11 +17,7 @@
 	IExtensionsControlManifest, StatisticType, isTargetPlatformCompatible, TargetPlatformToString, ExtensionManagementErrorCode,
 	InstallOptions, InstallVSIXOptions, UninstallOptions, Metadata, InstallExtensionEvent, DidUninstallExtensionEvent, InstallExtensionResult, UninstallExtensionEvent, IExtensionManagementService, InstallExtensionInfo, EXTENSION_INSTALL_DEP_PACK_CONTEXT, ExtensionGalleryError
 } from 'vs/platform/extensionManagement/common/extensionManagement';
-<<<<<<< HEAD
-import { adoptToGalleryExtensionId, areSameExtensions, ExtensionKey, getGalleryExtensionId } from 'vs/platform/extensionManagement/common/extensionManagementUtil';
-=======
-import { areSameExtensions, ExtensionKey, getGalleryExtensionTelemetryData, getLocalExtensionTelemetryData } from 'vs/platform/extensionManagement/common/extensionManagementUtil';
->>>>>>> 019f4d14
+import { areSameExtensions, ExtensionKey } from 'vs/platform/extensionManagement/common/extensionManagementUtil';
 import { ExtensionType, IExtensionManifest, isApplicationScopedExtension, TargetPlatform } from 'vs/platform/extensions/common/extensions';
 import { ILogService } from 'vs/platform/log/common/log';
 import { IProductService } from 'vs/platform/product/common/productService';
@@ -294,41 +290,17 @@
 				}
 			}));
 
-<<<<<<< HEAD
-				// Install extensions in parallel and wait until all extensions are installed / failed
-				await this.joinAllSettled(extensionsToInstall.map(async ({ task }) => {
-					try {
-						const local = await task.run();
-						await this.joinAllSettled(this.participants.map(participant => participant.postInstall(local, task.source, installExtensionTaskOptions, CancellationToken.None)));
-						if (!URI.isUri(task.source)) {
-							// In web, report extension install statistics explicitly. In Desktop, statistics are automatically updated while downloading the VSIX.
-							if (isWeb && task.operation !== InstallOperation.Update) {
-								try {
-									await this.galleryService.reportStatistic(local.manifest.publisher, local.manifest.name, local.manifest.version, StatisticType.Install);
-								} catch (error) { /* ignore */ }
-							}
-=======
 			// Install extensions in parallel and wait until all extensions are installed / failed
 			await this.joinAllSettled([...installingExtensionsMap.values()].map(async ({ task }) => {
-				const startTime = new Date().getTime();
 				try {
 					const local = await task.run();
 					await this.joinAllSettled(this.participants.map(participant => participant.postInstall(local, task.source, task.options, CancellationToken.None)));
 					if (!URI.isUri(task.source)) {
-						const isUpdate = task.operation === InstallOperation.Update;
-						const durationSinceUpdate = isUpdate ? undefined : (new Date().getTime() - task.source.lastUpdated) / 1000;
-						reportTelemetry(this.telemetryService, isUpdate ? 'extensionGallery:update' : 'extensionGallery:install', {
-							extensionData: getGalleryExtensionTelemetryData(task.source),
-							verificationStatus: task.verificationStatus,
-							duration: new Date().getTime() - startTime,
-							durationSinceUpdate
-						});
 						// In web, report extension install statistics explicitly. In Desktop, statistics are automatically updated while downloading the VSIX.
 						if (isWeb && task.operation !== InstallOperation.Update) {
 							try {
 								await this.galleryService.reportStatistic(local.manifest.publisher, local.manifest.name, local.manifest.version, StatisticType.Install);
 							} catch (error) { /* ignore */ }
->>>>>>> 019f4d14
 						}
 					}
 
