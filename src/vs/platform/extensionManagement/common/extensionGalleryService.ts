/*---------------------------------------------------------------------------------------------
 *  Copyright (c) Microsoft Corporation. All rights reserved.
 *  Licensed under the MIT License. See License.txt in the project root for license information.
 *--------------------------------------------------------------------------------------------*/

import { distinct } from 'vs/base/common/arrays';
import { CancellationToken } from 'vs/base/common/cancellation';
import { IStringDictionary } from 'vs/base/common/collections';
import { CancellationError, getErrorMessage, isCancellationError } from 'vs/base/common/errors';
import { IPager } from 'vs/base/common/paging';
import { isWeb, platform } from 'vs/base/common/platform';
import { arch } from 'vs/base/common/process';
import { isBoolean } from 'vs/base/common/types';
import { URI } from 'vs/base/common/uri';
import { IHeaders, IRequestContext, IRequestOptions } from 'vs/base/parts/request/common/request';
import { IConfigurationService } from 'vs/platform/configuration/common/configuration';
import { IEnvironmentService } from 'vs/platform/environment/common/environment';
import { getTargetPlatform, IExtensionGalleryService, IExtensionIdentifier, IExtensionInfo, IGalleryExtension, IGalleryExtensionAsset, IGalleryExtensionAssets, IGalleryExtensionVersion, InstallOperation, IQueryOptions, IExtensionsControlManifest, isNotWebExtensionInWebTargetPlatform, isTargetPlatformCompatible, ITranslation, SortBy, SortOrder, StatisticType, toTargetPlatform, WEB_EXTENSION_TAG, IExtensionQueryOptions, IDeprecationInfo, ISearchPrefferedResults, ExtensionGalleryError, ExtensionGalleryErrorCode, IProductVersion } from 'vs/platform/extensionManagement/common/extensionManagement';
import { adoptToGalleryExtensionId, areSameExtensions, getGalleryExtensionId } from 'vs/platform/extensionManagement/common/extensionManagementUtil';
import { IExtensionManifest, TargetPlatform } from 'vs/platform/extensions/common/extensions';
import { isEngineValid } from 'vs/platform/extensions/common/extensionValidator';
import { IFileService } from 'vs/platform/files/common/files';
import { ILogService } from 'vs/platform/log/common/log';
import { IProductService } from 'vs/platform/product/common/productService';
import { asJson, asTextOrError, IRequestService } from 'vs/platform/request/common/request';
import { resolveMarketplaceHeaders } from 'vs/platform/externalServices/common/marketplace';
import { IStorageService } from 'vs/platform/storage/common/storage';

const CURRENT_TARGET_PLATFORM = isWeb ? TargetPlatform.WEB : getTargetPlatform(platform, arch);
const ACTIVITY_HEADER_NAME = 'X-Market-Search-Activity-Id';

interface IRawGalleryExtensionFile {
	readonly assetType: string;
	readonly source: string;
}

interface IRawGalleryExtensionProperty {
	readonly key: string;
	readonly value: string;
}

export interface IRawGalleryExtensionVersion {
	readonly version: string;
	readonly lastUpdated: string;
	readonly assetUri: string;
	readonly fallbackAssetUri: string;
	readonly files: IRawGalleryExtensionFile[];
	readonly properties?: IRawGalleryExtensionProperty[];
	readonly targetPlatform?: string;
}

interface IRawGalleryExtensionStatistics {
	readonly statisticName: string;
	readonly value: number;
}

interface IRawGalleryExtensionPublisher {
	readonly displayName: string;
	readonly publisherId: string;
	readonly publisherName: string;
	readonly domain?: string | null;
	readonly isDomainVerified?: boolean;
}

interface IRawGalleryExtension {
	readonly extensionId: string;
	readonly extensionName: string;
	readonly displayName: string;
	readonly shortDescription?: string;
	readonly publisher: IRawGalleryExtensionPublisher;
	readonly versions: IRawGalleryExtensionVersion[];
	readonly statistics: IRawGalleryExtensionStatistics[];
	readonly tags: string[] | undefined;
	readonly releaseDate: string;
	readonly publishedDate: string;
	readonly lastUpdated: string;
	readonly categories: string[] | undefined;
	readonly flags: string;
}

interface IRawGalleryExtensionsResult {
	readonly galleryExtensions: IRawGalleryExtension[];
	readonly total: number;
	readonly context?: IStringDictionary<string>;
}

interface IRawGalleryQueryResult {
	readonly results: {
		readonly extensions: IRawGalleryExtension[];
		readonly resultMetadata: {
			readonly metadataType: string;
			readonly metadataItems: {
				readonly name: string;
				readonly count: number;
			}[];
		}[];
	}[];
}

enum Flags {

	/**
	 * None is used to retrieve only the basic extension details.
	 */
	None = 0x0,

	/**
	 * IncludeVersions will return version information for extensions returned
	 */
	IncludeVersions = 0x1,

	/**
	 * IncludeFiles will return information about which files were found
	 * within the extension that were stored independent of the manifest.
	 * When asking for files, versions will be included as well since files
	 * are returned as a property of the versions.
	 * These files can be retrieved using the path to the file without
	 * requiring the entire manifest be downloaded.
	 */
	IncludeFiles = 0x2,

	/**
	 * Include the Categories and Tags that were added to the extension definition.
	 */
	IncludeCategoryAndTags = 0x4,

	/**
	 * Include the details about which accounts the extension has been shared
	 * with if the extension is a private extension.
	 */
	IncludeSharedAccounts = 0x8,

	/**
	 * Include properties associated with versions of the extension
	 */
	IncludeVersionProperties = 0x10,

	/**
	 * Excluding non-validated extensions will remove any extension versions that
	 * either are in the process of being validated or have failed validation.
	 */
	ExcludeNonValidated = 0x20,

	/**
	 * Include the set of installation targets the extension has requested.
	 */
	IncludeInstallationTargets = 0x40,

	/**
	 * Include the base uri for assets of this extension
	 */
	IncludeAssetUri = 0x80,

	/**
	 * Include the statistics associated with this extension
	 */
	IncludeStatistics = 0x100,

	/**
	 * When retrieving versions from a query, only include the latest
	 * version of the extensions that matched. This is useful when the
	 * caller doesn't need all the published versions. It will save a
	 * significant size in the returned payload.
	 */
	IncludeLatestVersionOnly = 0x200,

	/**
	 * The Unpublished extension flag indicates that the extension can't be installed/downloaded.
	 * Users who have installed such an extension can continue to use the extension.
	 */
	Unpublished = 0x1000,

	/**
	 * Include the details if an extension is in conflict list or not
	 */
	IncludeNameConflictInfo = 0x8000,
}

function flagsToString(...flags: Flags[]): string {
	return String(flags.reduce((r, f) => r | f, 0));
}

enum FilterType {
	Tag = 1,
	ExtensionId = 4,
	Category = 5,
	ExtensionName = 7,
	Target = 8,
	Featured = 9,
	SearchText = 10,
	ExcludeWithFlags = 12
}

const AssetType = {
	Icon: 'Microsoft.VisualStudio.Services.Icons.Default',
	Details: 'Microsoft.VisualStudio.Services.Content.Details',
	Changelog: 'Microsoft.VisualStudio.Services.Content.Changelog',
	Manifest: 'Microsoft.VisualStudio.Code.Manifest',
	VSIX: 'Microsoft.VisualStudio.Services.VSIXPackage',
	License: 'Microsoft.VisualStudio.Services.Content.License',
	Repository: 'Microsoft.VisualStudio.Services.Links.Source',
	Signature: 'Microsoft.VisualStudio.Services.VsixSignature'
};

const PropertyType = {
	Dependency: 'Microsoft.VisualStudio.Code.ExtensionDependencies',
	ExtensionPack: 'Microsoft.VisualStudio.Code.ExtensionPack',
	Engine: 'Microsoft.VisualStudio.Code.Engine',
	PreRelease: 'Microsoft.VisualStudio.Code.PreRelease',
	LocalizedLanguages: 'Microsoft.VisualStudio.Code.LocalizedLanguages',
	WebExtension: 'Microsoft.VisualStudio.Code.WebExtension',
	SponsorLink: 'Microsoft.VisualStudio.Code.SponsorLink',
	SupportLink: 'Microsoft.VisualStudio.Services.Links.Support',
};

interface ICriterium {
	readonly filterType: FilterType;
	readonly value?: string;
}

const DefaultPageSize = 10;

interface IQueryState {
	readonly pageNumber: number;
	readonly pageSize: number;
	readonly sortBy: SortBy;
	readonly sortOrder: SortOrder;
	readonly flags: Flags;
	readonly criteria: ICriterium[];
	readonly assetTypes: string[];
	readonly source?: string;
}

const DefaultQueryState: IQueryState = {
	pageNumber: 1,
	pageSize: DefaultPageSize,
	sortBy: SortBy.NoneOrRelevance,
	sortOrder: SortOrder.Default,
	flags: Flags.None,
	criteria: [],
	assetTypes: []
};

interface IExtensionCriteria {
	readonly productVersion: IProductVersion;
	readonly targetPlatform: TargetPlatform;
	readonly compatible: boolean;
	readonly includePreRelease: boolean | (IExtensionIdentifier & { includePreRelease: boolean })[];
	readonly versions?: (IExtensionIdentifier & { version: string })[];
}

class Query {

	constructor(private state = DefaultQueryState) { }

	get pageNumber(): number { return this.state.pageNumber; }
	get pageSize(): number { return this.state.pageSize; }
	get sortBy(): number { return this.state.sortBy; }
	get sortOrder(): number { return this.state.sortOrder; }
	get flags(): number { return this.state.flags; }
	get criteria(): ICriterium[] { return this.state.criteria; }

	withPage(pageNumber: number, pageSize: number = this.state.pageSize): Query {
		return new Query({ ...this.state, pageNumber, pageSize });
	}

	withFilter(filterType: FilterType, ...values: string[]): Query {
		const criteria = [
			...this.state.criteria,
			...values.length ? values.map(value => ({ filterType, value })) : [{ filterType }]
		];

		return new Query({ ...this.state, criteria });
	}

	withSortBy(sortBy: SortBy): Query {
		return new Query({ ...this.state, sortBy });
	}

	withSortOrder(sortOrder: SortOrder): Query {
		return new Query({ ...this.state, sortOrder });
	}

	withFlags(...flags: Flags[]): Query {
		return new Query({ ...this.state, flags: flags.reduce<number>((r, f) => r | f, 0) });
	}

	withAssetTypes(...assetTypes: string[]): Query {
		return new Query({ ...this.state, assetTypes });
	}

	withSource(source: string): Query {
		return new Query({ ...this.state, source });
	}

	get raw(): any {
		const { criteria, pageNumber, pageSize, sortBy, sortOrder, flags, assetTypes } = this.state;
		const filters = [{ criteria, pageNumber, pageSize, sortBy, sortOrder }];
		return { filters, assetTypes, flags };
	}

	get searchText(): string {
		const criterium = this.state.criteria.filter(criterium => criterium.filterType === FilterType.SearchText)[0];
		return criterium && criterium.value ? criterium.value : '';
	}
}

function getStatistic(statistics: IRawGalleryExtensionStatistics[], name: string): number {
	const result = (statistics || []).filter(s => s.statisticName === name)[0];
	return result ? result.value : 0;
}

function getCoreTranslationAssets(version: IRawGalleryExtensionVersion): [string, IGalleryExtensionAsset][] {
	const coreTranslationAssetPrefix = 'Microsoft.VisualStudio.Code.Translation.';
	const result = version.files.filter(f => f.assetType.indexOf(coreTranslationAssetPrefix) === 0);
	return result.reduce<[string, IGalleryExtensionAsset][]>((result, file) => {
		const asset = getVersionAsset(version, file.assetType);
		if (asset) {
			result.push([file.assetType.substring(coreTranslationAssetPrefix.length), asset]);
		}
		return result;
	}, []);
}

function getRepositoryAsset(version: IRawGalleryExtensionVersion): IGalleryExtensionAsset | null {
	if (version.properties) {
		const results = version.properties.filter(p => p.key === AssetType.Repository);
		const gitRegExp = new RegExp('((git|ssh|http(s)?)|(git@[\\w.]+))(:(//)?)([\\w.@:/\\-~]+)(.git)(/)?');

		const uri = results.filter(r => gitRegExp.test(r.value))[0];
		return uri ? { uri: uri.value, fallbackUri: uri.value } : null;
	}
	return getVersionAsset(version, AssetType.Repository);
}

function getDownloadAsset(version: IRawGalleryExtensionVersion): IGalleryExtensionAsset {
	return {
		// always use fallbackAssetUri for download asset to hit the Marketplace API so that downloads are counted
		uri: `${version.fallbackAssetUri}/${AssetType.VSIX}?redirect=true${version.targetPlatform ? `&targetPlatform=${version.targetPlatform}` : ''}`,
		fallbackUri: `${version.fallbackAssetUri}/${AssetType.VSIX}${version.targetPlatform ? `?targetPlatform=${version.targetPlatform}` : ''}`
	};
}

function getVersionAsset(version: IRawGalleryExtensionVersion, type: string): IGalleryExtensionAsset | null {
	const result = version.files.filter(f => f.assetType === type)[0];
	return result ? {
		uri: `${version.assetUri}/${type}${version.targetPlatform ? `?targetPlatform=${version.targetPlatform}` : ''}`,
		fallbackUri: `${version.fallbackAssetUri}/${type}${version.targetPlatform ? `?targetPlatform=${version.targetPlatform}` : ''}`
	} : null;
}

function getExtensions(version: IRawGalleryExtensionVersion, property: string): string[] {
	const values = version.properties ? version.properties.filter(p => p.key === property) : [];
	const value = values.length > 0 && values[0].value;
	return value ? value.split(',').map(v => adoptToGalleryExtensionId(v)) : [];
}

function getEngine(version: IRawGalleryExtensionVersion): string {
	const values = version.properties ? version.properties.filter(p => p.key === PropertyType.Engine) : [];
	return (values.length > 0 && values[0].value) || '';
}

function isPreReleaseVersion(version: IRawGalleryExtensionVersion): boolean {
	const values = version.properties ? version.properties.filter(p => p.key === PropertyType.PreRelease) : [];
	return values.length > 0 && values[0].value === 'true';
}

function getLocalizedLanguages(version: IRawGalleryExtensionVersion): string[] {
	const values = version.properties ? version.properties.filter(p => p.key === PropertyType.LocalizedLanguages) : [];
	const value = (values.length > 0 && values[0].value) || '';
	return value ? value.split(',') : [];
}

function getSponsorLink(version: IRawGalleryExtensionVersion): string | undefined {
	return version.properties?.find(p => p.key === PropertyType.SponsorLink)?.value;
}

function getSupportLink(version: IRawGalleryExtensionVersion): string | undefined {
	return version.properties?.find(p => p.key === PropertyType.SupportLink)?.value;
}

function getIsPreview(flags: string): boolean {
	return flags.indexOf('preview') !== -1;
}

function getTargetPlatformForExtensionVersion(version: IRawGalleryExtensionVersion): TargetPlatform {
	return version.targetPlatform ? toTargetPlatform(version.targetPlatform) : TargetPlatform.UNDEFINED;
}

function getAllTargetPlatforms(rawGalleryExtension: IRawGalleryExtension): TargetPlatform[] {
	const allTargetPlatforms = distinct(rawGalleryExtension.versions.map(getTargetPlatformForExtensionVersion));

	// Is a web extension only if it has WEB_EXTENSION_TAG
	const isWebExtension = !!rawGalleryExtension.tags?.includes(WEB_EXTENSION_TAG);

	// Include Web Target Platform only if it is a web extension
	const webTargetPlatformIndex = allTargetPlatforms.indexOf(TargetPlatform.WEB);
	if (isWebExtension) {
		if (webTargetPlatformIndex === -1) {
			// Web extension but does not has web target platform -> add it
			allTargetPlatforms.push(TargetPlatform.WEB);
		}
	} else {
		if (webTargetPlatformIndex !== -1) {
			// Not a web extension but has web target platform -> remove it
			allTargetPlatforms.splice(webTargetPlatformIndex, 1);
		}
	}

	return allTargetPlatforms;
}

export function sortExtensionVersions(versions: IRawGalleryExtensionVersion[], preferredTargetPlatform: TargetPlatform): IRawGalleryExtensionVersion[] {
	/* It is expected that versions from Marketplace are sorted by version. So we are just sorting by preferred targetPlatform */
	for (let index = 0; index < versions.length; index++) {
		const version = versions[index];
		if (version.version === versions[index - 1]?.version) {
			let insertionIndex = index;
			const versionTargetPlatform = getTargetPlatformForExtensionVersion(version);
			/* put it at the beginning */
			if (versionTargetPlatform === preferredTargetPlatform) {
				while (insertionIndex > 0 && versions[insertionIndex - 1].version === version.version) { insertionIndex--; }
			}
			if (insertionIndex !== index) {
				versions.splice(index, 1);
				versions.splice(insertionIndex, 0, version);
			}
		}
	}
	return versions;
}

function toExtension(galleryExtension: IRawGalleryExtension, version: IRawGalleryExtensionVersion, allTargetPlatforms: TargetPlatform[], queryContext?: IStringDictionary<any>): IGalleryExtension {
	const latestVersion = galleryExtension.versions[0];
	const assets: IGalleryExtensionAssets = {
		manifest: getVersionAsset(version, AssetType.Manifest),
		readme: getVersionAsset(version, AssetType.Details),
		changelog: getVersionAsset(version, AssetType.Changelog),
		license: getVersionAsset(version, AssetType.License),
		repository: getRepositoryAsset(version),
		download: getDownloadAsset(version),
		icon: getVersionAsset(version, AssetType.Icon),
		signature: getVersionAsset(version, AssetType.Signature),
		coreTranslations: getCoreTranslationAssets(version)
	};

	return {
		type: 'gallery',
		identifier: {
			id: getGalleryExtensionId(galleryExtension.publisher.publisherName, galleryExtension.extensionName),
			uuid: galleryExtension.extensionId
		},
		name: galleryExtension.extensionName,
		version: version.version,
		displayName: galleryExtension.displayName,
		publisherId: galleryExtension.publisher.publisherId,
		publisher: galleryExtension.publisher.publisherName,
		publisherDisplayName: galleryExtension.publisher.displayName,
		publisherDomain: galleryExtension.publisher.domain ? { link: galleryExtension.publisher.domain, verified: !!galleryExtension.publisher.isDomainVerified } : undefined,
		publisherSponsorLink: getSponsorLink(latestVersion),
		description: galleryExtension.shortDescription ?? '',
		installCount: getStatistic(galleryExtension.statistics, 'install'),
		rating: getStatistic(galleryExtension.statistics, 'averagerating'),
		ratingCount: getStatistic(galleryExtension.statistics, 'ratingcount'),
		categories: galleryExtension.categories || [],
		tags: galleryExtension.tags || [],
		releaseDate: Date.parse(galleryExtension.releaseDate),
		lastUpdated: Date.parse(galleryExtension.lastUpdated),
		allTargetPlatforms,
		assets,
		properties: {
			dependencies: getExtensions(version, PropertyType.Dependency),
			extensionPack: getExtensions(version, PropertyType.ExtensionPack),
			engine: getEngine(version),
			localizedLanguages: getLocalizedLanguages(version),
			targetPlatform: getTargetPlatformForExtensionVersion(version),
			isPreReleaseVersion: isPreReleaseVersion(version)
		},
		hasPreReleaseVersion: isPreReleaseVersion(latestVersion),
		hasReleaseVersion: true,
		preview: getIsPreview(galleryExtension.flags),
		isSigned: !!assets.signature,
		queryContext,
		supportLink: getSupportLink(latestVersion)
	};
}

interface IRawExtensionsControlManifest {
	malicious: string[];
	migrateToPreRelease?: IStringDictionary<{
		id: string;
		displayName: string;
		migrateStorage?: boolean;
		engine?: string;
	}>;
	deprecated?: IStringDictionary<boolean | {
		disallowInstall?: boolean;
		extension?: {
			id: string;
			displayName: string;
		};
		settings?: string[];
		additionalInfo?: string;
	}>;
	search?: ISearchPrefferedResults[];
}

abstract class AbstractExtensionGalleryService implements IExtensionGalleryService {

	declare readonly _serviceBrand: undefined;

	private readonly extensionsGalleryUrl: string | undefined;
	private readonly extensionsGallerySearchUrl: string | undefined;
	private readonly extensionsControlUrl: string | undefined;

	private readonly commonHeadersPromise: Promise<IStringDictionary<string>>;

	constructor(
		storageService: IStorageService | undefined,
		@IRequestService private readonly requestService: IRequestService,
		@ILogService private readonly logService: ILogService,
		@IEnvironmentService private readonly environmentService: IEnvironmentService,
		@IFileService private readonly fileService: IFileService,
		@IProductService private readonly productService: IProductService,
		@IConfigurationService private readonly configurationService: IConfigurationService,
	) {
		const config = productService.extensionsGallery;
		const isPPEEnabled = config?.servicePPEUrl && configurationService.getValue('_extensionsGallery.enablePPE');
		this.extensionsGalleryUrl = isPPEEnabled ? config.servicePPEUrl : config?.serviceUrl;
		this.extensionsGallerySearchUrl = isPPEEnabled ? undefined : config?.searchUrl;
		this.extensionsControlUrl = config?.controlUrl;
		this.commonHeadersPromise = resolveMarketplaceHeaders(
			productService.version,
			productService,
			this.environmentService,
			this.configurationService,
			this.fileService,
			storageService,
			);
	}

	private api(path = ''): string {
		return `${this.extensionsGalleryUrl}${path}`;
	}

	isEnabled(): boolean {
		return !!this.extensionsGalleryUrl;
	}

	getExtensions(extensionInfos: ReadonlyArray<IExtensionInfo>, token: CancellationToken): Promise<IGalleryExtension[]>;
	getExtensions(extensionInfos: ReadonlyArray<IExtensionInfo>, options: IExtensionQueryOptions, token: CancellationToken): Promise<IGalleryExtension[]>;
	async getExtensions(extensionInfos: ReadonlyArray<IExtensionInfo>, arg1: any, arg2?: any): Promise<IGalleryExtension[]> {
		const options = CancellationToken.isCancellationToken(arg1) ? {} : arg1 as IExtensionQueryOptions;
		const token = CancellationToken.isCancellationToken(arg1) ? arg1 : arg2 as CancellationToken;
		const names: string[] = []; const ids: string[] = [], includePreReleases: (IExtensionIdentifier & { includePreRelease: boolean })[] = [], versions: (IExtensionIdentifier & { version: string })[] = [];
		let isQueryForReleaseVersionFromPreReleaseVersion = true;
		for (const extensionInfo of extensionInfos) {
			if (extensionInfo.uuid) {
				ids.push(extensionInfo.uuid);
			} else {
				names.push(extensionInfo.id);
			}
			// Set includePreRelease to true if version is set, because the version can be a pre-release version
			const includePreRelease = !!(extensionInfo.version || extensionInfo.preRelease);
			includePreReleases.push({ id: extensionInfo.id, uuid: extensionInfo.uuid, includePreRelease });
			if (extensionInfo.version) {
				versions.push({ id: extensionInfo.id, uuid: extensionInfo.uuid, version: extensionInfo.version });
			}
			isQueryForReleaseVersionFromPreReleaseVersion = isQueryForReleaseVersionFromPreReleaseVersion && (!!extensionInfo.hasPreRelease && !includePreRelease);
		}

		if (!ids.length && !names.length) {
			return [];
		}

		let query = new Query().withPage(1, extensionInfos.length);
		if (ids.length) {
			query = query.withFilter(FilterType.ExtensionId, ...ids);
		}
		if (names.length) {
			query = query.withFilter(FilterType.ExtensionName, ...names);
		}
		if (options.queryAllVersions || isQueryForReleaseVersionFromPreReleaseVersion /* Inlcude all versions if every requested extension is for release version and has pre-release version  */) {
			query = query.withFlags(query.flags, Flags.IncludeVersions);
		}
		if (options.source) {
			query = query.withSource(options.source);
		}

		const { extensions } = await this.queryGalleryExtensions(query, { targetPlatform: options.targetPlatform ?? CURRENT_TARGET_PLATFORM, includePreRelease: includePreReleases, versions, compatible: !!options.compatible, productVersion: options.productVersion ?? { version: this.productService.version, date: this.productService.date } }, token);
		return extensions;
	}

	async getCompatibleExtension(extension: IGalleryExtension, includePreRelease: boolean, targetPlatform: TargetPlatform, productVersion: IProductVersion = { version: this.productService.version, date: this.productService.date }): Promise<IGalleryExtension | null> {
		if (isNotWebExtensionInWebTargetPlatform(extension.allTargetPlatforms, targetPlatform)) {
			return null;
		}
		if (await this.isExtensionCompatible(extension, includePreRelease, targetPlatform)) {
			return extension;
		}
		const query = new Query()
			.withFlags(Flags.IncludeVersions)
			.withPage(1, 1)
			.withFilter(FilterType.ExtensionId, extension.identifier.uuid);
		const { extensions } = await this.queryGalleryExtensions(query, { targetPlatform, compatible: true, includePreRelease, productVersion }, CancellationToken.None);
		return extensions[0] || null;
	}

	async isExtensionCompatible(extension: IGalleryExtension, includePreRelease: boolean, targetPlatform: TargetPlatform, productVersion: IProductVersion = { version: this.productService.version, date: this.productService.date }): Promise<boolean> {
		if (!isTargetPlatformCompatible(extension.properties.targetPlatform, extension.allTargetPlatforms, targetPlatform)) {
			return false;
		}

		if (!includePreRelease && extension.properties.isPreReleaseVersion) {
			// Pre-releases are not allowed when include pre-release flag is not set
			return false;
		}

		let engine = extension.properties.engine;
		if (!engine) {
			const manifest = await this.getManifest(extension, CancellationToken.None);
			if (!manifest) {
				throw new Error('Manifest was not found');
			}
			engine = manifest.engines.vscode;
		}
		return isEngineValid(engine, productVersion.version, productVersion.date);
	}

	private async isValidVersion(extension: string, rawGalleryExtensionVersion: IRawGalleryExtensionVersion, versionType: 'release' | 'prerelease' | 'any', compatible: boolean, allTargetPlatforms: TargetPlatform[], targetPlatform: TargetPlatform, productVersion: IProductVersion = { version: this.productService.version, date: this.productService.date }): Promise<boolean> {
		if (!isTargetPlatformCompatible(getTargetPlatformForExtensionVersion(rawGalleryExtensionVersion), allTargetPlatforms, targetPlatform)) {
			return false;
		}

		if (versionType !== 'any' && isPreReleaseVersion(rawGalleryExtensionVersion) !== (versionType === 'prerelease')) {
			return false;
		}

		if (compatible) {
			try {
				const engine = await this.getEngine(extension, rawGalleryExtensionVersion);
				if (!isEngineValid(engine, productVersion.version, productVersion.date)) {
					return false;
				}
			} catch (error) {
				this.logService.error(`Error while getting the engine for the version ${rawGalleryExtensionVersion.version}.`, getErrorMessage(error));
				return false;
			}
		}

		return true;
	}

	async query(options: IQueryOptions, token: CancellationToken): Promise<IPager<IGalleryExtension>> {
		let text = options.text || '';
		const pageSize = options.pageSize ?? 50;

		let query = new Query()
			.withPage(1, pageSize);

		if (text) {
			// Use category filter instead of "category:themes"
			text = text.replace(/\bcategory:("([^"]*)"|([^"]\S*))(\s+|\b|$)/g, (_, quotedCategory, category) => {
				query = query.withFilter(FilterType.Category, category || quotedCategory);
				return '';
			});

			// Use tag filter instead of "tag:debuggers"
			text = text.replace(/\btag:("([^"]*)"|([^"]\S*))(\s+|\b|$)/g, (_, quotedTag, tag) => {
				query = query.withFilter(FilterType.Tag, tag || quotedTag);
				return '';
			});

			// Use featured filter
			text = text.replace(/\bfeatured(\s+|\b|$)/g, () => {
				query = query.withFilter(FilterType.Featured);
				return '';
			});

			text = text.trim();

			if (text) {
				text = text.length < 200 ? text : text.substring(0, 200);
				query = query.withFilter(FilterType.SearchText, text);
			}

			query = query.withSortBy(SortBy.NoneOrRelevance);
		} else if (options.ids) {
			query = query.withFilter(FilterType.ExtensionId, ...options.ids);
		} else if (options.names) {
			query = query.withFilter(FilterType.ExtensionName, ...options.names);
		} else {
			query = query.withSortBy(SortBy.InstallCount);
		}

		if (typeof options.sortBy === 'number') {
			query = query.withSortBy(options.sortBy);
		}

		if (typeof options.sortOrder === 'number') {
			query = query.withSortOrder(options.sortOrder);
		}

		if (options.source) {
			query = query.withSource(options.source);
		}

		const runQuery = async (query: Query, token: CancellationToken) => {
			const { extensions, total } = await this.queryGalleryExtensions(query, { targetPlatform: CURRENT_TARGET_PLATFORM, compatible: false, includePreRelease: !!options.includePreRelease, productVersion: options.productVersion ?? { version: this.productService.version, date: this.productService.date } }, token);
			return { extensions, total };
		};
		const { extensions, total } = await runQuery(query, token);
		const getPage = async (pageIndex: number, ct: CancellationToken) => {
			if (ct.isCancellationRequested) {
				throw new CancellationError();
			}
			const { extensions } = await runQuery(query.withPage(pageIndex + 1), ct);
			return extensions;
		};

		return { firstPage: extensions, total, pageSize: query.pageSize, getPage };
	}

	private async queryGalleryExtensions(query: Query, criteria: IExtensionCriteria, token: CancellationToken): Promise<{ extensions: IGalleryExtension[]; total: number }> {
		const flags = query.flags;

		/**
		 * If both version flags (IncludeLatestVersionOnly and IncludeVersions) are included, then only include latest versions (IncludeLatestVersionOnly) flag.
		 */
		if (!!(query.flags & Flags.IncludeLatestVersionOnly) && !!(query.flags & Flags.IncludeVersions)) {
			query = query.withFlags(query.flags & ~Flags.IncludeVersions, Flags.IncludeLatestVersionOnly);
		}

		/**
		 * If version flags (IncludeLatestVersionOnly and IncludeVersions) are not included, default is to query for latest versions (IncludeLatestVersionOnly).
		 */
		if (!(query.flags & Flags.IncludeLatestVersionOnly) && !(query.flags & Flags.IncludeVersions)) {
			query = query.withFlags(query.flags, Flags.IncludeLatestVersionOnly);
		}

		/**
		 * If versions criteria exist, then remove IncludeLatestVersionOnly flag and add IncludeVersions flag.
		 */
		if (criteria.versions?.length) {
			query = query.withFlags(query.flags & ~Flags.IncludeLatestVersionOnly, Flags.IncludeVersions);
		}

		/**
		 * Add necessary extension flags
		 */
		query = query.withFlags(query.flags, Flags.IncludeAssetUri, Flags.IncludeCategoryAndTags, Flags.IncludeFiles, Flags.IncludeStatistics, Flags.IncludeVersionProperties);
		const { galleryExtensions: rawGalleryExtensions, total, context } = await this.queryRawGalleryExtensions(query, token);

		const hasAllVersions: boolean = !(query.flags & Flags.IncludeLatestVersionOnly);
		if (hasAllVersions) {
			const extensions: IGalleryExtension[] = [];
			for (const rawGalleryExtension of rawGalleryExtensions) {
				const extension = await this.toGalleryExtensionWithCriteria(rawGalleryExtension, criteria, context);
				if (extension) {
					extensions.push(extension);
				}
			}
			return { extensions, total };
		}

		const result: [number, IGalleryExtension][] = [];
		const needAllVersions = new Map<string, number>();
		for (let index = 0; index < rawGalleryExtensions.length; index++) {
			const rawGalleryExtension = rawGalleryExtensions[index];
			const extensionIdentifier = { id: getGalleryExtensionId(rawGalleryExtension.publisher.publisherName, rawGalleryExtension.extensionName), uuid: rawGalleryExtension.extensionId };
			const includePreRelease = isBoolean(criteria.includePreRelease) ? criteria.includePreRelease : !!criteria.includePreRelease.find(extensionIdentifierWithPreRelease => areSameExtensions(extensionIdentifierWithPreRelease, extensionIdentifier))?.includePreRelease;
			if (criteria.compatible && isNotWebExtensionInWebTargetPlatform(getAllTargetPlatforms(rawGalleryExtension), criteria.targetPlatform)) {
				/** Skip if requested for a web-compatible extension and it is not a web extension.
				 * All versions are not needed in this case
				*/
				continue;
			}
			const extension = await this.toGalleryExtensionWithCriteria(rawGalleryExtension, criteria, context);
			if (!extension
				/** Need all versions if the extension is a pre-release version but
				 * 		- the query is to look for a release version or
				 * 		- the extension has no release version
				 * Get all versions to get or check the release version
				*/
				|| (extension.properties.isPreReleaseVersion && (!includePreRelease || !extension.hasReleaseVersion))
				/**
				 * Need all versions if the extension is a release version with a different target platform than requested and also has a pre-release version
				 * Because, this is a platform specific extension and can have a newer release version supporting this platform.
				 * See https://github.com/microsoft/vscode/issues/139628
				*/
				|| (!extension.properties.isPreReleaseVersion && extension.properties.targetPlatform !== criteria.targetPlatform && extension.hasPreReleaseVersion)
			) {
				needAllVersions.set(rawGalleryExtension.extensionId, index);
			} else {
				result.push([index, extension]);
			}
		}

		if (needAllVersions.size) {
			const query = new Query()
				.withFlags(flags & ~Flags.IncludeLatestVersionOnly, Flags.IncludeVersions)
				.withPage(1, needAllVersions.size)
				.withFilter(FilterType.ExtensionId, ...needAllVersions.keys());
			const { extensions } = await this.queryGalleryExtensions(query, criteria, token);
			for (const extension of extensions) {
				const index = needAllVersions.get(extension.identifier.uuid)!;
				result.push([index, extension]);
			}
		}

		return { extensions: result.sort((a, b) => a[0] - b[0]).map(([, extension]) => extension), total };
	}

	private async toGalleryExtensionWithCriteria(rawGalleryExtension: IRawGalleryExtension, criteria: IExtensionCriteria, queryContext?: IStringDictionary<any>): Promise<IGalleryExtension | null> {

		const extensionIdentifier = { id: getGalleryExtensionId(rawGalleryExtension.publisher.publisherName, rawGalleryExtension.extensionName), uuid: rawGalleryExtension.extensionId };
		const version = criteria.versions?.find(extensionIdentifierWithVersion => areSameExtensions(extensionIdentifierWithVersion, extensionIdentifier))?.version;
		const includePreRelease = isBoolean(criteria.includePreRelease) ? criteria.includePreRelease : !!criteria.includePreRelease.find(extensionIdentifierWithPreRelease => areSameExtensions(extensionIdentifierWithPreRelease, extensionIdentifier))?.includePreRelease;
		const allTargetPlatforms = getAllTargetPlatforms(rawGalleryExtension);
		const rawGalleryExtensionVersions = sortExtensionVersions(rawGalleryExtension.versions, criteria.targetPlatform);

		if (criteria.compatible && isNotWebExtensionInWebTargetPlatform(allTargetPlatforms, criteria.targetPlatform)) {
			return null;
		}

		for (let index = 0; index < rawGalleryExtensionVersions.length; index++) {
			const rawGalleryExtensionVersion = rawGalleryExtensionVersions[index];
			if (version && rawGalleryExtensionVersion.version !== version) {
				continue;
			}
			// Allow any version if includePreRelease flag is set otherwise only release versions are allowed
			if (await this.isValidVersion(getGalleryExtensionId(rawGalleryExtension.publisher.publisherName, rawGalleryExtension.extensionName), rawGalleryExtensionVersion, includePreRelease ? 'any' : 'release', criteria.compatible, allTargetPlatforms, criteria.targetPlatform, criteria.productVersion)) {
				return toExtension(rawGalleryExtension, rawGalleryExtensionVersion, allTargetPlatforms, queryContext);
			}
			if (version && rawGalleryExtensionVersion.version === version) {
				return null;
			}
		}

		if (version || criteria.compatible) {
			return null;
		}

		/**
		 * Fallback: Return the latest version
		 * This can happen when the extension does not have a release version or does not have a version compatible with the given target platform.
		 */
		return toExtension(rawGalleryExtension, rawGalleryExtension.versions[0], allTargetPlatforms);
	}

	private async queryRawGalleryExtensions(query: Query, token: CancellationToken): Promise<IRawGalleryExtensionsResult> {
		if (!this.isEnabled()) {
			throw new Error('No extension gallery service configured.');
		}

		query = query
			/* Always exclude non validated extensions */
			.withFlags(query.flags, Flags.ExcludeNonValidated)
			.withFilter(FilterType.Target, 'Microsoft.VisualStudio.Code')
			/* Always exclude unpublished extensions */
			.withFilter(FilterType.ExcludeWithFlags, flagsToString(Flags.Unpublished));

		const commonHeaders = await this.commonHeadersPromise;
		const data = JSON.stringify(query.raw);
		const headers = {
			...commonHeaders,
			'Content-Type': 'application/json',
			'Accept': 'application/json;api-version=3.0-preview.1',
			'Accept-Encoding': 'gzip',
			'Content-Length': String(data.length),
		};

<<<<<<< HEAD
		let context: IRequestContext | undefined, error: ExtensionGalleryError | undefined, total: number = 0;
=======
		const stopWatch = new StopWatch();
		let context: IRequestContext | undefined, errorCode: ExtensionGalleryErrorCode | undefined, total: number = 0;
>>>>>>> 89de5a8d

		try {
			context = await this.requestService.request({
				type: 'POST',
				url: this.extensionsGallerySearchUrl && query.criteria.some(c => c.filterType === FilterType.SearchText) ? this.extensionsGallerySearchUrl : this.api('/extensionquery'),
				data,
				headers
			}, token);

			if (context.res.statusCode && context.res.statusCode >= 400 && context.res.statusCode < 500) {
				return { galleryExtensions: [], total };
			}

			const result = await asJson<IRawGalleryQueryResult>(context);
			if (result) {
				const r = result.results[0];
				const galleryExtensions = r.extensions;
				const resultCount = r.resultMetadata && r.resultMetadata.filter(m => m.metadataType === 'ResultCount')[0];
				total = resultCount && resultCount.metadataItems.filter(i => i.name === 'TotalCount')[0].count || 0;

				return {
					galleryExtensions,
					total,
					context: {
						[ACTIVITY_HEADER_NAME]: context.res.headers['activityid']
					}
				};
			}
			return { galleryExtensions: [], total };

		} catch (e) {
<<<<<<< HEAD
			const errorCode = isCancellationError(e) ? ExtensionGalleryErrorCode.Cancelled : getErrorMessage(e).startsWith('XHR timeout') ? ExtensionGalleryErrorCode.Timeout : ExtensionGalleryErrorCode.Failed;
			error = new ExtensionGalleryError(getErrorMessage(e), errorCode);
			throw error;
=======
			if (isCancellationError(e)) {
				errorCode = ExtensionGalleryErrorCode.Cancelled;
				throw e;
			} else {
				const errorMessage = getErrorMessage(e);
				errorCode = errorMessage.startsWith('XHR timeout') ? ExtensionGalleryErrorCode.Timeout : ExtensionGalleryErrorCode.Failed;
				throw new ExtensionGalleryError(errorMessage, errorCode);
			}
		} finally {
			this.telemetryService.publicLog2<GalleryServiceQueryEvent, GalleryServiceQueryClassification>('galleryService:query', {
				...query.telemetryData,
				requestBodySize: String(data.length),
				duration: stopWatch.elapsed(),
				success: !!context && isSuccess(context),
				responseBodySize: context?.res.headers['Content-Length'],
				statusCode: context ? String(context.res.statusCode) : undefined,
				errorCode,
				count: String(total)
			});
>>>>>>> 89de5a8d
		}
	}

	async reportStatistic(publisher: string, name: string, version: string, type: StatisticType): Promise<void> {
		if (!this.isEnabled()) {
			return undefined;
		}

		const url = isWeb ? this.api(`/itemName/${publisher}.${name}/version/${version}/statType/${type === StatisticType.Install ? '1' : '3'}/vscodewebextension`) : this.api(`/publishers/${publisher}/extensions/${name}/${version}/stats?statType=${type}`);
		const Accept = isWeb ? 'api-version=6.1-preview.1' : '*/*;api-version=4.0-preview.1';

		const commonHeaders = await this.commonHeadersPromise;
		const headers = { ...commonHeaders, Accept };
		try {
			await this.requestService.request({
				type: 'POST',
				url,
				headers
			}, CancellationToken.None);
		} catch (error) { /* Ignore */ }
	}

	async download(extension: IGalleryExtension, location: URI, operation: InstallOperation): Promise<void> {
		this.logService.trace('ExtensionGalleryService#download', extension.identifier.id);
<<<<<<< HEAD
=======
		const data = getGalleryExtensionTelemetryData(extension);
		const startTime = new Date().getTime();
>>>>>>> 89de5a8d

		const operationParam = operation === InstallOperation.Install ? 'install' : operation === InstallOperation.Update ? 'update' : '';
		const downloadAsset = operationParam ? {
			uri: `${extension.assets.download.uri}${URI.parse(extension.assets.download.uri).query ? '&' : '?'}${operationParam}=true`,
			fallbackUri: `${extension.assets.download.fallbackUri}${URI.parse(extension.assets.download.fallbackUri).query ? '&' : '?'}${operationParam}=true`
		} : extension.assets.download;

		const headers: IHeaders | undefined = extension.queryContext?.[ACTIVITY_HEADER_NAME] ? { [ACTIVITY_HEADER_NAME]: extension.queryContext[ACTIVITY_HEADER_NAME] } : undefined;
		const context = await this.getAsset(extension.identifier.id, downloadAsset, AssetType.VSIX, headers ? { headers } : undefined);
<<<<<<< HEAD
		await this.fileService.writeFile(location, context.stream);
=======

		try {
			await this.fileService.writeFile(location, context.stream);
		} catch (error) {
			try {
				await this.fileService.del(location);
			} catch (e) {
				/* ignore */
				this.logService.warn(`Error while deleting the file ${location.toString()}`, getErrorMessage(e));
			}
			throw new ExtensionGalleryError(getErrorMessage(error), ExtensionGalleryErrorCode.DownloadFailedWriting);
		}

		/* __GDPR__
			"galleryService:downloadVSIX" : {
				"owner": "sandy081",
				"duration": { "classification": "SystemMetaData", "purpose": "PerformanceAndHealth", "isMeasurement": true },
				"${include}": [
					"${GalleryExtensionTelemetryData}"
				]
			}
		*/
		this.telemetryService.publicLog('galleryService:downloadVSIX', { ...data, duration: new Date().getTime() - startTime });
>>>>>>> 89de5a8d
	}

	async downloadSignatureArchive(extension: IGalleryExtension, location: URI): Promise<void> {
		if (!extension.assets.signature) {
			throw new Error('No signature asset found');
		}

		this.logService.trace('ExtensionGalleryService#downloadSignatureArchive', extension.identifier.id);

		const context = await this.getAsset(extension.identifier.id, extension.assets.signature, AssetType.Signature);
		try {
			await this.fileService.writeFile(location, context.stream);
		} catch (error) {
			try {
				await this.fileService.del(location);
			} catch (e) {
				/* ignore */
				this.logService.warn(`Error while deleting the file ${location.toString()}`, getErrorMessage(e));
			}
			throw new ExtensionGalleryError(getErrorMessage(error), ExtensionGalleryErrorCode.DownloadFailedWriting);
		}

	}

	async getReadme(extension: IGalleryExtension, token: CancellationToken): Promise<string> {
		if (extension.assets.readme) {
			const context = await this.getAsset(extension.identifier.id, extension.assets.readme, AssetType.Details, {}, token);
			const content = await asTextOrError(context);
			return content || '';
		}
		return '';
	}

	async getManifest(extension: IGalleryExtension, token: CancellationToken): Promise<IExtensionManifest | null> {
		if (extension.assets.manifest) {
			const context = await this.getAsset(extension.identifier.id, extension.assets.manifest, AssetType.Manifest, {}, token);
			const text = await asTextOrError(context);
			return text ? JSON.parse(text) : null;
		}
		return null;
	}

	private async getManifestFromRawExtensionVersion(extension: string, rawExtensionVersion: IRawGalleryExtensionVersion, token: CancellationToken): Promise<IExtensionManifest | null> {
		const manifestAsset = getVersionAsset(rawExtensionVersion, AssetType.Manifest);
		if (!manifestAsset) {
			throw new Error('Manifest was not found');
		}
		const headers = { 'Accept-Encoding': 'gzip' };
		const context = await this.getAsset(extension, manifestAsset, AssetType.Manifest, { headers });
		return await asJson<IExtensionManifest>(context);
	}

	async getCoreTranslation(extension: IGalleryExtension, languageId: string): Promise<ITranslation | null> {
		const asset = extension.assets.coreTranslations.filter(t => t[0] === languageId.toUpperCase())[0];
		if (asset) {
			const context = await this.getAsset(extension.identifier.id, asset[1], asset[0]);
			const text = await asTextOrError(context);
			return text ? JSON.parse(text) : null;
		}
		return null;
	}

	async getChangelog(extension: IGalleryExtension, token: CancellationToken): Promise<string> {
		if (extension.assets.changelog) {
			const context = await this.getAsset(extension.identifier.id, extension.assets.changelog, AssetType.Changelog, {}, token);
			const content = await asTextOrError(context);
			return content || '';
		}
		return '';
	}

	async getAllCompatibleVersions(extension: IGalleryExtension, includePreRelease: boolean, targetPlatform: TargetPlatform): Promise<IGalleryExtensionVersion[]> {
		let query = new Query()
			.withFlags(Flags.IncludeVersions, Flags.IncludeCategoryAndTags, Flags.IncludeFiles, Flags.IncludeVersionProperties)
			.withPage(1, 1);

		if (extension.identifier.uuid) {
			query = query.withFilter(FilterType.ExtensionId, extension.identifier.uuid);
		} else {
			query = query.withFilter(FilterType.ExtensionName, extension.identifier.id);
		}

		const { galleryExtensions } = await this.queryRawGalleryExtensions(query, CancellationToken.None);
		if (!galleryExtensions.length) {
			return [];
		}

		const allTargetPlatforms = getAllTargetPlatforms(galleryExtensions[0]);
		if (isNotWebExtensionInWebTargetPlatform(allTargetPlatforms, targetPlatform)) {
			return [];
		}

		const validVersions: IRawGalleryExtensionVersion[] = [];
		await Promise.all(galleryExtensions[0].versions.map(async (version) => {
			try {
				if (await this.isValidVersion(extension.identifier.id, version, includePreRelease ? 'any' : 'release', true, allTargetPlatforms, targetPlatform)) {
					validVersions.push(version);
				}
			} catch (error) { /* Ignore error and skip version */ }
		}));

		const result: IGalleryExtensionVersion[] = [];
		const seen = new Set<string>();
		for (const version of sortExtensionVersions(validVersions, targetPlatform)) {
			if (!seen.has(version.version)) {
				seen.add(version.version);
				result.push({ version: version.version, date: version.lastUpdated, isPreReleaseVersion: isPreReleaseVersion(version) });
			}
		}

		return result;
	}

	private async getAsset(extension: string, asset: IGalleryExtensionAsset, assetType: string, options: IRequestOptions = {}, token: CancellationToken = CancellationToken.None): Promise<IRequestContext> {
		const commonHeaders = await this.commonHeadersPromise;
		const baseOptions = { type: 'GET' };
		const headers = { ...commonHeaders, ...(options.headers || {}) };
		options = { ...options, ...baseOptions, headers };

		const url = asset.uri;
		const fallbackUrl = asset.fallbackUri;
		const firstOptions = { ...options, url };

		try {
			const context = await this.requestService.request(firstOptions, token);
			if (context.res.statusCode === 200) {
				return context;
			}
			const message = await asTextOrError(context);
			throw new Error(`Expected 200, got back ${context.res.statusCode} instead.\n\n${message}`);
		} catch (err) {
			if (isCancellationError(err)) {
				throw err;
			}

			const fallbackOptions = { ...options, url: fallbackUrl };
			return this.requestService.request(fallbackOptions, token);
		}
	}

	private async getEngine(extension: string, rawExtensionVersion: IRawGalleryExtensionVersion): Promise<string> {
		let engine = getEngine(rawExtensionVersion);
		if (!engine) {
			const manifest = await this.getManifestFromRawExtensionVersion(extension, rawExtensionVersion, CancellationToken.None);
			if (!manifest) {
				throw new Error('Manifest was not found');
			}
			engine = manifest.engines.vscode;
		}
		return engine;
	}

	async getExtensionsControlManifest(): Promise<IExtensionsControlManifest> {
		if (!this.isEnabled()) {
			throw new Error('No extension gallery service configured.');
		}

		if (!this.extensionsControlUrl) {
			return { malicious: [], deprecated: {}, search: [] };
		}

		const context = await this.requestService.request({ type: 'GET', url: this.extensionsControlUrl }, CancellationToken.None);
		if (context.res.statusCode !== 200) {
			throw new Error('Could not get extensions report.');
		}

		const result = await asJson<IRawExtensionsControlManifest>(context);
		const malicious: IExtensionIdentifier[] = [];
		const deprecated: IStringDictionary<IDeprecationInfo> = {};
		const search: ISearchPrefferedResults[] = [];
		if (result) {
			for (const id of result.malicious) {
				malicious.push({ id });
			}
			if (result.migrateToPreRelease) {
				for (const [unsupportedPreReleaseExtensionId, preReleaseExtensionInfo] of Object.entries(result.migrateToPreRelease)) {
					if (!preReleaseExtensionInfo.engine || isEngineValid(preReleaseExtensionInfo.engine, this.productService.version, this.productService.date)) {
						deprecated[unsupportedPreReleaseExtensionId.toLowerCase()] = {
							disallowInstall: true,
							extension: {
								id: preReleaseExtensionInfo.id,
								displayName: preReleaseExtensionInfo.displayName,
								autoMigrate: { storage: !!preReleaseExtensionInfo.migrateStorage },
								preRelease: true
							}
						};
					}
				}
			}
			if (result.deprecated) {
				for (const [deprecatedExtensionId, deprecationInfo] of Object.entries(result.deprecated)) {
					if (deprecationInfo) {
						deprecated[deprecatedExtensionId.toLowerCase()] = isBoolean(deprecationInfo) ? {} : deprecationInfo;
					}
				}
			}
			if (result.search) {
				for (const s of result.search) {
					search.push(s);
				}
			}
		}

		return { malicious, deprecated, search };
	}
}

export class ExtensionGalleryService extends AbstractExtensionGalleryService {

	constructor(
		@IStorageService storageService: IStorageService,
		@IRequestService requestService: IRequestService,
		@ILogService logService: ILogService,
		@IEnvironmentService environmentService: IEnvironmentService,
		@IFileService fileService: IFileService,
		@IProductService productService: IProductService,
		@IConfigurationService configurationService: IConfigurationService,
	) {
		super(storageService, requestService, logService, environmentService, fileService, productService, configurationService);
	}
}

export class ExtensionGalleryServiceWithNoStorageService extends AbstractExtensionGalleryService {

	constructor(
		@IRequestService requestService: IRequestService,
		@ILogService logService: ILogService,
		@IEnvironmentService environmentService: IEnvironmentService,
		@IFileService fileService: IFileService,
		@IProductService productService: IProductService,
		@IConfigurationService configurationService: IConfigurationService,
	) {
		super(undefined, requestService, logService, environmentService, fileService, productService, configurationService);
	}
}<|MERGE_RESOLUTION|>--- conflicted
+++ resolved
@@ -870,12 +870,7 @@
 			'Content-Length': String(data.length),
 		};
 
-<<<<<<< HEAD
-		let context: IRequestContext | undefined, error: ExtensionGalleryError | undefined, total: number = 0;
-=======
-		const stopWatch = new StopWatch();
 		let context: IRequestContext | undefined, errorCode: ExtensionGalleryErrorCode | undefined, total: number = 0;
->>>>>>> 89de5a8d
 
 		try {
 			context = await this.requestService.request({
@@ -907,11 +902,6 @@
 			return { galleryExtensions: [], total };
 
 		} catch (e) {
-<<<<<<< HEAD
-			const errorCode = isCancellationError(e) ? ExtensionGalleryErrorCode.Cancelled : getErrorMessage(e).startsWith('XHR timeout') ? ExtensionGalleryErrorCode.Timeout : ExtensionGalleryErrorCode.Failed;
-			error = new ExtensionGalleryError(getErrorMessage(e), errorCode);
-			throw error;
-=======
 			if (isCancellationError(e)) {
 				errorCode = ExtensionGalleryErrorCode.Cancelled;
 				throw e;
@@ -920,18 +910,6 @@
 				errorCode = errorMessage.startsWith('XHR timeout') ? ExtensionGalleryErrorCode.Timeout : ExtensionGalleryErrorCode.Failed;
 				throw new ExtensionGalleryError(errorMessage, errorCode);
 			}
-		} finally {
-			this.telemetryService.publicLog2<GalleryServiceQueryEvent, GalleryServiceQueryClassification>('galleryService:query', {
-				...query.telemetryData,
-				requestBodySize: String(data.length),
-				duration: stopWatch.elapsed(),
-				success: !!context && isSuccess(context),
-				responseBodySize: context?.res.headers['Content-Length'],
-				statusCode: context ? String(context.res.statusCode) : undefined,
-				errorCode,
-				count: String(total)
-			});
->>>>>>> 89de5a8d
 		}
 	}
 
@@ -956,11 +934,6 @@
 
 	async download(extension: IGalleryExtension, location: URI, operation: InstallOperation): Promise<void> {
 		this.logService.trace('ExtensionGalleryService#download', extension.identifier.id);
-<<<<<<< HEAD
-=======
-		const data = getGalleryExtensionTelemetryData(extension);
-		const startTime = new Date().getTime();
->>>>>>> 89de5a8d
 
 		const operationParam = operation === InstallOperation.Install ? 'install' : operation === InstallOperation.Update ? 'update' : '';
 		const downloadAsset = operationParam ? {
@@ -970,9 +943,6 @@
 
 		const headers: IHeaders | undefined = extension.queryContext?.[ACTIVITY_HEADER_NAME] ? { [ACTIVITY_HEADER_NAME]: extension.queryContext[ACTIVITY_HEADER_NAME] } : undefined;
 		const context = await this.getAsset(extension.identifier.id, downloadAsset, AssetType.VSIX, headers ? { headers } : undefined);
-<<<<<<< HEAD
-		await this.fileService.writeFile(location, context.stream);
-=======
 
 		try {
 			await this.fileService.writeFile(location, context.stream);
@@ -985,18 +955,6 @@
 			}
 			throw new ExtensionGalleryError(getErrorMessage(error), ExtensionGalleryErrorCode.DownloadFailedWriting);
 		}
-
-		/* __GDPR__
-			"galleryService:downloadVSIX" : {
-				"owner": "sandy081",
-				"duration": { "classification": "SystemMetaData", "purpose": "PerformanceAndHealth", "isMeasurement": true },
-				"${include}": [
-					"${GalleryExtensionTelemetryData}"
-				]
-			}
-		*/
-		this.telemetryService.publicLog('galleryService:downloadVSIX', { ...data, duration: new Date().getTime() - startTime });
->>>>>>> 89de5a8d
 	}
 
 	async downloadSignatureArchive(extension: IGalleryExtension, location: URI): Promise<void> {
