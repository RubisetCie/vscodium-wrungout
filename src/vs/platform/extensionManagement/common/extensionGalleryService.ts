--- conflicted
+++ resolved
@@ -15,13 +15,8 @@
 import { IHeaders, IRequestContext, IRequestOptions } from 'vs/base/parts/request/common/request';
 import { IConfigurationService } from 'vs/platform/configuration/common/configuration';
 import { IEnvironmentService } from 'vs/platform/environment/common/environment';
-<<<<<<< HEAD
-import { getTargetPlatform, IExtensionGalleryService, IExtensionIdentifier, IExtensionInfo, IGalleryExtension, IGalleryExtensionAsset, IGalleryExtensionAssets, IGalleryExtensionVersion, InstallOperation, IQueryOptions, IExtensionsControlManifest, isNotWebExtensionInWebTargetPlatform, isTargetPlatformCompatible, ITranslation, SortBy, SortOrder, StatisticType, toTargetPlatform, WEB_EXTENSION_TAG, IExtensionQueryOptions, IDeprecationInfo, ISearchPrefferedResults, ExtensionGalleryError, ExtensionGalleryErrorCode } from 'vs/platform/extensionManagement/common/extensionManagement';
+import { getTargetPlatform, IExtensionGalleryService, IExtensionIdentifier, IExtensionInfo, IGalleryExtension, IGalleryExtensionAsset, IGalleryExtensionAssets, IGalleryExtensionVersion, InstallOperation, IQueryOptions, IExtensionsControlManifest, isNotWebExtensionInWebTargetPlatform, isTargetPlatformCompatible, ITranslation, SortBy, SortOrder, StatisticType, toTargetPlatform, WEB_EXTENSION_TAG, IExtensionQueryOptions, IDeprecationInfo, ISearchPrefferedResults, ExtensionGalleryError, ExtensionGalleryErrorCode, IProductVersion } from 'vs/platform/extensionManagement/common/extensionManagement';
 import { adoptToGalleryExtensionId, areSameExtensions, getGalleryExtensionId } from 'vs/platform/extensionManagement/common/extensionManagementUtil';
-=======
-import { getTargetPlatform, IExtensionGalleryService, IExtensionIdentifier, IExtensionInfo, IGalleryExtension, IGalleryExtensionAsset, IGalleryExtensionAssets, IGalleryExtensionVersion, InstallOperation, IQueryOptions, IExtensionsControlManifest, isNotWebExtensionInWebTargetPlatform, isTargetPlatformCompatible, ITranslation, SortBy, SortOrder, StatisticType, toTargetPlatform, WEB_EXTENSION_TAG, IExtensionQueryOptions, IDeprecationInfo, ISearchPrefferedResults, ExtensionGalleryError, ExtensionGalleryErrorCode, IProductVersion } from 'vs/platform/extensionManagement/common/extensionManagement';
-import { adoptToGalleryExtensionId, areSameExtensions, getGalleryExtensionId, getGalleryExtensionTelemetryData } from 'vs/platform/extensionManagement/common/extensionManagementUtil';
->>>>>>> 5c3e652f
 import { IExtensionManifest, TargetPlatform } from 'vs/platform/extensions/common/extensions';
 import { isEngineValid } from 'vs/platform/extensions/common/extensionValidator';
 import { IFileService } from 'vs/platform/files/common/files';
@@ -591,14 +586,7 @@
 			query = query.withSource(options.source);
 		}
 
-<<<<<<< HEAD
-		const { extensions } = await this.queryGalleryExtensions(query, { targetPlatform: options.targetPlatform ?? CURRENT_TARGET_PLATFORM, includePreRelease: includePreReleases, versions, compatible: !!options.compatible }, token);
-=======
 		const { extensions } = await this.queryGalleryExtensions(query, { targetPlatform: options.targetPlatform ?? CURRENT_TARGET_PLATFORM, includePreRelease: includePreReleases, versions, compatible: !!options.compatible, productVersion: options.productVersion ?? { version: this.productService.version, date: this.productService.date } }, token);
-		if (options.source) {
-			extensions.forEach((e, index) => setTelemetry(e, index, options.source));
-		}
->>>>>>> 5c3e652f
 		return extensions;
 	}
 
@@ -717,12 +705,7 @@
 		}
 
 		const runQuery = async (query: Query, token: CancellationToken) => {
-<<<<<<< HEAD
-			const { extensions, total } = await this.queryGalleryExtensions(query, { targetPlatform: CURRENT_TARGET_PLATFORM, compatible: false, includePreRelease: !!options.includePreRelease }, token);
-=======
 			const { extensions, total } = await this.queryGalleryExtensions(query, { targetPlatform: CURRENT_TARGET_PLATFORM, compatible: false, includePreRelease: !!options.includePreRelease, productVersion: options.productVersion ?? { version: this.productService.version, date: this.productService.date } }, token);
-			extensions.forEach((e, index) => setTelemetry(e, ((query.pageNumber - 1) * query.pageSize) + index, options.source));
->>>>>>> 5c3e652f
 			return { extensions, total };
 		};
 		const { extensions, total } = await runQuery(query, token);
@@ -1079,24 +1062,6 @@
 				throw err;
 			}
 
-<<<<<<< HEAD
-=======
-			const message = getErrorMessage(err);
-			type GalleryServiceCDNFallbackClassification = {
-				owner: 'sandy081';
-				comment: 'Fallback request information when the primary asset request to CDN fails';
-				extension: { classification: 'SystemMetaData'; purpose: 'FeatureInsight'; comment: 'extension name' };
-				assetType: { classification: 'SystemMetaData'; purpose: 'FeatureInsight'; comment: 'asset that failed' };
-				message: { classification: 'SystemMetaData'; purpose: 'FeatureInsight'; comment: 'error message' };
-			};
-			type GalleryServiceCDNFallbackEvent = {
-				extension: string;
-				assetType: string;
-				message: string;
-			};
-			this.telemetryService.publicLog2<GalleryServiceCDNFallbackEvent, GalleryServiceCDNFallbackClassification>('galleryService:cdnFallback', { extension, assetType, message });
-
->>>>>>> 5c3e652f
 			const fallbackOptions = { ...options, url: fallbackUrl };
 			return this.requestService.request(fallbackOptions, token);
 		}
@@ -1105,17 +1070,6 @@
 	private async getEngine(extension: string, rawExtensionVersion: IRawGalleryExtensionVersion): Promise<string> {
 		let engine = getEngine(rawExtensionVersion);
 		if (!engine) {
-			type GalleryServiceEngineFallbackClassification = {
-				owner: 'sandy081';
-				comment: 'Fallback request when engine is not found in properties of an extension version';
-				extension: { classification: 'SystemMetaData'; purpose: 'FeatureInsight'; comment: 'extension name' };
-				version: { classification: 'SystemMetaData'; purpose: 'FeatureInsight'; comment: 'version' };
-			};
-			type GalleryServiceEngineFallbackEvent = {
-				extension: string;
-				version: string;
-			};
-			this.telemetryService.publicLog2<GalleryServiceEngineFallbackEvent, GalleryServiceEngineFallbackClassification>('galleryService:engineFallback', { extension, version: rawExtensionVersion.version });
 			const manifest = await this.getManifestFromRawExtensionVersion(extension, rawExtensionVersion, CancellationToken.None);
 			if (!manifest) {
 				throw new Error('Manifest was not found');
