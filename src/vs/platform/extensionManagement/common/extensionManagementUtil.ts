/*---------------------------------------------------------------------------------------------
 *  Copyright (c) Microsoft Corporation. All rights reserved.
 *  Licensed under the MIT License. See License.txt in the project root for license information.
 *--------------------------------------------------------------------------------------------*/

import { compareIgnoreCase } from 'vs/base/common/strings';
import { IExtensionIdentifier, IGalleryExtension, getTargetPlatform } from 'vs/platform/extensionManagement/common/extensionManagement';
import { ExtensionIdentifier, IExtension, TargetPlatform, UNDEFINED_PUBLISHER } from 'vs/platform/extensions/common/extensions';
import { IFileService } from 'vs/platform/files/common/files';
import { isLinux, platform } from 'vs/base/common/platform';
import { URI } from 'vs/base/common/uri';
import { getErrorMessage } from 'vs/base/common/errors';
import { ILogService } from 'vs/platform/log/common/log';
import { arch } from 'vs/base/common/process';

export function areSameExtensions(a: IExtensionIdentifier, b: IExtensionIdentifier): boolean {
	if (a.uuid && b.uuid) {
		return a.uuid === b.uuid;
	}
	if (a.id === b.id) {
		return true;
	}
	return compareIgnoreCase(a.id, b.id) === 0;
}

const ExtensionKeyRegex = /^([^.]+\..+)-(\d+\.\d+\.\d+)(-(.+))?$/;

export class ExtensionKey {

	static create(extension: IExtension | IGalleryExtension): ExtensionKey {
		const version = (extension as IExtension).manifest ? (extension as IExtension).manifest.version : (extension as IGalleryExtension).version;
		const targetPlatform = (extension as IExtension).manifest ? (extension as IExtension).targetPlatform : (extension as IGalleryExtension).properties.targetPlatform;
		return new ExtensionKey(extension.identifier, version, targetPlatform);
	}

	static parse(key: string): ExtensionKey | null {
		const matches = ExtensionKeyRegex.exec(key);
		return matches && matches[1] && matches[2] ? new ExtensionKey({ id: matches[1] }, matches[2], matches[4] as TargetPlatform || undefined) : null;
	}

	readonly id: string;

	constructor(
		readonly identifier: IExtensionIdentifier,
		readonly version: string,
		readonly targetPlatform: TargetPlatform = TargetPlatform.UNDEFINED,
	) {
		this.id = identifier.id;
	}

	toString(): string {
		return `${this.id}-${this.version}${this.targetPlatform !== TargetPlatform.UNDEFINED ? `-${this.targetPlatform}` : ''}`;
	}

	equals(o: any): boolean {
		if (!(o instanceof ExtensionKey)) {
			return false;
		}
		return areSameExtensions(this, o) && this.version === o.version && this.targetPlatform === o.targetPlatform;
	}
}

const EXTENSION_IDENTIFIER_WITH_VERSION_REGEX = /^([^.]+\..+)@((prerelease)|(\d+\.\d+\.\d+(-.*)?))$/;
export function getIdAndVersion(id: string): [string, string | undefined] {
	const matches = EXTENSION_IDENTIFIER_WITH_VERSION_REGEX.exec(id);
	if (matches && matches[1]) {
		return [adoptToGalleryExtensionId(matches[1]), matches[2]];
	}
	return [adoptToGalleryExtensionId(id), undefined];
}

export function getExtensionId(publisher: string, name: string): string {
	return `${publisher}.${name}`;
}

export function adoptToGalleryExtensionId(id: string): string {
	return id.toLowerCase();
}

export function getGalleryExtensionId(publisher: string | undefined, name: string): string {
	return adoptToGalleryExtensionId(getExtensionId(publisher ?? UNDEFINED_PUBLISHER, name));
}

export function groupByExtension<T>(extensions: T[], getExtensionIdentifier: (t: T) => IExtensionIdentifier): T[][] {
	const byExtension: T[][] = [];
	const findGroup = (extension: T) => {
		for (const group of byExtension) {
			if (group.some(e => areSameExtensions(getExtensionIdentifier(e), getExtensionIdentifier(extension)))) {
				return group;
			}
		}
		return null;
	};
	for (const extension of extensions) {
		const group = findGroup(extension);
		if (group) {
			group.push(extension);
		} else {
			byExtension.push([extension]);
		}
	}
	return byExtension;
}

<<<<<<< HEAD
=======
export function getLocalExtensionTelemetryData(extension: ILocalExtension): any {
	return {
		id: extension.identifier.id,
		name: extension.manifest.name,
		galleryId: null,
		publisherId: extension.publisherId,
		publisherName: extension.manifest.publisher,
		publisherDisplayName: extension.publisherDisplayName,
		dependencies: extension.manifest.extensionDependencies && extension.manifest.extensionDependencies.length > 0
	};
}


/* __GDPR__FRAGMENT__
	"GalleryExtensionTelemetryData" : {
		"id" : { "classification": "SystemMetaData", "purpose": "FeatureInsight" },
		"name": { "classification": "SystemMetaData", "purpose": "FeatureInsight" },
		"version": { "classification": "SystemMetaData", "purpose": "FeatureInsight" },
		"galleryId": { "classification": "SystemMetaData", "purpose": "FeatureInsight" },
		"publisherId": { "classification": "SystemMetaData", "purpose": "FeatureInsight" },
		"publisherName": { "classification": "SystemMetaData", "purpose": "FeatureInsight" },
		"publisherDisplayName": { "classification": "SystemMetaData", "purpose": "FeatureInsight" },
		"isPreReleaseVersion": { "classification": "SystemMetaData", "purpose": "FeatureInsight" },
		"dependencies": { "classification": "SystemMetaData", "purpose": "FeatureInsight", "isMeasurement": true },
		"isSigned": { "classification": "SystemMetaData", "purpose": "FeatureInsight" },
		"${include}": [
			"${GalleryExtensionTelemetryData2}"
		]
	}
*/
export function getGalleryExtensionTelemetryData(extension: IGalleryExtension): any {
	return {
		id: new TelemetryTrustedValue(extension.identifier.id),
		name: new TelemetryTrustedValue(extension.name),
		version: extension.version,
		galleryId: extension.identifier.uuid,
		publisherId: extension.publisherId,
		publisherName: extension.publisher,
		publisherDisplayName: extension.publisherDisplayName,
		isPreReleaseVersion: extension.properties.isPreReleaseVersion,
		dependencies: !!(extension.properties.dependencies && extension.properties.dependencies.length > 0),
		isSigned: extension.isSigned,
		...extension.telemetryData
	};
}

>>>>>>> 89de5a8d
export const BetterMergeId = new ExtensionIdentifier('pprice.better-merge');

export function getExtensionDependencies(installedExtensions: ReadonlyArray<IExtension>, extension: IExtension): IExtension[] {
	const dependencies: IExtension[] = [];
	const extensions = extension.manifest.extensionDependencies?.slice(0) ?? [];

	while (extensions.length) {
		const id = extensions.shift();

		if (id && dependencies.every(e => !areSameExtensions(e.identifier, { id }))) {
			const ext = installedExtensions.filter(e => areSameExtensions(e.identifier, { id }));
			if (ext.length === 1) {
				dependencies.push(ext[0]);
				extensions.push(...ext[0].manifest.extensionDependencies?.slice(0) ?? []);
			}
		}
	}

	return dependencies;
}

async function isAlpineLinux(fileService: IFileService, logService: ILogService): Promise<boolean> {
	if (!isLinux) {
		return false;
	}
	let content: string | undefined;
	try {
		const fileContent = await fileService.readFile(URI.file('/etc/os-release'));
		content = fileContent.value.toString();
	} catch (error) {
		try {
			const fileContent = await fileService.readFile(URI.file('/usr/lib/os-release'));
			content = fileContent.value.toString();
		} catch (error) {
			/* Ignore */
			logService.debug(`Error while getting the os-release file.`, getErrorMessage(error));
		}
	}
	return !!content && (content.match(/^ID=([^\u001b\r\n]*)/m) || [])[1] === 'alpine';
}

export async function computeTargetPlatform(fileService: IFileService, logService: ILogService): Promise<TargetPlatform> {
	const alpineLinux = await isAlpineLinux(fileService, logService);
	const targetPlatform = getTargetPlatform(alpineLinux ? 'alpine' : platform, arch);
	logService.debug('ComputeTargetPlatform:', targetPlatform);
	return targetPlatform;
}<|MERGE_RESOLUTION|>--- conflicted
+++ resolved
@@ -102,55 +102,6 @@
 	return byExtension;
 }
 
-<<<<<<< HEAD
-=======
-export function getLocalExtensionTelemetryData(extension: ILocalExtension): any {
-	return {
-		id: extension.identifier.id,
-		name: extension.manifest.name,
-		galleryId: null,
-		publisherId: extension.publisherId,
-		publisherName: extension.manifest.publisher,
-		publisherDisplayName: extension.publisherDisplayName,
-		dependencies: extension.manifest.extensionDependencies && extension.manifest.extensionDependencies.length > 0
-	};
-}
-
-
-/* __GDPR__FRAGMENT__
-	"GalleryExtensionTelemetryData" : {
-		"id" : { "classification": "SystemMetaData", "purpose": "FeatureInsight" },
-		"name": { "classification": "SystemMetaData", "purpose": "FeatureInsight" },
-		"version": { "classification": "SystemMetaData", "purpose": "FeatureInsight" },
-		"galleryId": { "classification": "SystemMetaData", "purpose": "FeatureInsight" },
-		"publisherId": { "classification": "SystemMetaData", "purpose": "FeatureInsight" },
-		"publisherName": { "classification": "SystemMetaData", "purpose": "FeatureInsight" },
-		"publisherDisplayName": { "classification": "SystemMetaData", "purpose": "FeatureInsight" },
-		"isPreReleaseVersion": { "classification": "SystemMetaData", "purpose": "FeatureInsight" },
-		"dependencies": { "classification": "SystemMetaData", "purpose": "FeatureInsight", "isMeasurement": true },
-		"isSigned": { "classification": "SystemMetaData", "purpose": "FeatureInsight" },
-		"${include}": [
-			"${GalleryExtensionTelemetryData2}"
-		]
-	}
-*/
-export function getGalleryExtensionTelemetryData(extension: IGalleryExtension): any {
-	return {
-		id: new TelemetryTrustedValue(extension.identifier.id),
-		name: new TelemetryTrustedValue(extension.name),
-		version: extension.version,
-		galleryId: extension.identifier.uuid,
-		publisherId: extension.publisherId,
-		publisherName: extension.publisher,
-		publisherDisplayName: extension.publisherDisplayName,
-		isPreReleaseVersion: extension.properties.isPreReleaseVersion,
-		dependencies: !!(extension.properties.dependencies && extension.properties.dependencies.length > 0),
-		isSigned: extension.isSigned,
-		...extension.telemetryData
-	};
-}
-
->>>>>>> 89de5a8d
 export const BetterMergeId = new ExtensionIdentifier('pprice.better-merge');
 
 export function getExtensionDependencies(installedExtensions: ReadonlyArray<IExtension>, extension: IExtension): IExtension[] {
