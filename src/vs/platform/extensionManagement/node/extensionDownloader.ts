--- conflicted
+++ resolved
@@ -3,26 +3,6 @@
  *  Licensed under the MIT License. See License.txt in the project root for license information.
  *--------------------------------------------------------------------------------------------*/
 
-<<<<<<< HEAD
-import { Promises } from 'vs/base/common/async';
-import { getErrorMessage } from 'vs/base/common/errors';
-import { Disposable } from 'vs/base/common/lifecycle';
-import { Schemas } from 'vs/base/common/network';
-import { joinPath } from 'vs/base/common/resources';
-import * as semver from 'vs/base/common/semver/semver';
-import { URI } from 'vs/base/common/uri';
-import { generateUuid } from 'vs/base/common/uuid';
-import { Promises as FSPromises } from 'vs/base/node/pfs';
-import { buffer } from 'vs/base/node/zip';
-import { INativeEnvironmentService } from 'vs/platform/environment/common/environment';
-import { toExtensionManagementError } from 'vs/platform/extensionManagement/common/abstractExtensionManagementService';
-import { ExtensionManagementErrorCode, IExtensionGalleryService, IGalleryExtension, InstallOperation } from 'vs/platform/extensionManagement/common/extensionManagement';
-import { ExtensionKey, groupByExtension } from 'vs/platform/extensionManagement/common/extensionManagementUtil';
-import { fromExtractError } from 'vs/platform/extensionManagement/node/extensionManagementUtil';
-import { TargetPlatform } from 'vs/platform/extensions/common/extensions';
-import { IFileService, IFileStatWithMetadata } from 'vs/platform/files/common/files';
-import { ILogService } from 'vs/platform/log/common/log';
-=======
 import { Promises } from '../../../base/common/async.js';
 import { getErrorMessage } from '../../../base/common/errors.js';
 import { Disposable } from '../../../base/common/lifecycle.js';
@@ -32,29 +12,15 @@
 import { URI } from '../../../base/common/uri.js';
 import { generateUuid } from '../../../base/common/uuid.js';
 import { Promises as FSPromises } from '../../../base/node/pfs.js';
-import { buffer, CorruptZipMessage } from '../../../base/node/zip.js';
+import { buffer } from '../../../base/node/zip.js';
 import { INativeEnvironmentService } from '../../environment/common/environment.js';
 import { toExtensionManagementError } from '../common/abstractExtensionManagementService.js';
-import { ExtensionManagementError, ExtensionManagementErrorCode, ExtensionSignatureVerificationCode, IExtensionGalleryService, IGalleryExtension, InstallOperation } from '../common/extensionManagement.js';
+import { ExtensionManagementErrorCode, IExtensionGalleryService, IGalleryExtension, InstallOperation } from '../common/extensionManagement.js';
 import { ExtensionKey, groupByExtension } from '../common/extensionManagementUtil.js';
 import { fromExtractError } from './extensionManagementUtil.js';
-import { IExtensionSignatureVerificationService } from './extensionSignatureVerificationService.js';
 import { TargetPlatform } from '../../extensions/common/extensions.js';
 import { IFileService, IFileStatWithMetadata } from '../../files/common/files.js';
 import { ILogService } from '../../log/common/log.js';
-import { ITelemetryService } from '../../telemetry/common/telemetry.js';
-
-type RetryDownloadClassification = {
-	owner: 'sandy081';
-	comment: 'Event reporting the retry of downloading';
-	extensionId: { classification: 'SystemMetaData'; purpose: 'FeatureInsight'; comment: 'Extension Id' };
-	attempts: { classification: 'SystemMetaData'; purpose: 'PerformanceAndHealth'; isMeasurement: true; comment: 'Number of Attempts' };
-};
-type RetryDownloadEvent = {
-	extensionId: string;
-	attempts: number;
-};
->>>>>>> d78a74bc
 
 export class ExtensionsDownloader extends Disposable {
 
@@ -68,11 +34,6 @@
 		@INativeEnvironmentService environmentService: INativeEnvironmentService,
 		@IFileService private readonly fileService: IFileService,
 		@IExtensionGalleryService private readonly extensionGalleryService: IExtensionGalleryService,
-<<<<<<< HEAD
-=======
-		@IExtensionSignatureVerificationService private readonly extensionSignatureVerificationService: IExtensionSignatureVerificationService,
-		@ITelemetryService private readonly telemetryService: ITelemetryService,
->>>>>>> d78a74bc
 		@ILogService private readonly logService: ILogService,
 	) {
 		super();
@@ -81,54 +42,10 @@
 		this.cleanUpPromise = this.cleanUp();
 	}
 
-<<<<<<< HEAD
 	async download(extension: IGalleryExtension, operation: InstallOperation, clientTargetPlatform?: TargetPlatform): Promise<URI> {
 		await this.cleanUpPromise;
 
 		return await this.downloadVSIX(extension, operation);
-=======
-	async download(extension: IGalleryExtension, operation: InstallOperation, verifySignature: boolean, clientTargetPlatform?: TargetPlatform): Promise<{ readonly location: URI; readonly verificationStatus: ExtensionSignatureVerificationCode | undefined }> {
-		await this.cleanUpPromise;
-
-		const location = await this.downloadVSIX(extension, operation);
-
-		if (!verifySignature || !extension.isSigned) {
-			return { location, verificationStatus: undefined };
-		}
-
-		let signatureArchiveLocation;
-		try {
-			signatureArchiveLocation = await this.downloadSignatureArchive(extension);
-			const verificationStatus = (await this.extensionSignatureVerificationService.verify(extension.identifier.id, extension.version, location.fsPath, signatureArchiveLocation.fsPath, clientTargetPlatform))?.code;
-			if (verificationStatus === ExtensionSignatureVerificationCode.PackageIsInvalidZip || verificationStatus === ExtensionSignatureVerificationCode.SignatureArchiveIsInvalidZip) {
-				try {
-					// Delete the downloaded vsix if VSIX or signature archive is invalid
-					await this.delete(location);
-				} catch (error) {
-					this.logService.error(error);
-				}
-				throw new ExtensionManagementError(CorruptZipMessage, ExtensionManagementErrorCode.CorruptZip);
-			}
-			return { location, verificationStatus };
-		} catch (error) {
-			try {
-				// Delete the downloaded VSIX if signature archive download fails
-				await this.delete(location);
-			} catch (error) {
-				this.logService.error(error);
-			}
-			throw error;
-		} finally {
-			if (signatureArchiveLocation) {
-				try {
-					// Delete signature archive always
-					await this.delete(signatureArchiveLocation);
-				} catch (error) {
-					this.logService.error(error);
-				}
-			}
-		}
->>>>>>> d78a74bc
 	}
 
 	private async downloadVSIX(extension: IGalleryExtension, operation: InstallOperation): Promise<URI> {
