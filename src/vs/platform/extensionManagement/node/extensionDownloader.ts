--- conflicted
+++ resolved
@@ -21,22 +21,7 @@
 import { TargetPlatform } from '../../extensions/common/extensions.js';
 import { FileOperationResult, IFileService, IFileStatWithMetadata, toFileOperationResult } from '../../files/common/files.js';
 import { ILogService } from '../../log/common/log.js';
-<<<<<<< HEAD
-=======
-import { ITelemetryService } from '../../telemetry/common/telemetry.js';
 import { IUriIdentityService } from '../../uriIdentity/common/uriIdentity.js';
-
-type RetryDownloadClassification = {
-	owner: 'sandy081';
-	comment: 'Event reporting the retry of downloading';
-	extensionId: { classification: 'SystemMetaData'; purpose: 'FeatureInsight'; comment: 'Extension Id' };
-	attempts: { classification: 'SystemMetaData'; purpose: 'PerformanceAndHealth'; isMeasurement: true; comment: 'Number of Attempts' };
-};
-type RetryDownloadEvent = {
-	extensionId: string;
-	attempts: number;
-};
->>>>>>> 138f619c
 
 export class ExtensionsDownloader extends Disposable {
 
@@ -51,12 +36,7 @@
 		@INativeEnvironmentService environmentService: INativeEnvironmentService,
 		@IFileService private readonly fileService: IFileService,
 		@IExtensionGalleryService private readonly extensionGalleryService: IExtensionGalleryService,
-<<<<<<< HEAD
-=======
-		@IExtensionSignatureVerificationService private readonly extensionSignatureVerificationService: IExtensionSignatureVerificationService,
-		@ITelemetryService private readonly telemetryService: ITelemetryService,
 		@IUriIdentityService private readonly uriIdentityService: IUriIdentityService,
->>>>>>> 138f619c
 		@ILogService private readonly logService: ILogService,
 	) {
 		super();
@@ -69,52 +49,7 @@
 	async download(extension: IGalleryExtension, operation: InstallOperation, clientTargetPlatform?: TargetPlatform): Promise<URI> {
 		await this.cleanUpPromise;
 
-<<<<<<< HEAD
 		return await this.downloadVSIX(extension, operation);
-=======
-		const location = await this.downloadVSIX(extension, operation);
-
-		if (!verifySignature) {
-			return { location, verificationStatus: undefined };
-		}
-
-		if (!extension.isSigned) {
-			return { location, verificationStatus: ExtensionSignatureVerificationCode.NotSigned };
-		}
-
-		let signatureArchiveLocation;
-		try {
-			signatureArchiveLocation = await this.downloadSignatureArchive(extension);
-			const verificationStatus = (await this.extensionSignatureVerificationService.verify(extension.identifier.id, extension.version, location.fsPath, signatureArchiveLocation.fsPath, clientTargetPlatform))?.code;
-			if (verificationStatus === ExtensionSignatureVerificationCode.PackageIsInvalidZip || verificationStatus === ExtensionSignatureVerificationCode.SignatureArchiveIsInvalidZip) {
-				try {
-					// Delete the downloaded vsix if VSIX or signature archive is invalid
-					await this.delete(location);
-				} catch (error) {
-					this.logService.error(error);
-				}
-				throw new ExtensionManagementError(CorruptZipMessage, ExtensionManagementErrorCode.CorruptZip);
-			}
-			return { location, verificationStatus };
-		} catch (error) {
-			try {
-				// Delete the downloaded VSIX if signature archive download fails
-				await this.delete(location);
-			} catch (error) {
-				this.logService.error(error);
-			}
-			throw error;
-		} finally {
-			if (signatureArchiveLocation) {
-				try {
-					// Delete signature archive always
-					await this.delete(signatureArchiveLocation);
-				} catch (error) {
-					this.logService.error(error);
-				}
-			}
-		}
->>>>>>> 138f619c
 	}
 
 	private async downloadVSIX(extension: IGalleryExtension, operation: InstallOperation): Promise<URI> {
@@ -140,39 +75,6 @@
 		}
 	}
 
-<<<<<<< HEAD
-=======
-	private async downloadSignatureArchive(extension: IGalleryExtension): Promise<URI> {
-		try {
-			const location = joinPath(this.extensionsDownloadDir, `${this.getName(extension)}${ExtensionsDownloader.SignatureArchiveExtension}`);
-			const attempts = await this.doDownload(extension, 'sigzip', async () => {
-				await this.extensionGalleryService.downloadSignatureArchive(extension, location);
-				try {
-					await this.validate(location.fsPath, '.signature.p7s');
-				} catch (error) {
-					try {
-						await this.fileService.del(location);
-					} catch (e) {
-						this.logService.warn(`Error while deleting: ${location.path}`, getErrorMessage(e));
-					}
-					throw error;
-				}
-			}, 2);
-
-			if (attempts > 1) {
-				this.telemetryService.publicLog2<RetryDownloadEvent, RetryDownloadClassification>('extensiongallery:downloadsigzip:retry', {
-					extensionId: extension.identifier.id,
-					attempts
-				});
-			}
-
-			return location;
-		} catch (e) {
-			throw toExtensionManagementError(e, ExtensionManagementErrorCode.DownloadSignature);
-		}
-	}
-
->>>>>>> 138f619c
 	private async downloadFile(extension: IGalleryExtension, location: URI, downloadFn: (location: URI) => Promise<void>): Promise<void> {
 		// Do not download if exists
 		if (await this.fileService.exists(location)) {
