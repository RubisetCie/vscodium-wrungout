/*---------------------------------------------------------------------------------------------
 *  Copyright (c) Microsoft Corporation. All rights reserved.
 *  Licensed under the MIT License. See License.txt in the project root for license information.
 *--------------------------------------------------------------------------------------------*/

import { Promises, Queue } from 'vs/base/common/async';
import { VSBuffer } from 'vs/base/common/buffer';
import { CancellationToken } from 'vs/base/common/cancellation';
import { IStringDictionary } from 'vs/base/common/collections';
import { toErrorMessage } from 'vs/base/common/errorMessage';
import { CancellationError, getErrorMessage } from 'vs/base/common/errors';
import { Emitter } from 'vs/base/common/event';
import { hash } from 'vs/base/common/hash';
import { Disposable } from 'vs/base/common/lifecycle';
import { ResourceSet } from 'vs/base/common/map';
import { Schemas } from 'vs/base/common/network';
import * as path from 'vs/base/common/path';
import { joinPath } from 'vs/base/common/resources';
import * as semver from 'vs/base/common/semver/semver';
import { isBoolean } from 'vs/base/common/types';
import { URI } from 'vs/base/common/uri';
import { generateUuid } from 'vs/base/common/uuid';
import * as pfs from 'vs/base/node/pfs';
import { extract, IFile, zip } from 'vs/base/node/zip';
import * as nls from 'vs/nls';
import { IDownloadService } from 'vs/platform/download/common/download';
import { INativeEnvironmentService } from 'vs/platform/environment/common/environment';
import { AbstractExtensionManagementService, AbstractExtensionTask, ExtensionVerificationStatus, IInstallExtensionTask, InstallExtensionTaskOptions, IUninstallExtensionTask, toExtensionManagementError, UninstallExtensionTaskOptions } from 'vs/platform/extensionManagement/common/abstractExtensionManagementService';
import {
	ExtensionManagementError, ExtensionManagementErrorCode, IExtensionGalleryService, IExtensionIdentifier, IExtensionManagementService, IGalleryExtension, ILocalExtension, InstallOperation,
	Metadata, InstallOptions,
	IProductVersion,
	EXTENSION_INSTALL_CLIENT_TARGET_PLATFORM_CONTEXT,
} from 'vs/platform/extensionManagement/common/extensionManagement';
import { areSameExtensions, computeTargetPlatform, ExtensionKey, getGalleryExtensionId, groupByExtension } from 'vs/platform/extensionManagement/common/extensionManagementUtil';
import { IExtensionsProfileScannerService, IScannedProfileExtension } from 'vs/platform/extensionManagement/common/extensionsProfileScannerService';
import { IExtensionsScannerService, IScannedExtension, ScanOptions } from 'vs/platform/extensionManagement/common/extensionsScannerService';
import { ExtensionsDownloader } from 'vs/platform/extensionManagement/node/extensionDownloader';
import { ExtensionsLifecycle } from 'vs/platform/extensionManagement/node/extensionLifecycle';
import { fromExtractError, getManifest } from 'vs/platform/extensionManagement/node/extensionManagementUtil';
import { ExtensionsManifestCache } from 'vs/platform/extensionManagement/node/extensionsManifestCache';
import { DidChangeProfileExtensionsEvent, ExtensionsWatcher } from 'vs/platform/extensionManagement/node/extensionsWatcher';
import { ExtensionType, IExtension, IExtensionManifest, TargetPlatform } from 'vs/platform/extensions/common/extensions';
import { isEngineValid } from 'vs/platform/extensions/common/extensionValidator';
import { FileChangesEvent, FileChangeType, FileOperationResult, IFileService, toFileOperationResult } from 'vs/platform/files/common/files';
import { IInstantiationService, refineServiceDecorator } from 'vs/platform/instantiation/common/instantiation';
import { ILogService } from 'vs/platform/log/common/log';
import { IProductService } from 'vs/platform/product/common/productService';
import { IUriIdentityService } from 'vs/platform/uriIdentity/common/uriIdentity';
import { IUserDataProfilesService } from 'vs/platform/userDataProfile/common/userDataProfile';

export const INativeServerExtensionManagementService = refineServiceDecorator<IExtensionManagementService, INativeServerExtensionManagementService>(IExtensionManagementService);
export interface INativeServerExtensionManagementService extends IExtensionManagementService {
	readonly _serviceBrand: undefined;
	scanAllUserInstalledExtensions(): Promise<ILocalExtension[]>;
	scanInstalledExtensionAtLocation(location: URI): Promise<ILocalExtension | null>;
	markAsUninstalled(...extensions: IExtension[]): Promise<void>;
}

type ExtractExtensionResult = { readonly local: ILocalExtension; readonly verificationStatus?: ExtensionVerificationStatus };

const DELETED_FOLDER_POSTFIX = '.vsctmp';

export class ExtensionManagementService extends AbstractExtensionManagementService implements INativeServerExtensionManagementService {

	private readonly extensionsScanner: ExtensionsScanner;
	private readonly manifestCache: ExtensionsManifestCache;
	private readonly extensionsDownloader: ExtensionsDownloader;

	private readonly extractingGalleryExtensions = new Map<string, Promise<ExtractExtensionResult>>();

	constructor(
		@IExtensionGalleryService galleryService: IExtensionGalleryService,
		@ILogService logService: ILogService,
		@INativeEnvironmentService environmentService: INativeEnvironmentService,
		@IExtensionsScannerService private readonly extensionsScannerService: IExtensionsScannerService,
		@IExtensionsProfileScannerService private readonly extensionsProfileScannerService: IExtensionsProfileScannerService,
		@IDownloadService private downloadService: IDownloadService,
		@IInstantiationService private readonly instantiationService: IInstantiationService,
		@IFileService private readonly fileService: IFileService,
		@IProductService productService: IProductService,
		@IUriIdentityService uriIdentityService: IUriIdentityService,
		@IUserDataProfilesService userDataProfilesService: IUserDataProfilesService
	) {
		super(galleryService, uriIdentityService, logService, productService, userDataProfilesService);
		const extensionLifecycle = this._register(instantiationService.createInstance(ExtensionsLifecycle));
		this.extensionsScanner = this._register(instantiationService.createInstance(ExtensionsScanner, extension => extensionLifecycle.postUninstall(extension)));
		this.manifestCache = this._register(new ExtensionsManifestCache(userDataProfilesService, fileService, uriIdentityService, this, this.logService));
		this.extensionsDownloader = this._register(instantiationService.createInstance(ExtensionsDownloader));

		const extensionsWatcher = this._register(new ExtensionsWatcher(this, this.extensionsScannerService, userDataProfilesService, extensionsProfileScannerService, uriIdentityService, fileService, logService));
		this._register(extensionsWatcher.onDidChangeExtensionsByAnotherSource(e => this.onDidChangeExtensionsFromAnotherSource(e)));
		this.watchForExtensionsNotInstalledBySystem();
	}

	private _targetPlatformPromise: Promise<TargetPlatform> | undefined;
	getTargetPlatform(): Promise<TargetPlatform> {
		if (!this._targetPlatformPromise) {
			this._targetPlatformPromise = computeTargetPlatform(this.fileService, this.logService);
		}
		return this._targetPlatformPromise;
	}

	async zip(extension: ILocalExtension): Promise<URI> {
		this.logService.trace('ExtensionManagementService#zip', extension.identifier.id);
		const files = await this.collectFiles(extension);
		const location = await zip(joinPath(this.extensionsDownloader.extensionsDownloadDir, generateUuid()).fsPath, files);
		return URI.file(location);
	}

	async unzip(zipLocation: URI): Promise<IExtensionIdentifier> {
		this.logService.trace('ExtensionManagementService#unzip', zipLocation.toString());
		const local = await this.install(zipLocation);
		return local.identifier;
	}

	async getManifest(vsix: URI): Promise<IExtensionManifest> {
		const { location, cleanup } = await this.downloadVsix(vsix);
		const zipPath = path.resolve(location.fsPath);
		try {
			return await getManifest(zipPath);
		} finally {
			await cleanup();
		}
	}

	getInstalled(type?: ExtensionType, profileLocation: URI = this.userDataProfilesService.defaultProfile.extensionsResource, productVersion: IProductVersion = { version: this.productService.version, date: this.productService.date }): Promise<ILocalExtension[]> {
		return this.extensionsScanner.scanExtensions(type ?? null, profileLocation, productVersion);
	}

	scanAllUserInstalledExtensions(): Promise<ILocalExtension[]> {
		return this.extensionsScanner.scanAllUserExtensions(false);
	}

	scanInstalledExtensionAtLocation(location: URI): Promise<ILocalExtension | null> {
		return this.extensionsScanner.scanUserExtensionAtLocation(location);
	}

	async install(vsix: URI, options: InstallOptions = {}): Promise<ILocalExtension> {
		this.logService.trace('ExtensionManagementService#install', vsix.toString());

		const { location, cleanup } = await this.downloadVsix(vsix);

		try {
			const manifest = await getManifest(path.resolve(location.fsPath));
			const extensionId = getGalleryExtensionId(manifest.publisher, manifest.name);
			if (manifest.engines && manifest.engines.vscode && !isEngineValid(manifest.engines.vscode, this.productService.version, this.productService.date)) {
				throw new Error(nls.localize('incompatible', "Unable to install extension '{0}' as it is not compatible with VSCodius '{1}'.", extensionId, this.productService.version));
			}

			const results = await this.installExtensions([{ manifest, extension: location, options }]);
			const result = results.find(({ identifier }) => areSameExtensions(identifier, { id: extensionId }));
			if (result?.local) {
				return result.local;
			}
			if (result?.error) {
				throw result.error;
			}
			throw toExtensionManagementError(new Error(`Unknown error while installing extension ${extensionId}`));
		} finally {
			await cleanup();
		}
	}

	async installFromLocation(location: URI, profileLocation: URI): Promise<ILocalExtension> {
		this.logService.trace('ExtensionManagementService#installFromLocation', location.toString());
		const local = await this.extensionsScanner.scanUserExtensionAtLocation(location);
		if (!local || !local.manifest.name || !local.manifest.version) {
			throw new Error(`Cannot find a valid extension from the location ${location.toString()}`);
		}
		await this.addExtensionsToProfile([[local, { source: 'resource' }]], profileLocation);
		this.logService.info('Successfully installed extension', local.identifier.id, profileLocation.toString());
		return local;
	}

	async installExtensionsFromProfile(extensions: IExtensionIdentifier[], fromProfileLocation: URI, toProfileLocation: URI): Promise<ILocalExtension[]> {
		this.logService.trace('ExtensionManagementService#installExtensionsFromProfile', extensions, fromProfileLocation.toString(), toProfileLocation.toString());
		const extensionsToInstall = (await this.getInstalled(ExtensionType.User, fromProfileLocation)).filter(e => extensions.some(id => areSameExtensions(id, e.identifier)));
		if (extensionsToInstall.length) {
			const metadata = await Promise.all(extensionsToInstall.map(e => this.extensionsScanner.scanMetadata(e, fromProfileLocation)));
			await this.addExtensionsToProfile(extensionsToInstall.map((e, index) => [e, metadata[index]]), toProfileLocation);
			this.logService.info('Successfully installed extensions', extensionsToInstall.map(e => e.identifier.id), toProfileLocation.toString());
		}
		return extensionsToInstall;
	}

	async updateMetadata(local: ILocalExtension, metadata: Partial<Metadata>, profileLocation: URI = this.userDataProfilesService.defaultProfile.extensionsResource): Promise<ILocalExtension> {
		this.logService.trace('ExtensionManagementService#updateMetadata', local.identifier.id);
		if (metadata.isPreReleaseVersion) {
			metadata.preRelease = true;
			metadata.hasPreReleaseVersion = true;
		}
		// unset if false
		if (metadata.isMachineScoped === false) {
			metadata.isMachineScoped = undefined;
		}
		if (metadata.isBuiltin === false) {
			metadata.isBuiltin = undefined;
		}
		if (metadata.pinned === false) {
			metadata.pinned = undefined;
		}
		local = await this.extensionsScanner.updateMetadata(local, metadata, profileLocation);
		this.manifestCache.invalidate(profileLocation);
		this._onDidUpdateExtensionMetadata.fire(local);
		return local;
	}

	async reinstallFromGallery(extension: ILocalExtension): Promise<ILocalExtension> {
		this.logService.trace('ExtensionManagementService#reinstallFromGallery', extension.identifier.id);
		if (!this.galleryService.isEnabled()) {
			throw new Error(nls.localize('MarketPlaceDisabled', "Marketplace is not enabled"));
		}

		const targetPlatform = await this.getTargetPlatform();
		const [galleryExtension] = await this.galleryService.getExtensions([{ ...extension.identifier, preRelease: extension.preRelease }], { targetPlatform, compatible: true }, CancellationToken.None);
		if (!galleryExtension) {
			throw new Error(nls.localize('Not a Marketplace extension', "Only Marketplace Extensions can be reinstalled"));
		}

		await this.extensionsScanner.setUninstalled(extension);
		try {
			await this.extensionsScanner.removeUninstalledExtension(extension);
		} catch (e) {
			throw new Error(nls.localize('removeError', "Error while removing the extension: {0}. Please Quit and Start VSCodius before trying again.", toErrorMessage(e)));
		}
		return this.installFromGallery(galleryExtension);
	}

	protected copyExtension(extension: ILocalExtension, fromProfileLocation: URI, toProfileLocation: URI, metadata: Partial<Metadata>): Promise<ILocalExtension> {
		return this.extensionsScanner.copyExtension(extension, fromProfileLocation, toProfileLocation, metadata);
	}

	copyExtensions(fromProfileLocation: URI, toProfileLocation: URI): Promise<void> {
		return this.extensionsScanner.copyExtensions(fromProfileLocation, toProfileLocation, { version: this.productService.version, date: this.productService.date });
	}

	markAsUninstalled(...extensions: IExtension[]): Promise<void> {
		return this.extensionsScanner.setUninstalled(...extensions);
	}

	async cleanUp(): Promise<void> {
		this.logService.trace('ExtensionManagementService#cleanUp');
		try {
			await this.extensionsScanner.cleanUp();
		} catch (error) {
			this.logService.error(error);
		}
	}

	async download(extension: IGalleryExtension, operation: InstallOperation, donotVerifySignature: boolean): Promise<URI> {
		const { location } = await this.extensionsDownloader.download(extension, operation, !donotVerifySignature);
		return location;
	}

	private async downloadVsix(vsix: URI): Promise<{ location: URI; cleanup: () => Promise<void> }> {
		if (vsix.scheme === Schemas.file) {
			return { location: vsix, async cleanup() { } };
		}
		this.logService.trace('Downloading extension from', vsix.toString());
		const location = joinPath(this.extensionsDownloader.extensionsDownloadDir, generateUuid());
		await this.downloadService.download(vsix, location);
		this.logService.info('Downloaded extension to', location.toString());
		const cleanup = async () => {
			try {
				await this.fileService.del(location);
			} catch (error) {
				this.logService.error(error);
			}
		};
		return { location, cleanup };
	}

	protected getCurrentExtensionsManifestLocation(): URI {
		return this.userDataProfilesService.defaultProfile.extensionsResource;
	}

	protected createInstallExtensionTask(manifest: IExtensionManifest, extension: URI | IGalleryExtension, options: InstallExtensionTaskOptions): IInstallExtensionTask {
		const extensionKey = extension instanceof URI ? new ExtensionKey({ id: getGalleryExtensionId(manifest.publisher, manifest.name) }, manifest.version) : ExtensionKey.create(extension);
		return this.instantiationService.createInstance(InstallExtensionInProfileTask, extensionKey, manifest, extension, options, (operation, token) => {
			if (extension instanceof URI) {
				return this.extractVSIX(extensionKey, extension, options, token);
			}
			let promise = this.extractingGalleryExtensions.get(extensionKey.toString());
			if (!promise) {
				this.extractingGalleryExtensions.set(extensionKey.toString(), promise = this.downloadAndExtractGalleryExtension(extensionKey, extension, operation, options, token));
				promise.finally(() => this.extractingGalleryExtensions.delete(extensionKey.toString()));
			}
			return promise;
		}, this.extensionsScanner);
	}

	protected createUninstallExtensionTask(extension: ILocalExtension, options: UninstallExtensionTaskOptions): IUninstallExtensionTask {
		return new UninstallExtensionInProfileTask(extension, options.profileLocation, this.extensionsProfileScannerService);
	}

<<<<<<< HEAD
		const key = ExtensionKey.create(extension).toString();
		let installExtensionTask = this.installGalleryExtensionsTasks.get(key);
		if (!installExtensionTask) {
			this.installGalleryExtensionsTasks.set(key, installExtensionTask = new InstallGalleryExtensionTask(manifest, extension, options, this.extensionsDownloader, this.extensionsScanner, this.uriIdentityService, this.userDataProfilesService, this.extensionsScannerService, this.extensionsProfileScannerService, this.logService));
			installExtensionTask.waitUntilTaskIsFinished().finally(() => this.installGalleryExtensionsTasks.delete(key));
=======
	private async downloadAndExtractGalleryExtension(extensionKey: ExtensionKey, gallery: IGalleryExtension, operation: InstallOperation, options: InstallExtensionTaskOptions, token: CancellationToken): Promise<ExtractExtensionResult> {
		const { verificationStatus, location } = await this.extensionsDownloader.download(gallery, operation, !options.donotVerifySignature, options.context?.[EXTENSION_INSTALL_CLIENT_TARGET_PLATFORM_CONTEXT]);
		try {

			if (token.isCancellationRequested) {
				throw new CancellationError();
			}

			// validate manifest
			await getManifest(location.fsPath);

			const local = await this.extensionsScanner.extractUserExtension(
				extensionKey,
				location.fsPath,
				{
					id: gallery.identifier.uuid,
					publisherId: gallery.publisherId,
					publisherDisplayName: gallery.publisherDisplayName,
					targetPlatform: gallery.properties.targetPlatform,
					isApplicationScoped: options.isApplicationScoped,
					isMachineScoped: options.isMachineScoped,
					isBuiltin: options.isBuiltin,
					isPreReleaseVersion: gallery.properties.isPreReleaseVersion,
					hasPreReleaseVersion: gallery.properties.isPreReleaseVersion,
					installedTimestamp: Date.now(),
					pinned: options.installGivenVersion ? true : !!options.pinned,
					preRelease: isBoolean(options.preRelease)
						? options.preRelease
						: options.installPreReleaseVersion || gallery.properties.isPreReleaseVersion,
					source: 'gallery',
				},
				false,
				token);
			return { local, verificationStatus };
		} catch (error) {
			try {
				await this.extensionsDownloader.delete(location);
			} catch (e) {
				/* Ignore */
				this.logService.warn(`Error while deleting the downloaded file`, location.toString(), getErrorMessage(e));
			}
			throw toExtensionManagementError(error);
>>>>>>> 89de5a8d
		}
	}

	private async extractVSIX(extensionKey: ExtensionKey, location: URI, options: InstallExtensionTaskOptions, token: CancellationToken): Promise<ExtractExtensionResult> {
		const local = await this.extensionsScanner.extractUserExtension(
			extensionKey,
			path.resolve(location.fsPath),
			{
				isApplicationScoped: options.isApplicationScoped,
				isMachineScoped: options.isMachineScoped,
				isBuiltin: options.isBuiltin,
				installedTimestamp: Date.now(),
				pinned: options.installGivenVersion ? true : !!options.pinned,
				source: 'vsix',
			},
			true,
			token);
		return { local };
	}

	private async collectFiles(extension: ILocalExtension): Promise<IFile[]> {

		const collectFilesFromDirectory = async (dir: string): Promise<string[]> => {
			let entries = await pfs.Promises.readdir(dir);
			entries = entries.map(e => path.join(dir, e));
			const stats = await Promise.all(entries.map(e => pfs.Promises.stat(e)));
			let promise: Promise<string[]> = Promise.resolve([]);
			stats.forEach((stat, index) => {
				const entry = entries[index];
				if (stat.isFile()) {
					promise = promise.then(result => ([...result, entry]));
				}
				if (stat.isDirectory()) {
					promise = promise
						.then(result => collectFilesFromDirectory(entry)
							.then(files => ([...result, ...files])));
				}
			});
			return promise;
		};

		const files = await collectFilesFromDirectory(extension.location.fsPath);
		return files.map(f => (<IFile>{ path: `extension/${path.relative(extension.location.fsPath, f)}`, localPath: f }));
	}

	private async onDidChangeExtensionsFromAnotherSource({ added, removed }: DidChangeProfileExtensionsEvent): Promise<void> {
		if (removed) {
			const removedExtensions = added && this.uriIdentityService.extUri.isEqual(removed.profileLocation, added.profileLocation)
				? removed.extensions.filter(e => added.extensions.every(identifier => !areSameExtensions(identifier, e)))
				: removed.extensions;
			for (const identifier of removedExtensions) {
				this.logService.info('Extensions removed from another source', identifier.id, removed.profileLocation.toString());
				this._onDidUninstallExtension.fire({ identifier, profileLocation: removed.profileLocation });
			}
		}
		if (added) {
			const extensions = await this.getInstalled(ExtensionType.User, added.profileLocation);
			const addedExtensions = extensions.filter(e => added.extensions.some(identifier => areSameExtensions(identifier, e.identifier)));
			this._onDidInstallExtensions.fire(addedExtensions.map(local => {
				this.logService.info('Extensions added from another source', local.identifier.id, added.profileLocation.toString());
				return { identifier: local.identifier, local, profileLocation: added.profileLocation, operation: InstallOperation.None };
			}));
		}
	}

	private readonly knownDirectories = new ResourceSet();
	private async watchForExtensionsNotInstalledBySystem(): Promise<void> {
		this._register(this.extensionsScanner.onExtract(resource => this.knownDirectories.add(resource)));
		const stat = await this.fileService.resolve(this.extensionsScannerService.userExtensionsLocation);
		for (const childStat of stat.children ?? []) {
			if (childStat.isDirectory) {
				this.knownDirectories.add(childStat.resource);
			}
		}
		this._register(this.fileService.watch(this.extensionsScannerService.userExtensionsLocation));
		this._register(this.fileService.onDidFilesChange(e => this.onDidFilesChange(e)));
	}

	private async onDidFilesChange(e: FileChangesEvent): Promise<void> {
		if (!e.affects(this.extensionsScannerService.userExtensionsLocation, FileChangeType.ADDED)) {
			return;
		}

		const added: ILocalExtension[] = [];
		for (const resource of e.rawAdded) {
			// Check if this is a known directory
			if (this.knownDirectories.has(resource)) {
				continue;
			}

			// Is not immediate child of extensions resource
			if (!this.uriIdentityService.extUri.isEqual(this.uriIdentityService.extUri.dirname(resource), this.extensionsScannerService.userExtensionsLocation)) {
				continue;
			}

			// .obsolete file changed
			if (this.uriIdentityService.extUri.isEqual(resource, this.uriIdentityService.extUri.joinPath(this.extensionsScannerService.userExtensionsLocation, '.obsolete'))) {
				continue;
			}

			// Ignore changes to files starting with `.`
			if (this.uriIdentityService.extUri.basename(resource).startsWith('.')) {
				continue;
			}

			// Check if this is a directory
			if (!(await this.fileService.stat(resource)).isDirectory) {
				continue;
			}

			// Check if this is an extension added by another source
			// Extension added by another source will not have installed timestamp
			const extension = await this.extensionsScanner.scanUserExtensionAtLocation(resource);
			if (extension && extension.installedTimestamp === undefined) {
				this.knownDirectories.add(resource);
				added.push(extension);
			}
		}

		if (added.length) {
			await this.addExtensionsToProfile(added.map(e => [e, undefined]), this.userDataProfilesService.defaultProfile.extensionsResource);
			this.logService.info('Added extensions to default profile from external source', added.map(e => e.identifier.id));
		}
	}

	private async addExtensionsToProfile(extensions: [ILocalExtension, Metadata | undefined][], profileLocation: URI): Promise<void> {
		const localExtensions = extensions.map(e => e[0]);
		await this.setInstalled(localExtensions);
		await this.extensionsProfileScannerService.addExtensionsToProfile(extensions, profileLocation);
		this._onDidInstallExtensions.fire(localExtensions.map(local => ({ local, identifier: local.identifier, operation: InstallOperation.None, profileLocation })));
	}

	private async setInstalled(extensions: ILocalExtension[]): Promise<void> {
		const uninstalled = await this.extensionsScanner.getUninstalledExtensions();
		for (const extension of extensions) {
			const extensionKey = ExtensionKey.create(extension);
			if (!uninstalled[extensionKey.toString()]) {
				continue;
			}
			this.logService.trace('Removing the extension from uninstalled list:', extensionKey.id);
			await this.extensionsScanner.setInstalled(extensionKey);
			this.logService.info('Removed the extension from uninstalled list:', extensionKey.id);
		}
	}
}

export class ExtensionsScanner extends Disposable {

	private readonly uninstalledResource: URI;
	private readonly uninstalledFileLimiter: Queue<any>;

	private readonly _onExtract = this._register(new Emitter<URI>());
	readonly onExtract = this._onExtract.event;

	constructor(
		private readonly beforeRemovingExtension: (e: ILocalExtension) => Promise<void>,
		@IFileService private readonly fileService: IFileService,
		@IExtensionsScannerService private readonly extensionsScannerService: IExtensionsScannerService,
		@IExtensionsProfileScannerService private readonly extensionsProfileScannerService: IExtensionsProfileScannerService,
		@IUriIdentityService private readonly uriIdentityService: IUriIdentityService,
		@ILogService private readonly logService: ILogService,
	) {
		super();
		this.uninstalledResource = joinPath(this.extensionsScannerService.userExtensionsLocation, '.obsolete');
		this.uninstalledFileLimiter = new Queue();
	}

	async cleanUp(): Promise<void> {
		await this.removeTemporarilyDeletedFolders();
		await this.removeUninstalledExtensions();
	}

	async scanExtensions(type: ExtensionType | null, profileLocation: URI, productVersion: IProductVersion): Promise<ILocalExtension[]> {
		try {
			const userScanOptions: ScanOptions = { includeInvalid: true, profileLocation, productVersion };
			let scannedExtensions: IScannedExtension[] = [];
			if (type === null || type === ExtensionType.System) {
				scannedExtensions.push(...await this.extensionsScannerService.scanAllExtensions({ includeInvalid: true }, userScanOptions, false));
			} else if (type === ExtensionType.User) {
				scannedExtensions.push(...await this.extensionsScannerService.scanUserExtensions(userScanOptions));
			}
			scannedExtensions = type !== null ? scannedExtensions.filter(r => r.type === type) : scannedExtensions;
			return await Promise.all(scannedExtensions.map(extension => this.toLocalExtension(extension)));
		} catch (error) {
			throw toExtensionManagementError(error, ExtensionManagementErrorCode.Scanning);
		}
	}

	async scanAllUserExtensions(excludeOutdated: boolean): Promise<ILocalExtension[]> {
		try {
			const scannedExtensions = await this.extensionsScannerService.scanUserExtensions({ includeAllVersions: !excludeOutdated, includeInvalid: true });
			return await Promise.all(scannedExtensions.map(extension => this.toLocalExtension(extension)));
		} catch (error) {
			throw toExtensionManagementError(error, ExtensionManagementErrorCode.Scanning);
		}
	}

	async scanUserExtensionAtLocation(location: URI): Promise<ILocalExtension | null> {
		try {
			const scannedExtension = await this.extensionsScannerService.scanExistingExtension(location, ExtensionType.User, { includeInvalid: true });
			if (scannedExtension) {
				return await this.toLocalExtension(scannedExtension);
			}
		} catch (error) {
			this.logService.error(error);
		}
		return null;
	}

	async extractUserExtension(extensionKey: ExtensionKey, zipPath: string, metadata: Metadata, removeIfExists: boolean, token: CancellationToken): Promise<ILocalExtension> {
		const folderName = extensionKey.toString();
		const tempLocation = URI.file(path.join(this.extensionsScannerService.userExtensionsLocation.fsPath, `.${generateUuid()}`));
		const extensionLocation = URI.file(path.join(this.extensionsScannerService.userExtensionsLocation.fsPath, folderName));

		let exists = await this.fileService.exists(extensionLocation);

		if (exists && removeIfExists) {
			try {
				await this.deleteExtensionFromLocation(extensionKey.id, extensionLocation, 'removeExisting');
			} catch (error) {
				throw new ExtensionManagementError(nls.localize('errorDeleting', "Unable to delete the existing folder '{0}' while installing the extension '{1}'. Please delete the folder manually and try again", extensionLocation.fsPath, extensionKey.id), ExtensionManagementErrorCode.Delete);
			}
			exists = false;
		}

		if (exists) {
			try {
				await this.extensionsScannerService.updateMetadata(extensionLocation, metadata);
			} catch (error) {
				throw toExtensionManagementError(error, ExtensionManagementErrorCode.UpdateMetadata);
			}
		} else {
			try {
				if (token.isCancellationRequested) {
					throw new CancellationError();
				}

				// Extract
				try {
					this.logService.trace(`Started extracting the extension from ${zipPath} to ${extensionLocation.fsPath}`);
					await extract(zipPath, tempLocation.fsPath, { sourcePath: 'extension', overwrite: true }, token);
					this.logService.info(`Extracted extension to ${extensionLocation}:`, extensionKey.id);
				} catch (e) {
					throw fromExtractError(e);
				}

				try {
					await this.extensionsScannerService.updateMetadata(tempLocation, metadata);
				} catch (error) {
					throw toExtensionManagementError(error, ExtensionManagementErrorCode.UpdateMetadata);
				}

				if (token.isCancellationRequested) {
					throw new CancellationError();
				}

				// Rename
				try {
					this.logService.trace(`Started renaming the extension from ${tempLocation.fsPath} to ${extensionLocation.fsPath}`);
					await this.rename(tempLocation.fsPath, extensionLocation.fsPath);
					this.logService.info('Renamed to', extensionLocation.fsPath);
				} catch (error) {
					if (error.code === 'ENOTEMPTY') {
						this.logService.info(`Rename failed because extension was installed by another source. So ignoring renaming.`, extensionKey.id);
						try { await this.fileService.del(tempLocation, { recursive: true }); } catch (e) { /* ignore */ }
					} else {
						this.logService.info(`Rename failed because of ${getErrorMessage(error)}. Deleted from extracted location`, tempLocation);
						throw error;
					}
				}

				this._onExtract.fire(extensionLocation);

			} catch (error) {
				try { await this.fileService.del(tempLocation, { recursive: true }); } catch (e) { /* ignore */ }
				throw error;
			}
		}

		return this.scanLocalExtension(extensionLocation, ExtensionType.User);
	}

	async scanMetadata(local: ILocalExtension, profileLocation?: URI): Promise<Metadata | undefined> {
		if (profileLocation) {
			const extension = await this.getScannedExtension(local, profileLocation);
			return extension?.metadata;
		} else {
			return this.extensionsScannerService.scanMetadata(local.location);
		}
	}

	private async getScannedExtension(local: ILocalExtension, profileLocation: URI): Promise<IScannedProfileExtension | undefined> {
		const extensions = await this.extensionsProfileScannerService.scanProfileExtensions(profileLocation);
		return extensions.find(e => areSameExtensions(e.identifier, local.identifier));
	}

	async updateMetadata(local: ILocalExtension, metadata: Partial<Metadata>, profileLocation?: URI): Promise<ILocalExtension> {
		try {
			if (profileLocation) {
				await this.extensionsProfileScannerService.updateMetadata([[local, metadata]], profileLocation);
			} else {
				await this.extensionsScannerService.updateMetadata(local.location, metadata);
			}
		} catch (error) {
			throw toExtensionManagementError(error, ExtensionManagementErrorCode.UpdateMetadata);
		}
		return this.scanLocalExtension(local.location, local.type, profileLocation);
	}

	async getUninstalledExtensions(): Promise<IStringDictionary<boolean>> {
		try {
			return await this.withUninstalledExtensions();
		} catch (error) {
			throw toExtensionManagementError(error, ExtensionManagementErrorCode.ReadUninstalled);
		}
	}

	async setUninstalled(...extensions: IExtension[]): Promise<void> {
		const extensionKeys: ExtensionKey[] = extensions.map(e => ExtensionKey.create(e));
		await this.withUninstalledExtensions(uninstalled =>
			extensionKeys.forEach(extensionKey => {
				uninstalled[extensionKey.toString()] = true;
				this.logService.info('Marked extension as uninstalled', extensionKey.toString());
			}));
	}

	async setInstalled(extensionKey: ExtensionKey): Promise<void> {
		try {
			await this.withUninstalledExtensions(uninstalled => delete uninstalled[extensionKey.toString()]);
		} catch (error) {
			throw toExtensionManagementError(error, ExtensionManagementErrorCode.UnsetUninstalled);
		}
	}

	async removeExtension(extension: ILocalExtension | IScannedExtension, type: string): Promise<void> {
		if (this.uriIdentityService.extUri.isEqualOrParent(extension.location, this.extensionsScannerService.userExtensionsLocation)) {
			return this.deleteExtensionFromLocation(extension.identifier.id, extension.location, type);
		}
	}

	async removeUninstalledExtension(extension: ILocalExtension | IScannedExtension): Promise<void> {
		await this.removeExtension(extension, 'uninstalled');
		await this.withUninstalledExtensions(uninstalled => delete uninstalled[ExtensionKey.create(extension).toString()]);
	}

	async copyExtension(extension: ILocalExtension, fromProfileLocation: URI, toProfileLocation: URI, metadata: Partial<Metadata>): Promise<ILocalExtension> {
		const source = await this.getScannedExtension(extension, fromProfileLocation);
		const target = await this.getScannedExtension(extension, toProfileLocation);
		metadata = { ...source?.metadata, ...metadata };

		if (target) {
			if (this.uriIdentityService.extUri.isEqual(target.location, extension.location)) {
				await this.extensionsProfileScannerService.updateMetadata([[extension, { ...target.metadata, ...metadata }]], toProfileLocation);
			} else {
				const targetExtension = await this.scanLocalExtension(target.location, extension.type, toProfileLocation);
				await this.extensionsProfileScannerService.removeExtensionFromProfile(targetExtension, toProfileLocation);
				await this.extensionsProfileScannerService.addExtensionsToProfile([[extension, { ...target.metadata, ...metadata }]], toProfileLocation);
			}
		} else {
			await this.extensionsProfileScannerService.addExtensionsToProfile([[extension, metadata]], toProfileLocation);
		}

		return this.scanLocalExtension(extension.location, extension.type, toProfileLocation);
	}

	async copyExtensions(fromProfileLocation: URI, toProfileLocation: URI, productVersion: IProductVersion): Promise<void> {
		const fromExtensions = await this.scanExtensions(ExtensionType.User, fromProfileLocation, productVersion);
		const extensions: [ILocalExtension, Metadata | undefined][] = await Promise.all(fromExtensions
			.filter(e => !e.isApplicationScoped) /* remove application scoped extensions */
			.map(async e => ([e, await this.scanMetadata(e, fromProfileLocation)])));
		await this.extensionsProfileScannerService.addExtensionsToProfile(extensions, toProfileLocation);
	}

	private async deleteExtensionFromLocation(id: string, location: URI, type: string): Promise<void> {
		this.logService.trace(`Deleting ${type} extension from disk`, id, location.fsPath);
		const renamedLocation = this.uriIdentityService.extUri.joinPath(this.uriIdentityService.extUri.dirname(location), `${this.uriIdentityService.extUri.basename(location)}.${hash(generateUuid()).toString(16)}${DELETED_FOLDER_POSTFIX}`);
		await this.rename(location.fsPath, renamedLocation.fsPath);
		await this.fileService.del(renamedLocation, { recursive: true });
		this.logService.info(`Deleted ${type} extension from disk`, id, location.fsPath);
	}

	private withUninstalledExtensions(updateFn?: (uninstalled: IStringDictionary<boolean>) => void): Promise<IStringDictionary<boolean>> {
		return this.uninstalledFileLimiter.queue(async () => {
			let raw: string | undefined;
			try {
				const content = await this.fileService.readFile(this.uninstalledResource, 'utf8');
				raw = content.value.toString();
			} catch (error) {
				if (toFileOperationResult(error) !== FileOperationResult.FILE_NOT_FOUND) {
					throw error;
				}
			}

			let uninstalled = {};
			if (raw) {
				try {
					uninstalled = JSON.parse(raw);
				} catch (e) { /* ignore */ }
			}

			if (updateFn) {
				updateFn(uninstalled);
				if (Object.keys(uninstalled).length) {
					await this.fileService.writeFile(this.uninstalledResource, VSBuffer.fromString(JSON.stringify(uninstalled)));
				} else {
					await this.fileService.del(this.uninstalledResource);
				}
			}

			return uninstalled;
		});
	}

	private async rename(extractPath: string, renamePath: string): Promise<void> {
		try {
			await pfs.Promises.rename(extractPath, renamePath, 2 * 60 * 1000 /* Retry for 2 minutes */);
		} catch (error) {
			throw toExtensionManagementError(error, ExtensionManagementErrorCode.Rename);
		}
	}

	private async scanLocalExtension(location: URI, type: ExtensionType, profileLocation?: URI): Promise<ILocalExtension> {
		try {
			if (profileLocation) {
				const scannedExtensions = await this.extensionsScannerService.scanUserExtensions({ profileLocation });
				const scannedExtension = scannedExtensions.find(e => this.uriIdentityService.extUri.isEqual(e.location, location));
				if (scannedExtension) {
					return await this.toLocalExtension(scannedExtension);
				}
			} else {
				const scannedExtension = await this.extensionsScannerService.scanExistingExtension(location, type, { includeInvalid: true });
				if (scannedExtension) {
					return await this.toLocalExtension(scannedExtension);
				}
			}
			throw new ExtensionManagementError(nls.localize('cannot read', "Cannot read the extension from {0}", location.path), ExtensionManagementErrorCode.ScanningExtension);
		} catch (error) {
			throw toExtensionManagementError(error, ExtensionManagementErrorCode.ScanningExtension);
		}
	}

	private async toLocalExtension(extension: IScannedExtension): Promise<ILocalExtension> {
		const stat = await this.fileService.resolve(extension.location);
		let readmeUrl: URI | undefined;
		let changelogUrl: URI | undefined;
		if (stat.children) {
			readmeUrl = stat.children.find(({ name }) => /^readme(\.txt|\.md|)$/i.test(name))?.resource;
			changelogUrl = stat.children.find(({ name }) => /^changelog(\.txt|\.md|)$/i.test(name))?.resource;
		}
		return {
			identifier: extension.identifier,
			type: extension.type,
			isBuiltin: extension.isBuiltin || !!extension.metadata?.isBuiltin,
			location: extension.location,
			manifest: extension.manifest,
			targetPlatform: extension.targetPlatform,
			validations: extension.validations,
			isValid: extension.isValid,
			readmeUrl,
			changelogUrl,
			publisherDisplayName: extension.metadata?.publisherDisplayName,
			publisherId: extension.metadata?.publisherId || null,
			isApplicationScoped: !!extension.metadata?.isApplicationScoped,
			isMachineScoped: !!extension.metadata?.isMachineScoped,
			isPreReleaseVersion: !!extension.metadata?.isPreReleaseVersion,
			hasPreReleaseVersion: !!extension.metadata?.hasPreReleaseVersion,
			preRelease: !!extension.metadata?.preRelease,
			installedTimestamp: extension.metadata?.installedTimestamp,
			updated: !!extension.metadata?.updated,
			pinned: !!extension.metadata?.pinned,
			isWorkspaceScoped: false,
			source: extension.metadata?.source ?? (extension.identifier.uuid ? 'gallery' : 'vsix')
		};
	}

	private async removeUninstalledExtensions(): Promise<void> {
		const uninstalled = await this.getUninstalledExtensions();
		if (Object.keys(uninstalled).length === 0) {
			this.logService.debug(`No uninstalled extensions found.`);
			return;
		}

		this.logService.debug(`Removing uninstalled extensions:`, Object.keys(uninstalled));

		const extensions = await this.extensionsScannerService.scanUserExtensions({ includeAllVersions: true, includeUninstalled: true, includeInvalid: true }); // All user extensions
		const installed: Set<string> = new Set<string>();
		for (const e of extensions) {
			if (!uninstalled[ExtensionKey.create(e).toString()]) {
				installed.add(e.identifier.id.toLowerCase());
			}
		}

		try {
			// running post uninstall tasks for extensions that are not installed anymore
			const byExtension = groupByExtension(extensions, e => e.identifier);
			await Promises.settled(byExtension.map(async e => {
				const latest = e.sort((a, b) => semver.rcompare(a.manifest.version, b.manifest.version))[0];
				if (!installed.has(latest.identifier.id.toLowerCase())) {
					await this.beforeRemovingExtension(await this.toLocalExtension(latest));
				}
			}));
		} catch (error) {
			this.logService.error(error);
		}

		const toRemove = extensions.filter(e => e.metadata /* Installed by System */ && uninstalled[ExtensionKey.create(e).toString()]);
		await Promise.allSettled(toRemove.map(e => this.removeUninstalledExtension(e)));
	}

	private async removeTemporarilyDeletedFolders(): Promise<void> {
		this.logService.trace('ExtensionManagementService#removeTempDeleteFolders');

		let stat;
		try {
			stat = await this.fileService.resolve(this.extensionsScannerService.userExtensionsLocation);
		} catch (error) {
			if (toFileOperationResult(error) !== FileOperationResult.FILE_NOT_FOUND) {
				this.logService.error(error);
			}
			return;
		}

		if (!stat?.children) {
			return;
		}

		try {
			await Promise.allSettled(stat.children.map(async child => {
				if (!child.isDirectory || !child.name.endsWith(DELETED_FOLDER_POSTFIX)) {
					return;
				}
				this.logService.trace('Deleting the temporarily deleted folder', child.resource.toString());
				try {
					await this.fileService.del(child.resource, { recursive: true });
					this.logService.trace('Deleted the temporarily deleted folder', child.resource.toString());
				} catch (error) {
					if (toFileOperationResult(error) !== FileOperationResult.FILE_NOT_FOUND) {
						this.logService.error(error);
					}
				}
			}));
		} catch (error) { /* ignore */ }
	}

}

class InstallExtensionInProfileTask extends AbstractExtensionTask<ILocalExtension> implements IInstallExtensionTask {

	private _operation = InstallOperation.Install;
	get operation() { return this.options.operation ?? this._operation; }

	private _verificationStatus: ExtensionVerificationStatus | undefined;
	get verificationStatus() { return this._verificationStatus; }

	readonly identifier: IExtensionIdentifier;

	constructor(
		private readonly extensionKey: ExtensionKey,
		readonly manifest: IExtensionManifest,
		readonly source: IGalleryExtension | URI,
		readonly options: InstallExtensionTaskOptions,
		private readonly extractExtensionFn: (operation: InstallOperation, token: CancellationToken) => Promise<ExtractExtensionResult>,
		private readonly extensionsScanner: ExtensionsScanner,
		@IUriIdentityService private readonly uriIdentityService: IUriIdentityService,
		@IExtensionGalleryService private readonly galleryService: IExtensionGalleryService,
		@IUserDataProfilesService private readonly userDataProfilesService: IUserDataProfilesService,
		@IExtensionsScannerService private readonly extensionsScannerService: IExtensionsScannerService,
		@IExtensionsProfileScannerService private readonly extensionsProfileScannerService: IExtensionsProfileScannerService,
		@ILogService private readonly logService: ILogService,
	) {
		super();
		this.identifier = this.extensionKey.identifier;
	}

	private async getExistingExtension(): Promise<ILocalExtension | undefined> {
		const installed = await this.extensionsScanner.scanExtensions(null, this.options.profileLocation, this.options.productVersion);
		return installed.find(i => areSameExtensions(i.identifier, this.identifier));
	}

<<<<<<< HEAD
	protected abstract install(token: CancellationToken): Promise<[ILocalExtension, Metadata]>;

}

export class InstallGalleryExtensionTask extends InstallExtensionTask {

	constructor(
		manifest: IExtensionManifest,
		private readonly gallery: IGalleryExtension,
		options: InstallExtensionTaskOptions,
		private readonly extensionsDownloader: ExtensionsDownloader,
		extensionsScanner: ExtensionsScanner,
		uriIdentityService: IUriIdentityService,
		userDataProfilesService: IUserDataProfilesService,
		extensionsScannerService: IExtensionsScannerService,
		extensionsProfileScannerService: IExtensionsProfileScannerService,
		logService: ILogService,
	) {
		super(manifest, gallery.identifier, gallery, options, extensionsScanner, uriIdentityService, userDataProfilesService, extensionsScannerService, extensionsProfileScannerService, logService);
	}

	protected async install(token: CancellationToken): Promise<[ILocalExtension, Metadata]> {
		let installed;
		try {
			installed = await this.extensionsScanner.scanExtensions(null, this.options.profileLocation, this.options.productVersion);
		} catch (error) {
			throw new ExtensionManagementError(error, ExtensionManagementErrorCode.Scanning);
		}

		const existingExtension = installed.find(i => areSameExtensions(i.identifier, this.gallery.identifier));
=======
	protected async doRun(token: CancellationToken): Promise<ILocalExtension> {
		const existingExtension = await this.getExistingExtension();
>>>>>>> 89de5a8d
		if (existingExtension) {
			this._operation = InstallOperation.Update;
		}

		const metadata: Metadata = {
			isApplicationScoped: this.options.isApplicationScoped || existingExtension?.isApplicationScoped,
			isMachineScoped: this.options.isMachineScoped || existingExtension?.isMachineScoped,
			isBuiltin: this.options.isBuiltin || existingExtension?.isBuiltin,
			isSystem: existingExtension?.type === ExtensionType.System ? true : undefined,
			installedTimestamp: Date.now(),
			pinned: this.options.installGivenVersion ? true : (this.options.pinned ?? existingExtension?.pinned),
			source: this.source instanceof URI ? 'vsix' : 'gallery',
		};

		let local: ILocalExtension | undefined;

		// VSIX
		if (this.source instanceof URI) {
			if (existingExtension) {
				if (this.extensionKey.equals(new ExtensionKey(existingExtension.identifier, existingExtension.manifest.version))) {
					try {
						await this.extensionsScanner.removeExtension(existingExtension, 'existing');
					} catch (e) {
						throw new Error(nls.localize('restartCode', "Please restart VS Code before reinstalling {0}.", this.manifest.displayName || this.manifest.name));
					}
				}
			} else {
				// Remove the extension with same version if it is already uninstalled.
				// Installing a VSIX extension shall replace the existing extension always.
				const existingWithSameVersion = await this.unsetIfUninstalled(this.extensionKey);
				if (existingWithSameVersion) {
					try {
						await this.extensionsScanner.removeExtension(existingWithSameVersion, 'existing');
					} catch (e) {
						throw new Error(nls.localize('restartCode', "Please restart VS Code before reinstalling {0}.", this.manifest.displayName || this.manifest.name));
					}
				}
			}

		}

<<<<<<< HEAD
		try {
			return await this.downloadAndInstallExtension(metadata, token);
		} catch (error) {
			if (error instanceof ExtensionManagementError && (error.code === ExtensionManagementErrorCode.CorruptZip || error.code === ExtensionManagementErrorCode.IncompleteZip)) {
				this.logService.info(`Downloaded VSIX is invalid. Trying to download and install again...`, this.gallery.identifier.id);
				try {
					const result = await this.downloadAndInstallExtension(metadata, token);
					return result;
				} catch (error) {
					throw error;
				}
=======
		// Gallery
		else {
			metadata.id = this.source.identifier.uuid;
			metadata.publisherId = this.source.publisherId;
			metadata.publisherDisplayName = this.source.publisherDisplayName;
			metadata.targetPlatform = this.source.properties.targetPlatform;
			metadata.updated = !!existingExtension;
			metadata.isPreReleaseVersion = this.source.properties.isPreReleaseVersion;
			metadata.hasPreReleaseVersion = existingExtension?.hasPreReleaseVersion || this.source.properties.isPreReleaseVersion;
			metadata.preRelease = isBoolean(this.options.preRelease)
				? this.options.preRelease
				: this.options.installPreReleaseVersion || this.source.properties.isPreReleaseVersion || existingExtension?.preRelease;

			if (existingExtension && existingExtension.type !== ExtensionType.System && existingExtension.manifest.version === this.source.version) {
				local = await this.extensionsScanner.updateMetadata(existingExtension, metadata);
>>>>>>> 89de5a8d
			} else {
				// Unset if the extension is uninstalled and return the unset extension.
				local = await this.unsetIfUninstalled(this.extensionKey);
			}
		}

		if (token.isCancellationRequested) {
			throw toExtensionManagementError(new CancellationError());
		}

		if (!local) {
			const result = await this.extractExtensionFn(this.operation, token);
			local = result.local;
			this._verificationStatus = result.verificationStatus;
		}

		if (this.uriIdentityService.extUri.isEqual(this.userDataProfilesService.defaultProfile.extensionsResource, this.options.profileLocation)) {
			try {
				await this.extensionsScannerService.initializeDefaultProfileExtensions();
			} catch (error) {
				throw toExtensionManagementError(error, ExtensionManagementErrorCode.IntializeDefaultProfile);
			}
		}

		if (token.isCancellationRequested) {
			throw toExtensionManagementError(new CancellationError());
		}

		try {
			await this.extensionsProfileScannerService.addExtensionsToProfile([[local, metadata]], this.options.profileLocation, !local.isValid);
		} catch (error) {
			throw toExtensionManagementError(error, ExtensionManagementErrorCode.AddToProfile);
		}

		const result = await this.getExistingExtension();
		if (!result) {
			throw new ExtensionManagementError('Cannot find the installed extension', ExtensionManagementErrorCode.InstalledExtensionNotFound);
		}

		if (this.source instanceof URI) {
			this.updateMetadata(local, token);
		}

		return result;
	}

<<<<<<< HEAD
	protected async install(token: CancellationToken): Promise<[ILocalExtension, Metadata]> {
		const extensionKey = new ExtensionKey(this.identifier, this.manifest.version);
		const installedExtensions = await this.extensionsScanner.scanExtensions(ExtensionType.User, this.options.profileLocation, this.options.productVersion);
		const existing = installedExtensions.find(i => areSameExtensions(this.identifier, i.identifier));
		const metadata: Metadata = {
			isApplicationScoped: this.options.isApplicationScoped || existing?.isApplicationScoped,
			isMachineScoped: this.options.isMachineScoped || existing?.isMachineScoped,
			isBuiltin: this.options.isBuiltin || existing?.isBuiltin,
			installedTimestamp: Date.now(),
			pinned: this.options.installGivenVersion ? true : (this.options.pinned ?? existing?.pinned),
			source: 'vsix',
		};

		if (existing) {
			this._operation = InstallOperation.Update;
			if (extensionKey.equals(new ExtensionKey(existing.identifier, existing.manifest.version))) {
				try {
					await this.extensionsScanner.removeExtension(existing, 'existing');
				} catch (e) {
					throw new Error(nls.localize('restartCode', "Please restart VSCodius before reinstalling {0}.", this.manifest.displayName || this.manifest.name));
				}
			} else if (!this.options.profileLocation && semver.gt(existing.manifest.version, this.manifest.version)) {
				await this.extensionsScanner.setUninstalled(existing);
			}
		} else {
			// Remove the extension with same version if it is already uninstalled.
			// Installing a VSIX extension shall replace the existing extension always.
			const existing = await this.unsetIfUninstalled(extensionKey);
			if (existing) {
				try {
					await this.extensionsScanner.removeExtension(existing, 'existing');
				} catch (e) {
					throw new Error(nls.localize('restartCode', "Please restart VSCodius before reinstalling {0}.", this.manifest.displayName || this.manifest.name));
				}
			}
=======
	private async unsetIfUninstalled(extensionKey: ExtensionKey): Promise<ILocalExtension | undefined> {
		const uninstalled = await this.extensionsScanner.getUninstalledExtensions();
		if (!uninstalled[extensionKey.toString()]) {
			return undefined;
>>>>>>> 89de5a8d
		}

		this.logService.trace('Removing the extension from uninstalled list:', extensionKey.id);
		// If the same version of extension is marked as uninstalled, remove it from there and return the local.
		await this.extensionsScanner.setInstalled(extensionKey);
		this.logService.info('Removed the extension from uninstalled list:', extensionKey.id);

		const userExtensions = await this.extensionsScanner.scanAllUserExtensions(true);
		return userExtensions.find(i => ExtensionKey.create(i).equals(extensionKey));
	}

	private async updateMetadata(extension: ILocalExtension, token: CancellationToken): Promise<void> {
		try {
			let [galleryExtension] = await this.galleryService.getExtensions([{ id: extension.identifier.id, version: extension.manifest.version }], token);
			if (!galleryExtension) {
				[galleryExtension] = await this.galleryService.getExtensions([{ id: extension.identifier.id }], token);
			}
			if (galleryExtension) {
				const metadata = {
					id: galleryExtension.identifier.uuid,
					publisherDisplayName: galleryExtension.publisherDisplayName,
					publisherId: galleryExtension.publisherId,
					isPreReleaseVersion: galleryExtension.properties.isPreReleaseVersion,
					hasPreReleaseVersion: extension.hasPreReleaseVersion || galleryExtension.properties.isPreReleaseVersion,
					preRelease: galleryExtension.properties.isPreReleaseVersion || this.options.installPreReleaseVersion
				};
				await this.extensionsScanner.updateMetadata(extension, metadata, this.options.profileLocation);
			}
		} catch (error) {
			/* Ignore Error */
		}
	}
}

class UninstallExtensionInProfileTask extends AbstractExtensionTask<void> implements IUninstallExtensionTask {

	constructor(
		readonly extension: ILocalExtension,
		private readonly profileLocation: URI,
		private readonly extensionsProfileScannerService: IExtensionsProfileScannerService,
	) {
		super();
	}

	protected async doRun(token: CancellationToken): Promise<void> {
		await this.extensionsProfileScannerService.removeExtensionFromProfile(this.extension, this.profileLocation);
	}

}<|MERGE_RESOLUTION|>--- conflicted
+++ resolved
@@ -294,13 +294,6 @@
 		return new UninstallExtensionInProfileTask(extension, options.profileLocation, this.extensionsProfileScannerService);
 	}
 
-<<<<<<< HEAD
-		const key = ExtensionKey.create(extension).toString();
-		let installExtensionTask = this.installGalleryExtensionsTasks.get(key);
-		if (!installExtensionTask) {
-			this.installGalleryExtensionsTasks.set(key, installExtensionTask = new InstallGalleryExtensionTask(manifest, extension, options, this.extensionsDownloader, this.extensionsScanner, this.uriIdentityService, this.userDataProfilesService, this.extensionsScannerService, this.extensionsProfileScannerService, this.logService));
-			installExtensionTask.waitUntilTaskIsFinished().finally(() => this.installGalleryExtensionsTasks.delete(key));
-=======
 	private async downloadAndExtractGalleryExtension(extensionKey: ExtensionKey, gallery: IGalleryExtension, operation: InstallOperation, options: InstallExtensionTaskOptions, token: CancellationToken): Promise<ExtractExtensionResult> {
 		const { verificationStatus, location } = await this.extensionsDownloader.download(gallery, operation, !options.donotVerifySignature, options.context?.[EXTENSION_INSTALL_CLIENT_TARGET_PLATFORM_CONTEXT]);
 		try {
@@ -343,7 +336,6 @@
 				this.logService.warn(`Error while deleting the downloaded file`, location.toString(), getErrorMessage(e));
 			}
 			throw toExtensionManagementError(error);
->>>>>>> 89de5a8d
 		}
 	}
 
@@ -923,41 +915,8 @@
 		return installed.find(i => areSameExtensions(i.identifier, this.identifier));
 	}
 
-<<<<<<< HEAD
-	protected abstract install(token: CancellationToken): Promise<[ILocalExtension, Metadata]>;
-
-}
-
-export class InstallGalleryExtensionTask extends InstallExtensionTask {
-
-	constructor(
-		manifest: IExtensionManifest,
-		private readonly gallery: IGalleryExtension,
-		options: InstallExtensionTaskOptions,
-		private readonly extensionsDownloader: ExtensionsDownloader,
-		extensionsScanner: ExtensionsScanner,
-		uriIdentityService: IUriIdentityService,
-		userDataProfilesService: IUserDataProfilesService,
-		extensionsScannerService: IExtensionsScannerService,
-		extensionsProfileScannerService: IExtensionsProfileScannerService,
-		logService: ILogService,
-	) {
-		super(manifest, gallery.identifier, gallery, options, extensionsScanner, uriIdentityService, userDataProfilesService, extensionsScannerService, extensionsProfileScannerService, logService);
-	}
-
-	protected async install(token: CancellationToken): Promise<[ILocalExtension, Metadata]> {
-		let installed;
-		try {
-			installed = await this.extensionsScanner.scanExtensions(null, this.options.profileLocation, this.options.productVersion);
-		} catch (error) {
-			throw new ExtensionManagementError(error, ExtensionManagementErrorCode.Scanning);
-		}
-
-		const existingExtension = installed.find(i => areSameExtensions(i.identifier, this.gallery.identifier));
-=======
 	protected async doRun(token: CancellationToken): Promise<ILocalExtension> {
 		const existingExtension = await this.getExistingExtension();
->>>>>>> 89de5a8d
 		if (existingExtension) {
 			this._operation = InstallOperation.Update;
 		}
@@ -999,19 +958,6 @@
 
 		}
 
-<<<<<<< HEAD
-		try {
-			return await this.downloadAndInstallExtension(metadata, token);
-		} catch (error) {
-			if (error instanceof ExtensionManagementError && (error.code === ExtensionManagementErrorCode.CorruptZip || error.code === ExtensionManagementErrorCode.IncompleteZip)) {
-				this.logService.info(`Downloaded VSIX is invalid. Trying to download and install again...`, this.gallery.identifier.id);
-				try {
-					const result = await this.downloadAndInstallExtension(metadata, token);
-					return result;
-				} catch (error) {
-					throw error;
-				}
-=======
 		// Gallery
 		else {
 			metadata.id = this.source.identifier.uuid;
@@ -1027,7 +973,6 @@
 
 			if (existingExtension && existingExtension.type !== ExtensionType.System && existingExtension.manifest.version === this.source.version) {
 				local = await this.extensionsScanner.updateMetadata(existingExtension, metadata);
->>>>>>> 89de5a8d
 			} else {
 				// Unset if the extension is uninstalled and return the unset extension.
 				local = await this.unsetIfUninstalled(this.extensionKey);
@@ -1074,48 +1019,10 @@
 		return result;
 	}
 
-<<<<<<< HEAD
-	protected async install(token: CancellationToken): Promise<[ILocalExtension, Metadata]> {
-		const extensionKey = new ExtensionKey(this.identifier, this.manifest.version);
-		const installedExtensions = await this.extensionsScanner.scanExtensions(ExtensionType.User, this.options.profileLocation, this.options.productVersion);
-		const existing = installedExtensions.find(i => areSameExtensions(this.identifier, i.identifier));
-		const metadata: Metadata = {
-			isApplicationScoped: this.options.isApplicationScoped || existing?.isApplicationScoped,
-			isMachineScoped: this.options.isMachineScoped || existing?.isMachineScoped,
-			isBuiltin: this.options.isBuiltin || existing?.isBuiltin,
-			installedTimestamp: Date.now(),
-			pinned: this.options.installGivenVersion ? true : (this.options.pinned ?? existing?.pinned),
-			source: 'vsix',
-		};
-
-		if (existing) {
-			this._operation = InstallOperation.Update;
-			if (extensionKey.equals(new ExtensionKey(existing.identifier, existing.manifest.version))) {
-				try {
-					await this.extensionsScanner.removeExtension(existing, 'existing');
-				} catch (e) {
-					throw new Error(nls.localize('restartCode', "Please restart VSCodius before reinstalling {0}.", this.manifest.displayName || this.manifest.name));
-				}
-			} else if (!this.options.profileLocation && semver.gt(existing.manifest.version, this.manifest.version)) {
-				await this.extensionsScanner.setUninstalled(existing);
-			}
-		} else {
-			// Remove the extension with same version if it is already uninstalled.
-			// Installing a VSIX extension shall replace the existing extension always.
-			const existing = await this.unsetIfUninstalled(extensionKey);
-			if (existing) {
-				try {
-					await this.extensionsScanner.removeExtension(existing, 'existing');
-				} catch (e) {
-					throw new Error(nls.localize('restartCode', "Please restart VSCodius before reinstalling {0}.", this.manifest.displayName || this.manifest.name));
-				}
-			}
-=======
 	private async unsetIfUninstalled(extensionKey: ExtensionKey): Promise<ILocalExtension | undefined> {
 		const uninstalled = await this.extensionsScanner.getUninstalledExtensions();
 		if (!uninstalled[extensionKey.toString()]) {
 			return undefined;
->>>>>>> 89de5a8d
 		}
 
 		this.logService.trace('Removing the extension from uninstalled list:', extensionKey.id);
