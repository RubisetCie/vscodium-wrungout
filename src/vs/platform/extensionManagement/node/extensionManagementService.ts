/*---------------------------------------------------------------------------------------------
 *  Copyright (c) Microsoft Corporation. All rights reserved.
 *  Licensed under the MIT License. See License.txt in the project root for license information.
 *--------------------------------------------------------------------------------------------*/

import { Promises, Queue } from 'vs/base/common/async';
import { VSBuffer } from 'vs/base/common/buffer';
import { CancellationToken } from 'vs/base/common/cancellation';
import { IStringDictionary } from 'vs/base/common/collections';
import { toErrorMessage } from 'vs/base/common/errorMessage';
import { CancellationError, getErrorMessage } from 'vs/base/common/errors';
import { Emitter } from 'vs/base/common/event';
import { hash } from 'vs/base/common/hash';
import { Disposable } from 'vs/base/common/lifecycle';
import { ResourceMap, ResourceSet } from 'vs/base/common/map';
import { Schemas } from 'vs/base/common/network';
import * as path from 'vs/base/common/path';
import { joinPath } from 'vs/base/common/resources';
import * as semver from 'vs/base/common/semver/semver';
import { isBoolean } from 'vs/base/common/types';
import { URI } from 'vs/base/common/uri';
import { generateUuid } from 'vs/base/common/uuid';
import * as pfs from 'vs/base/node/pfs';
import { extract, IFile, zip } from 'vs/base/node/zip';
import * as nls from 'vs/nls';
import { IDownloadService } from 'vs/platform/download/common/download';
import { INativeEnvironmentService } from 'vs/platform/environment/common/environment';
import { AbstractExtensionManagementService, AbstractExtensionTask, IInstallExtensionTask, InstallExtensionTaskOptions, IUninstallExtensionTask, toExtensionManagementError, UninstallExtensionTaskOptions } from 'vs/platform/extensionManagement/common/abstractExtensionManagementService';
import {
	ExtensionManagementError, ExtensionManagementErrorCode, IExtensionGalleryService, IExtensionIdentifier, IExtensionManagementService, IGalleryExtension, ILocalExtension, InstallOperation,
	Metadata, InstallOptions,
	IProductVersion,
	EXTENSION_INSTALL_CLIENT_TARGET_PLATFORM_CONTEXT,
} from 'vs/platform/extensionManagement/common/extensionManagement';
import { areSameExtensions, computeTargetPlatform, ExtensionKey, getGalleryExtensionId, groupByExtension } from 'vs/platform/extensionManagement/common/extensionManagementUtil';
import { IExtensionsProfileScannerService, IScannedProfileExtension } from 'vs/platform/extensionManagement/common/extensionsProfileScannerService';
import { IExtensionsScannerService, IScannedExtension, ScanOptions } from 'vs/platform/extensionManagement/common/extensionsScannerService';
import { ExtensionsDownloader } from 'vs/platform/extensionManagement/node/extensionDownloader';
import { ExtensionsLifecycle } from 'vs/platform/extensionManagement/node/extensionLifecycle';
import { fromExtractError, getManifest } from 'vs/platform/extensionManagement/node/extensionManagementUtil';
import { ExtensionsManifestCache } from 'vs/platform/extensionManagement/node/extensionsManifestCache';
import { DidChangeProfileExtensionsEvent, ExtensionsWatcher } from 'vs/platform/extensionManagement/node/extensionsWatcher';
import { ExtensionType, IExtension, IExtensionManifest, TargetPlatform } from 'vs/platform/extensions/common/extensions';
import { isEngineValid } from 'vs/platform/extensions/common/extensionValidator';
import { FileChangesEvent, FileChangeType, FileOperationResult, IFileService, toFileOperationResult } from 'vs/platform/files/common/files';
import { IInstantiationService, refineServiceDecorator } from 'vs/platform/instantiation/common/instantiation';
import { ILogService } from 'vs/platform/log/common/log';
import { IProductService } from 'vs/platform/product/common/productService';
import { IUriIdentityService } from 'vs/platform/uriIdentity/common/uriIdentity';
import { IUserDataProfilesService } from 'vs/platform/userDataProfile/common/userDataProfile';

export const INativeServerExtensionManagementService = refineServiceDecorator<IExtensionManagementService, INativeServerExtensionManagementService>(IExtensionManagementService);
export interface INativeServerExtensionManagementService extends IExtensionManagementService {
	readonly _serviceBrand: undefined;
	scanAllUserInstalledExtensions(): Promise<ILocalExtension[]>;
	scanInstalledExtensionAtLocation(location: URI): Promise<ILocalExtension | null>;
	markAsUninstalled(...extensions: IExtension[]): Promise<void>;
}

const DELETED_FOLDER_POSTFIX = '.vsctmp';

export class ExtensionManagementService extends AbstractExtensionManagementService implements INativeServerExtensionManagementService {

	private readonly extensionsScanner: ExtensionsScanner;
	private readonly manifestCache: ExtensionsManifestCache;
	private readonly extensionsDownloader: ExtensionsDownloader;

	private readonly extractingGalleryExtensions = new Map<string, Promise<ILocalExtension>>();

	constructor(
		@IExtensionGalleryService galleryService: IExtensionGalleryService,
		@ILogService logService: ILogService,
		@INativeEnvironmentService environmentService: INativeEnvironmentService,
		@IExtensionsScannerService private readonly extensionsScannerService: IExtensionsScannerService,
		@IExtensionsProfileScannerService private readonly extensionsProfileScannerService: IExtensionsProfileScannerService,
		@IDownloadService private downloadService: IDownloadService,
		@IInstantiationService private readonly instantiationService: IInstantiationService,
		@IFileService private readonly fileService: IFileService,
		@IProductService productService: IProductService,
		@IUriIdentityService uriIdentityService: IUriIdentityService,
		@IUserDataProfilesService userDataProfilesService: IUserDataProfilesService
	) {
		super(galleryService, uriIdentityService, logService, productService, userDataProfilesService);
		const extensionLifecycle = this._register(instantiationService.createInstance(ExtensionsLifecycle));
		this.extensionsScanner = this._register(instantiationService.createInstance(ExtensionsScanner, extension => extensionLifecycle.postUninstall(extension)));
		this.manifestCache = this._register(new ExtensionsManifestCache(userDataProfilesService, fileService, uriIdentityService, this, this.logService));
		this.extensionsDownloader = this._register(instantiationService.createInstance(ExtensionsDownloader));

		const extensionsWatcher = this._register(new ExtensionsWatcher(this, this.extensionsScannerService, userDataProfilesService, extensionsProfileScannerService, uriIdentityService, fileService, logService));
		this._register(extensionsWatcher.onDidChangeExtensionsByAnotherSource(e => this.onDidChangeExtensionsFromAnotherSource(e)));
		this.watchForExtensionsNotInstalledBySystem();
	}

	private _targetPlatformPromise: Promise<TargetPlatform> | undefined;
	getTargetPlatform(): Promise<TargetPlatform> {
		if (!this._targetPlatformPromise) {
			this._targetPlatformPromise = computeTargetPlatform(this.fileService, this.logService);
		}
		return this._targetPlatformPromise;
	}

	async zip(extension: ILocalExtension): Promise<URI> {
		this.logService.trace('ExtensionManagementService#zip', extension.identifier.id);
		const files = await this.collectFiles(extension);
		const location = await zip(joinPath(this.extensionsDownloader.extensionsDownloadDir, generateUuid()).fsPath, files);
		return URI.file(location);
	}

	async unzip(zipLocation: URI): Promise<IExtensionIdentifier> {
		this.logService.trace('ExtensionManagementService#unzip', zipLocation.toString());
		const local = await this.install(zipLocation);
		return local.identifier;
	}

	async getManifest(vsix: URI): Promise<IExtensionManifest> {
		const { location, cleanup } = await this.downloadVsix(vsix);
		const zipPath = path.resolve(location.fsPath);
		try {
			return await getManifest(zipPath);
		} finally {
			await cleanup();
		}
	}

	getInstalled(type?: ExtensionType, profileLocation: URI = this.userDataProfilesService.defaultProfile.extensionsResource, productVersion: IProductVersion = { version: this.productService.version, date: this.productService.date }): Promise<ILocalExtension[]> {
		return this.extensionsScanner.scanExtensions(type ?? null, profileLocation, productVersion);
	}

	scanAllUserInstalledExtensions(): Promise<ILocalExtension[]> {
		return this.extensionsScanner.scanAllUserExtensions(false);
	}

	scanInstalledExtensionAtLocation(location: URI): Promise<ILocalExtension | null> {
		return this.extensionsScanner.scanUserExtensionAtLocation(location);
	}

	async install(vsix: URI, options: InstallOptions = {}): Promise<ILocalExtension> {
		this.logService.trace('ExtensionManagementService#install', vsix.toString());

		const { location, cleanup } = await this.downloadVsix(vsix);

		try {
			const manifest = await getManifest(path.resolve(location.fsPath));
			const extensionId = getGalleryExtensionId(manifest.publisher, manifest.name);
			if (manifest.engines && manifest.engines.vscode && !isEngineValid(manifest.engines.vscode, this.productService.version, this.productService.date)) {
				throw new Error(nls.localize('incompatible', "Unable to install extension '{0}' as it is not compatible with VSCodius '{1}'.", extensionId, this.productService.version));
			}

			const results = await this.installExtensions([{ manifest, extension: location, options }]);
			const result = results.find(({ identifier }) => areSameExtensions(identifier, { id: extensionId }));
			if (result?.local) {
				return result.local;
			}
			if (result?.error) {
				throw result.error;
			}
			throw toExtensionManagementError(new Error(`Unknown error while installing extension ${extensionId}`));
		} finally {
			await cleanup();
		}
	}

	async installFromLocation(location: URI, profileLocation: URI): Promise<ILocalExtension> {
		this.logService.trace('ExtensionManagementService#installFromLocation', location.toString());
		const local = await this.extensionsScanner.scanUserExtensionAtLocation(location);
		if (!local || !local.manifest.name || !local.manifest.version) {
			throw new Error(`Cannot find a valid extension from the location ${location.toString()}`);
		}
		await this.addExtensionsToProfile([[local, { source: 'resource' }]], profileLocation);
		this.logService.info('Successfully installed extension', local.identifier.id, profileLocation.toString());
		return local;
	}

	async installExtensionsFromProfile(extensions: IExtensionIdentifier[], fromProfileLocation: URI, toProfileLocation: URI): Promise<ILocalExtension[]> {
		this.logService.trace('ExtensionManagementService#installExtensionsFromProfile', extensions, fromProfileLocation.toString(), toProfileLocation.toString());
		const extensionsToInstall = (await this.getInstalled(ExtensionType.User, fromProfileLocation)).filter(e => extensions.some(id => areSameExtensions(id, e.identifier)));
		if (extensionsToInstall.length) {
			const metadata = await Promise.all(extensionsToInstall.map(e => this.extensionsScanner.scanMetadata(e, fromProfileLocation)));
			await this.addExtensionsToProfile(extensionsToInstall.map((e, index) => [e, metadata[index]]), toProfileLocation);
			this.logService.info('Successfully installed extensions', extensionsToInstall.map(e => e.identifier.id), toProfileLocation.toString());
		}
		return extensionsToInstall;
	}

	async updateMetadata(local: ILocalExtension, metadata: Partial<Metadata>, profileLocation: URI): Promise<ILocalExtension> {
		this.logService.trace('ExtensionManagementService#updateMetadata', local.identifier.id);
		if (metadata.isPreReleaseVersion) {
			metadata.preRelease = true;
			metadata.hasPreReleaseVersion = true;
		}
		// unset if false
		if (metadata.isMachineScoped === false) {
			metadata.isMachineScoped = undefined;
		}
		if (metadata.isBuiltin === false) {
			metadata.isBuiltin = undefined;
		}
		if (metadata.pinned === false) {
			metadata.pinned = undefined;
		}
		local = await this.extensionsScanner.updateMetadata(local, metadata, profileLocation);
		this.manifestCache.invalidate(profileLocation);
		this._onDidUpdateExtensionMetadata.fire({ local, profileLocation });
		return local;
	}

	async reinstallFromGallery(extension: ILocalExtension): Promise<ILocalExtension> {
		this.logService.trace('ExtensionManagementService#reinstallFromGallery', extension.identifier.id);
		if (!this.galleryService.isEnabled()) {
			throw new Error(nls.localize('MarketPlaceDisabled', "Marketplace is not enabled"));
		}

		const targetPlatform = await this.getTargetPlatform();
		const [galleryExtension] = await this.galleryService.getExtensions([{ ...extension.identifier, preRelease: extension.preRelease }], { targetPlatform, compatible: true }, CancellationToken.None);
		if (!galleryExtension) {
			throw new Error(nls.localize('Not a Marketplace extension', "Only Marketplace Extensions can be reinstalled"));
		}

		await this.extensionsScanner.setUninstalled(extension);
		try {
			await this.extensionsScanner.removeUninstalledExtension(extension);
		} catch (e) {
			throw new Error(nls.localize('removeError', "Error while removing the extension: {0}. Please Quit and Start VSCodius before trying again.", toErrorMessage(e)));
		}
		return this.installFromGallery(galleryExtension);
	}

	protected copyExtension(extension: ILocalExtension, fromProfileLocation: URI, toProfileLocation: URI, metadata: Partial<Metadata>): Promise<ILocalExtension> {
		return this.extensionsScanner.copyExtension(extension, fromProfileLocation, toProfileLocation, metadata);
	}

	copyExtensions(fromProfileLocation: URI, toProfileLocation: URI): Promise<void> {
		return this.extensionsScanner.copyExtensions(fromProfileLocation, toProfileLocation, { version: this.productService.version, date: this.productService.date });
	}

	markAsUninstalled(...extensions: IExtension[]): Promise<void> {
		return this.extensionsScanner.setUninstalled(...extensions);
	}

	async cleanUp(): Promise<void> {
		this.logService.trace('ExtensionManagementService#cleanUp');
		try {
			await this.extensionsScanner.cleanUp();
		} catch (error) {
			this.logService.error(error);
		}
	}

	async download(extension: IGalleryExtension, operation: InstallOperation): Promise<URI> {
		const location = await this.extensionsDownloader.download(extension, operation);
		return location;
	}

	private async downloadVsix(vsix: URI): Promise<{ location: URI; cleanup: () => Promise<void> }> {
		if (vsix.scheme === Schemas.file) {
			return { location: vsix, async cleanup() { } };
		}
		this.logService.trace('Downloading extension from', vsix.toString());
		const location = joinPath(this.extensionsDownloader.extensionsDownloadDir, generateUuid());
		await this.downloadService.download(vsix, location);
		this.logService.info('Downloaded extension to', location.toString());
		const cleanup = async () => {
			try {
				await this.fileService.del(location);
			} catch (error) {
				this.logService.error(error);
			}
		};
		return { location, cleanup };
	}

	protected getCurrentExtensionsManifestLocation(): URI {
		return this.userDataProfilesService.defaultProfile.extensionsResource;
	}

	protected createInstallExtensionTask(manifest: IExtensionManifest, extension: URI | IGalleryExtension, options: InstallExtensionTaskOptions): IInstallExtensionTask {
		const extensionKey = extension instanceof URI ? new ExtensionKey({ id: getGalleryExtensionId(manifest.publisher, manifest.name) }, manifest.version) : ExtensionKey.create(extension);
		return this.instantiationService.createInstance(InstallExtensionInProfileTask, extensionKey, manifest, extension, options, (operation, token) => {
			if (extension instanceof URI) {
				return this.extractVSIX(extensionKey, extension, options, token);
			}
			let promise = this.extractingGalleryExtensions.get(extensionKey.toString());
			if (!promise) {
				this.extractingGalleryExtensions.set(extensionKey.toString(), promise = this.downloadAndExtractGalleryExtension(extensionKey, extension, operation, options, token));
				promise.finally(() => this.extractingGalleryExtensions.delete(extensionKey.toString()));
			}
			return promise;
		}, this.extensionsScanner);
	}

	protected createUninstallExtensionTask(extension: ILocalExtension, options: UninstallExtensionTaskOptions): IUninstallExtensionTask {
		return new UninstallExtensionInProfileTask(extension, options.profileLocation, this.extensionsProfileScannerService);
	}

	private async downloadAndExtractGalleryExtension(extensionKey: ExtensionKey, gallery: IGalleryExtension, operation: InstallOperation, options: InstallExtensionTaskOptions, token: CancellationToken): Promise<ILocalExtension> {
		const location = await this.extensionsDownloader.download(gallery, operation, options.context?.[EXTENSION_INSTALL_CLIENT_TARGET_PLATFORM_CONTEXT]);
		try {

			if (token.isCancellationRequested) {
				throw new CancellationError();
			}

			// validate manifest
			await getManifest(location.fsPath);

			const local = await this.extensionsScanner.extractUserExtension(
				extensionKey,
				location.fsPath,
				{
					id: gallery.identifier.uuid,
					publisherId: gallery.publisherId,
					publisherDisplayName: gallery.publisherDisplayName,
					targetPlatform: gallery.properties.targetPlatform,
					isApplicationScoped: options.isApplicationScoped,
					isMachineScoped: options.isMachineScoped,
					isBuiltin: options.isBuiltin,
					isPreReleaseVersion: gallery.properties.isPreReleaseVersion,
					hasPreReleaseVersion: gallery.properties.isPreReleaseVersion,
					installedTimestamp: Date.now(),
					pinned: options.installGivenVersion ? true : !!options.pinned,
					preRelease: isBoolean(options.preRelease)
						? options.preRelease
						: options.installPreReleaseVersion || gallery.properties.isPreReleaseVersion,
					source: 'gallery',
				},
				false,
				token);
			return local;
		} catch (error) {
			try {
				await this.extensionsDownloader.delete(location);
			} catch (e) {
				/* Ignore */
				this.logService.warn(`Error while deleting the downloaded file`, location.toString(), getErrorMessage(e));
			}
			throw toExtensionManagementError(error);
		}
	}

	private async extractVSIX(extensionKey: ExtensionKey, location: URI, options: InstallExtensionTaskOptions, token: CancellationToken): Promise<ILocalExtension> {
		const local = await this.extensionsScanner.extractUserExtension(
			extensionKey,
			path.resolve(location.fsPath),
			{
				isApplicationScoped: options.isApplicationScoped,
				isMachineScoped: options.isMachineScoped,
				isBuiltin: options.isBuiltin,
				installedTimestamp: Date.now(),
				pinned: options.installGivenVersion ? true : !!options.pinned,
				source: 'vsix',
			},
			true,
			token);
		return local;
	}

	private async collectFiles(extension: ILocalExtension): Promise<IFile[]> {

		const collectFilesFromDirectory = async (dir: string): Promise<string[]> => {
			let entries = await pfs.Promises.readdir(dir);
			entries = entries.map(e => path.join(dir, e));
			const stats = await Promise.all(entries.map(e => pfs.Promises.stat(e)));
			let promise: Promise<string[]> = Promise.resolve([]);
			stats.forEach((stat, index) => {
				const entry = entries[index];
				if (stat.isFile()) {
					promise = promise.then(result => ([...result, entry]));
				}
				if (stat.isDirectory()) {
					promise = promise
						.then(result => collectFilesFromDirectory(entry)
							.then(files => ([...result, ...files])));
				}
			});
			return promise;
		};

		const files = await collectFilesFromDirectory(extension.location.fsPath);
		return files.map(f => (<IFile>{ path: `extension/${path.relative(extension.location.fsPath, f)}`, localPath: f }));
	}

	private async onDidChangeExtensionsFromAnotherSource({ added, removed }: DidChangeProfileExtensionsEvent): Promise<void> {
		if (removed) {
			const removedExtensions = added && this.uriIdentityService.extUri.isEqual(removed.profileLocation, added.profileLocation)
				? removed.extensions.filter(e => added.extensions.every(identifier => !areSameExtensions(identifier, e)))
				: removed.extensions;
			for (const identifier of removedExtensions) {
				this.logService.info('Extensions removed from another source', identifier.id, removed.profileLocation.toString());
				this._onDidUninstallExtension.fire({ identifier, profileLocation: removed.profileLocation });
			}
		}
		if (added) {
			const extensions = await this.getInstalled(ExtensionType.User, added.profileLocation);
			const addedExtensions = extensions.filter(e => added.extensions.some(identifier => areSameExtensions(identifier, e.identifier)));
			this._onDidInstallExtensions.fire(addedExtensions.map(local => {
				this.logService.info('Extensions added from another source', local.identifier.id, added.profileLocation.toString());
				return { identifier: local.identifier, local, profileLocation: added.profileLocation, operation: InstallOperation.None };
			}));
		}
	}

	private readonly knownDirectories = new ResourceSet();
	private async watchForExtensionsNotInstalledBySystem(): Promise<void> {
		this._register(this.extensionsScanner.onExtract(resource => this.knownDirectories.add(resource)));
		const stat = await this.fileService.resolve(this.extensionsScannerService.userExtensionsLocation);
		for (const childStat of stat.children ?? []) {
			if (childStat.isDirectory) {
				this.knownDirectories.add(childStat.resource);
			}
		}
		this._register(this.fileService.watch(this.extensionsScannerService.userExtensionsLocation));
		this._register(this.fileService.onDidFilesChange(e => this.onDidFilesChange(e)));
	}

	private async onDidFilesChange(e: FileChangesEvent): Promise<void> {
		if (!e.affects(this.extensionsScannerService.userExtensionsLocation, FileChangeType.ADDED)) {
			return;
		}

		const added: ILocalExtension[] = [];
		for (const resource of e.rawAdded) {
			// Check if this is a known directory
			if (this.knownDirectories.has(resource)) {
				continue;
			}

			// Is not immediate child of extensions resource
			if (!this.uriIdentityService.extUri.isEqual(this.uriIdentityService.extUri.dirname(resource), this.extensionsScannerService.userExtensionsLocation)) {
				continue;
			}

			// .obsolete file changed
			if (this.uriIdentityService.extUri.isEqual(resource, this.uriIdentityService.extUri.joinPath(this.extensionsScannerService.userExtensionsLocation, '.obsolete'))) {
				continue;
			}

			// Ignore changes to files starting with `.`
			if (this.uriIdentityService.extUri.basename(resource).startsWith('.')) {
				continue;
			}

			// Check if this is a directory
			if (!(await this.fileService.stat(resource)).isDirectory) {
				continue;
			}

			// Check if this is an extension added by another source
			// Extension added by another source will not have installed timestamp
			const extension = await this.extensionsScanner.scanUserExtensionAtLocation(resource);
			if (extension && extension.installedTimestamp === undefined) {
				this.knownDirectories.add(resource);
				added.push(extension);
			}
		}

		if (added.length) {
			await this.addExtensionsToProfile(added.map(e => [e, undefined]), this.userDataProfilesService.defaultProfile.extensionsResource);
			this.logService.info('Added extensions to default profile from external source', added.map(e => e.identifier.id));
		}
	}

	private async addExtensionsToProfile(extensions: [ILocalExtension, Metadata | undefined][], profileLocation: URI): Promise<void> {
		const localExtensions = extensions.map(e => e[0]);
		await this.setInstalled(localExtensions);
		await this.extensionsProfileScannerService.addExtensionsToProfile(extensions, profileLocation);
		this._onDidInstallExtensions.fire(localExtensions.map(local => ({ local, identifier: local.identifier, operation: InstallOperation.None, profileLocation })));
	}

	private async setInstalled(extensions: ILocalExtension[]): Promise<void> {
		const uninstalled = await this.extensionsScanner.getUninstalledExtensions();
		for (const extension of extensions) {
			const extensionKey = ExtensionKey.create(extension);
			if (!uninstalled[extensionKey.toString()]) {
				continue;
			}
			this.logService.trace('Removing the extension from uninstalled list:', extensionKey.id);
			await this.extensionsScanner.setInstalled(extensionKey);
			this.logService.info('Removed the extension from uninstalled list:', extensionKey.id);
		}
	}
}

type UpdateMetadataErrorClassification = {
	owner: 'sandy081';
	comment: 'Update metadata error';
	extensionId: { classification: 'SystemMetaData'; purpose: 'FeatureInsight'; comment: 'extension identifier' };
	code?: { classification: 'SystemMetaData'; purpose: 'FeatureInsight'; comment: 'error code' };
};
type UpdateMetadataErrorEvent = {
	extensionId: string;
	code?: string;
};

export class ExtensionsScanner extends Disposable {

	private readonly uninstalledResource: URI;
	private readonly uninstalledFileLimiter: Queue<any>;

	private readonly _onExtract = this._register(new Emitter<URI>());
	readonly onExtract = this._onExtract.event;

	private scanAllExtensionPromise = new ResourceMap<Promise<IScannedExtension[]>>();
	private scanUserExtensionsPromise = new ResourceMap<Promise<IScannedExtension[]>>();

	constructor(
		private readonly beforeRemovingExtension: (e: ILocalExtension) => Promise<void>,
		@IFileService private readonly fileService: IFileService,
		@IExtensionsScannerService private readonly extensionsScannerService: IExtensionsScannerService,
		@IExtensionsProfileScannerService private readonly extensionsProfileScannerService: IExtensionsProfileScannerService,
		@IUriIdentityService private readonly uriIdentityService: IUriIdentityService,
		@ITelemetryService private readonly telemetryService: ITelemetryService,
		@ILogService private readonly logService: ILogService,
	) {
		super();
		this.uninstalledResource = joinPath(this.extensionsScannerService.userExtensionsLocation, '.obsolete');
		this.uninstalledFileLimiter = new Queue();
	}

	async cleanUp(): Promise<void> {
		await this.removeTemporarilyDeletedFolders();
		await this.removeUninstalledExtensions();
	}

	async scanExtensions(type: ExtensionType | null, profileLocation: URI, productVersion: IProductVersion): Promise<ILocalExtension[]> {
		try {
			const userScanOptions: ScanOptions = { includeInvalid: true, profileLocation, productVersion };
			let scannedExtensions: IScannedExtension[] = [];
			if (type === null || type === ExtensionType.System) {
				let scanAllExtensionsPromise = this.scanAllExtensionPromise.get(profileLocation);
				if (!scanAllExtensionsPromise) {
					scanAllExtensionsPromise = this.extensionsScannerService.scanAllExtensions({ includeInvalid: true, useCache: true }, userScanOptions, false)
						.finally(() => this.scanAllExtensionPromise.delete(profileLocation));
					this.scanAllExtensionPromise.set(profileLocation, scanAllExtensionsPromise);
				}
				scannedExtensions.push(...await scanAllExtensionsPromise);
			} else if (type === ExtensionType.User) {
				let scanUserExtensionsPromise = this.scanUserExtensionsPromise.get(profileLocation);
				if (!scanUserExtensionsPromise) {
					scanUserExtensionsPromise = this.extensionsScannerService.scanUserExtensions(userScanOptions)
						.finally(() => this.scanUserExtensionsPromise.delete(profileLocation));
					this.scanUserExtensionsPromise.set(profileLocation, scanUserExtensionsPromise);
				}
				scannedExtensions.push(...await scanUserExtensionsPromise);
			}
			scannedExtensions = type !== null ? scannedExtensions.filter(r => r.type === type) : scannedExtensions;
			return await Promise.all(scannedExtensions.map(extension => this.toLocalExtension(extension)));
		} catch (error) {
			throw toExtensionManagementError(error, ExtensionManagementErrorCode.Scanning);
		}
	}

	async scanAllUserExtensions(excludeOutdated: boolean): Promise<ILocalExtension[]> {
		try {
			const scannedExtensions = await this.extensionsScannerService.scanUserExtensions({ includeAllVersions: !excludeOutdated, includeInvalid: true });
			return await Promise.all(scannedExtensions.map(extension => this.toLocalExtension(extension)));
		} catch (error) {
			throw toExtensionManagementError(error, ExtensionManagementErrorCode.Scanning);
		}
	}

	async scanUserExtensionAtLocation(location: URI): Promise<ILocalExtension | null> {
		try {
			const scannedExtension = await this.extensionsScannerService.scanExistingExtension(location, ExtensionType.User, { includeInvalid: true });
			if (scannedExtension) {
				return await this.toLocalExtension(scannedExtension);
			}
		} catch (error) {
			this.logService.error(error);
		}
		return null;
	}

	async extractUserExtension(extensionKey: ExtensionKey, zipPath: string, metadata: Metadata, removeIfExists: boolean, token: CancellationToken): Promise<ILocalExtension> {
		const folderName = extensionKey.toString();
		const tempLocation = URI.file(path.join(this.extensionsScannerService.userExtensionsLocation.fsPath, `.${generateUuid()}`));
		const extensionLocation = URI.file(path.join(this.extensionsScannerService.userExtensionsLocation.fsPath, folderName));

		let exists = await this.fileService.exists(extensionLocation);

		if (exists && removeIfExists) {
			try {
				await this.deleteExtensionFromLocation(extensionKey.id, extensionLocation, 'removeExisting');
			} catch (error) {
				throw new ExtensionManagementError(nls.localize('errorDeleting', "Unable to delete the existing folder '{0}' while installing the extension '{1}'. Please delete the folder manually and try again", extensionLocation.fsPath, extensionKey.id), ExtensionManagementErrorCode.Delete);
			}
			exists = false;
		}

		if (exists) {
			try {
				await this.extensionsScannerService.updateMetadata(extensionLocation, metadata);
			} catch (error) {
				this.telemetryService.publicLog2<UpdateMetadataErrorEvent, UpdateMetadataErrorClassification>('extension:extract', { extensionId: extensionKey.id, code: `${toFileOperationResult(error)}` });
				throw toExtensionManagementError(error, ExtensionManagementErrorCode.UpdateExistingMetadata);
			}
		} else {
			try {
				if (token.isCancellationRequested) {
					throw new CancellationError();
				}

				// Extract
				try {
					this.logService.trace(`Started extracting the extension from ${zipPath} to ${extensionLocation.fsPath}`);
					await extract(zipPath, tempLocation.fsPath, { sourcePath: 'extension', overwrite: true }, token);
					this.logService.info(`Extracted extension to ${extensionLocation}:`, extensionKey.id);
				} catch (e) {
					throw fromExtractError(e);
				}

				try {
					await this.extensionsScannerService.updateMetadata(tempLocation, metadata);
				} catch (error) {
					this.telemetryService.publicLog2<UpdateMetadataErrorEvent, UpdateMetadataErrorClassification>('extension:extract', { extensionId: extensionKey.id, code: `${toFileOperationResult(error)}` });
					throw toExtensionManagementError(error, ExtensionManagementErrorCode.UpdateMetadata);
				}

				if (token.isCancellationRequested) {
					throw new CancellationError();
				}

				// Rename
				try {
					this.logService.trace(`Started renaming the extension from ${tempLocation.fsPath} to ${extensionLocation.fsPath}`);
					await this.rename(tempLocation.fsPath, extensionLocation.fsPath);
					this.logService.info('Renamed to', extensionLocation.fsPath);
				} catch (error) {
					if (error.code === 'ENOTEMPTY') {
						this.logService.info(`Rename failed because extension was installed by another source. So ignoring renaming.`, extensionKey.id);
						try { await this.fileService.del(tempLocation, { recursive: true }); } catch (e) { /* ignore */ }
					} else {
						this.logService.info(`Rename failed because of ${getErrorMessage(error)}. Deleted from extracted location`, tempLocation);
						throw error;
					}
				}

				this._onExtract.fire(extensionLocation);

			} catch (error) {
				try { await this.fileService.del(tempLocation, { recursive: true }); } catch (e) { /* ignore */ }
				throw error;
			}
		}

		return this.scanLocalExtension(extensionLocation, ExtensionType.User);
	}

	async scanMetadata(local: ILocalExtension, profileLocation?: URI): Promise<Metadata | undefined> {
		if (profileLocation) {
			const extension = await this.getScannedExtension(local, profileLocation);
			return extension?.metadata;
		} else {
			return this.extensionsScannerService.scanMetadata(local.location);
		}
	}

	private async getScannedExtension(local: ILocalExtension, profileLocation: URI): Promise<IScannedProfileExtension | undefined> {
		const extensions = await this.extensionsProfileScannerService.scanProfileExtensions(profileLocation);
		return extensions.find(e => areSameExtensions(e.identifier, local.identifier));
	}

	async updateMetadata(local: ILocalExtension, metadata: Partial<Metadata>, profileLocation?: URI): Promise<ILocalExtension> {
		try {
			if (profileLocation) {
				await this.extensionsProfileScannerService.updateMetadata([[local, metadata]], profileLocation);
			} else {
				await this.extensionsScannerService.updateMetadata(local.location, metadata);
			}
		} catch (error) {
			this.telemetryService.publicLog2<UpdateMetadataErrorEvent, UpdateMetadataErrorClassification>('extension:extract', { extensionId: local.identifier.id, code: `${toFileOperationResult(error)}` });
			throw toExtensionManagementError(error, ExtensionManagementErrorCode.UpdateMetadata);
		}
		return this.scanLocalExtension(local.location, local.type, profileLocation);
	}

	async getUninstalledExtensions(): Promise<IStringDictionary<boolean>> {
		try {
			return await this.withUninstalledExtensions();
		} catch (error) {
			throw toExtensionManagementError(error, ExtensionManagementErrorCode.ReadUninstalled);
		}
	}

	async setUninstalled(...extensions: IExtension[]): Promise<void> {
		const extensionKeys: ExtensionKey[] = extensions.map(e => ExtensionKey.create(e));
		await this.withUninstalledExtensions(uninstalled =>
			extensionKeys.forEach(extensionKey => {
				uninstalled[extensionKey.toString()] = true;
				this.logService.info('Marked extension as uninstalled', extensionKey.toString());
			}));
	}

	async setInstalled(extensionKey: ExtensionKey): Promise<void> {
		try {
			await this.withUninstalledExtensions(uninstalled => delete uninstalled[extensionKey.toString()]);
		} catch (error) {
			throw toExtensionManagementError(error, ExtensionManagementErrorCode.UnsetUninstalled);
		}
	}

	async removeExtension(extension: ILocalExtension | IScannedExtension, type: string): Promise<void> {
		if (this.uriIdentityService.extUri.isEqualOrParent(extension.location, this.extensionsScannerService.userExtensionsLocation)) {
			return this.deleteExtensionFromLocation(extension.identifier.id, extension.location, type);
		}
	}

	async removeUninstalledExtension(extension: ILocalExtension | IScannedExtension): Promise<void> {
		await this.removeExtension(extension, 'uninstalled');
		await this.withUninstalledExtensions(uninstalled => delete uninstalled[ExtensionKey.create(extension).toString()]);
	}

	async copyExtension(extension: ILocalExtension, fromProfileLocation: URI, toProfileLocation: URI, metadata: Partial<Metadata>): Promise<ILocalExtension> {
		const source = await this.getScannedExtension(extension, fromProfileLocation);
		const target = await this.getScannedExtension(extension, toProfileLocation);
		metadata = { ...source?.metadata, ...metadata };

		if (target) {
			if (this.uriIdentityService.extUri.isEqual(target.location, extension.location)) {
				await this.extensionsProfileScannerService.updateMetadata([[extension, { ...target.metadata, ...metadata }]], toProfileLocation);
			} else {
				const targetExtension = await this.scanLocalExtension(target.location, extension.type, toProfileLocation);
				await this.extensionsProfileScannerService.removeExtensionFromProfile(targetExtension, toProfileLocation);
				await this.extensionsProfileScannerService.addExtensionsToProfile([[extension, { ...target.metadata, ...metadata }]], toProfileLocation);
			}
		} else {
			await this.extensionsProfileScannerService.addExtensionsToProfile([[extension, metadata]], toProfileLocation);
		}

		return this.scanLocalExtension(extension.location, extension.type, toProfileLocation);
	}

	async copyExtensions(fromProfileLocation: URI, toProfileLocation: URI, productVersion: IProductVersion): Promise<void> {
		const fromExtensions = await this.scanExtensions(ExtensionType.User, fromProfileLocation, productVersion);
		const extensions: [ILocalExtension, Metadata | undefined][] = await Promise.all(fromExtensions
			.filter(e => !e.isApplicationScoped) /* remove application scoped extensions */
			.map(async e => ([e, await this.scanMetadata(e, fromProfileLocation)])));
		await this.extensionsProfileScannerService.addExtensionsToProfile(extensions, toProfileLocation);
	}

	private async deleteExtensionFromLocation(id: string, location: URI, type: string): Promise<void> {
		this.logService.trace(`Deleting ${type} extension from disk`, id, location.fsPath);
		const renamedLocation = this.uriIdentityService.extUri.joinPath(this.uriIdentityService.extUri.dirname(location), `${this.uriIdentityService.extUri.basename(location)}.${hash(generateUuid()).toString(16)}${DELETED_FOLDER_POSTFIX}`);
		await this.rename(location.fsPath, renamedLocation.fsPath);
		await this.fileService.del(renamedLocation, { recursive: true });
		this.logService.info(`Deleted ${type} extension from disk`, id, location.fsPath);
	}

	private withUninstalledExtensions(updateFn?: (uninstalled: IStringDictionary<boolean>) => void): Promise<IStringDictionary<boolean>> {
		return this.uninstalledFileLimiter.queue(async () => {
			let raw: string | undefined;
			try {
				const content = await this.fileService.readFile(this.uninstalledResource, 'utf8');
				raw = content.value.toString();
			} catch (error) {
				if (toFileOperationResult(error) !== FileOperationResult.FILE_NOT_FOUND) {
					throw error;
				}
			}

			let uninstalled = {};
			if (raw) {
				try {
					uninstalled = JSON.parse(raw);
				} catch (e) { /* ignore */ }
			}

			if (updateFn) {
				updateFn(uninstalled);
				if (Object.keys(uninstalled).length) {
					await this.fileService.writeFile(this.uninstalledResource, VSBuffer.fromString(JSON.stringify(uninstalled)));
				} else {
					await this.fileService.del(this.uninstalledResource);
				}
			}

			return uninstalled;
		});
	}

	private async rename(extractPath: string, renamePath: string): Promise<void> {
		try {
			await pfs.Promises.rename(extractPath, renamePath, 2 * 60 * 1000 /* Retry for 2 minutes */);
		} catch (error) {
			throw toExtensionManagementError(error, ExtensionManagementErrorCode.Rename);
		}
	}

	async scanLocalExtension(location: URI, type: ExtensionType, profileLocation?: URI): Promise<ILocalExtension> {
		try {
			if (profileLocation) {
				const scannedExtensions = await this.extensionsScannerService.scanUserExtensions({ profileLocation });
				const scannedExtension = scannedExtensions.find(e => this.uriIdentityService.extUri.isEqual(e.location, location));
				if (scannedExtension) {
					return await this.toLocalExtension(scannedExtension);
				}
			} else {
				const scannedExtension = await this.extensionsScannerService.scanExistingExtension(location, type, { includeInvalid: true });
				if (scannedExtension) {
					return await this.toLocalExtension(scannedExtension);
				}
			}
			throw new ExtensionManagementError(nls.localize('cannot read', "Cannot read the extension from {0}", location.path), ExtensionManagementErrorCode.ScanningExtension);
		} catch (error) {
			throw toExtensionManagementError(error, ExtensionManagementErrorCode.ScanningExtension);
		}
	}

	private async toLocalExtension(extension: IScannedExtension): Promise<ILocalExtension> {
		const stat = await this.fileService.resolve(extension.location);
		let readmeUrl: URI | undefined;
		let changelogUrl: URI | undefined;
		if (stat.children) {
			readmeUrl = stat.children.find(({ name }) => /^readme(\.txt|\.md|)$/i.test(name))?.resource;
			changelogUrl = stat.children.find(({ name }) => /^changelog(\.txt|\.md|)$/i.test(name))?.resource;
		}
		return {
			identifier: extension.identifier,
			type: extension.type,
			isBuiltin: extension.isBuiltin || !!extension.metadata?.isBuiltin,
			location: extension.location,
			manifest: extension.manifest,
			targetPlatform: extension.targetPlatform,
			validations: extension.validations,
			isValid: extension.isValid,
			readmeUrl,
			changelogUrl,
			publisherDisplayName: extension.metadata?.publisherDisplayName,
			publisherId: extension.metadata?.publisherId || null,
			isApplicationScoped: !!extension.metadata?.isApplicationScoped,
			isMachineScoped: !!extension.metadata?.isMachineScoped,
			isPreReleaseVersion: !!extension.metadata?.isPreReleaseVersion,
			hasPreReleaseVersion: !!extension.metadata?.hasPreReleaseVersion,
			preRelease: !!extension.metadata?.preRelease,
			installedTimestamp: extension.metadata?.installedTimestamp,
			updated: !!extension.metadata?.updated,
			pinned: !!extension.metadata?.pinned,
			isWorkspaceScoped: false,
			source: extension.metadata?.source ?? (extension.identifier.uuid ? 'gallery' : 'vsix')
		};
	}

	private async removeUninstalledExtensions(): Promise<void> {
		const uninstalled = await this.getUninstalledExtensions();
		if (Object.keys(uninstalled).length === 0) {
			this.logService.debug(`No uninstalled extensions found.`);
			return;
		}

		this.logService.debug(`Removing uninstalled extensions:`, Object.keys(uninstalled));

		const extensions = await this.extensionsScannerService.scanUserExtensions({ includeAllVersions: true, includeUninstalled: true, includeInvalid: true }); // All user extensions
		const installed: Set<string> = new Set<string>();
		for (const e of extensions) {
			if (!uninstalled[ExtensionKey.create(e).toString()]) {
				installed.add(e.identifier.id.toLowerCase());
			}
		}

		try {
			// running post uninstall tasks for extensions that are not installed anymore
			const byExtension = groupByExtension(extensions, e => e.identifier);
			await Promises.settled(byExtension.map(async e => {
				const latest = e.sort((a, b) => semver.rcompare(a.manifest.version, b.manifest.version))[0];
				if (!installed.has(latest.identifier.id.toLowerCase())) {
					await this.beforeRemovingExtension(await this.toLocalExtension(latest));
				}
			}));
		} catch (error) {
			this.logService.error(error);
		}

		const toRemove = extensions.filter(e => e.metadata /* Installed by System */ && uninstalled[ExtensionKey.create(e).toString()]);
		await Promise.allSettled(toRemove.map(e => this.removeUninstalledExtension(e)));
	}

	private async removeTemporarilyDeletedFolders(): Promise<void> {
		this.logService.trace('ExtensionManagementService#removeTempDeleteFolders');

		let stat;
		try {
			stat = await this.fileService.resolve(this.extensionsScannerService.userExtensionsLocation);
		} catch (error) {
			if (toFileOperationResult(error) !== FileOperationResult.FILE_NOT_FOUND) {
				this.logService.error(error);
			}
			return;
		}

		if (!stat?.children) {
			return;
		}

		try {
			await Promise.allSettled(stat.children.map(async child => {
				if (!child.isDirectory || !child.name.endsWith(DELETED_FOLDER_POSTFIX)) {
					return;
				}
				this.logService.trace('Deleting the temporarily deleted folder', child.resource.toString());
				try {
					await this.fileService.del(child.resource, { recursive: true });
					this.logService.trace('Deleted the temporarily deleted folder', child.resource.toString());
				} catch (error) {
					if (toFileOperationResult(error) !== FileOperationResult.FILE_NOT_FOUND) {
						this.logService.error(error);
					}
				}
			}));
		} catch (error) { /* ignore */ }
	}

}

class InstallExtensionInProfileTask extends AbstractExtensionTask<ILocalExtension> implements IInstallExtensionTask {

	private _operation = InstallOperation.Install;
	get operation() { return this.options.operation ?? this._operation; }

	readonly identifier: IExtensionIdentifier;

	constructor(
		private readonly extensionKey: ExtensionKey,
		readonly manifest: IExtensionManifest,
		readonly source: IGalleryExtension | URI,
		readonly options: InstallExtensionTaskOptions,
		private readonly extractExtensionFn: (operation: InstallOperation, token: CancellationToken) => Promise<ILocalExtension>,
		private readonly extensionsScanner: ExtensionsScanner,
		@IUriIdentityService private readonly uriIdentityService: IUriIdentityService,
		@IExtensionGalleryService private readonly galleryService: IExtensionGalleryService,
		@IUserDataProfilesService private readonly userDataProfilesService: IUserDataProfilesService,
		@IExtensionsScannerService private readonly extensionsScannerService: IExtensionsScannerService,
		@IExtensionsProfileScannerService private readonly extensionsProfileScannerService: IExtensionsProfileScannerService,
		@ILogService private readonly logService: ILogService,
	) {
		super();
		this.identifier = this.extensionKey.identifier;
	}

	protected async doRun(token: CancellationToken): Promise<ILocalExtension> {
		const installed = await this.extensionsScanner.scanExtensions(ExtensionType.User, this.options.profileLocation, this.options.productVersion);
		const existingExtension = installed.find(i => areSameExtensions(i.identifier, this.identifier));
		if (existingExtension) {
			this._operation = InstallOperation.Update;
		}

		const metadata: Metadata = {
			isApplicationScoped: this.options.isApplicationScoped || existingExtension?.isApplicationScoped,
			isMachineScoped: this.options.isMachineScoped || existingExtension?.isMachineScoped,
			isBuiltin: this.options.isBuiltin || existingExtension?.isBuiltin,
			isSystem: existingExtension?.type === ExtensionType.System ? true : undefined,
			installedTimestamp: Date.now(),
			pinned: this.options.installGivenVersion ? true : (this.options.pinned ?? existingExtension?.pinned),
			source: this.source instanceof URI ? 'vsix' : 'gallery',
		};

		let local: ILocalExtension | undefined;

		// VSIX
		if (this.source instanceof URI) {
			if (existingExtension) {
				if (this.extensionKey.equals(new ExtensionKey(existingExtension.identifier, existingExtension.manifest.version))) {
					try {
						await this.extensionsScanner.removeExtension(existingExtension, 'existing');
					} catch (e) {
						throw new Error(nls.localize('restartCode', "Please restart VS Code before reinstalling {0}.", this.manifest.displayName || this.manifest.name));
					}
				}
			}
			// Remove the extension with same version if it is already uninstalled.
			// Installing a VSIX extension shall replace the existing extension always.
			const existingWithSameVersion = await this.unsetIfUninstalled(this.extensionKey);
			if (existingWithSameVersion) {
				try {
					await this.extensionsScanner.removeExtension(existingWithSameVersion, 'existing');
				} catch (e) {
					throw new Error(nls.localize('restartCode', "Please restart VS Code before reinstalling {0}.", this.manifest.displayName || this.manifest.name));
				}
			}

		}

		// Gallery
		else {
			metadata.id = this.source.identifier.uuid;
			metadata.publisherId = this.source.publisherId;
			metadata.publisherDisplayName = this.source.publisherDisplayName;
			metadata.targetPlatform = this.source.properties.targetPlatform;
			metadata.updated = !!existingExtension;
			metadata.isPreReleaseVersion = this.source.properties.isPreReleaseVersion;
			metadata.hasPreReleaseVersion = existingExtension?.hasPreReleaseVersion || this.source.properties.isPreReleaseVersion;
			metadata.preRelease = isBoolean(this.options.preRelease)
				? this.options.preRelease
				: this.options.installPreReleaseVersion || this.source.properties.isPreReleaseVersion || existingExtension?.preRelease;

			if (existingExtension && existingExtension.type !== ExtensionType.System && existingExtension.manifest.version === this.source.version) {
<<<<<<< HEAD
				local = await this.extensionsScanner.updateMetadata(existingExtension, metadata);
			} else {
				// Unset if the extension is uninstalled and return the unset extension.
				local = await this.unsetIfUninstalled(this.extensionKey);
			}
=======
				return this.extensionsScanner.updateMetadata(existingExtension, metadata, this.options.profileLocation);
			}

			// Unset if the extension is uninstalled and return the unset extension.
			local = await this.unsetIfUninstalled(this.extensionKey);
>>>>>>> ea1445cc
		}

		if (token.isCancellationRequested) {
			throw toExtensionManagementError(new CancellationError());
		}

		if (!local) {
<<<<<<< HEAD
			local = await this.extractExtensionFn(this.operation, token);
=======
			const result = await this.extractExtensionFn(this.operation, token);
			local = result.local;
			this._verificationStatus = result.verificationStatus;
>>>>>>> ea1445cc
		}

		if (this.uriIdentityService.extUri.isEqual(this.userDataProfilesService.defaultProfile.extensionsResource, this.options.profileLocation)) {
			try {
				await this.extensionsScannerService.initializeDefaultProfileExtensions();
			} catch (error) {
				throw toExtensionManagementError(error, ExtensionManagementErrorCode.IntializeDefaultProfile);
			}
		}

		if (token.isCancellationRequested) {
			throw toExtensionManagementError(new CancellationError());
		}

		try {
			await this.extensionsProfileScannerService.addExtensionsToProfile([[local, metadata]], this.options.profileLocation, !local.isValid);
		} catch (error) {
			throw toExtensionManagementError(error, ExtensionManagementErrorCode.AddToProfile);
		}

		const result = await this.extensionsScanner.scanLocalExtension(local.location, ExtensionType.User, this.options.profileLocation);
		if (!result) {
			throw new ExtensionManagementError('Cannot find the installed extension', ExtensionManagementErrorCode.InstalledExtensionNotFound);
		}

		if (this.source instanceof URI) {
			this.updateMetadata(local, token);
		}

		return result;
	}

	private async unsetIfUninstalled(extensionKey: ExtensionKey): Promise<ILocalExtension | undefined> {
		const uninstalled = await this.extensionsScanner.getUninstalledExtensions();
		if (!uninstalled[extensionKey.toString()]) {
			return undefined;
		}

		this.logService.trace('Removing the extension from uninstalled list:', extensionKey.id);
		// If the same version of extension is marked as uninstalled, remove it from there and return the local.
		await this.extensionsScanner.setInstalled(extensionKey);
		this.logService.info('Removed the extension from uninstalled list:', extensionKey.id);

		const userExtensions = await this.extensionsScanner.scanAllUserExtensions(true);
		return userExtensions.find(i => ExtensionKey.create(i).equals(extensionKey));
	}

	private async updateMetadata(extension: ILocalExtension, token: CancellationToken): Promise<void> {
		try {
			let [galleryExtension] = await this.galleryService.getExtensions([{ id: extension.identifier.id, version: extension.manifest.version }], token);
			if (!galleryExtension) {
				[galleryExtension] = await this.galleryService.getExtensions([{ id: extension.identifier.id }], token);
			}
			if (galleryExtension) {
				const metadata = {
					id: galleryExtension.identifier.uuid,
					publisherDisplayName: galleryExtension.publisherDisplayName,
					publisherId: galleryExtension.publisherId,
					isPreReleaseVersion: galleryExtension.properties.isPreReleaseVersion,
					hasPreReleaseVersion: extension.hasPreReleaseVersion || galleryExtension.properties.isPreReleaseVersion,
					preRelease: galleryExtension.properties.isPreReleaseVersion || this.options.installPreReleaseVersion
				};
				await this.extensionsScanner.updateMetadata(extension, metadata, this.options.profileLocation);
			}
		} catch (error) {
			/* Ignore Error */
		}
	}
}

class UninstallExtensionInProfileTask extends AbstractExtensionTask<void> implements IUninstallExtensionTask {

	constructor(
		readonly extension: ILocalExtension,
		private readonly profileLocation: URI,
		private readonly extensionsProfileScannerService: IExtensionsProfileScannerService,
	) {
		super();
	}

	protected async doRun(token: CancellationToken): Promise<void> {
		await this.extensionsProfileScannerService.removeExtensionFromProfile(this.extension, this.profileLocation);
	}

}<|MERGE_RESOLUTION|>--- conflicted
+++ resolved
@@ -480,17 +480,6 @@
 	}
 }
 
-type UpdateMetadataErrorClassification = {
-	owner: 'sandy081';
-	comment: 'Update metadata error';
-	extensionId: { classification: 'SystemMetaData'; purpose: 'FeatureInsight'; comment: 'extension identifier' };
-	code?: { classification: 'SystemMetaData'; purpose: 'FeatureInsight'; comment: 'error code' };
-};
-type UpdateMetadataErrorEvent = {
-	extensionId: string;
-	code?: string;
-};
-
 export class ExtensionsScanner extends Disposable {
 
 	private readonly uninstalledResource: URI;
@@ -508,7 +497,6 @@
 		@IExtensionsScannerService private readonly extensionsScannerService: IExtensionsScannerService,
 		@IExtensionsProfileScannerService private readonly extensionsProfileScannerService: IExtensionsProfileScannerService,
 		@IUriIdentityService private readonly uriIdentityService: IUriIdentityService,
-		@ITelemetryService private readonly telemetryService: ITelemetryService,
 		@ILogService private readonly logService: ILogService,
 	) {
 		super();
@@ -590,7 +578,6 @@
 			try {
 				await this.extensionsScannerService.updateMetadata(extensionLocation, metadata);
 			} catch (error) {
-				this.telemetryService.publicLog2<UpdateMetadataErrorEvent, UpdateMetadataErrorClassification>('extension:extract', { extensionId: extensionKey.id, code: `${toFileOperationResult(error)}` });
 				throw toExtensionManagementError(error, ExtensionManagementErrorCode.UpdateExistingMetadata);
 			}
 		} else {
@@ -611,7 +598,6 @@
 				try {
 					await this.extensionsScannerService.updateMetadata(tempLocation, metadata);
 				} catch (error) {
-					this.telemetryService.publicLog2<UpdateMetadataErrorEvent, UpdateMetadataErrorClassification>('extension:extract', { extensionId: extensionKey.id, code: `${toFileOperationResult(error)}` });
 					throw toExtensionManagementError(error, ExtensionManagementErrorCode.UpdateMetadata);
 				}
 
@@ -667,7 +653,6 @@
 				await this.extensionsScannerService.updateMetadata(local.location, metadata);
 			}
 		} catch (error) {
-			this.telemetryService.publicLog2<UpdateMetadataErrorEvent, UpdateMetadataErrorClassification>('extension:extract', { extensionId: local.identifier.id, code: `${toFileOperationResult(error)}` });
 			throw toExtensionManagementError(error, ExtensionManagementErrorCode.UpdateMetadata);
 		}
 		return this.scanLocalExtension(local.location, local.type, profileLocation);
@@ -992,19 +977,11 @@
 				: this.options.installPreReleaseVersion || this.source.properties.isPreReleaseVersion || existingExtension?.preRelease;
 
 			if (existingExtension && existingExtension.type !== ExtensionType.System && existingExtension.manifest.version === this.source.version) {
-<<<<<<< HEAD
-				local = await this.extensionsScanner.updateMetadata(existingExtension, metadata);
-			} else {
-				// Unset if the extension is uninstalled and return the unset extension.
-				local = await this.unsetIfUninstalled(this.extensionKey);
-			}
-=======
 				return this.extensionsScanner.updateMetadata(existingExtension, metadata, this.options.profileLocation);
 			}
 
 			// Unset if the extension is uninstalled and return the unset extension.
 			local = await this.unsetIfUninstalled(this.extensionKey);
->>>>>>> ea1445cc
 		}
 
 		if (token.isCancellationRequested) {
@@ -1012,13 +989,7 @@
 		}
 
 		if (!local) {
-<<<<<<< HEAD
 			local = await this.extractExtensionFn(this.operation, token);
-=======
-			const result = await this.extractExtensionFn(this.operation, token);
-			local = result.local;
-			this._verificationStatus = result.verificationStatus;
->>>>>>> ea1445cc
 		}
 
 		if (this.uriIdentityService.extUri.isEqual(this.userDataProfilesService.defaultProfile.extensionsResource, this.options.profileLocation)) {
