--- conflicted
+++ resolved
@@ -138,39 +138,6 @@
 		this.logService.info(`Extension signature verification result for ${extensionId}: ${result.code}. Executed: ${result.didExecute}. Duration: ${duration}ms.`);
 		this.logService.trace(`Extension signature verification output for ${extensionId}:\n${result.output}`);
 
-<<<<<<< HEAD
-=======
-		type ExtensionSignatureVerificationClassification = {
-			owner: 'sandy081';
-			comment: 'Extension signature verification event';
-			extensionId: { classification: 'SystemMetaData'; purpose: 'FeatureInsight'; comment: 'extension identifier' };
-			extensionVersion: { classification: 'SystemMetaData'; purpose: 'FeatureInsight'; comment: 'extension version' };
-			code: { classification: 'SystemMetaData'; purpose: 'FeatureInsight'; comment: 'result code of the verification' };
-			internalCode?: { classification: 'SystemMetaData'; purpose: 'PerformanceAndHealth'; 'isMeasurement': true; comment: 'internal code of the verification' };
-			duration: { classification: 'SystemMetaData'; purpose: 'PerformanceAndHealth'; 'isMeasurement': true; comment: 'amount of time taken to verify the signature' };
-			didExecute: { classification: 'SystemMetaData'; purpose: 'FeatureInsight'; comment: 'whether the verification was executed' };
-			clientTargetPlatform?: { classification: 'SystemMetaData'; purpose: 'FeatureInsight'; comment: 'target platform of the client' };
-		};
-		type ExtensionSignatureVerificationEvent = {
-			extensionId: string;
-			extensionVersion: string;
-			code: string;
-			internalCode?: number;
-			duration: number;
-			didExecute: boolean;
-			clientTargetPlatform?: string;
-		};
-		this.telemetryService.publicLog2<ExtensionSignatureVerificationEvent, ExtensionSignatureVerificationClassification>('extensionsignature:verification', {
-			extensionId,
-			extensionVersion: extension.version,
-			code: result.code,
-			internalCode: result.internalCode,
-			duration,
-			didExecute: result.didExecute,
-			clientTargetPlatform,
-		});
-
->>>>>>> 89de5a8d
 		if (result.code === ExtensionSignatureVerificationCode.Success) {
 			return true;
 		}
