/*---------------------------------------------------------------------------------------------
 *  Copyright (c) Microsoft Corporation. All rights reserved.
 *  Licensed under the MIT License. See License.txt in the project root for license information.
 *--------------------------------------------------------------------------------------------*/

import { getErrorMessage } from 'vs/base/common/errors';
import { createDecorator } from 'vs/platform/instantiation/common/instantiation';
<<<<<<< HEAD
import { ILogService } from 'vs/platform/log/common/log';
=======
import { ILogService, LogLevel } from 'vs/platform/log/common/log';
import { ITelemetryService } from 'vs/platform/telemetry/common/telemetry';
>>>>>>> 6319a0b6

export const IExtensionSignatureVerificationService = createDecorator<IExtensionSignatureVerificationService>('IExtensionSignatureVerificationService');

/**
 * A service for verifying signed extensions.
 */
export interface IExtensionSignatureVerificationService {
	readonly _serviceBrand: undefined;

	/**
	 * Verifies an extension file (.vsix) against a signature archive file.
	 * @param { string } extensionId The extension identifier.
	 * @param { string } vsixFilePath The extension file path.
	 * @param { string } signatureArchiveFilePath The signature archive file path.
	 * @returns { Promise<boolean> } A promise with `true` if the extension is validly signed and trusted;
	 * otherwise, `false` because verification is not enabled (e.g.:  in the OSS version of VS Code).
	 * @throws { ExtensionSignatureVerificationError } An error with a code indicating the validity, integrity, or trust issue
	 * found during verification or a more fundamental issue (e.g.:  a required dependency was not found).
	 */
	verify(extensionId: string, vsixFilePath: string, signatureArchiveFilePath: string): Promise<boolean>;
}

declare module vsceSign {
	export function verify(vsixFilePath: string, signatureArchiveFilePath: string, verbose: boolean): Promise<ExtensionSignatureVerificationResult>;
}

export const enum ExtensionSignatureVerificationCode {
	'None' = 'None',
	'RequiredArgumentMissing' = 'RequiredArgumentMissing',
	'InvalidArgument' = 'InvalidArgument',
	'PackageIsUnreadable' = 'PackageIsUnreadable',
	'UnhandledException' = 'UnhandledException',
	'SignatureManifestIsMissing' = 'SignatureManifestIsMissing',
	'SignatureManifestIsUnreadable' = 'SignatureManifestIsUnreadable',
	'SignatureIsMissing' = 'SignatureIsMissing',
	'SignatureIsUnreadable' = 'SignatureIsUnreadable',
	'CertificateIsUnreadable' = 'CertificateIsUnreadable',
	'SignatureArchiveIsUnreadable' = 'SignatureArchiveIsUnreadable',
	'FileAlreadyExists' = 'FileAlreadyExists',
	'SignatureArchiveIsInvalidZip' = 'SignatureArchiveIsInvalidZip',
	'SignatureArchiveHasSameSignatureFile' = 'SignatureArchiveHasSameSignatureFile',

	'Success' = 'Success',
	'PackageIntegrityCheckFailed' = 'PackageIntegrityCheckFailed',
	'SignatureIsInvalid' = 'SignatureIsInvalid',
	'SignatureManifestIsInvalid' = 'SignatureManifestIsInvalid',
	'SignatureIntegrityCheckFailed' = 'SignatureIntegrityCheckFailed',
	'EntryIsMissing' = 'EntryIsMissing',
	'EntryIsTampered' = 'EntryIsTampered',
	'Untrusted' = 'Untrusted',
	'CertificateRevoked' = 'CertificateRevoked',
	'SignatureIsNotValid' = 'SignatureIsNotValid',
	'UnknownError' = 'UnknownError',
	'PackageIsInvalidZip' = 'PackageIsInvalidZip',
	'SignatureArchiveHasTooManyEntries' = 'SignatureArchiveHasTooManyEntries',
}

/**
 * Extension signature verification result
 */
export interface ExtensionSignatureVerificationResult {
	readonly code: ExtensionSignatureVerificationCode;
	readonly didExecute: boolean;
	readonly output?: string;
}

export class ExtensionSignatureVerificationError extends Error {
	constructor(
		public readonly code: ExtensionSignatureVerificationCode,
	) {
		super(code);
	}
}

export class ExtensionSignatureVerificationService implements IExtensionSignatureVerificationService {
	declare readonly _serviceBrand: undefined;

	private moduleLoadingPromise: Promise<typeof vsceSign> | undefined;

	constructor(
		@ILogService private readonly logService: ILogService,
	) { }

	private vsceSign(): Promise<typeof vsceSign> {
		if (!this.moduleLoadingPromise) {
			this.moduleLoadingPromise = new Promise(
				(resolve, reject) => require(
					['@vscode/vsce-sign'],
					async (obj) => {
						const instance = <typeof vsceSign>obj;

						return resolve(instance);
					}, reject));
		}

		return this.moduleLoadingPromise;
	}

	public async verify(extensionId: string, vsixFilePath: string, signatureArchiveFilePath: string): Promise<boolean> {
		let module: typeof vsceSign;

		try {
			module = await this.vsceSign();
		} catch (error) {
			this.logService.error('Could not load vsce-sign module', getErrorMessage(error));
			this.logService.info(`Extension signature verification is not done: ${extensionId}`);
			return false;
		}

<<<<<<< HEAD
		let verified: boolean | undefined;
=======
		const startTime = new Date().getTime();
		let result: ExtensionSignatureVerificationResult;
>>>>>>> 6319a0b6

		try {
			result = await module.verify(vsixFilePath, signatureArchiveFilePath, this.logService.getLevel() === LogLevel.Trace);
		} catch (e) {
<<<<<<< HEAD
			throw e;
=======
			result = {
				code: ExtensionSignatureVerificationCode.UnknownError,
				didExecute: false,
				output: getErrorMessage(e)
			};
>>>>>>> 6319a0b6
		}

		const duration = new Date().getTime() - startTime;

		this.logService.info(`Extension signature verification result for ${extensionId}: ${result.code}. Duration: ${duration}ms.`);
		this.logService.trace(`Extension signature verification output for ${extensionId}:\n${result.output}`);

		type ExtensionSignatureVerificationClassification = {
			owner: 'sandy081';
			comment: 'Extension signature verification event';
			extensionId: { classification: 'SystemMetaData'; purpose: 'FeatureInsight'; comment: 'extension identifier' };
			code: { classification: 'SystemMetaData'; purpose: 'FeatureInsight'; comment: 'result code of the verification' };
			duration: { classification: 'SystemMetaData'; purpose: 'PerformanceAndHealth'; 'isMeasurement': true; comment: 'amount of time taken to verify the signature' };
			didExecute: { classification: 'SystemMetaData'; purpose: 'FeatureInsight'; comment: 'whether the verification was executed' };
		};
		type ExtensionSignatureVerificationEvent = {
			extensionId: string;
			code: string;
			duration: number;
			didExecute: boolean;
		};
		this.telemetryService.publicLog2<ExtensionSignatureVerificationEvent, ExtensionSignatureVerificationClassification>('extensionsignature:verification', {
			extensionId,
			code: result.code,
			duration,
			didExecute: result.didExecute
		});

		if (result.code === ExtensionSignatureVerificationCode.Success) {
			return true;
		}

		throw new ExtensionSignatureVerificationError(result.code);
	}
}<|MERGE_RESOLUTION|>--- conflicted
+++ resolved
@@ -5,12 +5,7 @@
 
 import { getErrorMessage } from 'vs/base/common/errors';
 import { createDecorator } from 'vs/platform/instantiation/common/instantiation';
-<<<<<<< HEAD
-import { ILogService } from 'vs/platform/log/common/log';
-=======
 import { ILogService, LogLevel } from 'vs/platform/log/common/log';
-import { ITelemetryService } from 'vs/platform/telemetry/common/telemetry';
->>>>>>> 6319a0b6
 
 export const IExtensionSignatureVerificationService = createDecorator<IExtensionSignatureVerificationService>('IExtensionSignatureVerificationService');
 
@@ -120,52 +115,23 @@
 			return false;
 		}
 
-<<<<<<< HEAD
-		let verified: boolean | undefined;
-=======
 		const startTime = new Date().getTime();
 		let result: ExtensionSignatureVerificationResult;
->>>>>>> 6319a0b6
 
 		try {
 			result = await module.verify(vsixFilePath, signatureArchiveFilePath, this.logService.getLevel() === LogLevel.Trace);
 		} catch (e) {
-<<<<<<< HEAD
-			throw e;
-=======
 			result = {
 				code: ExtensionSignatureVerificationCode.UnknownError,
 				didExecute: false,
 				output: getErrorMessage(e)
 			};
->>>>>>> 6319a0b6
 		}
 
 		const duration = new Date().getTime() - startTime;
 
 		this.logService.info(`Extension signature verification result for ${extensionId}: ${result.code}. Duration: ${duration}ms.`);
 		this.logService.trace(`Extension signature verification output for ${extensionId}:\n${result.output}`);
-
-		type ExtensionSignatureVerificationClassification = {
-			owner: 'sandy081';
-			comment: 'Extension signature verification event';
-			extensionId: { classification: 'SystemMetaData'; purpose: 'FeatureInsight'; comment: 'extension identifier' };
-			code: { classification: 'SystemMetaData'; purpose: 'FeatureInsight'; comment: 'result code of the verification' };
-			duration: { classification: 'SystemMetaData'; purpose: 'PerformanceAndHealth'; 'isMeasurement': true; comment: 'amount of time taken to verify the signature' };
-			didExecute: { classification: 'SystemMetaData'; purpose: 'FeatureInsight'; comment: 'whether the verification was executed' };
-		};
-		type ExtensionSignatureVerificationEvent = {
-			extensionId: string;
-			code: string;
-			duration: number;
-			didExecute: boolean;
-		};
-		this.telemetryService.publicLog2<ExtensionSignatureVerificationEvent, ExtensionSignatureVerificationClassification>('extensionsignature:verification', {
-			extensionId,
-			code: result.code,
-			duration,
-			didExecute: result.didExecute
-		});
 
 		if (result.code === ExtensionSignatureVerificationCode.Success) {
 			return true;
