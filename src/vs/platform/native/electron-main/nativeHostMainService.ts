/*---------------------------------------------------------------------------------------------
 *  Copyright (c) Microsoft Corporation. All rights reserved.
 *  Licensed under the MIT License. See License.txt in the project root for license information.
 *--------------------------------------------------------------------------------------------*/

import { exec } from 'child_process';
import { app, BrowserWindow, clipboard, Display, Menu, MessageBoxOptions, MessageBoxReturnValue, OpenDevToolsOptions, OpenDialogOptions, OpenDialogReturnValue, powerMonitor, SaveDialogOptions, SaveDialogReturnValue, screen, shell } from 'electron';
import { arch, cpus, freemem, loadavg, platform, release, totalmem, type } from 'os';
import { promisify } from 'util';
import { memoize } from 'vs/base/common/decorators';
import { Emitter, Event } from 'vs/base/common/event';
import { mnemonicButtonLabel } from 'vs/base/common/labels';
import { Disposable } from 'vs/base/common/lifecycle';
import { Schemas } from 'vs/base/common/network';
import { dirname, join, resolve } from 'vs/base/common/path';
import { isLinux, isLinuxSnap, isMacintosh, isWindows } from 'vs/base/common/platform';
import { AddFirstParameterToFunctions } from 'vs/base/common/types';
import { URI } from 'vs/base/common/uri';
import { realpath } from 'vs/base/node/extpath';
import { virtualMachineHint } from 'vs/base/node/id';
import { Promises, SymlinkSupport } from 'vs/base/node/pfs';
import { findFreePort } from 'vs/base/node/ports';
import { MouseInputEvent } from 'vs/base/parts/sandbox/common/electronTypes';
import { localize } from 'vs/nls';
import { ISerializableCommandAction } from 'vs/platform/action/common/action';
import { INativeOpenDialogOptions } from 'vs/platform/dialogs/common/dialogs';
import { IDialogMainService } from 'vs/platform/dialogs/electron-main/dialogMainService';
import { IEnvironmentMainService } from 'vs/platform/environment/electron-main/environmentMainService';
import { createDecorator } from 'vs/platform/instantiation/common/instantiation';
import { ILifecycleMainService } from 'vs/platform/lifecycle/electron-main/lifecycleMainService';
import { ILogService } from 'vs/platform/log/common/log';
import { ICommonNativeHostService, IOSProperties, IOSStatistics } from 'vs/platform/native/common/native';
import { IProductService } from 'vs/platform/product/common/productService';
import { ISharedProcess } from 'vs/platform/sharedProcess/node/sharedProcess';
import { IPartsSplash } from 'vs/platform/theme/common/themeService';
import { IThemeMainService } from 'vs/platform/theme/electron-main/themeMainService';
import { ICodeWindow } from 'vs/platform/window/electron-main/window';
import { IColorScheme, IOpenedWindow, IOpenEmptyWindowOptions, IOpenWindowOptions, IWindowOpenable } from 'vs/platform/window/common/window';
import { IWindowsMainService, OpenContext } from 'vs/platform/windows/electron-main/windows';
import { isWorkspaceIdentifier, toWorkspaceIdentifier } from 'vs/platform/workspace/common/workspace';
import { IWorkspacesManagementMainService } from 'vs/platform/workspaces/electron-main/workspacesManagementMainService';
import { VSBuffer } from 'vs/base/common/buffer';
import { hasWSLFeatureInstalled } from 'vs/platform/remote/node/wsl';
import { WindowProfiler } from 'vs/platform/profiling/electron-main/windowProfiling';
<<<<<<< HEAD
=======
import { IV8Profile } from 'vs/platform/profiling/common/profiling';
>>>>>>> 8fa188b2

export interface INativeHostMainService extends AddFirstParameterToFunctions<ICommonNativeHostService, Promise<unknown> /* only methods, not events */, number | undefined /* window ID */> { }

export const INativeHostMainService = createDecorator<INativeHostMainService>('nativeHostMainService');

export class NativeHostMainService extends Disposable implements INativeHostMainService {

	declare readonly _serviceBrand: undefined;

	constructor(
		private sharedProcess: ISharedProcess,
		@IWindowsMainService private readonly windowsMainService: IWindowsMainService,
		@IDialogMainService private readonly dialogMainService: IDialogMainService,
		@ILifecycleMainService private readonly lifecycleMainService: ILifecycleMainService,
		@IEnvironmentMainService private readonly environmentMainService: IEnvironmentMainService,
		@ILogService private readonly logService: ILogService,
		@IProductService private readonly productService: IProductService,
		@IThemeMainService private readonly themeMainService: IThemeMainService,
<<<<<<< HEAD
		@IWorkspacesManagementMainService private readonly workspacesManagementMainService: IWorkspacesManagementMainService,
=======
		@IWorkspacesManagementMainService private readonly workspacesManagementMainService: IWorkspacesManagementMainService
>>>>>>> 8fa188b2
	) {
		super();
	}


	//#region Properties

	get windowId(): never { throw new Error('Not implemented in electron-main'); }

	//#endregion


	//#region Events

	readonly onDidOpenWindow = Event.map(this.windowsMainService.onDidOpenWindow, window => window.id);
	readonly onDidTriggerSystemContextMenu = Event.filter(Event.map(this.windowsMainService.onDidTriggerSystemContextMenu, ({ window, x, y }) => { return { windowId: window.id, x, y }; }), ({ windowId }) => !!this.windowsMainService.getWindowById(windowId));

	readonly onDidMaximizeWindow = Event.filter(Event.fromNodeEventEmitter(app, 'browser-window-maximize', (event, window: BrowserWindow) => window.id), windowId => !!this.windowsMainService.getWindowById(windowId));
	readonly onDidUnmaximizeWindow = Event.filter(Event.fromNodeEventEmitter(app, 'browser-window-unmaximize', (event, window: BrowserWindow) => window.id), windowId => !!this.windowsMainService.getWindowById(windowId));

	readonly onDidBlurWindow = Event.filter(Event.fromNodeEventEmitter(app, 'browser-window-blur', (event, window: BrowserWindow) => window.id), windowId => !!this.windowsMainService.getWindowById(windowId));
	readonly onDidFocusWindow = Event.any(
		Event.map(Event.filter(Event.map(this.windowsMainService.onDidChangeWindowsCount, () => this.windowsMainService.getLastActiveWindow()), window => !!window), window => window!.id),
		Event.filter(Event.fromNodeEventEmitter(app, 'browser-window-focus', (event, window: BrowserWindow) => window.id), windowId => !!this.windowsMainService.getWindowById(windowId))
	);

	readonly onDidResumeOS = Event.fromNodeEventEmitter(powerMonitor, 'resume');

	readonly onDidChangeColorScheme = this.themeMainService.onDidChangeColorScheme;

	private readonly _onDidChangePassword = this._register(new Emitter<{ account: string; service: string }>());
	readonly onDidChangePassword = this._onDidChangePassword.event;

	readonly onDidChangeDisplay = Event.debounce(Event.any(
		Event.filter(Event.fromNodeEventEmitter(screen, 'display-metrics-changed', (event: Electron.Event, display: Display, changedMetrics?: string[]) => changedMetrics), changedMetrics => {
			// Electron will emit 'display-metrics-changed' events even when actually
			// going fullscreen, because the dock hides. However, we do not want to
			// react on this event as there is no change in display bounds.
			return !(Array.isArray(changedMetrics) && changedMetrics.length === 1 && changedMetrics[0] === 'workArea');
		}),
		Event.fromNodeEventEmitter(screen, 'display-added'),
		Event.fromNodeEventEmitter(screen, 'display-removed')
	), () => { }, 100);

	//#endregion


	//#region Window

	async getWindows(): Promise<IOpenedWindow[]> {
		const windows = this.windowsMainService.getWindows();

		return windows.map(window => ({
			id: window.id,
			workspace: window.openedWorkspace ?? toWorkspaceIdentifier(window.backupPath, window.isExtensionDevelopmentHost),
			title: window.win?.getTitle() ?? '',
			filename: window.getRepresentedFilename(),
			dirty: window.isDocumentEdited()
		}));
	}

	async getWindowCount(windowId: number | undefined): Promise<number> {
		return this.windowsMainService.getWindowCount();
	}

	async getActiveWindowId(windowId: number | undefined): Promise<number | undefined> {
		const activeWindow = BrowserWindow.getFocusedWindow() || this.windowsMainService.getLastActiveWindow();
		if (activeWindow) {
			return activeWindow.id;
		}

		return undefined;
	}

	openWindow(windowId: number | undefined, options?: IOpenEmptyWindowOptions): Promise<void>;
	openWindow(windowId: number | undefined, toOpen: IWindowOpenable[], options?: IOpenWindowOptions): Promise<void>;
	openWindow(windowId: number | undefined, arg1?: IOpenEmptyWindowOptions | IWindowOpenable[], arg2?: IOpenWindowOptions): Promise<void> {
		if (Array.isArray(arg1)) {
			return this.doOpenWindow(windowId, arg1, arg2);
		}

		return this.doOpenEmptyWindow(windowId, arg1);
	}

	private async doOpenWindow(windowId: number | undefined, toOpen: IWindowOpenable[], options: IOpenWindowOptions = Object.create(null)): Promise<void> {
		if (toOpen.length > 0) {
			await this.windowsMainService.open({
				context: OpenContext.API,
				contextWindowId: windowId,
				urisToOpen: toOpen,
				cli: this.environmentMainService.args,
				forceNewWindow: options.forceNewWindow,
				forceReuseWindow: options.forceReuseWindow,
				preferNewWindow: options.preferNewWindow,
				diffMode: options.diffMode,
				mergeMode: options.mergeMode,
				addMode: options.addMode,
				gotoLineMode: options.gotoLineMode,
				noRecentEntry: options.noRecentEntry,
				waitMarkerFileURI: options.waitMarkerFileURI,
				remoteAuthority: options.remoteAuthority || undefined
			});
		}
	}

	private async doOpenEmptyWindow(windowId: number | undefined, options?: IOpenEmptyWindowOptions): Promise<void> {
		await this.windowsMainService.openEmptyWindow({
			context: OpenContext.API,
			contextWindowId: windowId
		}, options);
	}

	async toggleFullScreen(windowId: number | undefined): Promise<void> {
		const window = this.windowById(windowId);
		window?.toggleFullScreen();
	}

	async handleTitleDoubleClick(windowId: number | undefined): Promise<void> {
		const window = this.windowById(windowId);
		window?.handleTitleDoubleClick();
	}

	async isMaximized(windowId: number | undefined): Promise<boolean> {
		const window = this.windowById(windowId);
		if (window?.win) {
			return window.win.isMaximized();
		}

		return false;
	}

	async maximizeWindow(windowId: number | undefined): Promise<void> {
		const window = this.windowById(windowId);
		if (window?.win) {
			window.win.maximize();
		}
	}

	async unmaximizeWindow(windowId: number | undefined): Promise<void> {
		const window = this.windowById(windowId);
		if (window?.win) {
			window.win.unmaximize();
		}
	}

	async minimizeWindow(windowId: number | undefined): Promise<void> {
		const window = this.windowById(windowId);
		if (window?.win) {
			window.win.minimize();
		}
	}

	async updateWindowControls(windowId: number | undefined, options: { height?: number; backgroundColor?: string; foregroundColor?: string }): Promise<void> {
		const window = this.windowById(windowId);
		if (window) {
			window.updateWindowControls(options);
		}
	}

	async focusWindow(windowId: number | undefined, options?: { windowId?: number; force?: boolean }): Promise<void> {
		if (options && typeof options.windowId === 'number') {
			windowId = options.windowId;
		}

		const window = this.windowById(windowId);
		window?.focus({ force: options?.force ?? false });
	}

	async setMinimumSize(windowId: number | undefined, width: number | undefined, height: number | undefined): Promise<void> {
		const window = this.windowById(windowId);
		if (window?.win) {
			const [windowWidth, windowHeight] = window.win.getSize();
			const [minWindowWidth, minWindowHeight] = window.win.getMinimumSize();
			const [newMinWindowWidth, newMinWindowHeight] = [width ?? minWindowWidth, height ?? minWindowHeight];
			const [newWindowWidth, newWindowHeight] = [Math.max(windowWidth, newMinWindowWidth), Math.max(windowHeight, newMinWindowHeight)];

			if (minWindowWidth !== newMinWindowWidth || minWindowHeight !== newMinWindowHeight) {
				window.win.setMinimumSize(newMinWindowWidth, newMinWindowHeight);
			}
			if (windowWidth !== newWindowWidth || windowHeight !== newWindowHeight) {
				window.win.setSize(newWindowWidth, newWindowHeight);
			}
		}
	}

	async saveWindowSplash(windowId: number | undefined, splash: IPartsSplash): Promise<void> {
		this.themeMainService.saveWindowSplash(windowId, splash);
	}

	//#endregion


	//#region macOS Shell Command

	async installShellCommand(windowId: number | undefined): Promise<void> {
		const { source, target } = await this.getShellCommandLink();

		// Only install unless already existing
		try {
			const { symbolicLink } = await SymlinkSupport.stat(source);
			if (symbolicLink && !symbolicLink.dangling) {
				const linkTargetRealPath = await realpath(source);
				if (target === linkTargetRealPath) {
					return;
				}
			}

			// Different source, delete it first
			await Promises.unlink(source);
		} catch (error) {
			if (error.code !== 'ENOENT') {
				throw error; // throw on any error but file not found
			}
		}

		try {
			await Promises.symlink(target, source);
		} catch (error) {
			if (error.code !== 'EACCES' && error.code !== 'ENOENT') {
				throw error;
			}

			const { response } = await this.showMessageBox(windowId, {
				title: this.productService.nameLong,
				type: 'info',
				message: localize('warnEscalation', "{0} will now prompt with 'osascript' for Administrator privileges to install the shell command.", this.productService.nameShort),
				buttons: [
					mnemonicButtonLabel(localize({ key: 'ok', comment: ['&& denotes a mnemonic'] }, "&&OK")),
					mnemonicButtonLabel(localize({ key: 'cancel', comment: ['&& denotes a mnemonic'] }, "&&Cancel")),
				],
				noLink: true,
				defaultId: 0,
				cancelId: 1
			});

			if (response === 0 /* OK */) {
				try {
					const command = `osascript -e "do shell script \\"mkdir -p /usr/local/bin && ln -sf \'${target}\' \'${source}\'\\" with administrator privileges"`;
					await promisify(exec)(command);
				} catch (error) {
					throw new Error(localize('cantCreateBinFolder', "Unable to install the shell command '{0}'.", source));
				}
			}
		}
	}

	async uninstallShellCommand(windowId: number | undefined): Promise<void> {
		const { source } = await this.getShellCommandLink();

		try {
			await Promises.unlink(source);
		} catch (error) {
			switch (error.code) {
				case 'EACCES': {
					const { response } = await this.showMessageBox(windowId, {
						title: this.productService.nameLong,
						type: 'info',
						message: localize('warnEscalationUninstall', "{0} will now prompt with 'osascript' for Administrator privileges to uninstall the shell command.", this.productService.nameShort),
						buttons: [
							mnemonicButtonLabel(localize({ key: 'ok', comment: ['&& denotes a mnemonic'] }, "&&OK")),
							mnemonicButtonLabel(localize({ key: 'cancel', comment: ['&& denotes a mnemonic'] }, "&&Cancel")),
						],
						noLink: true,
						defaultId: 0,
						cancelId: 1
					});

					if (response === 0 /* OK */) {
						try {
							const command = `osascript -e "do shell script \\"rm \'${source}\'\\" with administrator privileges"`;
							await promisify(exec)(command);
						} catch (error) {
							throw new Error(localize('cantUninstall', "Unable to uninstall the shell command '{0}'.", source));
						}
					}
					break;
				}
				case 'ENOENT':
					break; // ignore file not found
				default:
					throw error;
			}
		}
	}

	private async getShellCommandLink(): Promise<{ readonly source: string; readonly target: string }> {
		const target = resolve(this.environmentMainService.appRoot, 'bin', this.productService.applicationName);
		const source = `/usr/local/bin/${this.productService.applicationName}`;

		// Ensure source exists
		const sourceExists = await Promises.exists(target);
		if (!sourceExists) {
			throw new Error(localize('sourceMissing', "Unable to find shell script in '{0}'", target));
		}

		return { source, target };
	}

	//#region Dialog

	async showMessageBox(windowId: number | undefined, options: MessageBoxOptions): Promise<MessageBoxReturnValue> {
		return this.dialogMainService.showMessageBox(options, this.toBrowserWindow(windowId));
	}

	async showSaveDialog(windowId: number | undefined, options: SaveDialogOptions): Promise<SaveDialogReturnValue> {
		return this.dialogMainService.showSaveDialog(options, this.toBrowserWindow(windowId));
	}

	async showOpenDialog(windowId: number | undefined, options: OpenDialogOptions): Promise<OpenDialogReturnValue> {
		return this.dialogMainService.showOpenDialog(options, this.toBrowserWindow(windowId));
	}

	private toBrowserWindow(windowId: number | undefined): BrowserWindow | undefined {
		const window = this.windowById(windowId);
		if (window?.win) {
			return window.win;
		}

		return undefined;
	}

	async pickFileFolderAndOpen(windowId: number | undefined, options: INativeOpenDialogOptions): Promise<void> {
		const paths = await this.dialogMainService.pickFileFolder(options);
		if (paths) {
			await this.doOpenPicked(await Promise.all(paths.map(async path => (await SymlinkSupport.existsDirectory(path)) ? { folderUri: URI.file(path) } : { fileUri: URI.file(path) })), options, windowId);
		}
	}

	async pickFolderAndOpen(windowId: number | undefined, options: INativeOpenDialogOptions): Promise<void> {
		const paths = await this.dialogMainService.pickFolder(options);
		if (paths) {
			await this.doOpenPicked(paths.map(path => ({ folderUri: URI.file(path) })), options, windowId);
		}
	}

	async pickFileAndOpen(windowId: number | undefined, options: INativeOpenDialogOptions): Promise<void> {
		const paths = await this.dialogMainService.pickFile(options);
		if (paths) {
			await this.doOpenPicked(paths.map(path => ({ fileUri: URI.file(path) })), options, windowId);
		}
	}

	async pickWorkspaceAndOpen(windowId: number | undefined, options: INativeOpenDialogOptions): Promise<void> {
		const paths = await this.dialogMainService.pickWorkspace(options);
		if (paths) {
			await this.doOpenPicked(paths.map(path => ({ workspaceUri: URI.file(path) })), options, windowId);
		}
	}

	private async doOpenPicked(openable: IWindowOpenable[], options: INativeOpenDialogOptions, windowId: number | undefined): Promise<void> {
		await this.windowsMainService.open({
			context: OpenContext.DIALOG,
			contextWindowId: windowId,
			cli: this.environmentMainService.args,
			urisToOpen: openable,
			forceNewWindow: options.forceNewWindow,
			/* remoteAuthority will be determined based on openable */
		});
	}

	//#endregion


	//#region OS

	async showItemInFolder(windowId: number | undefined, path: string): Promise<void> {
		shell.showItemInFolder(path);
	}

	async setRepresentedFilename(windowId: number | undefined, path: string): Promise<void> {
		const window = this.windowById(windowId);
		window?.setRepresentedFilename(path);
	}

	async setDocumentEdited(windowId: number | undefined, edited: boolean): Promise<void> {
		const window = this.windowById(windowId);
		window?.setDocumentEdited(edited);
	}

	async openExternal(windowId: number | undefined, url: string): Promise<boolean> {
		if (isLinuxSnap) {
			this.safeSnapOpenExternal(url);
		} else {
			shell.openExternal(url);
		}

		return true;
	}

	private safeSnapOpenExternal(url: string): void {

		// Remove some environment variables before opening to avoid issues...
		const gdkPixbufModuleFile = process.env['GDK_PIXBUF_MODULE_FILE'];
		const gdkPixbufModuleDir = process.env['GDK_PIXBUF_MODULEDIR'];
		delete process.env['GDK_PIXBUF_MODULE_FILE'];
		delete process.env['GDK_PIXBUF_MODULEDIR'];

		shell.openExternal(url);

		// ...but restore them after
		process.env['GDK_PIXBUF_MODULE_FILE'] = gdkPixbufModuleFile;
		process.env['GDK_PIXBUF_MODULEDIR'] = gdkPixbufModuleDir;
	}

	moveItemToTrash(windowId: number | undefined, fullPath: string): Promise<void> {
		return shell.trashItem(fullPath);
	}

	async isAdmin(): Promise<boolean> {
		let isAdmin: boolean;
		if (isWindows) {
			isAdmin = (await import('native-is-elevated'))();
		} else {
			isAdmin = process.getuid() === 0;
		}

		return isAdmin;
	}

	async writeElevated(windowId: number | undefined, source: URI, target: URI, options?: { unlock?: boolean }): Promise<void> {
		const sudoPrompt = await import('@vscode/sudo-prompt');

		return new Promise<void>((resolve, reject) => {
			const sudoCommand: string[] = [`"${this.cliPath}"`];
			if (options?.unlock) {
				sudoCommand.push('--file-chmod');
			}

			sudoCommand.push('--file-write', `"${source.fsPath}"`, `"${target.fsPath}"`);

			const promptOptions = {
				name: this.productService.nameLong.replace('-', ''),
				icns: (isMacintosh && this.environmentMainService.isBuilt) ? join(dirname(this.environmentMainService.appRoot), `${this.productService.nameShort}.icns`) : undefined
			};

			sudoPrompt.exec(sudoCommand.join(' '), promptOptions, (error?, stdout?, stderr?) => {
				if (stdout) {
					this.logService.trace(`[sudo-prompt] received stdout: ${stdout}`);
				}

				if (stderr) {
					this.logService.trace(`[sudo-prompt] received stderr: ${stderr}`);
				}

				if (error) {
					reject(error);
				} else {
					resolve(undefined);
				}
			});
		});
	}

	@memoize
	private get cliPath(): string {

		// Windows
		if (isWindows) {
			if (this.environmentMainService.isBuilt) {
				return join(dirname(process.execPath), 'bin', `${this.productService.applicationName}.cmd`);
			}

			return join(this.environmentMainService.appRoot, 'scripts', 'code-cli.bat');
		}

		// Linux
		if (isLinux) {
			if (this.environmentMainService.isBuilt) {
				return join(dirname(process.execPath), 'bin', `${this.productService.applicationName}`);
			}

			return join(this.environmentMainService.appRoot, 'scripts', 'code-cli.sh');
		}

		// macOS
		if (this.environmentMainService.isBuilt) {
			return join(this.environmentMainService.appRoot, 'bin', `${this.productService.applicationName}`);
		}

		return join(this.environmentMainService.appRoot, 'scripts', 'code-cli.sh');
	}

	async getOSStatistics(): Promise<IOSStatistics> {
		return {
			totalmem: totalmem(),
			freemem: freemem(),
			loadavg: loadavg()
		};
	}

	async getOSProperties(): Promise<IOSProperties> {
		return {
			arch: arch(),
			platform: platform(),
			release: release(),
			type: type(),
			cpus: cpus()
		};
	}

	async getOSVirtualMachineHint(): Promise<number> {
		return virtualMachineHint.value();
	}

	public async getOSColorScheme(): Promise<IColorScheme> {
		return this.themeMainService.getColorScheme();
	}


	// WSL
	public async hasWSLFeatureInstalled(): Promise<boolean> {
		return isWindows && hasWSLFeatureInstalled();
	}


	//#endregion


	//#region Process

	async killProcess(windowId: number | undefined, pid: number, code: string): Promise<void> {
		process.kill(pid, code);
	}

	//#endregion


	//#region Clipboard

	async readClipboardText(windowId: number | undefined, type?: 'selection' | 'clipboard'): Promise<string> {
		return clipboard.readText(type);
	}

	async writeClipboardText(windowId: number | undefined, text: string, type?: 'selection' | 'clipboard'): Promise<void> {
		return clipboard.writeText(text, type);
	}

	async readClipboardFindText(windowId: number | undefined,): Promise<string> {
		return clipboard.readFindText();
	}

	async writeClipboardFindText(windowId: number | undefined, text: string): Promise<void> {
		return clipboard.writeFindText(text);
	}

	async writeClipboardBuffer(windowId: number | undefined, format: string, buffer: VSBuffer, type?: 'selection' | 'clipboard'): Promise<void> {
		return clipboard.writeBuffer(format, Buffer.from(buffer.buffer), type);
	}

	async readClipboardBuffer(windowId: number | undefined, format: string): Promise<VSBuffer> {
		return VSBuffer.wrap(clipboard.readBuffer(format));
	}

	async hasClipboard(windowId: number | undefined, format: string, type?: 'selection' | 'clipboard'): Promise<boolean> {
		return clipboard.has(format, type);
	}

	//#endregion


	//#region macOS Touchbar

	async newWindowTab(): Promise<void> {
		await this.windowsMainService.open({
			context: OpenContext.API,
			cli: this.environmentMainService.args,
			forceNewTabbedWindow: true,
			forceEmpty: true,
			remoteAuthority: this.environmentMainService.args.remote || undefined
		});
	}

	async showPreviousWindowTab(): Promise<void> {
		Menu.sendActionToFirstResponder('selectPreviousTab:');
	}

	async showNextWindowTab(): Promise<void> {
		Menu.sendActionToFirstResponder('selectNextTab:');
	}

	async moveWindowTabToNewWindow(): Promise<void> {
		Menu.sendActionToFirstResponder('moveTabToNewWindow:');
	}

	async mergeAllWindowTabs(): Promise<void> {
		Menu.sendActionToFirstResponder('mergeAllWindows:');
	}

	async toggleWindowTabsBar(): Promise<void> {
		Menu.sendActionToFirstResponder('toggleTabBar:');
	}

	async updateTouchBar(windowId: number | undefined, items: ISerializableCommandAction[][]): Promise<void> {
		const window = this.windowById(windowId);
		window?.updateTouchBar(items);
	}

	//#endregion


	//#region Lifecycle

	async notifyReady(windowId: number | undefined): Promise<void> {
		const window = this.windowById(windowId);
		window?.setReady();
	}

	async relaunch(windowId: number | undefined, options?: { addArgs?: string[]; removeArgs?: string[] }): Promise<void> {
		return this.lifecycleMainService.relaunch(options);
	}

	async reload(windowId: number | undefined, options?: { disableExtensions?: boolean }): Promise<void> {
		const window = this.windowById(windowId);
		if (window) {

			// Special case: support `transient` workspaces by preventing
			// the reload and rather go back to an empty window. Transient
			// workspaces should never restore, even when the user wants
			// to reload.
			// For: https://github.com/microsoft/vscode/issues/119695
			if (isWorkspaceIdentifier(window.openedWorkspace)) {
				const configPath = window.openedWorkspace.configPath;
				if (configPath.scheme === Schemas.file) {
					const workspace = await this.workspacesManagementMainService.resolveLocalWorkspace(configPath);
					if (workspace?.transient) {
						return this.openWindow(window.id, { forceReuseWindow: true });
					}
				}
			}

			// Proceed normally to reload the window
			return this.lifecycleMainService.reload(window, options?.disableExtensions !== undefined ? { _: [], 'disable-extensions': options.disableExtensions } : undefined);
		}
	}

	async closeWindow(windowId: number | undefined): Promise<void> {
		this.closeWindowById(windowId, windowId);
	}

	async closeWindowById(currentWindowId: number | undefined, targetWindowId?: number | undefined): Promise<void> {
		const window = this.windowById(targetWindowId);
		if (window?.win) {
			return window.win.close();
		}
	}

	async quit(windowId: number | undefined): Promise<void> {

		// If the user selected to exit from an extension development host window, do not quit, but just
		// close the window unless this is the last window that is opened.
		const window = this.windowsMainService.getLastActiveWindow();
		if (window?.isExtensionDevelopmentHost && this.windowsMainService.getWindowCount() > 1 && window.win) {
			window.win.close();
		}

		// Otherwise: normal quit
		else {
			this.lifecycleMainService.quit();
		}
	}

	async exit(windowId: number | undefined, code: number): Promise<void> {
		await this.lifecycleMainService.kill(code);
	}

	//#endregion


	//#region Connectivity

	async resolveProxy(windowId: number | undefined, url: string): Promise<string | undefined> {
		const window = this.windowById(windowId);
		const session = window?.win?.webContents?.session;
		if (session) {
			return session.resolveProxy(url);
		} else {
			return undefined;
		}
	}

	findFreePort(windowId: number | undefined, startPort: number, giveUpAfter: number, timeout: number, stride = 1): Promise<number> {
		return findFreePort(startPort, giveUpAfter, timeout, stride);
	}

	//#endregion


	//#region Development

	async openDevTools(windowId: number | undefined, options?: OpenDevToolsOptions): Promise<void> {
		const window = this.windowById(windowId);
		if (window?.win) {
			window.win.webContents.openDevTools(options);
		}
	}

	async toggleDevTools(windowId: number | undefined): Promise<void> {
		const window = this.windowById(windowId);
		if (window?.win) {
			const contents = window.win.webContents;
			contents.toggleDevTools();
		}
	}

	async sendInputEvent(windowId: number | undefined, event: MouseInputEvent): Promise<void> {
		const window = this.windowById(windowId);
		if (window?.win && (event.type === 'mouseDown' || event.type === 'mouseUp')) {
			window.win.webContents.sendInputEvent(event);
		}
	}

	async toggleSharedProcessWindow(): Promise<void> {
		return this.sharedProcess.toggle();
	}

	//#endregion

	// #region Performance

	async profileRenderer(windowId: number | undefined, session: string, duration: number): Promise<IV8Profile> {
		const win = this.windowById(windowId);
		if (!win || !win.win) {
<<<<<<< HEAD
			return false;
		}
		if (!this._profilingSessions.has(win.id)) {
			const session = new WindowProfiler(win.win, sessionId, this.logService);
			this._profilingSessions.set(win.id, session);
			session.start();
		}
		return true;
	}

	async sendHeartbeat(windowId: number | undefined, _sessionId: string): Promise<boolean> {
		const win = this.windowById(windowId);
		if (!win || !this._profilingSessions.has(win.id)) {
			return false;
=======
			throw new Error();
>>>>>>> 8fa188b2
		}
		const profiler = new WindowProfiler(win.win, session, this.logService);
		const result = await profiler.inspect(duration);
		return result;
	}

	// #endregion

	//#region Registry (windows)

	async windowsGetStringRegKey(windowId: number | undefined, hive: 'HKEY_CURRENT_USER' | 'HKEY_LOCAL_MACHINE' | 'HKEY_CLASSES_ROOT' | 'HKEY_USERS' | 'HKEY_CURRENT_CONFIG', path: string, name: string): Promise<string | undefined> {
		if (!isWindows) {
			return undefined;
		}

		const Registry = await import('@vscode/windows-registry');
		try {
			return Registry.GetStringRegKey(hive, path, name);
		} catch {
			return undefined;
		}
	}

	//#endregion

	private windowById(windowId: number | undefined): ICodeWindow | undefined {
		if (typeof windowId !== 'number') {
			return undefined;
		}

		return this.windowsMainService.getWindowById(windowId);
	}
}<|MERGE_RESOLUTION|>--- conflicted
+++ resolved
@@ -42,10 +42,7 @@
 import { VSBuffer } from 'vs/base/common/buffer';
 import { hasWSLFeatureInstalled } from 'vs/platform/remote/node/wsl';
 import { WindowProfiler } from 'vs/platform/profiling/electron-main/windowProfiling';
-<<<<<<< HEAD
-=======
 import { IV8Profile } from 'vs/platform/profiling/common/profiling';
->>>>>>> 8fa188b2
 
 export interface INativeHostMainService extends AddFirstParameterToFunctions<ICommonNativeHostService, Promise<unknown> /* only methods, not events */, number | undefined /* window ID */> { }
 
@@ -64,11 +61,7 @@
 		@ILogService private readonly logService: ILogService,
 		@IProductService private readonly productService: IProductService,
 		@IThemeMainService private readonly themeMainService: IThemeMainService,
-<<<<<<< HEAD
-		@IWorkspacesManagementMainService private readonly workspacesManagementMainService: IWorkspacesManagementMainService,
-=======
 		@IWorkspacesManagementMainService private readonly workspacesManagementMainService: IWorkspacesManagementMainService
->>>>>>> 8fa188b2
 	) {
 		super();
 	}
@@ -791,24 +784,7 @@
 	async profileRenderer(windowId: number | undefined, session: string, duration: number): Promise<IV8Profile> {
 		const win = this.windowById(windowId);
 		if (!win || !win.win) {
-<<<<<<< HEAD
-			return false;
-		}
-		if (!this._profilingSessions.has(win.id)) {
-			const session = new WindowProfiler(win.win, sessionId, this.logService);
-			this._profilingSessions.set(win.id, session);
-			session.start();
-		}
-		return true;
-	}
-
-	async sendHeartbeat(windowId: number | undefined, _sessionId: string): Promise<boolean> {
-		const win = this.windowById(windowId);
-		if (!win || !this._profilingSessions.has(win.id)) {
-			return false;
-=======
 			throw new Error();
->>>>>>> 8fa188b2
 		}
 		const profiler = new WindowProfiler(win.win, session, this.logService);
 		const result = await profiler.inspect(duration);
