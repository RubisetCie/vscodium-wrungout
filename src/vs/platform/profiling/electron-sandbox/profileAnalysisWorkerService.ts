/*---------------------------------------------------------------------------------------------
 *  Copyright (c) Microsoft Corporation. All rights reserved.
 *  Licensed under the MIT License. See License.txt in the project root for license information.
 *--------------------------------------------------------------------------------------------*/


import { createWebWorker } from 'vs/base/browser/defaultWorkerFactory';
import { URI } from 'vs/base/common/uri';
import { Proxied } from 'vs/base/common/worker/simpleWorker';
import { InstantiationType, registerSingleton } from 'vs/platform/instantiation/common/extensions';
import { createDecorator } from 'vs/platform/instantiation/common/instantiation';
import { IV8Profile } from 'vs/platform/profiling/common/profiling';
import { BottomUpSample } from 'vs/platform/profiling/common/profilingModel';

export const enum ProfilingOutput {
	Failure,
	Irrelevant,
	Interesting,
}

export interface IScriptUrlClassifier {
	(scriptUrl: string): string;
}

export const IProfileAnalysisWorkerService = createDecorator<IProfileAnalysisWorkerService>('IProfileAnalysisWorkerService');

export interface IProfileAnalysisWorkerService {
	readonly _serviceBrand: undefined;
	analyseBottomUp(profile: IV8Profile, callFrameClassifier: IScriptUrlClassifier, perfBaseline: number, sendAsErrorTelemtry: boolean): Promise<ProfilingOutput>;
	analyseByLocation(profile: IV8Profile, locations: [location: URI, id: string][]): Promise<[category: string, aggregated: number][]>;
}


// ---- impl

class ProfileAnalysisWorkerService implements IProfileAnalysisWorkerService {

	declare _serviceBrand: undefined;

	constructor(
	) { }

	private async _withWorker<R>(callback: (worker: Proxied<IProfileAnalysisWorker>) => Promise<R>): Promise<R> {

		const worker = createWebWorker<IProfileAnalysisWorker>(
			'vs/platform/profiling/electron-sandbox/profileAnalysisWorker',
			'CpuProfileAnalysisWorker'
		);

		try {
			const r = await callback(worker.proxy);
			return r;
		} finally {
			worker.dispose();
		}
	}

	async analyseBottomUp(profile: IV8Profile, callFrameClassifier: IScriptUrlClassifier, perfBaseline: number, sendAsErrorTelemtry: boolean): Promise<ProfilingOutput> {
		return this._withWorker(async worker => {
<<<<<<< HEAD
			const result = await worker.analyseBottomUp(profile);
=======
			const result = await worker.$analyseBottomUp(profile);
			if (result.kind === ProfilingOutput.Interesting) {
				for (const sample of result.samples) {
					reportSample({
						sample,
						perfBaseline,
						source: callFrameClassifier(sample.url)
					}, this._telemetryService, this._logService, sendAsErrorTelemtry);
				}
			}
>>>>>>> 4849ca9b
			return result.kind;
		});
	}

	async analyseByLocation(profile: IV8Profile, locations: [location: URI, id: string][]): Promise<[category: string, aggregated: number][]> {
		return this._withWorker(async worker => {
			const result = await worker.$analyseByUrlCategory(profile, locations);
			return result;
		});
	}
}

// ---- worker contract

export interface BottomUpAnalysis {
	kind: ProfilingOutput;
	samples: BottomUpSample[];
}

export interface CategoryAnalysis {
	category: string;
	percentage: number;
	aggregated: number;
	overallDuration: number;
}

export interface IProfileAnalysisWorker {
	$analyseBottomUp(profile: IV8Profile): BottomUpAnalysis;
	$analyseByUrlCategory(profile: IV8Profile, categories: [url: URI, category: string][]): [category: string, aggregated: number][];
}

registerSingleton(IProfileAnalysisWorkerService, ProfileAnalysisWorkerService, InstantiationType.Delayed);<|MERGE_RESOLUTION|>--- conflicted
+++ resolved
@@ -57,20 +57,7 @@
 
 	async analyseBottomUp(profile: IV8Profile, callFrameClassifier: IScriptUrlClassifier, perfBaseline: number, sendAsErrorTelemtry: boolean): Promise<ProfilingOutput> {
 		return this._withWorker(async worker => {
-<<<<<<< HEAD
-			const result = await worker.analyseBottomUp(profile);
-=======
 			const result = await worker.$analyseBottomUp(profile);
-			if (result.kind === ProfilingOutput.Interesting) {
-				for (const sample of result.samples) {
-					reportSample({
-						sample,
-						perfBaseline,
-						source: callFrameClassifier(sample.url)
-					}, this._telemetryService, this._logService, sendAsErrorTelemtry);
-				}
-			}
->>>>>>> 4849ca9b
 			return result.kind;
 		});
 	}
