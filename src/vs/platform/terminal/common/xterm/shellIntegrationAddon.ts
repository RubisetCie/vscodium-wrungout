--- conflicted
+++ resolved
@@ -116,16 +116,6 @@
 }
 
 /**
- * ITerm sequences
- */
-const enum ITermOscPt {
-	/**
-	 * Based on ITerm's `OSC 1337 ; SetMark`, sets a mark on the scroll bar
-	 */
-	SetMark = 'SetMark'
-}
-
-/**
  * The shell integration addon extends xterm by reading shell integration sequences and creating
  * capabilities and passing along relevant sequences to the capabilities. This is meant to
  * encapsulate all handling/parsing of sequences so the capabilities don't need to.
@@ -155,45 +145,6 @@
 		this._terminal = xterm;
 		this.capabilities.add(TerminalCapability.PartialCommandDetection, new PartialCommandDetectionCapability(this._terminal));
 		this._register(xterm.parser.registerOscHandler(ShellIntegrationOscPs.VSCode, data => this._handleVSCodeSequence(data)));
-<<<<<<< HEAD
-=======
-		this._register(xterm.parser.registerOscHandler(ShellIntegrationOscPs.ITerm, data => this._doHandleITermSequence(data)));
-		this._commonProtocolDisposables.push(
-			xterm.parser.registerOscHandler(ShellIntegrationOscPs.FinalTerm, data => this._handleFinalTermSequence(data))
-		);
-		this._ensureCapabilitiesOrAddFailureTelemetry();
->>>>>>> 0182e175
-	}
-
-	private _handleFinalTermSequence(data: string): boolean {
-		if (!this._terminal) {
-			return false;
-		}
-
-		// Pass the sequence along to the capability
-		// It was considered to disable the common protocol in order to not confuse the VS Code
-		// shell integration if both happen for some reason. This doesn't work for powerlevel10k
-		// when instant prompt is enabled though. If this does end up being a problem we could pass
-		// a type flag through the capability calls
-		const [command, ...args] = data.split(';');
-		switch (command) {
-			case 'A':
-				this._createOrGetCommandDetection(this._terminal).handlePromptStart();
-				return true;
-			case 'B':
-				// Ignore the command line for these sequences as it's unreliable for example in powerlevel10k
-				this._createOrGetCommandDetection(this._terminal).handleCommandStart({ ignoreCommandLine: true });
-				return true;
-			case 'C':
-				this._createOrGetCommandDetection(this._terminal).handleCommandExecuted();
-				return true;
-			case 'D': {
-				const exitCode = args.length === 1 ? parseInt(args[0]) : undefined;
-				this._createOrGetCommandDetection(this._terminal).handleCommandFinished(exitCode);
-				return true;
-			}
-		}
-		return false;
 	}
 
 	private _handleVSCodeSequence(data: string): boolean {
@@ -283,22 +234,6 @@
 		return false;
 	}
 
-	private _doHandleITermSequence(data: string): boolean {
-		if (!this._terminal) {
-			return false;
-		}
-
-		const [command, hoverMessage, disableCommandStorage] = data.split(';');
-		switch (command) {
-			case ITermOscPt.SetMark: {
-				this._createOrGetCommandDetection(this._terminal).handleGenericCommand({ genericMarkProperties: { hoverMessage: hoverMessage || '', disableCommandStorage: disableCommandStorage === 'true' ? true : false } });
-			}
-		}
-
-		// Unrecognized sequence
-		return false;
-	}
-
 	serialize(): ISerializedCommandDetectionCapability {
 		if (!this._terminal || !this.capabilities.has(TerminalCapability.CommandDetection)) {
 			return {
