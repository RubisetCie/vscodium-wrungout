/*---------------------------------------------------------------------------------------------
 *  Copyright (c) Microsoft Corporation. All rights reserved.
 *  Licensed under the MIT License. See License.txt in the project root for license information.
 *--------------------------------------------------------------------------------------------*/

import { app, BrowserWindow, WebContents, shell } from 'electron';
import { Promises } from 'vs/base/node/pfs';
import { addUNCHostToAllowlist } from 'vs/base/node/unc';
import { hostname, release, arch } from 'os';
import { coalesce, distinct } from 'vs/base/common/arrays';
import { CancellationToken } from 'vs/base/common/cancellation';
import { CharCode } from 'vs/base/common/charCode';
import { Emitter, Event } from 'vs/base/common/event';
import { isWindowsDriveLetter, parseLineAndColumnAware, sanitizeFilePath, toSlashes } from 'vs/base/common/extpath';
import { getPathLabel } from 'vs/base/common/labels';
import { Disposable, DisposableStore, IDisposable } from 'vs/base/common/lifecycle';
import { Schemas } from 'vs/base/common/network';
import { basename, join, normalize, posix } from 'vs/base/common/path';
import { getMarks, mark } from 'vs/base/common/performance';
import { IProcessEnvironment, isMacintosh, isWindows, OS } from 'vs/base/common/platform';
import { cwd } from 'vs/base/common/process';
import { extUriBiasedIgnorePathCase, isEqualAuthority, normalizePath, originalFSPath, removeTrailingPathSeparator } from 'vs/base/common/resources';
import { assertIsDefined } from 'vs/base/common/types';
import { URI } from 'vs/base/common/uri';
import { localize } from 'vs/nls';
import { IBackupMainService } from 'vs/platform/backup/electron-main/backup';
import { IEmptyWindowBackupInfo } from 'vs/platform/backup/node/backup';
import { IConfigurationService } from 'vs/platform/configuration/common/configuration';
import { IDialogMainService } from 'vs/platform/dialogs/electron-main/dialogMainService';
import { NativeParsedArgs } from 'vs/platform/environment/common/argv';
import { IEnvironmentMainService } from 'vs/platform/environment/electron-main/environmentMainService';
import { FileType, IFileService } from 'vs/platform/files/common/files';
import { IInstantiationService } from 'vs/platform/instantiation/common/instantiation';
import { ILifecycleMainService } from 'vs/platform/lifecycle/electron-main/lifecycleMainService';
import { ILogService } from 'vs/platform/log/common/log';
import product from 'vs/platform/product/common/product';
import { IProtocolMainService } from 'vs/platform/protocol/electron-main/protocol';
import { getRemoteAuthority } from 'vs/platform/remote/common/remoteHosts';
import { IStateService } from 'vs/platform/state/node/state';
import { IAddFoldersRequest, INativeOpenFileRequest, INativeWindowConfiguration, IOpenEmptyWindowOptions, IPath, IPathsToWaitFor, isFileToOpen, isFolderToOpen, isWorkspaceToOpen, IWindowOpenable, IWindowSettings } from 'vs/platform/window/common/window';
import { CodeWindow } from 'vs/platform/windows/electron-main/windowImpl';
import { IOpenConfiguration, IOpenEmptyConfiguration, IWindowsCountChangedEvent, IWindowsMainService, OpenContext, getLastFocused } from 'vs/platform/windows/electron-main/windows';
import { findWindowOnExtensionDevelopmentPath, findWindowOnFile, findWindowOnWorkspaceOrFolder } from 'vs/platform/windows/electron-main/windowsFinder';
import { IWindowState, WindowsStateHandler } from 'vs/platform/windows/electron-main/windowsStateHandler';
import { IRecent } from 'vs/platform/workspaces/common/workspaces';
import { hasWorkspaceFileExtension, IAnyWorkspaceIdentifier, ISingleFolderWorkspaceIdentifier, isSingleFolderWorkspaceIdentifier, isWorkspaceIdentifier, IWorkspaceIdentifier, toWorkspaceIdentifier } from 'vs/platform/workspace/common/workspace';
import { createEmptyWorkspaceIdentifier, getSingleFolderWorkspaceIdentifier, getWorkspaceIdentifier } from 'vs/platform/workspaces/node/workspaces';
import { IWorkspacesHistoryMainService } from 'vs/platform/workspaces/electron-main/workspacesHistoryMainService';
import { IWorkspacesManagementMainService } from 'vs/platform/workspaces/electron-main/workspacesManagementMainService';
import { ICodeWindow, UnloadReason } from 'vs/platform/window/electron-main/window';
import { IThemeMainService } from 'vs/platform/theme/electron-main/themeMainService';
import { IEditorOptions, ITextEditorOptions } from 'vs/platform/editor/common/editor';
import { IUserDataProfile } from 'vs/platform/userDataProfile/common/userDataProfile';
import { IPolicyService } from 'vs/platform/policy/common/policy';
import { IUserDataProfilesMainService } from 'vs/platform/userDataProfile/electron-main/userDataProfile';
import { ILoggerMainService } from 'vs/platform/log/electron-main/loggerService';
import { IAuxiliaryWindowsMainService } from 'vs/platform/auxiliaryWindow/electron-main/auxiliaryWindows';
import { IAuxiliaryWindow } from 'vs/platform/auxiliaryWindow/electron-main/auxiliaryWindow';

//#region Helper Interfaces

type RestoreWindowsSetting = 'preserve' | 'all' | 'folders' | 'one' | 'none';

interface IOpenBrowserWindowOptions {
	readonly userEnv?: IProcessEnvironment;
	readonly cli?: NativeParsedArgs;

	readonly workspace?: IWorkspaceIdentifier | ISingleFolderWorkspaceIdentifier;

	readonly remoteAuthority?: string;

	readonly initialStartup?: boolean;

	readonly filesToOpen?: IFilesToOpen;

	readonly forceNewWindow?: boolean;
	readonly forceNewTabbedWindow?: boolean;
	readonly windowToUse?: ICodeWindow;

	readonly emptyWindowBackupInfo?: IEmptyWindowBackupInfo;
	readonly forceProfile?: string;
	readonly forceTempProfile?: boolean;
}

interface IPathResolveOptions {

	/**
	 * By default, resolving a path will check
	 * if the path exists. This can be disabled
	 * with this flag.
	 */
	readonly ignoreFileNotFound?: boolean;

	/**
	 * Will reject a path if it points to a transient
	 * workspace as indicated by a `transient: true`
	 * property in the workspace file.
	 */
	readonly rejectTransientWorkspaces?: boolean;

	/**
	 * If enabled, will resolve the path line/column
	 * aware and properly remove this information
	 * from the resulting file path.
	 */
	readonly gotoLineMode?: boolean;

	/**
	 * Forces to resolve the provided path as workspace
	 * file instead of opening it as a file.
	 */
	readonly forceOpenWorkspaceAsFile?: boolean;

	/**
	 * The remoteAuthority to use if the URL to open is
	 * neither `file` nor `vscode-remote`.
	 */
	readonly remoteAuthority?: string;
}

interface IFilesToOpen {
	readonly remoteAuthority?: string;

	filesToOpenOrCreate: IPath[];
	filesToDiff: IPath[];
	filesToMerge: IPath[];

	filesToWait?: IPathsToWaitFor;
}

interface IPathToOpen<T = IEditorOptions> extends IPath<T> {

	/**
	 * The workspace to open
	 */
	readonly workspace?: IWorkspaceIdentifier | ISingleFolderWorkspaceIdentifier;

	/**
	 * Whether the path is considered to be transient or not
	 * for example, a transient workspace should not add to
	 * the workspaces history and should never restore.
	 */
	readonly transient?: boolean;

	/**
	 * The backup path to use
	 */
	readonly backupPath?: string;

	/**
	 * The remote authority for the Code instance to open. Undefined if not remote.
	 */
	readonly remoteAuthority?: string;

	/**
	 * Optional label for the recent history
	 */
	label?: string;
}

interface IWorkspacePathToOpen extends IPathToOpen {
	readonly workspace: IWorkspaceIdentifier;
}

interface ISingleFolderWorkspacePathToOpen extends IPathToOpen {
	readonly workspace: ISingleFolderWorkspaceIdentifier;
}

function isWorkspacePathToOpen(path: IPathToOpen | undefined): path is IWorkspacePathToOpen {
	return isWorkspaceIdentifier(path?.workspace);
}

function isSingleFolderWorkspacePathToOpen(path: IPathToOpen | undefined): path is ISingleFolderWorkspacePathToOpen {
	return isSingleFolderWorkspaceIdentifier(path?.workspace);
}

//#endregion

export class WindowsMainService extends Disposable implements IWindowsMainService {

	declare readonly _serviceBrand: undefined;

	private readonly _onDidOpenWindow = this._register(new Emitter<ICodeWindow>());
	readonly onDidOpenWindow = this._onDidOpenWindow.event;

	private readonly _onDidSignalReadyWindow = this._register(new Emitter<ICodeWindow>());
	readonly onDidSignalReadyWindow = this._onDidSignalReadyWindow.event;

	private readonly _onDidDestroyWindow = this._register(new Emitter<ICodeWindow>());
	readonly onDidDestroyWindow = this._onDidDestroyWindow.event;

	private readonly _onDidChangeWindowsCount = this._register(new Emitter<IWindowsCountChangedEvent>());
	readonly onDidChangeWindowsCount = this._onDidChangeWindowsCount.event;

	private readonly _onDidMaximizeWindow = this._register(new Emitter<ICodeWindow>());
	readonly onDidMaximizeWindow = this._onDidMaximizeWindow.event;

	private readonly _onDidUnmaximizeWindow = this._register(new Emitter<ICodeWindow>());
	readonly onDidUnmaximizeWindow = this._onDidUnmaximizeWindow.event;

	private readonly _onDidChangeFullScreen = this._register(new Emitter<{ window: ICodeWindow; fullscreen: boolean }>());
	readonly onDidChangeFullScreen = this._onDidChangeFullScreen.event;

	private readonly _onDidTriggerSystemContextMenu = this._register(new Emitter<{ window: ICodeWindow; x: number; y: number }>());
	readonly onDidTriggerSystemContextMenu = this._onDidTriggerSystemContextMenu.event;

	private readonly windows = new Map<number, ICodeWindow>();

	private readonly windowsStateHandler = this._register(new WindowsStateHandler(this, this.stateService, this.lifecycleMainService, this.logService, this.configurationService));

	constructor(
		private readonly machineId: string,
<<<<<<< HEAD
=======
		private readonly sqmId: string,
		private readonly devDeviceId: string,
>>>>>>> 89de5a8d
		private readonly initialUserEnv: IProcessEnvironment,
		@ILogService private readonly logService: ILogService,
		@ILoggerMainService private readonly loggerService: ILoggerMainService,
		@IStateService private readonly stateService: IStateService,
		@IPolicyService private readonly policyService: IPolicyService,
		@IEnvironmentMainService private readonly environmentMainService: IEnvironmentMainService,
		@IUserDataProfilesMainService private readonly userDataProfilesMainService: IUserDataProfilesMainService,
		@ILifecycleMainService private readonly lifecycleMainService: ILifecycleMainService,
		@IBackupMainService private readonly backupMainService: IBackupMainService,
		@IConfigurationService private readonly configurationService: IConfigurationService,
		@IWorkspacesHistoryMainService private readonly workspacesHistoryMainService: IWorkspacesHistoryMainService,
		@IWorkspacesManagementMainService private readonly workspacesManagementMainService: IWorkspacesManagementMainService,
		@IInstantiationService private readonly instantiationService: IInstantiationService,
		@IDialogMainService private readonly dialogMainService: IDialogMainService,
		@IFileService private readonly fileService: IFileService,
		@IProtocolMainService private readonly protocolMainService: IProtocolMainService,
		@IThemeMainService private readonly themeMainService: IThemeMainService,
		@IAuxiliaryWindowsMainService private readonly auxiliaryWindowsMainService: IAuxiliaryWindowsMainService
	) {
		super();

		this.registerListeners();
	}

	private registerListeners(): void {

		// Signal a window is ready after having entered a workspace
		this._register(this.workspacesManagementMainService.onDidEnterWorkspace(event => this._onDidSignalReadyWindow.fire(event.window)));

		// Update valid roots in protocol service for extension dev windows
		this._register(this.onDidSignalReadyWindow(window => {
			if (window.config?.extensionDevelopmentPath || window.config?.extensionTestsPath) {
				const disposables = new DisposableStore();
				disposables.add(Event.any(window.onDidClose, window.onDidDestroy)(() => disposables.dispose()));

				// Allow access to extension development path
				if (window.config.extensionDevelopmentPath) {
					for (const extensionDevelopmentPath of window.config.extensionDevelopmentPath) {
						disposables.add(this.protocolMainService.addValidFileRoot(extensionDevelopmentPath));
					}
				}

				// Allow access to extension tests path
				if (window.config.extensionTestsPath) {
					disposables.add(this.protocolMainService.addValidFileRoot(window.config.extensionTestsPath));
				}
			}
		}));
	}

	openEmptyWindow(openConfig: IOpenEmptyConfiguration, options?: IOpenEmptyWindowOptions): Promise<ICodeWindow[]> {
		const cli = this.environmentMainService.args;
		const remoteAuthority = options?.remoteAuthority || undefined;
		const forceEmpty = true;
		const forceReuseWindow = options?.forceReuseWindow;
		const forceNewWindow = !forceReuseWindow;

		return this.open({ ...openConfig, cli, forceEmpty, forceNewWindow, forceReuseWindow, remoteAuthority });
	}

	openExistingWindow(window: ICodeWindow, openConfig: IOpenConfiguration): void {

		// Bring window to front
		window.focus();

		// Handle --wait
		this.handleWaitMarkerFile(openConfig, [window]);
	}

	async open(openConfig: IOpenConfiguration): Promise<ICodeWindow[]> {
		this.logService.trace('windowsManager#open');

		if (openConfig.addMode && (openConfig.initialStartup || !this.getLastActiveWindow())) {
			openConfig.addMode = false; // Make sure addMode is only enabled if we have an active window
		}

		const foldersToAdd: ISingleFolderWorkspacePathToOpen[] = [];
		const foldersToOpen: ISingleFolderWorkspacePathToOpen[] = [];

		const workspacesToOpen: IWorkspacePathToOpen[] = [];
		const untitledWorkspacesToRestore: IWorkspacePathToOpen[] = [];

		const emptyWindowsWithBackupsToRestore: IEmptyWindowBackupInfo[] = [];

		let filesToOpen: IFilesToOpen | undefined;
		let emptyToOpen = 0;

		// Identify things to open from open config
		const pathsToOpen = await this.getPathsToOpen(openConfig);
		this.logService.trace('windowsManager#open pathsToOpen', pathsToOpen);
		for (const path of pathsToOpen) {
			if (isSingleFolderWorkspacePathToOpen(path)) {
				if (openConfig.addMode) {
					// When run with --add, take the folders that are to be opened as
					// folders that should be added to the currently active window.
					foldersToAdd.push(path);
				} else {
					foldersToOpen.push(path);
				}
			} else if (isWorkspacePathToOpen(path)) {
				workspacesToOpen.push(path);
			} else if (path.fileUri) {
				if (!filesToOpen) {
					filesToOpen = { filesToOpenOrCreate: [], filesToDiff: [], filesToMerge: [], remoteAuthority: path.remoteAuthority };
				}
				filesToOpen.filesToOpenOrCreate.push(path);
			} else if (path.backupPath) {
				emptyWindowsWithBackupsToRestore.push({ backupFolder: basename(path.backupPath), remoteAuthority: path.remoteAuthority });
			} else {
				emptyToOpen++;
			}
		}

		// When run with --diff, take the first 2 files to open as files to diff
		if (openConfig.diffMode && filesToOpen && filesToOpen.filesToOpenOrCreate.length >= 2) {
			filesToOpen.filesToDiff = filesToOpen.filesToOpenOrCreate.slice(0, 2);
			filesToOpen.filesToOpenOrCreate = [];
		}

		// When run with --merge, take the first 4 files to open as files to merge
		if (openConfig.mergeMode && filesToOpen && filesToOpen.filesToOpenOrCreate.length === 4) {
			filesToOpen.filesToMerge = filesToOpen.filesToOpenOrCreate.slice(0, 4);
			filesToOpen.filesToOpenOrCreate = [];
			filesToOpen.filesToDiff = [];
		}

		// When run with --wait, make sure we keep the paths to wait for
		if (filesToOpen && openConfig.waitMarkerFileURI) {
			filesToOpen.filesToWait = { paths: coalesce([...filesToOpen.filesToDiff, filesToOpen.filesToMerge[3] /* [3] is the resulting merge file */, ...filesToOpen.filesToOpenOrCreate]), waitMarkerFileUri: openConfig.waitMarkerFileURI };
		}

		// These are windows to restore because of hot-exit or from previous session (only performed once on startup!)
		if (openConfig.initialStartup) {

			// Untitled workspaces are always restored
			untitledWorkspacesToRestore.push(...this.workspacesManagementMainService.getUntitledWorkspaces());
			workspacesToOpen.push(...untitledWorkspacesToRestore);

			// Empty windows with backups are always restored
			emptyWindowsWithBackupsToRestore.push(...this.backupMainService.getEmptyWindowBackups());
		} else {
			emptyWindowsWithBackupsToRestore.length = 0;
		}

		// Open based on config
		const { windows: usedWindows, filesOpenedInWindow } = await this.doOpen(openConfig, workspacesToOpen, foldersToOpen, emptyWindowsWithBackupsToRestore, emptyToOpen, filesToOpen, foldersToAdd);

		this.logService.trace(`windowsManager#open used window count ${usedWindows.length} (workspacesToOpen: ${workspacesToOpen.length}, foldersToOpen: ${foldersToOpen.length}, emptyToRestore: ${emptyWindowsWithBackupsToRestore.length}, emptyToOpen: ${emptyToOpen})`);

		// Make sure to pass focus to the most relevant of the windows if we open multiple
		if (usedWindows.length > 1) {

			// 1.) focus window we opened files in always with highest priority
			if (filesOpenedInWindow) {
				filesOpenedInWindow.focus();
			}

			// Otherwise, find a good window based on open params
			else {
				const focusLastActive = this.windowsStateHandler.state.lastActiveWindow && !openConfig.forceEmpty && !openConfig.cli._.length && !openConfig.cli['file-uri'] && !openConfig.cli['folder-uri'] && !(openConfig.urisToOpen && openConfig.urisToOpen.length);
				let focusLastOpened = true;
				let focusLastWindow = true;

				// 2.) focus last active window if we are not instructed to open any paths
				if (focusLastActive) {
					const lastActiveWindow = usedWindows.filter(window => this.windowsStateHandler.state.lastActiveWindow && window.backupPath === this.windowsStateHandler.state.lastActiveWindow.backupPath);
					if (lastActiveWindow.length) {
						lastActiveWindow[0].focus();
						focusLastOpened = false;
						focusLastWindow = false;
					}
				}

				// 3.) if instructed to open paths, focus last window which is not restored
				if (focusLastOpened) {
					for (let i = usedWindows.length - 1; i >= 0; i--) {
						const usedWindow = usedWindows[i];
						if (
							(usedWindow.openedWorkspace && untitledWorkspacesToRestore.some(workspace => usedWindow.openedWorkspace && workspace.workspace.id === usedWindow.openedWorkspace.id)) ||	// skip over restored workspace
							(usedWindow.backupPath && emptyWindowsWithBackupsToRestore.some(empty => usedWindow.backupPath && empty.backupFolder === basename(usedWindow.backupPath)))							// skip over restored empty window
						) {
							continue;
						}

						usedWindow.focus();
						focusLastWindow = false;
						break;
					}
				}

				// 4.) finally, always ensure to have at least last used window focused
				if (focusLastWindow) {
					usedWindows[usedWindows.length - 1].focus();
				}
			}
		}

		// Remember in recent document list (unless this opens for extension development)
		// Also do not add paths when files are opened for diffing or merging, only if opened individually
		const isDiff = filesToOpen && filesToOpen.filesToDiff.length > 0;
		const isMerge = filesToOpen && filesToOpen.filesToMerge.length > 0;
		if (!usedWindows.some(window => window.isExtensionDevelopmentHost) && !isDiff && !isMerge && !openConfig.noRecentEntry) {
			const recents: IRecent[] = [];
			for (const pathToOpen of pathsToOpen) {
				if (isWorkspacePathToOpen(pathToOpen) && !pathToOpen.transient /* never add transient workspaces to history */) {
					recents.push({ label: pathToOpen.label, workspace: pathToOpen.workspace, remoteAuthority: pathToOpen.remoteAuthority });
				} else if (isSingleFolderWorkspacePathToOpen(pathToOpen)) {
					recents.push({ label: pathToOpen.label, folderUri: pathToOpen.workspace.uri, remoteAuthority: pathToOpen.remoteAuthority });
				} else if (pathToOpen.fileUri) {
					recents.push({ label: pathToOpen.label, fileUri: pathToOpen.fileUri, remoteAuthority: pathToOpen.remoteAuthority });
				}
			}

			this.workspacesHistoryMainService.addRecentlyOpened(recents);
		}

		// Handle --wait
		this.handleWaitMarkerFile(openConfig, usedWindows);

		return usedWindows;
	}

	private handleWaitMarkerFile(openConfig: IOpenConfiguration, usedWindows: ICodeWindow[]): void {

		// If we got started with --wait from the CLI, we need to signal to the outside when the window
		// used for the edit operation is closed or loaded to a different folder so that the waiting
		// process can continue. We do this by deleting the waitMarkerFilePath.
		const waitMarkerFileURI = openConfig.waitMarkerFileURI;
		if (openConfig.context === OpenContext.CLI && waitMarkerFileURI && usedWindows.length === 1 && usedWindows[0]) {
			(async () => {
				await usedWindows[0].whenClosedOrLoaded;

				try {
					await this.fileService.del(waitMarkerFileURI);
				} catch (error) {
					// ignore - could have been deleted from the window already
				}
			})();
		}
	}

	private async doOpen(
		openConfig: IOpenConfiguration,
		workspacesToOpen: IWorkspacePathToOpen[],
		foldersToOpen: ISingleFolderWorkspacePathToOpen[],
		emptyToRestore: IEmptyWindowBackupInfo[],
		emptyToOpen: number,
		filesToOpen: IFilesToOpen | undefined,
		foldersToAdd: ISingleFolderWorkspacePathToOpen[]
	): Promise<{ windows: ICodeWindow[]; filesOpenedInWindow: ICodeWindow | undefined }> {

		// Keep track of used windows and remember
		// if files have been opened in one of them
		const usedWindows: ICodeWindow[] = [];
		let filesOpenedInWindow: ICodeWindow | undefined = undefined;
		function addUsedWindow(window: ICodeWindow, openedFiles?: boolean): void {
			usedWindows.push(window);

			if (openedFiles) {
				filesOpenedInWindow = window;
				filesToOpen = undefined; // reset `filesToOpen` since files have been opened
			}
		}

		// Settings can decide if files/folders open in new window or not
		let { openFolderInNewWindow, openFilesInNewWindow } = this.shouldOpenNewWindow(openConfig);

		// Handle folders to add by looking for the last active workspace (not on initial startup)
		if (!openConfig.initialStartup && foldersToAdd.length > 0) {
			const authority = foldersToAdd[0].remoteAuthority;
			const lastActiveWindow = this.getLastActiveWindowForAuthority(authority);
			if (lastActiveWindow) {
				addUsedWindow(this.doAddFoldersToExistingWindow(lastActiveWindow, foldersToAdd.map(folderToAdd => folderToAdd.workspace.uri)));
			}
		}

		// Handle files to open/diff/merge or to create when we dont open a folder and we do not restore any
		// folder/untitled from hot-exit by trying to open them in the window that fits best
		const potentialNewWindowsCount = foldersToOpen.length + workspacesToOpen.length + emptyToRestore.length;
		if (filesToOpen && potentialNewWindowsCount === 0) {

			// Find suitable window or folder path to open files in
			const fileToCheck: IPath<IEditorOptions> | undefined = filesToOpen.filesToOpenOrCreate[0] || filesToOpen.filesToDiff[0] || filesToOpen.filesToMerge[3] /* [3] is the resulting merge file */;

			// only look at the windows with correct authority
			const windows = this.getWindows().filter(window => filesToOpen && isEqualAuthority(window.remoteAuthority, filesToOpen.remoteAuthority));

			// figure out a good window to open the files in if any
			// with a fallback to the last active window.
			//
			// in case `openFilesInNewWindow` is enforced, we skip
			// this step.
			let windowToUseForFiles: ICodeWindow | undefined = undefined;
			if (fileToCheck?.fileUri && !openFilesInNewWindow) {
				if (openConfig.context === OpenContext.DESKTOP || openConfig.context === OpenContext.CLI || openConfig.context === OpenContext.DOCK) {
					windowToUseForFiles = await findWindowOnFile(windows, fileToCheck.fileUri, async workspace => workspace.configPath.scheme === Schemas.file ? this.workspacesManagementMainService.resolveLocalWorkspace(workspace.configPath) : undefined);
				}

				if (!windowToUseForFiles) {
					windowToUseForFiles = this.doGetLastActiveWindow(windows);
				}
			}

			// We found a window to open the files in
			if (windowToUseForFiles) {

				// Window is workspace
				if (isWorkspaceIdentifier(windowToUseForFiles.openedWorkspace)) {
					workspacesToOpen.push({ workspace: windowToUseForFiles.openedWorkspace, remoteAuthority: windowToUseForFiles.remoteAuthority });
				}

				// Window is single folder
				else if (isSingleFolderWorkspaceIdentifier(windowToUseForFiles.openedWorkspace)) {
					foldersToOpen.push({ workspace: windowToUseForFiles.openedWorkspace, remoteAuthority: windowToUseForFiles.remoteAuthority });
				}

				// Window is empty
				else {
					addUsedWindow(this.doOpenFilesInExistingWindow(openConfig, windowToUseForFiles, filesToOpen), true);
				}
			}

			// Finally, if no window or folder is found, just open the files in an empty window
			else {
				addUsedWindow(await this.openInBrowserWindow({
					userEnv: openConfig.userEnv,
					cli: openConfig.cli,
					initialStartup: openConfig.initialStartup,
					filesToOpen,
					forceNewWindow: true,
					remoteAuthority: filesToOpen.remoteAuthority,
					forceNewTabbedWindow: openConfig.forceNewTabbedWindow,
					forceProfile: openConfig.forceProfile,
					forceTempProfile: openConfig.forceTempProfile
				}), true);
			}
		}

		// Handle workspaces to open (instructed and to restore)
		const allWorkspacesToOpen = distinct(workspacesToOpen, workspace => workspace.workspace.id); // prevent duplicates
		if (allWorkspacesToOpen.length > 0) {

			// Check for existing instances
			const windowsOnWorkspace = coalesce(allWorkspacesToOpen.map(workspaceToOpen => findWindowOnWorkspaceOrFolder(this.getWindows(), workspaceToOpen.workspace.configPath)));
			if (windowsOnWorkspace.length > 0) {
				const windowOnWorkspace = windowsOnWorkspace[0];
				const filesToOpenInWindow = isEqualAuthority(filesToOpen?.remoteAuthority, windowOnWorkspace.remoteAuthority) ? filesToOpen : undefined;

				// Do open files
				addUsedWindow(this.doOpenFilesInExistingWindow(openConfig, windowOnWorkspace, filesToOpenInWindow), !!filesToOpenInWindow);

				openFolderInNewWindow = true; // any other folders to open must open in new window then
			}

			// Open remaining ones
			for (const workspaceToOpen of allWorkspacesToOpen) {
				if (windowsOnWorkspace.some(window => window.openedWorkspace && window.openedWorkspace.id === workspaceToOpen.workspace.id)) {
					continue; // ignore folders that are already open
				}

				const remoteAuthority = workspaceToOpen.remoteAuthority;
				const filesToOpenInWindow = isEqualAuthority(filesToOpen?.remoteAuthority, remoteAuthority) ? filesToOpen : undefined;

				// Do open folder
				addUsedWindow(await this.doOpenFolderOrWorkspace(openConfig, workspaceToOpen, openFolderInNewWindow, filesToOpenInWindow), !!filesToOpenInWindow);

				openFolderInNewWindow = true; // any other folders to open must open in new window then
			}
		}

		// Handle folders to open (instructed and to restore)
		const allFoldersToOpen = distinct(foldersToOpen, folder => extUriBiasedIgnorePathCase.getComparisonKey(folder.workspace.uri)); // prevent duplicates
		if (allFoldersToOpen.length > 0) {

			// Check for existing instances
			const windowsOnFolderPath = coalesce(allFoldersToOpen.map(folderToOpen => findWindowOnWorkspaceOrFolder(this.getWindows(), folderToOpen.workspace.uri)));
			if (windowsOnFolderPath.length > 0) {
				const windowOnFolderPath = windowsOnFolderPath[0];
				const filesToOpenInWindow = isEqualAuthority(filesToOpen?.remoteAuthority, windowOnFolderPath.remoteAuthority) ? filesToOpen : undefined;

				// Do open files
				addUsedWindow(this.doOpenFilesInExistingWindow(openConfig, windowOnFolderPath, filesToOpenInWindow), !!filesToOpenInWindow);

				openFolderInNewWindow = true; // any other folders to open must open in new window then
			}

			// Open remaining ones
			for (const folderToOpen of allFoldersToOpen) {
				if (windowsOnFolderPath.some(window => isSingleFolderWorkspaceIdentifier(window.openedWorkspace) && extUriBiasedIgnorePathCase.isEqual(window.openedWorkspace.uri, folderToOpen.workspace.uri))) {
					continue; // ignore folders that are already open
				}

				const remoteAuthority = folderToOpen.remoteAuthority;
				const filesToOpenInWindow = isEqualAuthority(filesToOpen?.remoteAuthority, remoteAuthority) ? filesToOpen : undefined;

				// Do open folder
				addUsedWindow(await this.doOpenFolderOrWorkspace(openConfig, folderToOpen, openFolderInNewWindow, filesToOpenInWindow), !!filesToOpenInWindow);

				openFolderInNewWindow = true; // any other folders to open must open in new window then
			}
		}

		// Handle empty to restore
		const allEmptyToRestore = distinct(emptyToRestore, info => info.backupFolder); // prevent duplicates
		if (allEmptyToRestore.length > 0) {
			for (const emptyWindowBackupInfo of allEmptyToRestore) {
				const remoteAuthority = emptyWindowBackupInfo.remoteAuthority;
				const filesToOpenInWindow = isEqualAuthority(filesToOpen?.remoteAuthority, remoteAuthority) ? filesToOpen : undefined;

				addUsedWindow(await this.doOpenEmpty(openConfig, true, remoteAuthority, filesToOpenInWindow, emptyWindowBackupInfo), !!filesToOpenInWindow);

				openFolderInNewWindow = true; // any other folders to open must open in new window then
			}
		}

		// Handle empty to open (only if no other window opened)
		if (usedWindows.length === 0 || filesToOpen) {
			if (filesToOpen && !emptyToOpen) {
				emptyToOpen++;
			}

			const remoteAuthority = filesToOpen ? filesToOpen.remoteAuthority : openConfig.remoteAuthority;

			for (let i = 0; i < emptyToOpen; i++) {
				addUsedWindow(await this.doOpenEmpty(openConfig, openFolderInNewWindow, remoteAuthority, filesToOpen), !!filesToOpen);

				// any other window to open must open in new window then
				openFolderInNewWindow = true;
			}
		}

		return { windows: distinct(usedWindows), filesOpenedInWindow };
	}

	private doOpenFilesInExistingWindow(configuration: IOpenConfiguration, window: ICodeWindow, filesToOpen?: IFilesToOpen): ICodeWindow {
		this.logService.trace('windowsManager#doOpenFilesInExistingWindow', { filesToOpen });

		this.focusMainOrChildWindow(window); // make sure window or any of the children has focus

		const params: INativeOpenFileRequest = {
			filesToOpenOrCreate: filesToOpen?.filesToOpenOrCreate,
			filesToDiff: filesToOpen?.filesToDiff,
			filesToMerge: filesToOpen?.filesToMerge,
			filesToWait: filesToOpen?.filesToWait,
			termProgram: configuration?.userEnv?.['TERM_PROGRAM']
		};
		window.sendWhenReady('vscode:openFiles', CancellationToken.None, params);

		return window;
	}

	private focusMainOrChildWindow(mainWindow: ICodeWindow): void {
		let windowToFocus: ICodeWindow | IAuxiliaryWindow = mainWindow;

		const focusedWindow = BrowserWindow.getFocusedWindow();
		if (focusedWindow && focusedWindow.id !== mainWindow.id) {
			const auxiliaryWindowCandidate = this.auxiliaryWindowsMainService.getWindowByWebContents(focusedWindow.webContents);
			if (auxiliaryWindowCandidate && auxiliaryWindowCandidate.parentId === mainWindow.id) {
				windowToFocus = auxiliaryWindowCandidate;
			}
		}

		windowToFocus.focus();
	}

	private doAddFoldersToExistingWindow(window: ICodeWindow, foldersToAdd: URI[]): ICodeWindow {
		this.logService.trace('windowsManager#doAddFoldersToExistingWindow', { foldersToAdd });

		window.focus(); // make sure window has focus

		const request: IAddFoldersRequest = { foldersToAdd };
		window.sendWhenReady('vscode:addFolders', CancellationToken.None, request);

		return window;
	}

	private doOpenEmpty(openConfig: IOpenConfiguration, forceNewWindow: boolean, remoteAuthority: string | undefined, filesToOpen: IFilesToOpen | undefined, emptyWindowBackupInfo?: IEmptyWindowBackupInfo): Promise<ICodeWindow> {
		this.logService.trace('windowsManager#doOpenEmpty', { restore: !!emptyWindowBackupInfo, remoteAuthority, filesToOpen, forceNewWindow });

		let windowToUse: ICodeWindow | undefined;
		if (!forceNewWindow && typeof openConfig.contextWindowId === 'number') {
			windowToUse = this.getWindowById(openConfig.contextWindowId); // fix for https://github.com/microsoft/vscode/issues/97172
		}

		return this.openInBrowserWindow({
			userEnv: openConfig.userEnv,
			cli: openConfig.cli,
			initialStartup: openConfig.initialStartup,
			remoteAuthority,
			forceNewWindow,
			forceNewTabbedWindow: openConfig.forceNewTabbedWindow,
			filesToOpen,
			windowToUse,
			emptyWindowBackupInfo,
			forceProfile: openConfig.forceProfile,
			forceTempProfile: openConfig.forceTempProfile
		});
	}

	private doOpenFolderOrWorkspace(openConfig: IOpenConfiguration, folderOrWorkspace: IWorkspacePathToOpen | ISingleFolderWorkspacePathToOpen, forceNewWindow: boolean, filesToOpen: IFilesToOpen | undefined, windowToUse?: ICodeWindow): Promise<ICodeWindow> {
		this.logService.trace('windowsManager#doOpenFolderOrWorkspace', { folderOrWorkspace, filesToOpen });

		if (!forceNewWindow && !windowToUse && typeof openConfig.contextWindowId === 'number') {
			windowToUse = this.getWindowById(openConfig.contextWindowId); // fix for https://github.com/microsoft/vscode/issues/49587
		}

		return this.openInBrowserWindow({
			workspace: folderOrWorkspace.workspace,
			userEnv: openConfig.userEnv,
			cli: openConfig.cli,
			initialStartup: openConfig.initialStartup,
			remoteAuthority: folderOrWorkspace.remoteAuthority,
			forceNewWindow,
			forceNewTabbedWindow: openConfig.forceNewTabbedWindow,
			filesToOpen,
			windowToUse,
			forceProfile: openConfig.forceProfile,
			forceTempProfile: openConfig.forceTempProfile
		});
	}

	private async getPathsToOpen(openConfig: IOpenConfiguration): Promise<IPathToOpen[]> {
		let pathsToOpen: IPathToOpen[];
		let isCommandLineOrAPICall = false;
		let restoredWindows = false;

		// Extract paths: from API
		if (openConfig.urisToOpen && openConfig.urisToOpen.length > 0) {
			pathsToOpen = await this.doExtractPathsFromAPI(openConfig);
			isCommandLineOrAPICall = true;
		}

		// Check for force empty
		else if (openConfig.forceEmpty) {
			pathsToOpen = [Object.create(null)];
		}

		// Extract paths: from CLI
		else if (openConfig.cli._.length || openConfig.cli['folder-uri'] || openConfig.cli['file-uri']) {
			pathsToOpen = await this.doExtractPathsFromCLI(openConfig.cli);
			if (pathsToOpen.length === 0) {
				pathsToOpen.push(Object.create(null)); // add an empty window if we did not have windows to open from command line
			}

			isCommandLineOrAPICall = true;
		}

		// Extract paths: from previous session
		else {
			pathsToOpen = await this.doGetPathsFromLastSession();
			if (pathsToOpen.length === 0) {
				pathsToOpen.push(Object.create(null)); // add an empty window if we did not have windows to restore
			}

			restoredWindows = true;
		}

		// Convert multiple folders into workspace (if opened via API or CLI)
		// This will ensure to open these folders in one window instead of multiple
		// If we are in `addMode`, we should not do this because in that case all
		// folders should be added to the existing window.
		if (!openConfig.addMode && isCommandLineOrAPICall) {
			const foldersToOpen = pathsToOpen.filter(path => isSingleFolderWorkspacePathToOpen(path)) as ISingleFolderWorkspacePathToOpen[];
			if (foldersToOpen.length > 1) {
				const remoteAuthority = foldersToOpen[0].remoteAuthority;
				if (foldersToOpen.every(folderToOpen => isEqualAuthority(folderToOpen.remoteAuthority, remoteAuthority))) { // only if all folder have the same authority
					const workspace = await this.workspacesManagementMainService.createUntitledWorkspace(foldersToOpen.map(folder => ({ uri: folder.workspace.uri })));

					// Add workspace and remove folders thereby
					pathsToOpen.push({ workspace, remoteAuthority });
					pathsToOpen = pathsToOpen.filter(path => !isSingleFolderWorkspacePathToOpen(path));
				}
			}
		}

		// Check for `window.startup` setting to include all windows
		// from the previous session if this is the initial startup and we have
		// not restored windows already otherwise.
		// Use `unshift` to ensure any new window to open comes last
		// for proper focus treatment.
		if (openConfig.initialStartup && !restoredWindows && this.configurationService.getValue<IWindowSettings | undefined>('window')?.restoreWindows === 'preserve') {
			const lastSessionPaths = await this.doGetPathsFromLastSession();
			pathsToOpen.unshift(...lastSessionPaths.filter(path => isWorkspacePathToOpen(path) || isSingleFolderWorkspacePathToOpen(path) || path.backupPath));
		}

		return pathsToOpen;
	}

	private async doExtractPathsFromAPI(openConfig: IOpenConfiguration): Promise<IPathToOpen[]> {
		const pathResolveOptions: IPathResolveOptions = {
			gotoLineMode: openConfig.gotoLineMode,
			remoteAuthority: openConfig.remoteAuthority
		};

		const pathsToOpen = await Promise.all(coalesce(openConfig.urisToOpen || []).map(async pathToOpen => {
			const path = await this.resolveOpenable(pathToOpen, pathResolveOptions);

			// Path exists
			if (path) {
				path.label = pathToOpen.label;

				return path;
			}

			// Path does not exist: show a warning box
			const uri = this.resourceFromOpenable(pathToOpen);

			this.dialogMainService.showMessageBox({
				type: 'info',
				buttons: [localize({ key: 'ok', comment: ['&& denotes a mnemonic'] }, "&&OK")],
				message: uri.scheme === Schemas.file ? localize('pathNotExistTitle', "Path does not exist") : localize('uriInvalidTitle', "URI can not be opened"),
				detail: uri.scheme === Schemas.file ?
					localize('pathNotExistDetail', "The path '{0}' does not exist on this computer.", getPathLabel(uri, { os: OS, tildify: this.environmentMainService })) :
					localize('uriInvalidDetail', "The URI '{0}' is not valid and can not be opened.", uri.toString(true))
			}, BrowserWindow.getFocusedWindow() ?? undefined);

			return undefined;
		}));

		return coalesce(pathsToOpen);
	}

	private async doExtractPathsFromCLI(cli: NativeParsedArgs): Promise<IPath[]> {
		const pathsToOpen: IPathToOpen[] = [];
		const pathResolveOptions: IPathResolveOptions = {
			ignoreFileNotFound: true,
			gotoLineMode: cli.goto,
			remoteAuthority: cli.remote || undefined,
			forceOpenWorkspaceAsFile:
				// special case diff / merge mode to force open
				// workspace as file
				// https://github.com/microsoft/vscode/issues/149731
				cli.diff && cli._.length === 2 ||
				cli.merge && cli._.length === 4
		};

		// folder uris
		const folderUris = cli['folder-uri'];
		if (folderUris) {
			const resolvedFolderUris = await Promise.all(folderUris.map(rawFolderUri => {
				const folderUri = this.cliArgToUri(rawFolderUri);
				if (!folderUri) {
					return undefined;
				}

				return this.resolveOpenable({ folderUri }, pathResolveOptions);
			}));

			pathsToOpen.push(...coalesce(resolvedFolderUris));
		}

		// file uris
		const fileUris = cli['file-uri'];
		if (fileUris) {
			const resolvedFileUris = await Promise.all(fileUris.map(rawFileUri => {
				const fileUri = this.cliArgToUri(rawFileUri);
				if (!fileUri) {
					return undefined;
				}

				return this.resolveOpenable(hasWorkspaceFileExtension(rawFileUri) ? { workspaceUri: fileUri } : { fileUri }, pathResolveOptions);
			}));

			pathsToOpen.push(...coalesce(resolvedFileUris));
		}

		// folder or file paths
		const resolvedCliPaths = await Promise.all(cli._.map(cliPath => {
			return pathResolveOptions.remoteAuthority ? this.doResolveRemotePath(cliPath, pathResolveOptions) : this.doResolveFilePath(cliPath, pathResolveOptions);
		}));

		pathsToOpen.push(...coalesce(resolvedCliPaths));

		return pathsToOpen;
	}

	private cliArgToUri(arg: string): URI | undefined {
		try {
			const uri = URI.parse(arg);
			if (!uri.scheme) {
				this.logService.error(`Invalid URI input string, scheme missing: ${arg}`);

				return undefined;
			}
			if (!uri.path) {
				return uri.with({ path: '/' });
			}

			return uri;
		} catch (e) {
			this.logService.error(`Invalid URI input string: ${arg}, ${e.message}`);
		}

		return undefined;
	}

	private async doGetPathsFromLastSession(): Promise<IPathToOpen[]> {
		const restoreWindowsSetting = this.getRestoreWindowsSetting();

		switch (restoreWindowsSetting) {

			// none: no window to restore
			case 'none':
				return [];

			// one: restore last opened workspace/folder or empty window
			// all: restore all windows
			// folders: restore last opened folders only
			case 'one':
			case 'all':
			case 'preserve':
			case 'folders': {

				// Collect previously opened windows
				const lastSessionWindows: IWindowState[] = [];
				if (restoreWindowsSetting !== 'one') {
					lastSessionWindows.push(...this.windowsStateHandler.state.openedWindows);
				}
				if (this.windowsStateHandler.state.lastActiveWindow) {
					lastSessionWindows.push(this.windowsStateHandler.state.lastActiveWindow);
				}

				const pathsToOpen = await Promise.all(lastSessionWindows.map(async lastSessionWindow => {

					// Workspaces
					if (lastSessionWindow.workspace) {
						const pathToOpen = await this.resolveOpenable({ workspaceUri: lastSessionWindow.workspace.configPath }, { remoteAuthority: lastSessionWindow.remoteAuthority, rejectTransientWorkspaces: true /* https://github.com/microsoft/vscode/issues/119695 */ });
						if (isWorkspacePathToOpen(pathToOpen)) {
							return pathToOpen;
						}
					}

					// Folders
					else if (lastSessionWindow.folderUri) {
						const pathToOpen = await this.resolveOpenable({ folderUri: lastSessionWindow.folderUri }, { remoteAuthority: lastSessionWindow.remoteAuthority });
						if (isSingleFolderWorkspacePathToOpen(pathToOpen)) {
							return pathToOpen;
						}
					}

					// Empty window, potentially editors open to be restored
					else if (restoreWindowsSetting !== 'folders' && lastSessionWindow.backupPath) {
						return { backupPath: lastSessionWindow.backupPath, remoteAuthority: lastSessionWindow.remoteAuthority };
					}

					return undefined;
				}));

				return coalesce(pathsToOpen);
			}
		}
	}

	private getRestoreWindowsSetting(): RestoreWindowsSetting {
		let restoreWindows: RestoreWindowsSetting;
		if (this.lifecycleMainService.wasRestarted) {
			restoreWindows = 'all'; // always reopen all windows when an update was applied
		} else {
			const windowConfig = this.configurationService.getValue<IWindowSettings | undefined>('window');
			restoreWindows = windowConfig?.restoreWindows || 'all'; // by default restore all windows

			if (!['preserve', 'all', 'folders', 'one', 'none'].includes(restoreWindows)) {
				restoreWindows = 'all'; // by default restore all windows
			}
		}

		return restoreWindows;
	}

	private async resolveOpenable(openable: IWindowOpenable, options: IPathResolveOptions = Object.create(null)): Promise<IPathToOpen | undefined> {

		// handle file:// openables with some extra validation
		const uri = this.resourceFromOpenable(openable);
		if (uri.scheme === Schemas.file) {
			if (isFileToOpen(openable)) {
				options = { ...options, forceOpenWorkspaceAsFile: true };
			}

			return this.doResolveFilePath(uri.fsPath, options);
		}

		// handle non file:// openables
		return this.doResolveRemoteOpenable(openable, options);
	}

	private doResolveRemoteOpenable(openable: IWindowOpenable, options: IPathResolveOptions): IPathToOpen<ITextEditorOptions> | undefined {
		let uri = this.resourceFromOpenable(openable);

		// use remote authority from vscode
		const remoteAuthority = getRemoteAuthority(uri) || options.remoteAuthority;

		// normalize URI
		uri = removeTrailingPathSeparator(normalizePath(uri));

		// File
		if (isFileToOpen(openable)) {
			if (options.gotoLineMode) {
				const { path, line, column } = parseLineAndColumnAware(uri.path);

				return {
					fileUri: uri.with({ path }),
					options: {
						selection: line ? { startLineNumber: line, startColumn: column || 1 } : undefined
					},
					remoteAuthority
				};
			}

			return { fileUri: uri, remoteAuthority };
		}

		// Workspace
		else if (isWorkspaceToOpen(openable)) {
			return { workspace: getWorkspaceIdentifier(uri), remoteAuthority };
		}

		// Folder
		return { workspace: getSingleFolderWorkspaceIdentifier(uri), remoteAuthority };
	}

	private resourceFromOpenable(openable: IWindowOpenable): URI {
		if (isWorkspaceToOpen(openable)) {
			return openable.workspaceUri;
		}

		if (isFolderToOpen(openable)) {
			return openable.folderUri;
		}

		return openable.fileUri;
	}

	private async doResolveFilePath(path: string, options: IPathResolveOptions, skipHandleUNCError?: boolean): Promise<IPathToOpen<ITextEditorOptions> | undefined> {

		// Extract line/col information from path
		let lineNumber: number | undefined;
		let columnNumber: number | undefined;
		if (options.gotoLineMode) {
			({ path, line: lineNumber, column: columnNumber } = parseLineAndColumnAware(path));
		}

		// Ensure the path is normalized and absolute
		path = sanitizeFilePath(normalize(path), cwd());

		try {
			const pathStat = await Promises.stat(path);

			// File
			if (pathStat.isFile()) {

				// Workspace (unless disabled via flag)
				if (!options.forceOpenWorkspaceAsFile) {
					const workspace = await this.workspacesManagementMainService.resolveLocalWorkspace(URI.file(path));
					if (workspace) {

						// If the workspace is transient and we are to ignore
						// transient workspaces, reject it.
						if (workspace.transient && options.rejectTransientWorkspaces) {
							return undefined;
						}

						return {
							workspace: { id: workspace.id, configPath: workspace.configPath },
							type: FileType.File,
							exists: true,
							remoteAuthority: workspace.remoteAuthority,
							transient: workspace.transient
						};
					}
				}

				return {
					fileUri: URI.file(path),
					type: FileType.File,
					exists: true,
					options: {
						selection: lineNumber ? { startLineNumber: lineNumber, startColumn: columnNumber || 1 } : undefined
					}
				};
			}

			// Folder
			else if (pathStat.isDirectory()) {
				return {
					workspace: getSingleFolderWorkspaceIdentifier(URI.file(path), pathStat),
					type: FileType.Directory,
					exists: true
				};
			}

			// Special device: in POSIX environments, we may get /dev/null passed
			// in (for example git uses it to signal one side of a diff does not
			// exist). In that special case, treat it like a file to support this
			// scenario ()
			else if (!isWindows && path === '/dev/null') {
				return {
					fileUri: URI.file(path),
					type: FileType.File,
					exists: true
				};
			}
		} catch (error) {

			if (error.code === 'ERR_UNC_HOST_NOT_ALLOWED' && !skipHandleUNCError) {
				return this.onUNCHostNotAllowed(path, options);
			}

			const fileUri = URI.file(path);

			// since file does not seem to exist anymore, remove from recent
			this.workspacesHistoryMainService.removeRecentlyOpened([fileUri]);

			// assume this is a file that does not yet exist
			if (options.ignoreFileNotFound) {
				return {
					fileUri,
					type: FileType.File,
					exists: false
				};
			}
		}

		return undefined;
	}

	private async onUNCHostNotAllowed(path: string, options: IPathResolveOptions): Promise<IPathToOpen<ITextEditorOptions> | undefined> {
		const uri = URI.file(path);

		const { response, checkboxChecked } = await this.dialogMainService.showMessageBox({
			type: 'warning',
			buttons: [
				localize({ key: 'allow', comment: ['&& denotes a mnemonic'] }, "&&Allow"),
				localize({ key: 'cancel', comment: ['&& denotes a mnemonic'] }, "&&Cancel"),
				localize({ key: 'learnMore', comment: ['&& denotes a mnemonic'] }, "&&Learn More"),
			],
			message: localize('confirmOpenMessage', "The host '{0}' was not found in the list of allowed hosts. Do you want to allow it anyway?", uri.authority),
			detail: localize('confirmOpenDetail', "The path '{0}' uses a host that is not allowed. Unless you trust the host, you should press 'Cancel'", getPathLabel(uri, { os: OS, tildify: this.environmentMainService })),
			checkboxLabel: localize('doNotAskAgain', "Permanently allow host '{0}'", uri.authority),
			cancelId: 1
		});

		if (response === 0) {
			addUNCHostToAllowlist(uri.authority);

			if (checkboxChecked) {
				// Due to https://github.com/microsoft/vscode/issues/195436, we can only
				// update settings from within a window. But we do not know if a window
				// is about to open or can already handle the request, so we have to send
				// to any current window and any newly opening window.
				const request = { channel: 'vscode:configureAllowedUNCHost', args: uri.authority };
				this.sendToFocused(request.channel, request.args);
				this.sendToOpeningWindow(request.channel, request.args);
			}

			return this.doResolveFilePath(path, options, true /* do not handle UNC error again */);
		}

		if (response === 2) {
			shell.openExternal('https://aka.ms/vscode-windows-unc');

			return this.onUNCHostNotAllowed(path, options); // keep showing the dialog until decision (https://github.com/microsoft/vscode/issues/181956)
		}

		return undefined;
	}

	private doResolveRemotePath(path: string, options: IPathResolveOptions): IPathToOpen<ITextEditorOptions> | undefined {
		const first = path.charCodeAt(0);
		const remoteAuthority = options.remoteAuthority;

		// Extract line/col information from path
		let lineNumber: number | undefined;
		let columnNumber: number | undefined;

		if (options.gotoLineMode) {
			({ path, line: lineNumber, column: columnNumber } = parseLineAndColumnAware(path));
		}

		// make absolute
		if (first !== CharCode.Slash) {
			if (isWindowsDriveLetter(first) && path.charCodeAt(path.charCodeAt(1)) === CharCode.Colon) {
				path = toSlashes(path);
			}

			path = `/${path}`;
		}

		const uri = URI.from({ scheme: Schemas.vscodeRemote, authority: remoteAuthority, path: path });

		// guess the file type:
		// - if it ends with a slash it's a folder
		// - if in goto line mode or if it has a file extension, it's a file or a workspace
		// - by defaults it's a folder
		if (path.charCodeAt(path.length - 1) !== CharCode.Slash) {

			// file name ends with .code-workspace
			if (hasWorkspaceFileExtension(path)) {
				if (options.forceOpenWorkspaceAsFile) {
					return {
						fileUri: uri,
						options: {
							selection: lineNumber ? { startLineNumber: lineNumber, startColumn: columnNumber || 1 } : undefined
						},
						remoteAuthority: options.remoteAuthority
					};
				}

				return { workspace: getWorkspaceIdentifier(uri), remoteAuthority };
			}

			// file name starts with a dot or has an file extension
			else if (options.gotoLineMode || posix.basename(path).indexOf('.') !== -1) {
				return {
					fileUri: uri,
					options: {
						selection: lineNumber ? { startLineNumber: lineNumber, startColumn: columnNumber || 1 } : undefined
					},
					remoteAuthority
				};
			}
		}

		return { workspace: getSingleFolderWorkspaceIdentifier(uri), remoteAuthority };
	}

	private shouldOpenNewWindow(openConfig: IOpenConfiguration): { openFolderInNewWindow: boolean; openFilesInNewWindow: boolean } {

		// let the user settings override how folders are open in a new window or same window unless we are forced
		const windowConfig = this.configurationService.getValue<IWindowSettings | undefined>('window');
		const openFolderInNewWindowConfig = windowConfig?.openFoldersInNewWindow || 'default' /* default */;
		const openFilesInNewWindowConfig = windowConfig?.openFilesInNewWindow || 'off' /* default */;

		let openFolderInNewWindow = (openConfig.preferNewWindow || openConfig.forceNewWindow) && !openConfig.forceReuseWindow;
		if (!openConfig.forceNewWindow && !openConfig.forceReuseWindow && (openFolderInNewWindowConfig === 'on' || openFolderInNewWindowConfig === 'off')) {
			openFolderInNewWindow = (openFolderInNewWindowConfig === 'on');
		}

		// let the user settings override how files are open in a new window or same window unless we are forced (not for extension development though)
		let openFilesInNewWindow: boolean = false;
		if (openConfig.forceNewWindow || openConfig.forceReuseWindow) {
			openFilesInNewWindow = !!openConfig.forceNewWindow && !openConfig.forceReuseWindow;
		} else {

			// macOS: by default we open files in a new window if this is triggered via DOCK context
			if (isMacintosh) {
				if (openConfig.context === OpenContext.DOCK) {
					openFilesInNewWindow = true;
				}
			}

			// Linux/Windows: by default we open files in the new window unless triggered via DIALOG / MENU context
			// or from the integrated terminal where we assume the user prefers to open in the current window
			else {
				if (openConfig.context !== OpenContext.DIALOG && openConfig.context !== OpenContext.MENU && !(openConfig.userEnv && openConfig.userEnv['TERM_PROGRAM'] === 'vscode')) {
					openFilesInNewWindow = true;
				}
			}

			// finally check for overrides of default
			if (!openConfig.cli.extensionDevelopmentPath && (openFilesInNewWindowConfig === 'on' || openFilesInNewWindowConfig === 'off')) {
				openFilesInNewWindow = (openFilesInNewWindowConfig === 'on');
			}
		}

		return { openFolderInNewWindow: !!openFolderInNewWindow, openFilesInNewWindow };
	}

	async openExtensionDevelopmentHostWindow(extensionDevelopmentPaths: string[], openConfig: IOpenConfiguration): Promise<ICodeWindow[]> {

		// Reload an existing extension development host window on the same path
		// We currently do not allow more than one extension development window
		// on the same extension path.
		const existingWindow = findWindowOnExtensionDevelopmentPath(this.getWindows(), extensionDevelopmentPaths);
		if (existingWindow) {
			this.lifecycleMainService.reload(existingWindow, openConfig.cli);
			existingWindow.focus(); // make sure it gets focus and is restored

			return [existingWindow];
		}

		let folderUris = openConfig.cli['folder-uri'] || [];
		let fileUris = openConfig.cli['file-uri'] || [];
		let cliArgs = openConfig.cli._;

		// Fill in previously opened workspace unless an explicit path is provided and we are not unit testing
		if (!cliArgs.length && !folderUris.length && !fileUris.length && !openConfig.cli.extensionTestsPath) {
			const extensionDevelopmentWindowState = this.windowsStateHandler.state.lastPluginDevelopmentHostWindow;
			const workspaceToOpen = extensionDevelopmentWindowState?.workspace ?? extensionDevelopmentWindowState?.folderUri;
			if (workspaceToOpen) {
				if (URI.isUri(workspaceToOpen)) {
					if (workspaceToOpen.scheme === Schemas.file) {
						cliArgs = [workspaceToOpen.fsPath];
					} else {
						folderUris = [workspaceToOpen.toString()];
					}
				} else {
					if (workspaceToOpen.configPath.scheme === Schemas.file) {
						cliArgs = [originalFSPath(workspaceToOpen.configPath)];
					} else {
						fileUris = [workspaceToOpen.configPath.toString()];
					}
				}
			}
		}

		let remoteAuthority = openConfig.remoteAuthority;
		for (const extensionDevelopmentPath of extensionDevelopmentPaths) {
			if (extensionDevelopmentPath.match(/^[a-zA-Z][a-zA-Z0-9\+\-\.]+:/)) {
				const url = URI.parse(extensionDevelopmentPath);
				const extensionDevelopmentPathRemoteAuthority = getRemoteAuthority(url);
				if (extensionDevelopmentPathRemoteAuthority) {
					if (remoteAuthority) {
						if (!isEqualAuthority(extensionDevelopmentPathRemoteAuthority, remoteAuthority)) {
							this.logService.error('more than one extension development path authority');
						}
					} else {
						remoteAuthority = extensionDevelopmentPathRemoteAuthority;
					}
				}
			}
		}

		// Make sure that we do not try to open:
		// - a workspace or folder that is already opened
		// - a workspace or file that has a different authority as the extension development.

		cliArgs = cliArgs.filter(path => {
			const uri = URI.file(path);
			if (!!findWindowOnWorkspaceOrFolder(this.getWindows(), uri)) {
				return false;
			}

			return isEqualAuthority(getRemoteAuthority(uri), remoteAuthority);
		});

		folderUris = folderUris.filter(folderUriStr => {
			const folderUri = this.cliArgToUri(folderUriStr);
			if (folderUri && !!findWindowOnWorkspaceOrFolder(this.getWindows(), folderUri)) {
				return false;
			}

			return folderUri ? isEqualAuthority(getRemoteAuthority(folderUri), remoteAuthority) : false;
		});

		fileUris = fileUris.filter(fileUriStr => {
			const fileUri = this.cliArgToUri(fileUriStr);
			if (fileUri && !!findWindowOnWorkspaceOrFolder(this.getWindows(), fileUri)) {
				return false;
			}

			return fileUri ? isEqualAuthority(getRemoteAuthority(fileUri), remoteAuthority) : false;
		});

		openConfig.cli._ = cliArgs;
		openConfig.cli['folder-uri'] = folderUris;
		openConfig.cli['file-uri'] = fileUris;

		// Open it
		const openArgs: IOpenConfiguration = {
			context: openConfig.context,
			cli: openConfig.cli,
			forceNewWindow: true,
			forceEmpty: !cliArgs.length && !folderUris.length && !fileUris.length,
			userEnv: openConfig.userEnv,
			noRecentEntry: true,
			waitMarkerFileURI: openConfig.waitMarkerFileURI,
			remoteAuthority,
			forceProfile: openConfig.forceProfile,
			forceTempProfile: openConfig.forceTempProfile
		};

		return this.open(openArgs);
	}

	private async openInBrowserWindow(options: IOpenBrowserWindowOptions): Promise<ICodeWindow> {
		const windowConfig = this.configurationService.getValue<IWindowSettings | undefined>('window');

		const lastActiveWindow = this.getLastActiveWindow();
		const newWindowProfile = windowConfig?.newWindowProfile
			? this.userDataProfilesMainService.profiles.find(profile => profile.name === windowConfig.newWindowProfile) : undefined;
		const defaultProfile = newWindowProfile ?? lastActiveWindow?.profile ?? this.userDataProfilesMainService.defaultProfile;

		let window: ICodeWindow | undefined;
		if (!options.forceNewWindow && !options.forceNewTabbedWindow) {
			window = options.windowToUse || lastActiveWindow;
			if (window) {
				window.focus();
			}
		}

		// Build up the window configuration from provided options, config and environment
		const configuration: INativeWindowConfiguration = {

			// Inherit CLI arguments from environment and/or
			// the specific properties from this launch if provided
			...this.environmentMainService.args,
			...options.cli,

			machineId: this.machineId,
<<<<<<< HEAD
=======
			sqmId: this.sqmId,
			devDeviceId: this.devDeviceId,
>>>>>>> 89de5a8d

			windowId: -1,	// Will be filled in by the window once loaded later

			mainPid: process.pid,

			appRoot: this.environmentMainService.appRoot,
			execPath: process.execPath,
			codeCachePath: this.environmentMainService.codeCachePath,
			// If we know the backup folder upfront (for empty windows to restore), we can set it
			// directly here which helps for restoring UI state associated with that window.
			// For all other cases we first call into registerEmptyWindowBackup() to set it before
			// loading the window.
			backupPath: options.emptyWindowBackupInfo ? join(this.environmentMainService.backupHome, options.emptyWindowBackupInfo.backupFolder) : undefined,

			profiles: {
				home: this.userDataProfilesMainService.profilesHome,
				all: this.userDataProfilesMainService.profiles,
				// Set to default profile first and resolve and update the profile
				// only after the workspace-backup is registered.
				// Because, workspace identifier of an empty window is known only then.
				profile: defaultProfile
			},

			homeDir: this.environmentMainService.userHome.with({ scheme: Schemas.file }).fsPath,
			tmpDir: this.environmentMainService.tmpDir.with({ scheme: Schemas.file }).fsPath,
			userDataDir: this.environmentMainService.userDataPath,

			remoteAuthority: options.remoteAuthority,
			workspace: options.workspace,
			userEnv: { ...this.initialUserEnv, ...options.userEnv },

			filesToOpenOrCreate: options.filesToOpen?.filesToOpenOrCreate,
			filesToDiff: options.filesToOpen?.filesToDiff,
			filesToMerge: options.filesToOpen?.filesToMerge,
			filesToWait: options.filesToOpen?.filesToWait,

			logLevel: this.loggerService.getLogLevel(),
			loggers: {
				window: [],
				global: this.loggerService.getRegisteredLoggers()
			},
			logsPath: this.environmentMainService.logsHome.with({ scheme: Schemas.file }).fsPath,

			product,
			isInitialStartup: options.initialStartup,
			perfMarks: getMarks(),
			os: { release: release(), hostname: hostname(), arch: arch() },

			autoDetectHighContrast: windowConfig?.autoDetectHighContrast ?? true,
			autoDetectColorScheme: windowConfig?.autoDetectColorScheme ?? false,
			accessibilitySupport: app.accessibilitySupportEnabled,
			colorScheme: this.themeMainService.getColorScheme(),
			policiesData: this.policyService.serialize(),
			continueOn: this.environmentMainService.continueOn
		};

		// New window
		if (!window) {
			const state = this.windowsStateHandler.getNewWindowState(configuration);

			// Create the window
			mark('code/willCreateCodeWindow');
			const createdWindow = window = this.instantiationService.createInstance(CodeWindow, {
				state,
				extensionDevelopmentPath: configuration.extensionDevelopmentPath,
				isExtensionTestHost: !!configuration.extensionTestsPath
			});
			mark('code/didCreateCodeWindow');

			// Add as window tab if configured (macOS only)
			if (options.forceNewTabbedWindow) {
				const activeWindow = this.getLastActiveWindow();
				activeWindow?.addTabbedWindow(createdWindow);
			}

			// Add to our list of windows
			this.windows.set(createdWindow.id, createdWindow);

			// Indicate new window via event
			this._onDidOpenWindow.fire(createdWindow);

			// Indicate number change via event
			this._onDidChangeWindowsCount.fire({ oldCount: this.getWindowCount() - 1, newCount: this.getWindowCount() });

			// Window Events
			const disposables = new DisposableStore();
			disposables.add(createdWindow.onDidSignalReady(() => this._onDidSignalReadyWindow.fire(createdWindow)));
			disposables.add(Event.once(createdWindow.onDidClose)(() => this.onWindowClosed(createdWindow, disposables)));
			disposables.add(Event.once(createdWindow.onDidDestroy)(() => this.onWindowDestroyed(createdWindow)));
			disposables.add(createdWindow.onDidMaximize(() => this._onDidMaximizeWindow.fire(createdWindow)));
			disposables.add(createdWindow.onDidUnmaximize(() => this._onDidUnmaximizeWindow.fire(createdWindow)));
			disposables.add(createdWindow.onDidEnterFullScreen(() => this._onDidChangeFullScreen.fire({ window: createdWindow, fullscreen: true })));
			disposables.add(createdWindow.onDidLeaveFullScreen(() => this._onDidChangeFullScreen.fire({ window: createdWindow, fullscreen: false })));
			disposables.add(createdWindow.onDidTriggerSystemContextMenu(({ x, y }) => this._onDidTriggerSystemContextMenu.fire({ window: createdWindow, x, y })));

			const webContents = assertIsDefined(createdWindow.win?.webContents);
			webContents.removeAllListeners('devtools-reload-page'); // remove built in listener so we can handle this on our own
			disposables.add(Event.fromNodeEventEmitter(webContents, 'devtools-reload-page')(() => this.lifecycleMainService.reload(createdWindow)));

			// Lifecycle
			this.lifecycleMainService.registerWindow(createdWindow);
		}

		// Existing window
		else {

			// Some configuration things get inherited if the window is being reused and we are
			// in extension development host mode. These options are all development related.
			const currentWindowConfig = window.config;
			if (!configuration.extensionDevelopmentPath && currentWindowConfig?.extensionDevelopmentPath) {
				configuration.extensionDevelopmentPath = currentWindowConfig.extensionDevelopmentPath;
				configuration.extensionDevelopmentKind = currentWindowConfig.extensionDevelopmentKind;
				configuration['enable-proposed-api'] = currentWindowConfig['enable-proposed-api'];
				configuration.verbose = currentWindowConfig.verbose;
				configuration['inspect-extensions'] = currentWindowConfig['inspect-extensions'];
				configuration['inspect-brk-extensions'] = currentWindowConfig['inspect-brk-extensions'];
				configuration.debugId = currentWindowConfig.debugId;
				configuration.extensionEnvironment = currentWindowConfig.extensionEnvironment;
				configuration['extensions-dir'] = currentWindowConfig['extensions-dir'];
				configuration['disable-extensions'] = currentWindowConfig['disable-extensions'];
			}
			configuration.loggers = {
				global: configuration.loggers.global,
				window: currentWindowConfig?.loggers.window ?? configuration.loggers.window
			};
		}

		// Update window identifier and session now
		// that we have the window object in hand.
		configuration.windowId = window.id;

		// If the window was already loaded, make sure to unload it
		// first and only load the new configuration if that was
		// not vetoed
		if (window.isReady) {
			this.lifecycleMainService.unload(window, UnloadReason.LOAD).then(async veto => {
				if (!veto) {
					await this.doOpenInBrowserWindow(window, configuration, options, defaultProfile);
				}
			});
		} else {
			await this.doOpenInBrowserWindow(window, configuration, options, defaultProfile);
		}

		return window;
	}

	private async doOpenInBrowserWindow(window: ICodeWindow, configuration: INativeWindowConfiguration, options: IOpenBrowserWindowOptions, defaultProfile: IUserDataProfile): Promise<void> {

		// Register window for backups unless the window
		// is for extension development, where we do not
		// keep any backups.

		if (!configuration.extensionDevelopmentPath) {
			if (isWorkspaceIdentifier(configuration.workspace)) {
				configuration.backupPath = this.backupMainService.registerWorkspaceBackup({
					workspace: configuration.workspace,
					remoteAuthority: configuration.remoteAuthority
				});
			} else if (isSingleFolderWorkspaceIdentifier(configuration.workspace)) {
				configuration.backupPath = this.backupMainService.registerFolderBackup({
					folderUri: configuration.workspace.uri,
					remoteAuthority: configuration.remoteAuthority
				});
			} else {

				// Empty windows are special in that they provide no workspace on
				// their configuration. To properly register them with the backup
				// service, we either use the provided associated `backupFolder`
				// in case we restore a previously opened empty window or we have
				// to generate a new empty window workspace identifier to be used
				// as `backupFolder`.

				configuration.backupPath = this.backupMainService.registerEmptyWindowBackup({
					backupFolder: options.emptyWindowBackupInfo?.backupFolder ?? createEmptyWorkspaceIdentifier().id,
					remoteAuthority: configuration.remoteAuthority
				});
			}
		}

		if (this.userDataProfilesMainService.isEnabled()) {
			const workspace = configuration.workspace ?? toWorkspaceIdentifier(configuration.backupPath, false);
			const profilePromise = this.resolveProfileForBrowserWindow(options, workspace, defaultProfile);
			const profile = profilePromise instanceof Promise ? await profilePromise : profilePromise;
			configuration.profiles.profile = profile;

			if (!configuration.extensionDevelopmentPath) {
				// Associate the configured profile to the workspace
				// unless the window is for extension development,
				// where we do not persist the associations
				await this.userDataProfilesMainService.setProfileForWorkspace(workspace, profile);
			}
		}

		// Load it
		window.load(configuration);
	}

	private resolveProfileForBrowserWindow(options: IOpenBrowserWindowOptions, workspace: IAnyWorkspaceIdentifier, defaultProfile: IUserDataProfile): Promise<IUserDataProfile> | IUserDataProfile {
		if (options.forceProfile) {
			return this.userDataProfilesMainService.profiles.find(p => p.name === options.forceProfile) ?? this.userDataProfilesMainService.createNamedProfile(options.forceProfile);
		}

		if (options.forceTempProfile) {
			return this.userDataProfilesMainService.createTransientProfile();
		}

		return this.userDataProfilesMainService.getProfileForWorkspace(workspace) ?? defaultProfile;
	}

	private onWindowClosed(window: ICodeWindow, disposables: IDisposable): void {

		// Remove from our list so that Electron can clean it up
		this.windows.delete(window.id);

		// Emit
		this._onDidChangeWindowsCount.fire({ oldCount: this.getWindowCount() + 1, newCount: this.getWindowCount() });

		// Clean up
		disposables.dispose();
	}

	private onWindowDestroyed(window: ICodeWindow): void {

		// Remove from our list so that Electron can clean it up
		this.windows.delete(window.id);

		// Emit
		this._onDidDestroyWindow.fire(window);
	}

	getFocusedWindow(): ICodeWindow | undefined {
		const window = BrowserWindow.getFocusedWindow();
		if (window) {
			return this.getWindowById(window.id);
		}

		return undefined;
	}

	getLastActiveWindow(): ICodeWindow | undefined {
		return this.doGetLastActiveWindow(this.getWindows());
	}

	private getLastActiveWindowForAuthority(remoteAuthority: string | undefined): ICodeWindow | undefined {
		return this.doGetLastActiveWindow(this.getWindows().filter(window => isEqualAuthority(window.remoteAuthority, remoteAuthority)));
	}

	private doGetLastActiveWindow(windows: ICodeWindow[]): ICodeWindow | undefined {
		return getLastFocused(windows);
	}

	sendToFocused(channel: string, ...args: any[]): void {
		const focusedWindow = this.getFocusedWindow() || this.getLastActiveWindow();

		focusedWindow?.sendWhenReady(channel, CancellationToken.None, ...args);
	}

	sendToOpeningWindow(channel: string, ...args: any[]): void {
		this._register(Event.once(this.onDidSignalReadyWindow)(window => {
			window.sendWhenReady(channel, CancellationToken.None, ...args);
		}));
	}

	sendToAll(channel: string, payload?: any, windowIdsToIgnore?: number[]): void {
		for (const window of this.getWindows()) {
			if (windowIdsToIgnore && windowIdsToIgnore.indexOf(window.id) >= 0) {
				continue; // do not send if we are instructed to ignore it
			}

			window.sendWhenReady(channel, CancellationToken.None, payload);
		}
	}

	getWindows(): ICodeWindow[] {
		return Array.from(this.windows.values());
	}

	getWindowCount(): number {
		return this.windows.size;
	}

	getWindowById(windowId: number): ICodeWindow | undefined {
		return this.windows.get(windowId);
	}

	getWindowByWebContents(webContents: WebContents): ICodeWindow | undefined {
		const browserWindow = BrowserWindow.fromWebContents(webContents);
		if (!browserWindow) {
			return undefined;
		}

		const window = this.getWindowById(browserWindow.id);

		return window?.matches(webContents) ? window : undefined;
	}
}<|MERGE_RESOLUTION|>--- conflicted
+++ resolved
@@ -210,11 +210,6 @@
 
 	constructor(
 		private readonly machineId: string,
-<<<<<<< HEAD
-=======
-		private readonly sqmId: string,
-		private readonly devDeviceId: string,
->>>>>>> 89de5a8d
 		private readonly initialUserEnv: IProcessEnvironment,
 		@ILogService private readonly logService: ILogService,
 		@ILoggerMainService private readonly loggerService: ILoggerMainService,
@@ -1414,11 +1409,6 @@
 			...options.cli,
 
 			machineId: this.machineId,
-<<<<<<< HEAD
-=======
-			sqmId: this.sqmId,
-			devDeviceId: this.devDeviceId,
->>>>>>> 89de5a8d
 
 			windowId: -1,	// Will be filled in by the window once loaded later
 
