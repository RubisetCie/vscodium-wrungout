/*---------------------------------------------------------------------------------------------
 *  Copyright (c) Microsoft Corporation. All rights reserved.
 *  Licensed under the MIT License. See License.txt in the project root for license information.
 *--------------------------------------------------------------------------------------------*/

import { Emitter, Event } from 'vs/base/common/event';
import { DisposableStore } from 'vs/base/common/lifecycle';
import { Schemas } from 'vs/base/common/network';
import * as path from 'vs/base/common/path';
import { IURITransformer } from 'vs/base/common/uriIpc';
import { getMachineId } from 'vs/base/node/id';
import { Promises } from 'vs/base/node/pfs';
import { ClientConnectionEvent, IMessagePassingProtocol, IPCServer, ProxyChannel, StaticRouter } from 'vs/base/parts/ipc/common/ipc';
import { ProtocolConstants } from 'vs/base/parts/ipc/common/ipc.net';
import { IConfigurationService } from 'vs/platform/configuration/common/configuration';
import { ConfigurationService } from 'vs/platform/configuration/common/configurationService';
import { ICredentialsMainService } from 'vs/platform/credentials/common/credentials';
import { CredentialsWebMainService } from 'vs/platform/credentials/node/credentialsMainService';
import { ExtensionHostDebugBroadcastChannel } from 'vs/platform/debug/common/extensionHostDebugIpc';
import { IDownloadService } from 'vs/platform/download/common/download';
import { DownloadServiceChannelClient } from 'vs/platform/download/common/downloadIpc';
import { IEncryptionMainService } from 'vs/platform/encryption/common/encryptionService';
import { EncryptionMainService } from 'vs/platform/encryption/node/encryptionMainService';
import { IEnvironmentService, INativeEnvironmentService } from 'vs/platform/environment/common/environment';
import { ExtensionGalleryServiceWithNoStorageService } from 'vs/platform/extensionManagement/common/extensionGalleryService';
import { IExtensionGalleryService, IExtensionManagementCLIService } from 'vs/platform/extensionManagement/common/extensionManagement';
import { ExtensionManagementCLIService } from 'vs/platform/extensionManagement/common/extensionManagementCLIService';
import { ExtensionManagementChannel } from 'vs/platform/extensionManagement/common/extensionManagementIpc';
import { ExtensionManagementService, INativeServerExtensionManagementService } from 'vs/platform/extensionManagement/node/extensionManagementService';
import { IFileService } from 'vs/platform/files/common/files';
import { FileService } from 'vs/platform/files/common/fileService';
import { DiskFileSystemProvider } from 'vs/platform/files/node/diskFileSystemProvider';
import { SyncDescriptor } from 'vs/platform/instantiation/common/descriptors';
import { IInstantiationService } from 'vs/platform/instantiation/common/instantiation';
import { InstantiationService } from 'vs/platform/instantiation/common/instantiationService';
import { ServiceCollection } from 'vs/platform/instantiation/common/serviceCollection';
import { ILanguagePackService } from 'vs/platform/languagePacks/common/languagePacks';
import { NativeLanguagePackService } from 'vs/platform/languagePacks/node/languagePacks';
import { AbstractLogger, DEFAULT_LOG_LEVEL, getLogLevel, ILogService, LogLevel, LogService, MultiplexLogService } from 'vs/platform/log/common/log';
import { LogLevelChannel } from 'vs/platform/log/common/logIpc';
import { SpdLogLogger } from 'vs/platform/log/node/spdlogLog';
import product from 'vs/platform/product/common/product';
import { IProductService } from 'vs/platform/product/common/productService';
import { RemoteAgentConnectionContext } from 'vs/platform/remote/common/remoteAgentEnvironment';
import { IRequestService } from 'vs/platform/request/common/request';
import { RequestChannel } from 'vs/platform/request/common/requestIpc';
import { RequestService } from 'vs/platform/request/node/requestService';
import { IPtyService, TerminalSettingId } from 'vs/platform/terminal/common/terminal';
import { PtyHostService } from 'vs/platform/terminal/node/ptyHostService';
import { IUriIdentityService } from 'vs/platform/uriIdentity/common/uriIdentity';
import { UriIdentityService } from 'vs/platform/uriIdentity/common/uriIdentityService';
import { RemoteAgentEnvironmentChannel } from 'vs/server/node/remoteAgentEnvironmentImpl';
import { RemoteAgentFileSystemProviderChannel } from 'vs/server/node/remoteFileSystemProviderServer';
import { RemoteTerminalChannel } from 'vs/server/node/remoteTerminalChannel';
import { createURITransformer } from 'vs/workbench/api/node/uriTransformer';
import { ServerConnectionToken } from 'vs/server/node/serverConnectionToken';
import { ServerEnvironmentService, ServerParsedArgs } from 'vs/server/node/serverEnvironmentService';
import { REMOTE_TERMINAL_CHANNEL_NAME } from 'vs/workbench/contrib/terminal/common/remoteTerminalChannel';
import { RemoteExtensionLogFileName } from 'vs/workbench/services/remote/common/remoteAgentService';
import { REMOTE_FILE_SYSTEM_CHANNEL_NAME } from 'vs/workbench/services/remote/common/remoteFileSystemProviderClient';
import { ExtensionHostStatusService, IExtensionHostStatusService } from 'vs/server/node/extensionHostStatusService';
import { IExtensionsScannerService } from 'vs/platform/extensionManagement/common/extensionsScannerService';
import { ExtensionsScannerService } from 'vs/server/node/extensionsScannerService';
import { ExtensionsProfileScannerService, IExtensionsProfileScannerService } from 'vs/platform/extensionManagement/common/extensionsProfileScannerService';
import { IUserDataProfilesService, UserDataProfilesService } from 'vs/platform/userDataProfile/common/userDataProfile';
import { NullPolicyService } from 'vs/platform/policy/common/policy';

export async function setupServerServices(connectionToken: ServerConnectionToken, args: ServerParsedArgs, REMOTE_DATA_FOLDER: string, disposables: DisposableStore) {
	const services = new ServiceCollection();
	const socketServer = new SocketServer<RemoteAgentConnectionContext>();

	const productService: IProductService = { _serviceBrand: undefined, ...product };
	services.set(IProductService, productService);

	const environmentService = new ServerEnvironmentService(args, productService);
	services.set(IEnvironmentService, environmentService);
	services.set(INativeEnvironmentService, environmentService);

	const spdLogService = new LogService(new SpdLogLogger(RemoteExtensionLogFileName, path.join(environmentService.logsPath, `${RemoteExtensionLogFileName}.log`), true, false, getLogLevel(environmentService)));
	const logService = new MultiplexLogService([new ServerLogService(getLogLevel(environmentService)), spdLogService]);
	services.set(ILogService, logService);
	setTimeout(() => cleanupOlderLogs(environmentService.logsPath).then(null, err => logService.error(err)), 10000);

	logService.trace(`Remote configuration data at ${REMOTE_DATA_FOLDER}`);
	logService.trace('process arguments:', environmentService.args);
	if (Array.isArray(productService.serverGreeting)) {
		spdLogService.info(`\n\n${productService.serverGreeting.join('\n')}\n\n`);
	}

	// ExtensionHost Debug broadcast service
	socketServer.registerChannel(ExtensionHostDebugBroadcastChannel.ChannelName, new ExtensionHostDebugBroadcastChannel());

	// TODO: @Sandy @Joao need dynamic context based router
	const router = new StaticRouter<RemoteAgentConnectionContext>(ctx => ctx.clientId === 'renderer');
	socketServer.registerChannel('logger', new LogLevelChannel(logService));

	// Files
	const fileService = disposables.add(new FileService(logService));
	services.set(IFileService, fileService);
	fileService.registerProvider(Schemas.file, disposables.add(new DiskFileSystemProvider(logService)));

	// User Data Profiles
	const userDataProfilesService = new UserDataProfilesService(environmentService, fileService, logService);
	services.set(IUserDataProfilesService, userDataProfilesService);

	// Configuration
	const configurationService = new ConfigurationService(environmentService.machineSettingsResource, fileService, new NullPolicyService(), logService);
	services.set(IConfigurationService, configurationService);
	await configurationService.initialize();

	const extensionHostStatusService = new ExtensionHostStatusService();
	services.set(IExtensionHostStatusService, extensionHostStatusService);

	// URI Identity
	services.set(IUriIdentityService, new UriIdentityService(fileService));

	// Request
	services.set(IRequestService, new SyncDescriptor(RequestService));
	const machineId = await getMachineId();

	services.set(IExtensionGalleryService, new SyncDescriptor(ExtensionGalleryServiceWithNoStorageService));

	const downloadChannel = socketServer.getChannel('download', router);
	services.set(IDownloadService, new DownloadServiceChannelClient(downloadChannel, () => getUriTransformer('renderer') /* TODO: @Sandy @Joao need dynamic context based router */));

	services.set(IExtensionsProfileScannerService, new SyncDescriptor(ExtensionsProfileScannerService));
	services.set(IExtensionsScannerService, new SyncDescriptor(ExtensionsScannerService));
	services.set(INativeServerExtensionManagementService, new SyncDescriptor(ExtensionManagementService));

	const instantiationService: IInstantiationService = new InstantiationService(services);
	services.set(ILanguagePackService, instantiationService.createInstance(NativeLanguagePackService));

	const extensionManagementCLIService = instantiationService.createInstance(ExtensionManagementCLIService);
	services.set(IExtensionManagementCLIService, extensionManagementCLIService);

	const ptyService = instantiationService.createInstance(
		PtyHostService,
		{
			graceTime: ProtocolConstants.ReconnectionGraceTime,
			shortGraceTime: ProtocolConstants.ReconnectionShortGraceTime,
			scrollback: configurationService.getValue<number>(TerminalSettingId.PersistentSessionScrollback) ?? 100
		}
	);
	services.set(IPtyService, ptyService);

	services.set(IEncryptionMainService, new SyncDescriptor(EncryptionMainService, [machineId]));

	services.set(ICredentialsMainService, new SyncDescriptor(CredentialsWebMainService));

	instantiationService.invokeFunction(accessor => {
		const extensionManagementService = accessor.get(INativeServerExtensionManagementService);
		const extensionsScannerService = accessor.get(IExtensionsScannerService);
		const remoteExtensionEnvironmentChannel = new RemoteAgentEnvironmentChannel(connectionToken, environmentService, userDataProfilesService, extensionManagementCLIService, logService, extensionHostStatusService, extensionsScannerService);
		socketServer.registerChannel('remoteextensionsenvironment', remoteExtensionEnvironmentChannel);
		socketServer.registerChannel(REMOTE_TERMINAL_CHANNEL_NAME, new RemoteTerminalChannel(environmentService, logService, ptyService, productService, extensionManagementService));

		const remoteFileSystemChannel = new RemoteAgentFileSystemProviderChannel(logService, environmentService);
		socketServer.registerChannel(REMOTE_FILE_SYSTEM_CHANNEL_NAME, remoteFileSystemChannel);

		socketServer.registerChannel('request', new RequestChannel(accessor.get(IRequestService)));

		const channel = new ExtensionManagementChannel(extensionManagementService, (ctx: RemoteAgentConnectionContext) => getUriTransformer(ctx.remoteAuthority));
		socketServer.registerChannel('extensions', channel);

		const encryptionChannel = ProxyChannel.fromService<RemoteAgentConnectionContext>(accessor.get(IEncryptionMainService));
		socketServer.registerChannel('encryption', encryptionChannel);

		const credentialsChannel = ProxyChannel.fromService<RemoteAgentConnectionContext>(accessor.get(ICredentialsMainService));
		socketServer.registerChannel('credentials', credentialsChannel);

		// clean up deprecated extensions
<<<<<<< HEAD
		(extensionManagementService as ExtensionManagementService).removeDeprecatedExtensions();
=======
		extensionManagementService.removeUninstalledExtensions(true);

		disposables.add(new ErrorTelemetry(accessor.get(ITelemetryService)));

		return {
			telemetryService: accessor.get(ITelemetryService)
		};
>>>>>>> 0182e175
	});

	return { socketServer, instantiationService };
}

const _uriTransformerCache: { [remoteAuthority: string]: IURITransformer } = Object.create(null);

function getUriTransformer(remoteAuthority: string): IURITransformer {
	if (!_uriTransformerCache[remoteAuthority]) {
		_uriTransformerCache[remoteAuthority] = createURITransformer(remoteAuthority);
	}
	return _uriTransformerCache[remoteAuthority];
}

export class SocketServer<TContext = string> extends IPCServer<TContext> {

	private _onDidConnectEmitter: Emitter<ClientConnectionEvent>;

	constructor() {
		const emitter = new Emitter<ClientConnectionEvent>();
		super(emitter.event);
		this._onDidConnectEmitter = emitter;
	}

	public acceptConnection(protocol: IMessagePassingProtocol, onDidClientDisconnect: Event<void>): void {
		this._onDidConnectEmitter.fire({ protocol, onDidClientDisconnect });
	}
}

class ServerLogService extends AbstractLogger implements ILogService {
	_serviceBrand: undefined;
	private useColors: boolean;

	constructor(logLevel: LogLevel = DEFAULT_LOG_LEVEL) {
		super();
		this.setLevel(logLevel);
		this.useColors = Boolean(process.stdout.isTTY);
	}

	trace(message: string, ...args: any[]): void {
		if (this.getLevel() <= LogLevel.Trace) {
			if (this.useColors) {
				console.log(`\x1b[90m[${now()}]\x1b[0m`, message, ...args);
			} else {
				console.log(`[${now()}]`, message, ...args);
			}
		}
	}

	debug(message: string, ...args: any[]): void {
		if (this.getLevel() <= LogLevel.Debug) {
			if (this.useColors) {
				console.log(`\x1b[90m[${now()}]\x1b[0m`, message, ...args);
			} else {
				console.log(`[${now()}]`, message, ...args);
			}
		}
	}

	info(message: string, ...args: any[]): void {
		if (this.getLevel() <= LogLevel.Info) {
			if (this.useColors) {
				console.log(`\x1b[90m[${now()}]\x1b[0m`, message, ...args);
			} else {
				console.log(`[${now()}]`, message, ...args);
			}
		}
	}

	warn(message: string | Error, ...args: any[]): void {
		if (this.getLevel() <= LogLevel.Warning) {
			if (this.useColors) {
				console.warn(`\x1b[93m[${now()}]\x1b[0m`, message, ...args);
			} else {
				console.warn(`[${now()}]`, message, ...args);
			}
		}
	}

	error(message: string, ...args: any[]): void {
		if (this.getLevel() <= LogLevel.Error) {
			if (this.useColors) {
				console.error(`\x1b[91m[${now()}]\x1b[0m`, message, ...args);
			} else {
				console.error(`[${now()}]`, message, ...args);
			}
		}
	}

	critical(message: string, ...args: any[]): void {
		if (this.getLevel() <= LogLevel.Critical) {
			if (this.useColors) {
				console.error(`\x1b[90m[${now()}]\x1b[0m`, message, ...args);
			} else {
				console.error(`[${now()}]`, message, ...args);
			}
		}
	}

	override dispose(): void {
		// noop
	}

	flush(): void {
		// noop
	}
}

function now(): string {
	const date = new Date();
	return `${twodigits(date.getHours())}:${twodigits(date.getMinutes())}:${twodigits(date.getSeconds())}`;
}

function twodigits(n: number): string {
	if (n < 10) {
		return `0${n}`;
	}
	return String(n);
}

/**
 * Cleans up older logs, while keeping the 10 most recent ones.
 */
async function cleanupOlderLogs(logsPath: string): Promise<void> {
	const currentLog = path.basename(logsPath);
	const logsRoot = path.dirname(logsPath);
	const children = await Promises.readdir(logsRoot);
	const allSessions = children.filter(name => /^\d{8}T\d{6}$/.test(name));
	const oldSessions = allSessions.sort().filter((d) => d !== currentLog);
	const toDelete = oldSessions.slice(0, Math.max(0, oldSessions.length - 9));

	await Promise.all(toDelete.map(name => Promises.rm(path.join(logsRoot, name))));
}<|MERGE_RESOLUTION|>--- conflicted
+++ resolved
@@ -169,17 +169,7 @@
 		socketServer.registerChannel('credentials', credentialsChannel);
 
 		// clean up deprecated extensions
-<<<<<<< HEAD
-		(extensionManagementService as ExtensionManagementService).removeDeprecatedExtensions();
-=======
 		extensionManagementService.removeUninstalledExtensions(true);
-
-		disposables.add(new ErrorTelemetry(accessor.get(ITelemetryService)));
-
-		return {
-			telemetryService: accessor.get(ITelemetryService)
-		};
->>>>>>> 0182e175
 	});
 
 	return { socketServer, instantiationService };
