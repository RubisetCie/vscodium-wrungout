--- conflicted
+++ resolved
@@ -8,7 +8,7 @@
 import { Schemas } from 'vs/base/common/network';
 import * as path from 'vs/base/common/path';
 import { IURITransformer } from 'vs/base/common/uriIpc';
-import { getMachineId, getSqmMachineId, getdevDeviceId } from 'vs/base/node/id';
+import { getMachineId, getSqmMachineId } from 'vs/base/node/id';
 import { Promises } from 'vs/base/node/pfs';
 import { ClientConnectionEvent, IMessagePassingProtocol, IPCServer, StaticRouter } from 'vs/base/parts/ipc/common/ipc';
 import { ProtocolConstants } from 'vs/base/parts/ipc/common/ipc.net';
@@ -121,16 +121,11 @@
 	socketServer.registerChannel('userDataProfiles', new RemoteUserDataProfilesServiceChannel(userDataProfilesService, (ctx: RemoteAgentConnectionContext) => getUriTransformer(ctx.remoteAuthority)));
 
 	// Initialize
-<<<<<<< HEAD
 	await Promise.all([
-=======
-	const [, , machineId, sqmId, devDeviceId] = await Promise.all([
->>>>>>> 89de5a8d
 		configurationService.initialize(),
 		userDataProfilesService.init(),
 		getMachineId(logService.error.bind(logService)),
 		getSqmMachineId(logService.error.bind(logService)),
-		getdevDeviceId(logService.error.bind(logService))
 	]);
 
 	const extensionHostStatusService = new ExtensionHostStatusService();
@@ -140,39 +135,6 @@
 	const requestService = new RequestService(configurationService, environmentService, logService, loggerService);
 	services.set(IRequestService, requestService);
 
-<<<<<<< HEAD
-=======
-	let oneDsAppender: ITelemetryAppender = NullAppender;
-	const isInternal = isInternalTelemetry(productService, configurationService);
-	if (supportsTelemetry(productService, environmentService)) {
-		if (!isLoggingOnly(productService, environmentService) && productService.aiConfig?.ariaKey) {
-			oneDsAppender = new OneDataSystemAppender(requestService, isInternal, eventPrefix, null, productService.aiConfig.ariaKey);
-			disposables.add(toDisposable(() => oneDsAppender?.flush())); // Ensure the AI appender is disposed so that it flushes remaining data
-		}
-
-		const config: ITelemetryServiceConfig = {
-			appenders: [oneDsAppender],
-			commonProperties: resolveCommonProperties(release(), hostname(), process.arch, productService.commit, productService.version + '-remote', machineId, sqmId, devDeviceId, isInternal, 'remoteAgent'),
-			piiPaths: getPiiPathsFromEnvironment(environmentService)
-		};
-		const initialTelemetryLevelArg = environmentService.args['telemetry-level'];
-		let injectedTelemetryLevel: TelemetryLevel = TelemetryLevel.USAGE;
-		// Convert the passed in CLI argument into a telemetry level for the telemetry service
-		if (initialTelemetryLevelArg === 'all') {
-			injectedTelemetryLevel = TelemetryLevel.USAGE;
-		} else if (initialTelemetryLevelArg === 'error') {
-			injectedTelemetryLevel = TelemetryLevel.ERROR;
-		} else if (initialTelemetryLevelArg === 'crash') {
-			injectedTelemetryLevel = TelemetryLevel.CRASH;
-		} else if (initialTelemetryLevelArg !== undefined) {
-			injectedTelemetryLevel = TelemetryLevel.NONE;
-		}
-		services.set(IServerTelemetryService, new SyncDescriptor(ServerTelemetryService, [config, injectedTelemetryLevel]));
-	} else {
-		services.set(IServerTelemetryService, ServerNullTelemetryService);
-	}
-
->>>>>>> 89de5a8d
 	services.set(IExtensionGalleryService, new SyncDescriptor(ExtensionGalleryServiceWithNoStorageService));
 
 	const downloadChannel = socketServer.getChannel('download', router);
