--- conflicted
+++ resolved
@@ -257,14 +257,6 @@
 		return session;
 	}
 
-<<<<<<< HEAD
-	async $getSessions(providerId: string, scopes: readonly string[], extensionId: string, extensionName: string): Promise<AuthenticationSession[]> {
-		const sessions = await this.authenticationService.getSessions(providerId, [...scopes], true);
-		const accessibleSessions = sessions.filter(s => this.authenticationAccessService.isAccessAllowed(providerId, s.account.label, extensionId));
-		if (accessibleSessions.length) {
-			for (const session of accessibleSessions) {
-				this.authenticationUsageService.addAccountUsage(providerId, session.account.label, extensionId, extensionName);
-=======
 	async $getAccounts(providerId: string): Promise<ReadonlyArray<AuthenticationSessionAccount>> {
 		const sessions = await this.authenticationService.getSessions(providerId);
 		const accounts = new Array<AuthenticationSessionAccount>();
@@ -273,7 +265,6 @@
 			if (!seenAccounts.has(session.account.label)) {
 				seenAccounts.add(session.account.label);
 				accounts.push(session.account);
->>>>>>> ea1445cc
 			}
 		}
 		return accounts;
