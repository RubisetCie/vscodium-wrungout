--- conflicted
+++ resolved
@@ -287,12 +287,7 @@
 		const session = await this.doGetSession(providerId, scopes, extensionId, extensionName, options);
 
 		if (session) {
-<<<<<<< HEAD
-			this.authenticationUsageService.addAccountUsage(providerId, session.account.label, extensionId, extensionName);
-=======
-			this.sendProviderUsageTelemetry(extensionId, providerId);
 			this.authenticationUsageService.addAccountUsage(providerId, session.account.label, scopes, extensionId, extensionName);
->>>>>>> 912bb683
 		}
 
 		return session;
