/*---------------------------------------------------------------------------------------------
 *  Copyright (c) Microsoft Corporation. All rights reserved.
 *  Licensed under the MIT License. See License.txt in the project root for license information.
 *--------------------------------------------------------------------------------------------*/

import { CancellationToken } from 'vs/base/common/cancellation';
import { DisposableStore, dispose, IDisposable } from 'vs/base/common/lifecycle';
import { URI, UriComponents } from 'vs/base/common/uri';
import { IConfigurationService } from 'vs/platform/configuration/common/configuration';
import { extHostNamedCustomer, IExtHostContext } from 'vs/workbench/services/extensions/common/extHostCustomers';
import { IFileMatch, IFileQuery, IRawFileMatch2, ISearchComplete, ISearchCompleteStats, ISearchProgressItem, ISearchQuery, ISearchResultProvider, ISearchService, ITextQuery, QueryType, SearchProviderType } from 'vs/workbench/services/search/common/search';
import { ExtHostContext, ExtHostSearchShape, MainContext, MainThreadSearchShape } from '../common/extHost.protocol';
import { revive } from 'vs/base/common/marshalling';
import * as Constants from 'vs/workbench/contrib/search/common/constants';
import { IContextKeyService } from 'vs/platform/contextkey/common/contextkey';

@extHostNamedCustomer(MainContext.MainThreadSearch)
export class MainThreadSearch implements MainThreadSearchShape {

	private readonly _proxy: ExtHostSearchShape;
	private readonly _searchProvider = new Map<number, RemoteSearchProvider>();

	constructor(
		extHostContext: IExtHostContext,
		@ISearchService private readonly _searchService: ISearchService,
		@IConfigurationService _configurationService: IConfigurationService,
		@IContextKeyService protected contextKeyService: IContextKeyService,
	) {
		this._proxy = extHostContext.getProxy(ExtHostContext.ExtHostSearch);
		this._proxy.$enableExtensionHostSearch();
	}

	dispose(): void {
		this._searchProvider.forEach(value => value.dispose());
		this._searchProvider.clear();
	}

	$registerTextSearchProvider(handle: number, scheme: string): void {
		this._searchProvider.set(handle, new RemoteSearchProvider(this._searchService, SearchProviderType.text, scheme, handle, this._proxy));
	}

	$registerAITextSearchProvider(handle: number, scheme: string): void {
		Constants.SearchContext.hasAIResultProvider.bindTo(this.contextKeyService).set(true);
		this._searchProvider.set(handle, new RemoteSearchProvider(this._searchService, SearchProviderType.aiText, scheme, handle, this._proxy));
	}

	$registerFileSearchProvider(handle: number, scheme: string): void {
		this._searchProvider.set(handle, new RemoteSearchProvider(this._searchService, SearchProviderType.file, scheme, handle, this._proxy));
	}

	$unregisterProvider(handle: number): void {
		dispose(this._searchProvider.get(handle));
		this._searchProvider.delete(handle);
	}

	$handleFileMatch(handle: number, session: number, data: UriComponents[]): void {
		const provider = this._searchProvider.get(handle);
		if (!provider) {
			throw new Error('Got result for unknown provider');
		}

		provider.handleFindMatch(session, data);
	}

	$handleTextMatch(handle: number, session: number, data: IRawFileMatch2[]): void {
		const provider = this._searchProvider.get(handle);
		if (!provider) {
			throw new Error('Got result for unknown provider');
		}

		provider.handleFindMatch(session, data);
	}
<<<<<<< HEAD
=======
	$handleTelemetry(eventName: string, data: any): void {
		this._telemetryService.publicLog(eventName, data);
	}
>>>>>>> 5c3e652f
}

class SearchOperation {

	private static _idPool = 0;

	constructor(
		readonly progress?: (match: IFileMatch) => any,
		readonly id: number = ++SearchOperation._idPool,
		readonly matches = new Map<string, IFileMatch>()
	) {
		//
	}

	addMatch(match: IFileMatch): void {
		const existingMatch = this.matches.get(match.resource.toString());
		if (existingMatch) {
			// TODO@rob clean up text/file result types
			// If a file search returns the same file twice, we would enter this branch.
			// It's possible that could happen, #90813
			if (existingMatch.results && match.results) {
				existingMatch.results.push(...match.results);
			}
		} else {
			this.matches.set(match.resource.toString(), match);
		}

		this.progress?.(match);
	}
}

class RemoteSearchProvider implements ISearchResultProvider, IDisposable {

	private readonly _registrations = new DisposableStore();
	private readonly _searches = new Map<number, SearchOperation>();

	constructor(
		searchService: ISearchService,
		type: SearchProviderType,
		private readonly _scheme: string,
		private readonly _handle: number,
		private readonly _proxy: ExtHostSearchShape
	) {
		this._registrations.add(searchService.registerSearchResultProvider(this._scheme, type, this));
	}

	dispose(): void {
		this._registrations.dispose();
	}

	fileSearch(query: IFileQuery, token: CancellationToken = CancellationToken.None): Promise<ISearchComplete> {
		return this.doSearch(query, undefined, token);
	}

	textSearch(query: ITextQuery, onProgress?: (p: ISearchProgressItem) => void, token: CancellationToken = CancellationToken.None): Promise<ISearchComplete> {
		return this.doSearch(query, onProgress, token);
	}

	doSearch(query: ISearchQuery, onProgress?: (p: ISearchProgressItem) => void, token: CancellationToken = CancellationToken.None): Promise<ISearchComplete> {
		if (!query.folderQueries.length) {
			throw new Error('Empty folderQueries');
		}

		const search = new SearchOperation(onProgress);
		this._searches.set(search.id, search);

		const searchP = this._provideSearchResults(query, search.id, token);

		return Promise.resolve(searchP).then((result: ISearchCompleteStats) => {
			this._searches.delete(search.id);
			return { results: Array.from(search.matches.values()), stats: result.stats, limitHit: result.limitHit, messages: result.messages };
		}, err => {
			this._searches.delete(search.id);
			return Promise.reject(err);
		});
	}

	clearCache(cacheKey: string): Promise<void> {
		return Promise.resolve(this._proxy.$clearCache(cacheKey));
	}

	handleFindMatch(session: number, dataOrUri: Array<UriComponents | IRawFileMatch2>): void {
		const searchOp = this._searches.get(session);

		if (!searchOp) {
			// ignore...
			return;
		}

		dataOrUri.forEach(result => {
			if ((<IRawFileMatch2>result).results) {
				searchOp.addMatch(revive((<IRawFileMatch2>result)));
			} else {
				searchOp.addMatch({
					resource: URI.revive(<UriComponents>result)
				});
			}
		});
	}

	private _provideSearchResults(query: ISearchQuery, session: number, token: CancellationToken): Promise<ISearchCompleteStats> {
		switch (query.type) {
			case QueryType.File:
				return this._proxy.$provideFileSearchResults(this._handle, session, query, token);
			case QueryType.Text:
				return this._proxy.$provideTextSearchResults(this._handle, session, query, token);
			default:
				return this._proxy.$provideAITextSearchResults(this._handle, session, query, token);
		}
	}
}<|MERGE_RESOLUTION|>--- conflicted
+++ resolved
@@ -70,12 +70,6 @@
 
 		provider.handleFindMatch(session, data);
 	}
-<<<<<<< HEAD
-=======
-	$handleTelemetry(eventName: string, data: any): void {
-		this._telemetryService.publicLog(eventName, data);
-	}
->>>>>>> 5c3e652f
 }
 
 class SearchOperation {
