/*---------------------------------------------------------------------------------------------
 *  Copyright (c) Microsoft Corporation. All rights reserved.
 *  Licensed under the MIT License. See License.txt in the project root for license information.
 *--------------------------------------------------------------------------------------------*/

import { CancellationToken, CancellationTokenSource } from 'vs/base/common/cancellation';
import { isCancellationError } from 'vs/base/common/errors';
import { DisposableStore, IDisposable } from 'vs/base/common/lifecycle';
import { isNative } from 'vs/base/common/platform';
import { URI, UriComponents } from 'vs/base/common/uri';
import { localize } from 'vs/nls';
import { IEnvironmentService } from 'vs/platform/environment/common/environment';
import { IFileService } from 'vs/platform/files/common/files';
import { IInstantiationService } from 'vs/platform/instantiation/common/instantiation';
import { ILabelService } from 'vs/platform/label/common/label';
import { INotificationService } from 'vs/platform/notification/common/notification';
import { IRequestService } from 'vs/platform/request/common/request';
import { WorkspaceTrustRequestOptions, IWorkspaceTrustManagementService, IWorkspaceTrustRequestService } from 'vs/platform/workspace/common/workspaceTrust';
import { IWorkspace, IWorkspaceContextService, WorkbenchState, isUntitledWorkspace, WorkspaceFolder } from 'vs/platform/workspace/common/workspace';
import { extHostNamedCustomer, IExtHostContext } from 'vs/workbench/services/extensions/common/extHostCustomers';
import { checkGlobFileExists } from 'vs/workbench/services/extensions/common/workspaceContains';
import { IFileQueryBuilderOptions, ITextQueryBuilderOptions, QueryBuilder } from 'vs/workbench/services/search/common/queryBuilder';
import { IEditorService, ISaveEditorsResult } from 'vs/workbench/services/editor/common/editorService';
import { IFileMatch, IPatternInfo, ISearchProgressItem, ISearchService } from 'vs/workbench/services/search/common/search';
import { IWorkspaceEditingService } from 'vs/workbench/services/workspaces/common/workspaceEditing';
import { ExtHostContext, ExtHostWorkspaceShape, ITextSearchComplete, IWorkspaceData, MainContext, MainThreadWorkspaceShape } from '../common/extHost.protocol';
import { IEditSessionIdentityService } from 'vs/platform/workspace/common/editSessions';
import { EditorResourceAccessor, SaveReason, SideBySideEditor } from 'vs/workbench/common/editor';
import { coalesce, firstOrDefault } from 'vs/base/common/arrays';
import { ICanonicalUriService } from 'vs/platform/workspace/common/canonicalUri';

@extHostNamedCustomer(MainContext.MainThreadWorkspace)
export class MainThreadWorkspace implements MainThreadWorkspaceShape {

	private readonly _toDispose = new DisposableStore();
	private readonly _activeCancelTokens: { [id: number]: CancellationTokenSource } = Object.create(null);
	private readonly _proxy: ExtHostWorkspaceShape;
	private readonly _queryBuilder = this._instantiationService.createInstance(QueryBuilder);

	constructor(
		extHostContext: IExtHostContext,
		@ISearchService private readonly _searchService: ISearchService,
		@IWorkspaceContextService private readonly _contextService: IWorkspaceContextService,
		@IEditSessionIdentityService private readonly _editSessionIdentityService: IEditSessionIdentityService,
		@ICanonicalUriService private readonly _canonicalUriService: ICanonicalUriService,
		@IEditorService private readonly _editorService: IEditorService,
		@IWorkspaceEditingService private readonly _workspaceEditingService: IWorkspaceEditingService,
		@INotificationService private readonly _notificationService: INotificationService,
		@IRequestService private readonly _requestService: IRequestService,
		@IInstantiationService private readonly _instantiationService: IInstantiationService,
		@ILabelService private readonly _labelService: ILabelService,
		@IEnvironmentService private readonly _environmentService: IEnvironmentService,
		@IFileService fileService: IFileService,
		@IWorkspaceTrustManagementService private readonly _workspaceTrustManagementService: IWorkspaceTrustManagementService,
		@IWorkspaceTrustRequestService private readonly _workspaceTrustRequestService: IWorkspaceTrustRequestService
	) {
		this._proxy = extHostContext.getProxy(ExtHostContext.ExtHostWorkspace);
		const workspace = this._contextService.getWorkspace();
		// The workspace file is provided be a unknown file system provider. It might come
		// from the extension host. So initialize now knowing that `rootPath` is undefined.
		if (workspace.configuration && !isNative && !fileService.hasProvider(workspace.configuration)) {
			this._proxy.$initializeWorkspace(this.getWorkspaceData(workspace), this.isWorkspaceTrusted());
		} else {
			this._contextService.getCompleteWorkspace().then(workspace => this._proxy.$initializeWorkspace(this.getWorkspaceData(workspace), this.isWorkspaceTrusted()));
		}
		this._contextService.onDidChangeWorkspaceFolders(this._onDidChangeWorkspace, this, this._toDispose);
		this._contextService.onDidChangeWorkbenchState(this._onDidChangeWorkspace, this, this._toDispose);
		this._workspaceTrustManagementService.onDidChangeTrust(this._onDidGrantWorkspaceTrust, this, this._toDispose);
	}

	dispose(): void {
		this._toDispose.dispose();

		for (const requestId in this._activeCancelTokens) {
			const tokenSource = this._activeCancelTokens[requestId];
			tokenSource.cancel();
		}
	}

	// --- workspace ---

	$updateWorkspaceFolders(extensionName: string, index: number, deleteCount: number, foldersToAdd: { uri: UriComponents; name?: string }[]): Promise<void> {
		const workspaceFoldersToAdd = foldersToAdd.map(f => ({ uri: URI.revive(f.uri), name: f.name }));

		// Indicate in status message
		this._notificationService.status(this.getStatusMessage(extensionName, workspaceFoldersToAdd.length, deleteCount), { hideAfter: 10 * 1000 /* 10s */ });

		return this._workspaceEditingService.updateFolders(index, deleteCount, workspaceFoldersToAdd, true);
	}

	private getStatusMessage(extensionName: string, addCount: number, removeCount: number): string {
		let message: string;

		const wantsToAdd = addCount > 0;
		const wantsToDelete = removeCount > 0;

		// Add Folders
		if (wantsToAdd && !wantsToDelete) {
			if (addCount === 1) {
				message = localize('folderStatusMessageAddSingleFolder', "Extension '{0}' added 1 folder to the workspace", extensionName);
			} else {
				message = localize('folderStatusMessageAddMultipleFolders', "Extension '{0}' added {1} folders to the workspace", extensionName, addCount);
			}
		}

		// Delete Folders
		else if (wantsToDelete && !wantsToAdd) {
			if (removeCount === 1) {
				message = localize('folderStatusMessageRemoveSingleFolder', "Extension '{0}' removed 1 folder from the workspace", extensionName);
			} else {
				message = localize('folderStatusMessageRemoveMultipleFolders', "Extension '{0}' removed {1} folders from the workspace", extensionName, removeCount);
			}
		}

		// Change Folders
		else {
			message = localize('folderStatusChangeFolder', "Extension '{0}' changed folders of the workspace", extensionName);
		}

		return message;
	}

	private _onDidChangeWorkspace(): void {
		this._proxy.$acceptWorkspaceData(this.getWorkspaceData(this._contextService.getWorkspace()));
	}

	private getWorkspaceData(workspace: IWorkspace): IWorkspaceData | null {
		if (this._contextService.getWorkbenchState() === WorkbenchState.EMPTY) {
			return null;
		}
		return {
			configuration: workspace.configuration || undefined,
			isUntitled: workspace.configuration ? isUntitledWorkspace(workspace.configuration, this._environmentService) : false,
			folders: workspace.folders,
			id: workspace.id,
			name: this._labelService.getWorkspaceLabel(workspace),
			transient: workspace.transient
		};
	}

	// --- search ---

	$startFileSearch(_includeFolder: UriComponents | null, options: IFileQueryBuilderOptions, token: CancellationToken): Promise<UriComponents[] | null> {
		const includeFolder = URI.revive(_includeFolder);
		const workspace = this._contextService.getWorkspace();

		const query = this._queryBuilder.file(
			includeFolder ? [includeFolder] : workspace.folders,
<<<<<<< HEAD
			{
				maxResults: maxResults ?? undefined,
				disregardExcludeSettings: (excludePatternOrDisregardExcludes === false) || undefined,
				disregardSearchExcludeSettings: true,
				disregardIgnoreFiles: true,
				includePattern: includePattern ?? undefined,
				excludePattern: typeof excludePatternOrDisregardExcludes === 'string' ? excludePatternOrDisregardExcludes : undefined,
			});
=======
			options
		);
>>>>>>> 019f4d14

		return this._searchService.fileSearch(query, token).then(result => {
			return result.results.map(m => m.resource);
		}, err => {
			if (!isCancellationError(err)) {
				return Promise.reject(err);
			}
			return null;
		});
	}

	$startTextSearch(pattern: IPatternInfo, _folder: UriComponents | null, options: ITextQueryBuilderOptions, requestId: number, token: CancellationToken): Promise<ITextSearchComplete | null> {
		const folder = URI.revive(_folder);
		const workspace = this._contextService.getWorkspace();
		const folders = folder ? [folder] : workspace.folders.map(folder => folder.uri);

		const query = this._queryBuilder.text(pattern, folders, options);

		const onProgress = (p: ISearchProgressItem) => {
			if ((<IFileMatch>p).results) {
				this._proxy.$handleTextSearchResult(<IFileMatch>p, requestId);
			}
		};

		const search = this._searchService.textSearch(query, token, onProgress).then(
			result => {
				return { limitHit: result.limitHit };
			},
			err => {
				if (!isCancellationError(err)) {
					return Promise.reject(err);
				}

				return null;
			});

		return search;
	}

	$checkExists(folders: readonly UriComponents[], includes: string[], token: CancellationToken): Promise<boolean> {
		return this._instantiationService.invokeFunction((accessor) => checkGlobFileExists(accessor, folders, includes, token));
	}

	// --- save & edit resources ---

	async $save(uriComponents: UriComponents, options: { saveAs: boolean }): Promise<UriComponents | undefined> {
		const uri = URI.revive(uriComponents);

		const editors = [...this._editorService.findEditors(uri, { supportSideBySide: SideBySideEditor.PRIMARY })];
		const result = await this._editorService.save(editors, {
			reason: SaveReason.EXPLICIT,
			saveAs: options.saveAs,
			force: !options.saveAs
		});

		return firstOrDefault(this._saveResultToUris(result));
	}

	private _saveResultToUris(result: ISaveEditorsResult): URI[] {
		if (!result.success) {
			return [];
		}

		return coalesce(result.editors.map(editor => EditorResourceAccessor.getCanonicalUri(editor, { supportSideBySide: SideBySideEditor.PRIMARY })));
	}

	$saveAll(includeUntitled?: boolean): Promise<boolean> {
		return this._editorService.saveAll({ includeUntitled }).then(res => res.success);
	}

	$resolveProxy(url: string): Promise<string | undefined> {
		return this._requestService.resolveProxy(url);
	}

	$loadCertificates(): Promise<string[]> {
		return this._requestService.loadCertificates();
	}

	// --- trust ---

	$requestWorkspaceTrust(options?: WorkspaceTrustRequestOptions): Promise<boolean | undefined> {
		return this._workspaceTrustRequestService.requestWorkspaceTrust(options);
	}

	private isWorkspaceTrusted(): boolean {
		return this._workspaceTrustManagementService.isWorkspaceTrusted();
	}

	private _onDidGrantWorkspaceTrust(): void {
		this._proxy.$onDidGrantWorkspaceTrust();
	}

	// --- edit sessions ---
	private registeredEditSessionProviders = new Map<number, IDisposable>();

	$registerEditSessionIdentityProvider(handle: number, scheme: string) {
		const disposable = this._editSessionIdentityService.registerEditSessionIdentityProvider({
			scheme: scheme,
			getEditSessionIdentifier: async (workspaceFolder: WorkspaceFolder, token: CancellationToken) => {
				return this._proxy.$getEditSessionIdentifier(workspaceFolder.uri, token);
			},
			provideEditSessionIdentityMatch: async (workspaceFolder: WorkspaceFolder, identity1: string, identity2: string, token: CancellationToken) => {
				return this._proxy.$provideEditSessionIdentityMatch(workspaceFolder.uri, identity1, identity2, token);
			}
		});

		this.registeredEditSessionProviders.set(handle, disposable);
		this._toDispose.add(disposable);
	}

	$unregisterEditSessionIdentityProvider(handle: number) {
		const disposable = this.registeredEditSessionProviders.get(handle);
		disposable?.dispose();
		this.registeredEditSessionProviders.delete(handle);
	}

	// --- canonical uri identities ---
	private registeredCanonicalUriProviders = new Map<number, IDisposable>();

	$registerCanonicalUriProvider(handle: number, scheme: string) {
		const disposable = this._canonicalUriService.registerCanonicalUriProvider({
			scheme: scheme,
			provideCanonicalUri: async (uri: UriComponents, targetScheme: string, token: CancellationToken) => {
				const result = await this._proxy.$provideCanonicalUri(uri, targetScheme, token);
				if (result) {
					return URI.revive(result);
				}
				return result;
			}
		});

		this.registeredCanonicalUriProviders.set(handle, disposable);
		this._toDispose.add(disposable);
	}

	$unregisterCanonicalUriProvider(handle: number) {
		const disposable = this.registeredCanonicalUriProviders.get(handle);
		disposable?.dispose();
		this.registeredCanonicalUriProviders.delete(handle);
	}
}<|MERGE_RESOLUTION|>--- conflicted
+++ resolved
@@ -146,19 +146,8 @@
 
 		const query = this._queryBuilder.file(
 			includeFolder ? [includeFolder] : workspace.folders,
-<<<<<<< HEAD
-			{
-				maxResults: maxResults ?? undefined,
-				disregardExcludeSettings: (excludePatternOrDisregardExcludes === false) || undefined,
-				disregardSearchExcludeSettings: true,
-				disregardIgnoreFiles: true,
-				includePattern: includePattern ?? undefined,
-				excludePattern: typeof excludePatternOrDisregardExcludes === 'string' ? excludePatternOrDisregardExcludes : undefined,
-			});
-=======
 			options
 		);
->>>>>>> 019f4d14
 
 		return this._searchService.fileSearch(query, token).then(result => {
 			return result.results.map(m => m.resource);
