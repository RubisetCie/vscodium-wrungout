--- conflicted
+++ resolved
@@ -237,12 +237,7 @@
 					try {
 						listener.call(thisArgs, e);
 					} catch (err) {
-<<<<<<< HEAD
-						errors.onUnexpectedExternalError(new Error(`[ExtensionListenerError] Extension '${extension.identifier.value}' FAILED to handle event`, { cause: err }));
-=======
 						errors.onUnexpectedExternalError(new Error(`[ExtensionListenerError] Extension '${extension.identifier.value}' FAILED to handle event: ${err.toString()}`, { cause: err }));
-						extHostTelemetry.onExtensionError(extension.identifier, err);
->>>>>>> 019f4d14
 					}
 				});
 				disposables?.push(handle);
