/*---------------------------------------------------------------------------------------------
 *  Copyright (c) Microsoft Corporation. All rights reserved.
 *  Licensed under the MIT License. See License.txt in the project root for license information.
 *--------------------------------------------------------------------------------------------*/

import { VSBuffer } from 'vs/base/common/buffer';
import { CancellationToken } from 'vs/base/common/cancellation';
import { IRemoteConsoleLog } from 'vs/base/common/console';
import { SerializedError } from 'vs/base/common/errors';
import { IRelativePattern } from 'vs/base/common/glob';
import { IMarkdownString } from 'vs/base/common/htmlContent';
import { IDisposable } from 'vs/base/common/lifecycle';
import * as performance from 'vs/base/common/performance';
import Severity from 'vs/base/common/severity';
import { URI, UriComponents } from 'vs/base/common/uri';
import { RenderLineNumbersType, TextEditorCursorStyle } from 'vs/editor/common/config/editorOptions';
import { ISingleEditOperation } from 'vs/editor/common/core/editOperation';
import { IPosition } from 'vs/editor/common/core/position';
import { IRange } from 'vs/editor/common/core/range';
import { ISelection, Selection } from 'vs/editor/common/core/selection';
import { ILineChange } from 'vs/editor/common/diff/smartLinesDiffComputer';
import * as editorCommon from 'vs/editor/common/editorCommon';
import * as languages from 'vs/editor/common/languages';
import { StandardTokenType } from 'vs/editor/common/encodedTokenAttributes';
import { CharacterPair, CommentRule, EnterAction } from 'vs/editor/common/languages/languageConfiguration';
import { EndOfLineSequence } from 'vs/editor/common/model';
import { IModelChangedEvent } from 'vs/editor/common/model/mirrorTextModel';
import { IAccessibilityInformation } from 'vs/platform/accessibility/common/accessibility';
import { ConfigurationTarget, IConfigurationChange, IConfigurationData, IConfigurationOverrides } from 'vs/platform/configuration/common/configuration';
import { ConfigurationScope } from 'vs/platform/configuration/common/configurationRegistry';
import { IExtensionIdWithVersion } from 'vs/platform/extensionManagement/common/extensionStorage';
import { ExtensionIdentifier, IExtensionDescription } from 'vs/platform/extensions/common/extensions';
import * as files from 'vs/platform/files/common/files';
import { ResourceLabelFormatter } from 'vs/platform/label/common/label';
import { ILoggerOptions, LogLevel } from 'vs/platform/log/common/log';
import { IMarkerData } from 'vs/platform/markers/common/markers';
import { IProgressOptions, IProgressStep } from 'vs/platform/progress/common/progress';
import * as quickInput from 'vs/platform/quickinput/common/quickInput';
import { IRemoteConnectionData, TunnelDescription } from 'vs/platform/remote/common/remoteAuthorityResolver';
import { ICreateContributedTerminalProfileOptions, IProcessProperty, IShellLaunchConfigDto, ITerminalEnvironment, ITerminalLaunchError, ITerminalProfile, TerminalExitReason, TerminalLocation } from 'vs/platform/terminal/common/terminal';
import { ThemeColor, ThemeIcon } from 'vs/platform/theme/common/themeService';
import { ProvidedPortAttributes, TunnelCreationOptions, TunnelOptions, TunnelPrivacyId, TunnelProviderFeatures } from 'vs/platform/tunnel/common/tunnel';
import { WorkspaceTrustRequestOptions } from 'vs/platform/workspace/common/workspaceTrust';
import * as tasks from 'vs/workbench/api/common/shared/tasks';
import { SaveReason } from 'vs/workbench/common/editor';
import { IRevealOptions, ITreeItem, IViewBadge } from 'vs/workbench/common/views';
import { CallHierarchyItem } from 'vs/workbench/contrib/callHierarchy/common/callHierarchy';
import { DebugConfigurationProviderTriggerKind, IAdapterDescriptor, IConfig, IDebugSessionReplMode } from 'vs/workbench/contrib/debug/common/debug';
import * as notebookCommon from 'vs/workbench/contrib/notebook/common/notebookCommon';
import { CellExecutionUpdateType } from 'vs/workbench/contrib/notebook/common/notebookExecutionService';
import { ICellExecutionComplete, ICellExecutionStateUpdate } from 'vs/workbench/contrib/notebook/common/notebookExecutionStateService';
import { ICellRange } from 'vs/workbench/contrib/notebook/common/notebookRange';
import { OutputChannelUpdateMode } from 'vs/workbench/services/output/common/output';
import { InputValidationType } from 'vs/workbench/contrib/scm/common/scm';
import { IWorkspaceSymbol } from 'vs/workbench/contrib/search/common/search';
import { ISerializableEnvironmentVariableCollection } from 'vs/workbench/contrib/terminal/common/environmentVariable';
import { CoverageDetails, ExtensionRunTestsRequest, IFileCoverage, ISerializedTestResults, ITestItem, ITestMessage, ITestRunProfile, ITestRunTask, ResolvedTestRunRequest, RunTestForControllerRequest, TestResultState, TestsDiffOp } from 'vs/workbench/contrib/testing/common/testTypes';
import { Timeline, TimelineChangeEvent, TimelineOptions, TimelineProviderDescriptor } from 'vs/workbench/contrib/timeline/common/timeline';
import { TypeHierarchyItem } from 'vs/workbench/contrib/typeHierarchy/common/typeHierarchy';
import { AuthenticationProviderInformation, AuthenticationSession, AuthenticationSessionsChangeEvent } from 'vs/workbench/services/authentication/common/authentication';
import { EditorGroupColumn } from 'vs/workbench/services/editor/common/editorGroupColumn';
import { IExtensionDescriptionDelta, IStaticWorkspaceData } from 'vs/workbench/services/extensions/common/extensionHostProtocol';
import { IResolveAuthorityResult } from 'vs/workbench/services/extensions/common/extensionHostProxy';
import { ActivationKind, ExtensionActivationReason, MissingExtensionDependency } from 'vs/workbench/services/extensions/common/extensions';
import { createProxyIdentifier, Dto, IRPCProtocol, SerializableObjectWithBuffers } from 'vs/workbench/services/extensions/common/proxyIdentifier';
import { ILanguageStatus } from 'vs/workbench/services/languageStatus/common/languageStatusService';
import { CandidatePort } from 'vs/workbench/services/remote/common/remoteExplorerService';
import { ITextQueryBuilderOptions } from 'vs/workbench/services/search/common/queryBuilder';
import * as search from 'vs/workbench/services/search/common/search';
import { EditSessionIdentityMatch } from 'vs/platform/workspace/common/editSessions';
import { TerminalCommandMatchResult, TerminalQuickFix } from 'vscode';

export interface IWorkspaceData extends IStaticWorkspaceData {
	folders: { uri: UriComponents; name: string; index: number }[];
}

export interface IConfigurationInitData extends IConfigurationData {
	configurationScopes: [string, ConfigurationScope | undefined][];
}

export interface IMainContext extends IRPCProtocol {
}

// --- main thread

export interface MainThreadClipboardShape extends IDisposable {
	$readText(): Promise<string>;
	$writeText(value: string): Promise<void>;
}

export interface MainThreadCommandsShape extends IDisposable {
	$registerCommand(id: string): void;
	$unregisterCommand(id: string): void;
	$fireCommandActivationEvent(id: string): void;
	$executeCommand(id: string, args: any[] | SerializableObjectWithBuffers<any[]>, retry: boolean): Promise<unknown | undefined>;
	$getCommands(): Promise<string[]>;
}

export interface CommentProviderFeatures {
	reactionGroup?: languages.CommentReaction[];
	reactionHandler?: boolean;
	options?: languages.CommentOptions;
}

export interface CommentChanges {
	readonly uniqueIdInThread: number;
	readonly body: string | IMarkdownString;
	readonly userName: string;
	readonly userIconPath?: string;
	readonly contextValue?: string;
	readonly commentReactions?: languages.CommentReaction[];
	readonly label?: string;
	readonly mode?: languages.CommentMode;
	readonly timestamp?: string;
}

export type CommentThreadChanges<T = IRange> = Partial<{
	range: T;
	label: string;
	contextValue: string | null;
	comments: CommentChanges[];
	collapseState: languages.CommentThreadCollapsibleState;
	canReply: boolean;
	state: languages.CommentThreadState;
	isTemplate: boolean;
}>;

export interface MainThreadCommentsShape extends IDisposable {
	$registerCommentController(handle: number, id: string, label: string): void;
	$unregisterCommentController(handle: number): void;
	$updateCommentControllerFeatures(handle: number, features: CommentProviderFeatures): void;
	$createCommentThread(handle: number, commentThreadHandle: number, threadId: string, resource: UriComponents, range: IRange | ICellRange, extensionId: ExtensionIdentifier, isTemplate: boolean): languages.CommentThread<IRange | ICellRange> | undefined;
	$updateCommentThread(handle: number, commentThreadHandle: number, threadId: string, resource: UriComponents, changes: CommentThreadChanges): void;
	$deleteCommentThread(handle: number, commentThreadHandle: number): void;
	$updateCommentingRanges(handle: number): void;
}

export interface MainThreadAuthenticationShape extends IDisposable {
	$registerAuthenticationProvider(id: string, label: string, supportsMultipleAccounts: boolean): void;
	$unregisterAuthenticationProvider(id: string): void;
	$ensureProvider(id: string): Promise<void>;
	$sendDidChangeSessions(providerId: string, event: AuthenticationSessionsChangeEvent): void;
	$getSession(providerId: string, scopes: readonly string[], extensionId: string, extensionName: string, options: { createIfNone?: boolean; forceNewSession?: boolean | { detail: string }; clearSessionPreference?: boolean }): Promise<AuthenticationSession | undefined>;
	$removeSession(providerId: string, sessionId: string): Promise<void>;
}

export interface MainThreadSecretStateShape extends IDisposable {
	$getPassword(extensionId: string, key: string): Promise<string | undefined>;
	$setPassword(extensionId: string, key: string, value: string): Promise<void>;
	$deletePassword(extensionId: string, key: string): Promise<void>;
}

export interface MainThreadConfigurationShape extends IDisposable {
	$updateConfigurationOption(target: ConfigurationTarget | null, key: string, value: any, overrides: IConfigurationOverrides | undefined, scopeToLanguage: boolean | undefined): Promise<void>;
	$removeConfigurationOption(target: ConfigurationTarget | null, key: string, overrides: IConfigurationOverrides | undefined, scopeToLanguage: boolean | undefined): Promise<void>;
}

export interface MainThreadDiagnosticsShape extends IDisposable {
	$changeMany(owner: string, entries: [UriComponents, IMarkerData[] | undefined][]): void;
	$clear(owner: string): void;
}

export interface MainThreadDialogOpenOptions {
	defaultUri?: UriComponents;
	openLabel?: string;
	canSelectFiles?: boolean;
	canSelectFolders?: boolean;
	canSelectMany?: boolean;
	filters?: { [name: string]: string[] };
	title?: string;
}

export interface MainThreadDialogSaveOptions {
	defaultUri?: UriComponents;
	saveLabel?: string;
	filters?: { [name: string]: string[] };
	title?: string;
}

export interface MainThreadDiaglogsShape extends IDisposable {
	$showOpenDialog(options?: MainThreadDialogOpenOptions): Promise<UriComponents[] | undefined>;
	$showSaveDialog(options?: MainThreadDialogSaveOptions): Promise<UriComponents | undefined>;
}

export interface MainThreadDecorationsShape extends IDisposable {
	$registerDecorationProvider(handle: number, label: string): void;
	$unregisterDecorationProvider(handle: number): void;
	$onDidChange(handle: number, resources: UriComponents[] | null): void;
}

export interface MainThreadDocumentContentProvidersShape extends IDisposable {
	$registerTextContentProvider(handle: number, scheme: string): void;
	$unregisterTextContentProvider(handle: number): void;
	$onVirtualDocumentChange(uri: UriComponents, value: string): void;
}

export interface MainThreadDocumentsShape extends IDisposable {
	$tryCreateDocument(options?: { language?: string; content?: string }): Promise<UriComponents>;
	$tryOpenDocument(uri: UriComponents): Promise<UriComponents>;
	$trySaveDocument(uri: UriComponents): Promise<boolean>;
}

export interface ITextEditorConfigurationUpdate {
	tabSize?: number | 'auto';
	indentSize?: number | 'tabSize';
	insertSpaces?: boolean | 'auto';
	cursorStyle?: TextEditorCursorStyle;
	lineNumbers?: RenderLineNumbersType;
}

export interface IResolvedTextEditorConfiguration {
	tabSize: number;
	indentSize: number;
	insertSpaces: boolean;
	cursorStyle: TextEditorCursorStyle;
	lineNumbers: RenderLineNumbersType;
}

export enum TextEditorRevealType {
	Default = 0,
	InCenter = 1,
	InCenterIfOutsideViewport = 2,
	AtTop = 3
}

export interface IUndoStopOptions {
	undoStopBefore: boolean;
	undoStopAfter: boolean;
}

export interface IApplyEditsOptions extends IUndoStopOptions {
	setEndOfLine?: EndOfLineSequence;
}

export interface ITextDocumentShowOptions {
	position?: EditorGroupColumn;
	preserveFocus?: boolean;
	pinned?: boolean;
	selection?: IRange;
}

export interface MainThreadBulkEditsShape extends IDisposable {
	$tryApplyWorkspaceEdit(workspaceEditDto: IWorkspaceEditDto, undoRedoGroupId?: number, respectAutoSaveConfig?: boolean): Promise<boolean>;
}

export interface MainThreadTextEditorsShape extends IDisposable {
	$tryShowTextDocument(resource: UriComponents, options: ITextDocumentShowOptions): Promise<string | undefined>;
	$registerTextEditorDecorationType(extensionId: ExtensionIdentifier, key: string, options: editorCommon.IDecorationRenderOptions): void;
	$removeTextEditorDecorationType(key: string): void;
	$tryShowEditor(id: string, position: EditorGroupColumn): Promise<void>;
	$tryHideEditor(id: string): Promise<void>;
	$trySetOptions(id: string, options: ITextEditorConfigurationUpdate): Promise<void>;
	$trySetDecorations(id: string, key: string, ranges: editorCommon.IDecorationOptions[]): Promise<void>;
	$trySetDecorationsFast(id: string, key: string, ranges: number[]): Promise<void>;
	$tryRevealRange(id: string, range: IRange, revealType: TextEditorRevealType): Promise<void>;
	$trySetSelections(id: string, selections: ISelection[]): Promise<void>;
	$tryApplyEdits(id: string, modelVersionId: number, edits: ISingleEditOperation[], opts: IApplyEditsOptions): Promise<boolean>;
	$tryInsertSnippet(id: string, modelVersionId: number, template: string, selections: readonly IRange[], opts: IUndoStopOptions): Promise<boolean>;
	$getDiffInformation(id: string): Promise<ILineChange[]>;
}

export interface MainThreadTreeViewsShape extends IDisposable {
	$registerTreeViewDataProvider(treeViewId: string, options: { showCollapseAll: boolean; canSelectMany: boolean; dropMimeTypes: readonly string[]; dragMimeTypes: readonly string[]; hasHandleDrag: boolean; hasHandleDrop: boolean }): Promise<void>;
	$refresh(treeViewId: string, itemsToRefresh?: { [treeItemHandle: string]: ITreeItem }): Promise<void>;
	$reveal(treeViewId: string, itemInfo: { item: ITreeItem; parentChain: ITreeItem[] } | undefined, options: IRevealOptions): Promise<void>;
	$setMessage(treeViewId: string, message: string): void;
	$setTitle(treeViewId: string, title: string, description: string | undefined): void;
	$setBadge(treeViewId: string, badge: IViewBadge | undefined): void;
	$resolveDropFileData(destinationViewId: string, requestId: number, dataItemId: string): Promise<VSBuffer>;
	$disposeTree(treeViewId: string): Promise<void>;
}

export interface MainThreadDownloadServiceShape extends IDisposable {
	$download(uri: UriComponents, to: UriComponents): Promise<void>;
}

export interface MainThreadErrorsShape extends IDisposable {
	$onUnexpectedError(err: any | SerializedError): void;
}

export interface MainThreadConsoleShape extends IDisposable {
	$logExtensionHostMessage(msg: IRemoteConsoleLog): void;
}

export interface MainThreadKeytarShape extends IDisposable {
	$getPassword(service: string, account: string): Promise<string | null>;
	$setPassword(service: string, account: string, password: string): Promise<void>;
	$deletePassword(service: string, account: string): Promise<boolean>;
	$findPassword(service: string): Promise<string | null>;
	$findCredentials(service: string): Promise<Array<{ account: string; password: string }>>;
}

export interface IRegExpDto {
	pattern: string;
	flags?: string;
}
export interface IIndentationRuleDto {
	decreaseIndentPattern: IRegExpDto;
	increaseIndentPattern: IRegExpDto;
	indentNextLinePattern?: IRegExpDto;
	unIndentedLinePattern?: IRegExpDto;
}
export interface IOnEnterRuleDto {
	beforeText: IRegExpDto;
	afterText?: IRegExpDto;
	previousLineText?: IRegExpDto;
	action: EnterAction;
}
export interface ILanguageConfigurationDto {
	comments?: CommentRule;
	brackets?: CharacterPair[];
	wordPattern?: IRegExpDto;
	indentationRules?: IIndentationRuleDto;
	onEnterRules?: IOnEnterRuleDto[];
	__electricCharacterSupport?: {
		brackets?: any;
		docComment?: {
			scope: string;
			open: string;
			lineStart: string;
			close?: string;
		};
	};
	__characterPairSupport?: {
		autoClosingPairs: {
			open: string;
			close: string;
			notIn?: string[];
		}[];
	};
}

export type GlobPattern = string | IRelativePattern;

export interface IRelativePatternDto extends IRelativePattern {
	baseUri: UriComponents;
}

export interface IDocumentFilterDto {
	$serialized: true;
	language?: string;
	scheme?: string;
	pattern?: string | IRelativePattern;
	exclusive?: boolean;
	notebookType?: string;
}

export interface ISignatureHelpProviderMetadataDto {
	readonly triggerCharacters: readonly string[];
	readonly retriggerCharacters: readonly string[];
}

export interface IdentifiableInlineCompletions extends languages.InlineCompletions<IdentifiableInlineCompletion> {
	pid: number;
}

export interface IdentifiableInlineCompletion extends languages.InlineCompletion {
	idx: number;
}

export interface MainThreadLanguageFeaturesShape extends IDisposable {
	$unregister(handle: number): void;
	$registerDocumentSymbolProvider(handle: number, selector: IDocumentFilterDto[], label: string): void;
	$registerCodeLensSupport(handle: number, selector: IDocumentFilterDto[], eventHandle: number | undefined): void;
	$emitCodeLensEvent(eventHandle: number, event?: any): void;
	$registerDefinitionSupport(handle: number, selector: IDocumentFilterDto[]): void;
	$registerDeclarationSupport(handle: number, selector: IDocumentFilterDto[]): void;
	$registerImplementationSupport(handle: number, selector: IDocumentFilterDto[]): void;
	$registerTypeDefinitionSupport(handle: number, selector: IDocumentFilterDto[]): void;
	$registerHoverProvider(handle: number, selector: IDocumentFilterDto[]): void;
	$registerEvaluatableExpressionProvider(handle: number, selector: IDocumentFilterDto[]): void;
	$registerInlineValuesProvider(handle: number, selector: IDocumentFilterDto[], eventHandle: number | undefined): void;
	$emitInlineValuesEvent(eventHandle: number, event?: any): void;
	$registerDocumentHighlightProvider(handle: number, selector: IDocumentFilterDto[]): void;
	$registerLinkedEditingRangeProvider(handle: number, selector: IDocumentFilterDto[]): void;
	$registerReferenceSupport(handle: number, selector: IDocumentFilterDto[]): void;
	$registerQuickFixSupport(handle: number, selector: IDocumentFilterDto[], metadata: ICodeActionProviderMetadataDto, displayName: string, supportsResolve: boolean): void;
	$registerPasteEditProvider(handle: number, selector: IDocumentFilterDto[], supportsCopy: boolean, pasteMimeTypes: readonly string[]): void;
	$registerDocumentFormattingSupport(handle: number, selector: IDocumentFilterDto[], extensionId: ExtensionIdentifier, displayName: string): void;
	$registerRangeFormattingSupport(handle: number, selector: IDocumentFilterDto[], extensionId: ExtensionIdentifier, displayName: string): void;
	$registerOnTypeFormattingSupport(handle: number, selector: IDocumentFilterDto[], autoFormatTriggerCharacters: string[], extensionId: ExtensionIdentifier): void;
	$registerNavigateTypeSupport(handle: number, supportsResolve: boolean): void;
	$registerRenameSupport(handle: number, selector: IDocumentFilterDto[], supportsResolveInitialValues: boolean): void;
	$registerDocumentSemanticTokensProvider(handle: number, selector: IDocumentFilterDto[], legend: languages.SemanticTokensLegend, eventHandle: number | undefined): void;
	$emitDocumentSemanticTokensEvent(eventHandle: number): void;
	$registerDocumentRangeSemanticTokensProvider(handle: number, selector: IDocumentFilterDto[], legend: languages.SemanticTokensLegend): void;
	$registerCompletionsProvider(handle: number, selector: IDocumentFilterDto[], triggerCharacters: string[], supportsResolveDetails: boolean, displayName: string): void;
	$registerInlineCompletionsSupport(handle: number, selector: IDocumentFilterDto[], supportsHandleDidShowCompletionItem: boolean): void;
	$registerSignatureHelpProvider(handle: number, selector: IDocumentFilterDto[], metadata: ISignatureHelpProviderMetadataDto): void;
	$registerInlayHintsProvider(handle: number, selector: IDocumentFilterDto[], supportsResolve: boolean, eventHandle: number | undefined, displayName: string | undefined): void;
	$emitInlayHintsEvent(eventHandle: number): void;
	$registerDocumentLinkProvider(handle: number, selector: IDocumentFilterDto[], supportsResolve: boolean): void;
	$registerDocumentColorProvider(handle: number, selector: IDocumentFilterDto[]): void;
	$registerFoldingRangeProvider(handle: number, selector: IDocumentFilterDto[], extensionId: ExtensionIdentifier, eventHandle: number | undefined): void;
	$emitFoldingRangeEvent(eventHandle: number, event?: any): void;
	$registerSelectionRangeProvider(handle: number, selector: IDocumentFilterDto[]): void;
	$registerCallHierarchyProvider(handle: number, selector: IDocumentFilterDto[]): void;
	$registerTypeHierarchyProvider(handle: number, selector: IDocumentFilterDto[]): void;
	$registerDocumentOnDropEditProvider(handle: number, selector: IDocumentFilterDto[]): void;
	$resolvePasteFileData(handle: number, requestId: number, dataId: string): Promise<VSBuffer>;
	$resolveDocumentOnDropFileData(handle: number, requestId: number, dataId: string): Promise<VSBuffer>;
	$setLanguageConfiguration(handle: number, languageId: string, configuration: ILanguageConfigurationDto): void;
}

export interface MainThreadLanguagesShape extends IDisposable {
	$changeLanguage(resource: UriComponents, languageId: string): Promise<void>;
	$tokensAtPosition(resource: UriComponents, position: IPosition): Promise<undefined | { type: StandardTokenType; range: IRange }>;
	$setLanguageStatus(handle: number, status: ILanguageStatus): void;
	$removeLanguageStatus(handle: number): void;
}

export interface MainThreadMessageOptions {
	source?: { identifier: ExtensionIdentifier; label: string };
	modal?: boolean;
	detail?: string;
	useCustom?: boolean;
}

export interface MainThreadMessageServiceShape extends IDisposable {
	$showMessage(severity: Severity, message: string, options: MainThreadMessageOptions, commands: { title: string; isCloseAffordance: boolean; handle: number }[]): Promise<number | undefined>;
}

export interface MainThreadOutputServiceShape extends IDisposable {
	$register(label: string, file: UriComponents, log: boolean, languageId: string | undefined, extensionId: string): Promise<string>;
	$update(channelId: string, mode: OutputChannelUpdateMode, till?: number): Promise<void>;
	$reveal(channelId: string, preserveFocus: boolean): Promise<void>;
	$close(channelId: string): Promise<void>;
	$dispose(channelId: string): Promise<void>;
}

export interface MainThreadProgressShape extends IDisposable {

	$startProgress(handle: number, options: IProgressOptions, extensionId?: string): Promise<void>;
	$progressReport(handle: number, message: IProgressStep): void;
	$progressEnd(handle: number): void;
}

/**
 * A terminal that is created on the extension host side is temporarily assigned
 * a UUID by the extension host that created it. Once the renderer side has assigned
 * a real numeric id, the numeric id will be used.
 *
 * All other terminals (that are not created on the extension host side) always
 * use the numeric id.
 */
export type ExtHostTerminalIdentifier = number | string;

export interface TerminalLaunchConfig {
	name?: string;
	shellPath?: string;
	shellArgs?: string[] | string;
	cwd?: string | UriComponents;
	env?: ITerminalEnvironment;
	icon?: URI | { light: URI; dark: URI } | ThemeIcon;
	color?: string;
	initialText?: string;
	waitOnExit?: boolean;
	strictEnv?: boolean;
	hideFromUser?: boolean;
	isExtensionCustomPtyTerminal?: boolean;
	isFeatureTerminal?: boolean;
	isExtensionOwnedTerminal?: boolean;
	useShellEnvironment?: boolean;
	location?: TerminalLocation | { viewColumn: number; preserveFocus?: boolean } | { parentTerminal: ExtHostTerminalIdentifier } | { splitActiveTerminal: boolean };
	isTransient?: boolean;
}

export interface MainThreadTerminalServiceShape extends IDisposable {
	$createTerminal(extHostTerminalId: string, config: TerminalLaunchConfig): Promise<void>;
	$dispose(id: ExtHostTerminalIdentifier): void;
	$hide(id: ExtHostTerminalIdentifier): void;
	$sendText(id: ExtHostTerminalIdentifier, text: string, addNewLine: boolean): void;
	$show(id: ExtHostTerminalIdentifier, preserveFocus: boolean): void;
	$startSendingDataEvents(): void;
	$stopSendingDataEvents(): void;
	$startLinkProvider(): void;
	$stopLinkProvider(): void;
	$registerProcessSupport(isSupported: boolean): void;
	$registerProfileProvider(id: string, extensionIdentifier: string): void;
	$unregisterProfileProvider(id: string): void;
	$registerQuickFixProvider(id: string, extensionIdentifier: string): void;
	$unregisterQuickFixProvider(id: string): void;
	$setEnvironmentVariableCollection(extensionIdentifier: string, persistent: boolean, collection: ISerializableEnvironmentVariableCollection | undefined): void;

	// Process
	$sendProcessData(terminalId: number, data: string): void;
	$sendProcessReady(terminalId: number, pid: number, cwd: string): void;
	$sendProcessProperty(terminalId: number, property: IProcessProperty<any>): void;
	$sendProcessExit(terminalId: number, exitCode: number | undefined): void;
}

export type TransferQuickPickItemOrSeparator = TransferQuickPickItem | quickInput.IQuickPickSeparator;
export interface TransferQuickPickItem {
	handle: number;

	// shared properties from IQuickPickItem
	type?: 'item';
	label: string;
	description?: string;
	detail?: string;
	picked?: boolean;
	alwaysShow?: boolean;
	buttons?: TransferQuickInputButton[];
}

export interface TransferQuickInputButton extends quickInput.IQuickInputButton {
	handle: number;
}

export type TransferQuickInput = TransferQuickPick | TransferInputBox;

export interface BaseTransferQuickInput {

	[key: string]: any;

	id: number;

	title?: string;

	type?: 'quickPick' | 'inputBox';

	enabled?: boolean;

	busy?: boolean;

	visible?: boolean;
}

export interface TransferQuickPick extends BaseTransferQuickInput {

	type?: 'quickPick';

	value?: string;

	placeholder?: string;

	buttons?: TransferQuickInputButton[];

	items?: TransferQuickPickItemOrSeparator[];

	activeItems?: number[];

	selectedItems?: number[];

	canSelectMany?: boolean;

	ignoreFocusOut?: boolean;

	matchOnDescription?: boolean;

	matchOnDetail?: boolean;

	sortByLabel?: boolean;
}

export interface TransferInputBox extends BaseTransferQuickInput {

	type?: 'inputBox';

	value?: string;

	valueSelection?: Readonly<[number, number]>;

	placeholder?: string;

	password?: boolean;

	buttons?: TransferQuickInputButton[];

	prompt?: string;

	validationMessage?: string;
}

export interface IInputBoxOptions {
	title?: string;
	value?: string;
	valueSelection?: Readonly<[number, number]>;
	prompt?: string;
	placeHolder?: string;
	password?: boolean;
	ignoreFocusOut?: boolean;
}

export interface MainThreadQuickOpenShape extends IDisposable {
	$show(instance: number, options: quickInput.IPickOptions<TransferQuickPickItem>, token: CancellationToken): Promise<number | number[] | undefined>;
	$setItems(instance: number, items: TransferQuickPickItemOrSeparator[]): Promise<void>;
	$setError(instance: number, error: Error): Promise<void>;
	$input(options: IInputBoxOptions | undefined, validateInput: boolean, token: CancellationToken): Promise<string | undefined>;
	$createOrUpdate(params: TransferQuickInput): Promise<void>;
	$dispose(id: number): Promise<void>;
}

export interface MainThreadStatusBarShape extends IDisposable {
	$setEntry(id: number, statusId: string, statusName: string, text: string, tooltip: IMarkdownString | string | undefined, command: ICommandDto | undefined, color: string | ThemeColor | undefined, backgroundColor: string | ThemeColor | undefined, alignLeft: boolean, priority: number | undefined, accessibilityInformation: IAccessibilityInformation | undefined): void;
	$dispose(id: number): void;
}

export interface MainThreadStorageShape extends IDisposable {
	$initializeExtensionStorage(shared: boolean, extensionId: string): Promise<string | undefined>;
	$setValue(shared: boolean, extensionId: string, value: object): Promise<void>;
	$registerExtensionStorageKeysToSync(extension: IExtensionIdWithVersion, keys: string[]): void;
}

export interface MainThreadEditorInsetsShape extends IDisposable {
	$createEditorInset(handle: number, id: string, uri: UriComponents, line: number, height: number, options: IWebviewContentOptions, extensionId: ExtensionIdentifier, extensionLocation: UriComponents): Promise<void>;
	$disposeEditorInset(handle: number): void;

	$setHtml(handle: number, value: string): void;
	$setOptions(handle: number, options: IWebviewContentOptions): void;
	$postMessage(handle: number, value: any): Promise<boolean>;
}

export interface ExtHostEditorInsetsShape {
	$onDidDispose(handle: number): void;
	$onDidReceiveMessage(handle: number, message: any): void;
}

//#region --- tabs model

export const enum TabInputKind {
	UnknownInput,
	TextInput,
	TextDiffInput,
	TextMergeInput,
	NotebookInput,
	NotebookDiffInput,
	CustomEditorInput,
	WebviewEditorInput,
	TerminalEditorInput,
	InteractiveEditorInput,
}

export const enum TabModelOperationKind {
	TAB_OPEN,
	TAB_CLOSE,
	TAB_UPDATE,
	TAB_MOVE
}

export interface UnknownInputDto {
	kind: TabInputKind.UnknownInput;
}

export interface TextInputDto {
	kind: TabInputKind.TextInput;
	uri: UriComponents;
}

export interface TextDiffInputDto {
	kind: TabInputKind.TextDiffInput;
	original: UriComponents;
	modified: UriComponents;
}

export interface TextMergeInputDto {
	kind: TabInputKind.TextMergeInput;
	base: UriComponents;
	input1: UriComponents;
	input2: UriComponents;
	result: UriComponents;
}

export interface NotebookInputDto {
	kind: TabInputKind.NotebookInput;
	notebookType: string;
	uri: UriComponents;
}

export interface NotebookDiffInputDto {
	kind: TabInputKind.NotebookDiffInput;
	notebookType: string;
	original: UriComponents;
	modified: UriComponents;
}

export interface CustomInputDto {
	kind: TabInputKind.CustomEditorInput;
	viewType: string;
	uri: UriComponents;
}

export interface WebviewInputDto {
	kind: TabInputKind.WebviewEditorInput;
	viewType: string;
}

export interface InteractiveEditorInputDto {
	kind: TabInputKind.InteractiveEditorInput;
	uri: UriComponents;
	inputBoxUri: UriComponents;
}

export interface TabInputDto {
	kind: TabInputKind.TerminalEditorInput;
}

export type AnyInputDto = UnknownInputDto | TextInputDto | TextDiffInputDto | TextMergeInputDto | NotebookInputDto | NotebookDiffInputDto | CustomInputDto | WebviewInputDto | InteractiveEditorInputDto | TabInputDto;

export interface MainThreadEditorTabsShape extends IDisposable {
	// manage tabs: move, close, rearrange etc
	$moveTab(tabId: string, index: number, viewColumn: EditorGroupColumn, preserveFocus?: boolean): void;
	$closeTab(tabIds: string[], preserveFocus?: boolean): Promise<boolean>;
	$closeGroup(groupIds: number[], preservceFocus?: boolean): Promise<boolean>;
}

export interface IEditorTabGroupDto {
	isActive: boolean;
	viewColumn: EditorGroupColumn;
	// Decided not to go with simple index here due to opening and closing causing index shifts
	// This allows us to patch the model without having to do full rebuilds
	tabs: IEditorTabDto[];
	groupId: number;
}

export interface TabOperation {
	readonly kind: TabModelOperationKind.TAB_OPEN | TabModelOperationKind.TAB_CLOSE | TabModelOperationKind.TAB_UPDATE | TabModelOperationKind.TAB_MOVE;
	// TODO @lramos15 Possibly get rid of index for tab update, it's only needed for open and close
	readonly index: number;
	readonly tabDto: IEditorTabDto;
	readonly groupId: number;
	readonly oldIndex?: number;
}

export interface IEditorTabDto {
	id: string;
	label: string;
	input: AnyInputDto;
	editorId?: string;
	isActive: boolean;
	isPinned: boolean;
	isPreview: boolean;
	isDirty: boolean;
}

export interface IExtHostEditorTabsShape {
	// Accepts a whole new model
	$acceptEditorTabModel(tabGroups: IEditorTabGroupDto[]): void;
	// Only when group property changes (not the tabs inside)
	$acceptTabGroupUpdate(groupDto: IEditorTabGroupDto): void;
	// When a tab is added, removed, or updated
	$acceptTabOperation(operation: TabOperation): void;
}

//#endregion

export type WebviewHandle = string;

export interface WebviewPanelShowOptions {
	readonly viewColumn?: EditorGroupColumn;
	readonly preserveFocus?: boolean;
}

export interface WebviewExtensionDescription {
	readonly id: ExtensionIdentifier;
	readonly location: UriComponents;
}

export enum WebviewEditorCapabilities {
	Editable,
	SupportsHotExit,
}

export interface IWebviewPortMapping {
	readonly webviewPort: number;
	readonly extensionHostPort: number;
}

export interface IWebviewContentOptions {
	readonly enableScripts?: boolean;
	readonly enableForms?: boolean;
	readonly enableCommandUris?: boolean | readonly string[];
	readonly localResourceRoots?: readonly UriComponents[];
	readonly portMapping?: readonly IWebviewPortMapping[];
}

export interface IWebviewPanelOptions {
	readonly enableFindWidget?: boolean;
	readonly retainContextWhenHidden?: boolean;
}

export interface CustomTextEditorCapabilities {
	readonly supportsMove?: boolean;
}

export const enum WebviewMessageArrayBufferViewType {
	Int8Array = 1,
	Uint8Array = 2,
	Uint8ClampedArray = 3,
	Int16Array = 4,
	Uint16Array = 5,
	Int32Array = 6,
	Uint32Array = 7,
	Float32Array = 8,
	Float64Array = 9,
	BigInt64Array = 10,
	BigUint64Array = 11,
}

export interface WebviewMessageArrayBufferReference {
	readonly $$vscode_array_buffer_reference$$: true;

	readonly index: number;

	/**
	 * Tracks if the reference is to a view instead of directly to an ArrayBuffer.
	 */
	readonly view?: {
		readonly type: WebviewMessageArrayBufferViewType;
		readonly byteLength: number;
		readonly byteOffset: number;
	};
}

export interface MainThreadWebviewsShape extends IDisposable {
	$setHtml(handle: WebviewHandle, value: string): void;
	$setOptions(handle: WebviewHandle, options: IWebviewContentOptions): void;
	$postMessage(handle: WebviewHandle, value: string, ...buffers: VSBuffer[]): Promise<boolean>;
}

export interface IWebviewIconPath {
	readonly light: UriComponents;
	readonly dark: UriComponents;
}

export interface IWebviewInitData {
	readonly title: string;
	readonly webviewOptions: IWebviewContentOptions;
	readonly panelOptions: IWebviewPanelOptions;
	readonly serializeBuffersForPostMessage: boolean;
}

export interface MainThreadWebviewPanelsShape extends IDisposable {
	$createWebviewPanel(
		extension: WebviewExtensionDescription,
		handle: WebviewHandle,
		viewType: string,
		initData: IWebviewInitData,
		showOptions: WebviewPanelShowOptions,
	): void;
	$disposeWebview(handle: WebviewHandle): void;
	$reveal(handle: WebviewHandle, showOptions: WebviewPanelShowOptions): void;
	$setTitle(handle: WebviewHandle, value: string): void;
	$setIconPath(handle: WebviewHandle, value: IWebviewIconPath | undefined): void;

	$registerSerializer(viewType: string, options: { serializeBuffersForPostMessage: boolean }): void;
	$unregisterSerializer(viewType: string): void;
}

export interface MainThreadCustomEditorsShape extends IDisposable {
	$registerTextEditorProvider(extension: WebviewExtensionDescription, viewType: string, options: IWebviewPanelOptions, capabilities: CustomTextEditorCapabilities, serializeBuffersForPostMessage: boolean): void;
	$registerCustomEditorProvider(extension: WebviewExtensionDescription, viewType: string, options: IWebviewPanelOptions, supportsMultipleEditorsPerDocument: boolean, serializeBuffersForPostMessage: boolean): void;
	$unregisterEditorProvider(viewType: string): void;

	$onDidEdit(resource: UriComponents, viewType: string, editId: number, label: string | undefined): void;
	$onContentChange(resource: UriComponents, viewType: string): void;
}

export interface MainThreadWebviewViewsShape extends IDisposable {
	$registerWebviewViewProvider(extension: WebviewExtensionDescription, viewType: string, options: { retainContextWhenHidden?: boolean; serializeBuffersForPostMessage: boolean }): void;
	$unregisterWebviewViewProvider(viewType: string): void;

	$setWebviewViewTitle(handle: WebviewHandle, value: string | undefined): void;
	$setWebviewViewDescription(handle: WebviewHandle, value: string | undefined): void;
	$setWebviewViewBadge(handle: WebviewHandle, badge: IViewBadge | undefined): void;

	$show(handle: WebviewHandle, preserveFocus: boolean): void;
}

export interface WebviewPanelViewStateData {
	[handle: string]: {
		readonly active: boolean;
		readonly visible: boolean;
		readonly position: EditorGroupColumn;
	};
}

export interface ExtHostWebviewsShape {
	$onMessage(handle: WebviewHandle, jsonSerializedMessage: string, buffers: SerializableObjectWithBuffers<VSBuffer[]>): void;
	$onMissingCsp(handle: WebviewHandle, extensionId: string): void;
}

export interface ExtHostWebviewPanelsShape {
	$onDidChangeWebviewPanelViewStates(newState: WebviewPanelViewStateData): void;
	$onDidDisposeWebviewPanel(handle: WebviewHandle): Promise<void>;
	$deserializeWebviewPanel(
		newWebviewHandle: WebviewHandle,
		viewType: string,
		initData: {
			title: string;
			state: any;
			webviewOptions: IWebviewContentOptions;
			panelOptions: IWebviewPanelOptions;
			active: boolean;
		},
		position: EditorGroupColumn,
	): Promise<void>;
}

export interface ExtHostCustomEditorsShape {
	$resolveWebviewEditor(
		resource: UriComponents,
		newWebviewHandle: WebviewHandle,
		viewType: string,
		initData: {
			title: string;
			contentOptions: IWebviewContentOptions;
			options: IWebviewPanelOptions;
		},
		position: EditorGroupColumn,
		cancellation: CancellationToken
	): Promise<void>;
	$createCustomDocument(resource: UriComponents, viewType: string, backupId: string | undefined, untitledDocumentData: VSBuffer | undefined, cancellation: CancellationToken): Promise<{ editable: boolean }>;
	$disposeCustomDocument(resource: UriComponents, viewType: string): Promise<void>;

	$undo(resource: UriComponents, viewType: string, editId: number, isDirty: boolean): Promise<void>;
	$redo(resource: UriComponents, viewType: string, editId: number, isDirty: boolean): Promise<void>;
	$revert(resource: UriComponents, viewType: string, cancellation: CancellationToken): Promise<void>;
	$disposeEdits(resourceComponents: UriComponents, viewType: string, editIds: number[]): void;

	$onSave(resource: UriComponents, viewType: string, cancellation: CancellationToken): Promise<void>;
	$onSaveAs(resource: UriComponents, viewType: string, targetResource: UriComponents, cancellation: CancellationToken): Promise<void>;

	$backup(resource: UriComponents, viewType: string, cancellation: CancellationToken): Promise<string>;

	$onMoveCustomEditor(handle: WebviewHandle, newResource: UriComponents, viewType: string): Promise<void>;
}

export interface ExtHostWebviewViewsShape {
	$resolveWebviewView(webviewHandle: WebviewHandle, viewType: string, title: string | undefined, state: any, cancellation: CancellationToken): Promise<void>;

	$onDidChangeWebviewViewVisibility(webviewHandle: WebviewHandle, visible: boolean): void;

	$disposeWebviewView(webviewHandle: WebviewHandle): void;
}

export enum CellOutputKind {
	Text = 1,
	Error = 2,
	Rich = 3
}

export enum NotebookEditorRevealType {
	Default = 0,
	InCenter = 1,
	InCenterIfOutsideViewport = 2,
	AtTop = 3
}

export interface INotebookDocumentShowOptions {
	position?: EditorGroupColumn;
	preserveFocus?: boolean;
	pinned?: boolean;
	selections?: ICellRange[];
}

export type INotebookCellStatusBarEntryDto = Dto<notebookCommon.INotebookCellStatusBarItem>;

export interface INotebookCellStatusBarListDto {
	items: INotebookCellStatusBarEntryDto[];
	cacheId: number;
}

export interface MainThreadNotebookShape extends IDisposable {
	$registerNotebookSerializer(handle: number, extension: notebookCommon.NotebookExtensionDescription, viewType: string, options: notebookCommon.TransientOptions, registration: notebookCommon.INotebookContributionData | undefined): void;
	$unregisterNotebookSerializer(handle: number): void;

	$registerNotebookCellStatusBarItemProvider(handle: number, eventHandle: number | undefined, viewType: string): Promise<void>;
	$unregisterNotebookCellStatusBarItemProvider(handle: number, eventHandle: number | undefined): Promise<void>;
	$emitCellStatusBarEvent(eventHandle: number): void;
}

export interface MainThreadNotebookEditorsShape extends IDisposable {
	$tryShowNotebookDocument(uriComponents: UriComponents, viewType: string, options: INotebookDocumentShowOptions): Promise<string>;
	$tryRevealRange(id: string, range: ICellRange, revealType: NotebookEditorRevealType): Promise<void>;
	$trySetSelections(id: string, range: ICellRange[]): void;
}

export interface MainThreadNotebookDocumentsShape extends IDisposable {
	$tryCreateNotebook(options: { viewType: string; content?: NotebookDataDto }): Promise<UriComponents>;
	$tryOpenNotebook(uriComponents: UriComponents): Promise<UriComponents>;
	$trySaveNotebook(uri: UriComponents): Promise<boolean>;
}

export interface INotebookKernelDto2 {
	id: string;
	notebookType: string;
	extensionId: ExtensionIdentifier;
	extensionLocation: UriComponents;
	label: string;
	detail?: string;
	description?: string;
	kind?: string;
	supportedLanguages?: string[];
	supportsInterrupt?: boolean;
	supportsExecutionOrder?: boolean;
	preloads?: { uri: UriComponents; provides: readonly string[] }[];
}

export interface INotebookProxyKernelDto {
	id: string;
	notebookType: string;
	extensionId: ExtensionIdentifier;
	extensionLocation: UriComponents;
	label: string;
	detail?: string;
	description?: string;
	kind?: string;
}

export interface ICellExecuteOutputEditDto {
	editType: CellExecutionUpdateType.Output;
	cellHandle: number;
	append?: boolean;
	outputs: NotebookOutputDto[];
}

export interface ICellExecuteOutputItemEditDto {
	editType: CellExecutionUpdateType.OutputItems;
	append?: boolean;
	outputId: string;
	items: NotebookOutputItemDto[];
}

export interface ICellExecutionStateUpdateDto extends ICellExecutionStateUpdate {
}

export interface ICellExecutionCompleteDto extends ICellExecutionComplete {
}

export type ICellExecuteUpdateDto = ICellExecuteOutputEditDto | ICellExecuteOutputItemEditDto | ICellExecutionStateUpdateDto;

export interface MainThreadNotebookKernelsShape extends IDisposable {
	$postMessage(handle: number, editorId: string | undefined, message: any): Promise<boolean>;
	$addKernel(handle: number, data: INotebookKernelDto2): Promise<void>;
	$updateKernel(handle: number, data: Partial<INotebookKernelDto2>): void;
	$removeKernel(handle: number): void;
	$updateNotebookPriority(handle: number, uri: UriComponents, value: number | undefined): void;

	$createExecution(handle: number, controllerId: string, uri: UriComponents, cellHandle: number): void;
	$updateExecution(handle: number, data: SerializableObjectWithBuffers<ICellExecuteUpdateDto[]>): void;
	$completeExecution(handle: number, data: SerializableObjectWithBuffers<ICellExecutionCompleteDto>): void;

	$addKernelDetectionTask(handle: number, notebookType: string): Promise<void>;
	$removeKernelDetectionTask(handle: number): void;

	$addKernelSourceActionProvider(handle: number, notebookType: string): Promise<void>;
	$removeKernelSourceActionProvider(handle: number): void;
}

export interface MainThreadNotebookRenderersShape extends IDisposable {
	$postMessage(editorId: string | undefined, rendererId: string, message: unknown): Promise<boolean>;
}

export interface MainThreadInteractiveShape extends IDisposable {
}

export interface MainThreadUrlsShape extends IDisposable {
	$registerUriHandler(handle: number, extensionId: ExtensionIdentifier): Promise<void>;
	$unregisterUriHandler(handle: number): Promise<void>;
	$createAppUri(uri: UriComponents): Promise<UriComponents>;
}

export interface ExtHostUrlsShape {
	$handleExternalUri(handle: number, uri: UriComponents): Promise<void>;
}

export interface MainThreadUriOpenersShape extends IDisposable {
	$registerUriOpener(id: string, schemes: readonly string[], extensionId: ExtensionIdentifier, label: string): Promise<void>;
	$unregisterUriOpener(id: string): Promise<void>;
}

export interface ExtHostUriOpenersShape {
	$canOpenUri(id: string, uri: UriComponents, token: CancellationToken): Promise<languages.ExternalUriOpenerPriority>;
	$openUri(id: string, context: { resolvedUri: UriComponents; sourceUri: UriComponents }, token: CancellationToken): Promise<void>;
}

export interface MainThreadProfileContentHandlersShape {
	$registerProfileContentHandler(id: string, name: string, extensionId: string): Promise<void>;
	$unregisterProfileContentHandler(id: string): Promise<void>;
}

export interface ExtHostProfileContentHandlersShape {
	$saveProfile(id: string, name: string, content: string, token: CancellationToken): Promise<UriComponents | null>;
	$readProfile(id: string, uri: UriComponents, token: CancellationToken): Promise<string | null>;
}

export interface ITextSearchComplete {
	limitHit?: boolean;
}

export interface MainThreadWorkspaceShape extends IDisposable {
	$startFileSearch(includePattern: string | null, includeFolder: UriComponents | null, excludePatternOrDisregardExcludes: string | false | null, maxResults: number | null, token: CancellationToken): Promise<UriComponents[] | null>;
	$startTextSearch(query: search.IPatternInfo, folder: UriComponents | null, options: ITextQueryBuilderOptions, requestId: number, token: CancellationToken): Promise<ITextSearchComplete | null>;
	$checkExists(folders: readonly UriComponents[], includes: string[], token: CancellationToken): Promise<boolean>;
	$saveAll(includeUntitled?: boolean): Promise<boolean>;
	$updateWorkspaceFolders(extensionName: string, index: number, deleteCount: number, workspaceFoldersToAdd: { uri: UriComponents; name?: string }[]): Promise<void>;
	$resolveProxy(url: string): Promise<string | undefined>;
	$requestWorkspaceTrust(options?: WorkspaceTrustRequestOptions): Promise<boolean | undefined>;
	$registerEditSessionIdentityProvider(handle: number, scheme: string): void;
	$unregisterEditSessionIdentityProvider(handle: number): void;
}

export interface IFileChangeDto {
	resource: UriComponents;
	type: files.FileChangeType;
}

export interface MainThreadFileSystemShape extends IDisposable {
	$registerFileSystemProvider(handle: number, scheme: string, capabilities: files.FileSystemProviderCapabilities): Promise<void>;
	$unregisterProvider(handle: number): void;
	$onFileSystemChange(handle: number, resource: IFileChangeDto[]): void;

	$stat(uri: UriComponents): Promise<files.IStat>;
	$readdir(resource: UriComponents): Promise<[string, files.FileType][]>;
	$readFile(resource: UriComponents): Promise<VSBuffer>;
	$writeFile(resource: UriComponents, content: VSBuffer): Promise<void>;
	$rename(resource: UriComponents, target: UriComponents, opts: files.IFileOverwriteOptions): Promise<void>;
	$copy(resource: UriComponents, target: UriComponents, opts: files.IFileOverwriteOptions): Promise<void>;
	$mkdir(resource: UriComponents): Promise<void>;
	$delete(resource: UriComponents, opts: files.IFileDeleteOptions): Promise<void>;

	$watch(extensionId: string, session: number, resource: UriComponents, opts: files.IWatchOptions): void;
	$unwatch(session: number): void;

	$ensureActivation(scheme: string): Promise<void>;
}

export interface MainThreadLabelServiceShape extends IDisposable {
	$registerResourceLabelFormatter(handle: number, formatter: ResourceLabelFormatter): void;
	$unregisterResourceLabelFormatter(handle: number): void;
}

export interface MainThreadSearchShape extends IDisposable {
	$registerFileSearchProvider(handle: number, scheme: string): void;
	$registerTextSearchProvider(handle: number, scheme: string): void;
	$unregisterProvider(handle: number): void;
	$handleFileMatch(handle: number, session: number, data: UriComponents[]): void;
	$handleTextMatch(handle: number, session: number, data: search.IRawFileMatch2[]): void;
}

export interface MainThreadTaskShape extends IDisposable {
	$createTaskId(task: tasks.ITaskDTO): Promise<string>;
	$registerTaskProvider(handle: number, type: string): Promise<void>;
	$unregisterTaskProvider(handle: number): Promise<void>;
	$fetchTasks(filter?: tasks.ITaskFilterDTO): Promise<tasks.ITaskDTO[]>;
	$getTaskExecution(value: tasks.ITaskHandleDTO | tasks.ITaskDTO): Promise<tasks.ITaskExecutionDTO>;
	$executeTask(task: tasks.ITaskHandleDTO | tasks.ITaskDTO): Promise<tasks.ITaskExecutionDTO>;
	$terminateTask(id: string): Promise<void>;
	$registerTaskSystem(scheme: string, info: tasks.ITaskSystemInfoDTO): void;
	$customExecutionComplete(id: string, result?: number): Promise<void>;
	$registerSupportedExecutions(custom?: boolean, shell?: boolean, process?: boolean): Promise<void>;
}

export interface MainThreadExtensionServiceShape extends IDisposable {
	$getExtension(extensionId: string): Promise<Dto<IExtensionDescription> | undefined>;
	$activateExtension(extensionId: ExtensionIdentifier, reason: ExtensionActivationReason): Promise<void>;
	$onWillActivateExtension(extensionId: ExtensionIdentifier): Promise<void>;
	$onDidActivateExtension(extensionId: ExtensionIdentifier, codeLoadingTime: number, activateCallTime: number, activateResolvedTime: number, activationReason: ExtensionActivationReason): void;
	$onExtensionActivationError(extensionId: ExtensionIdentifier, error: SerializedError, missingExtensionDependency: MissingExtensionDependency | null): Promise<void>;
	$onExtensionRuntimeError(extensionId: ExtensionIdentifier, error: SerializedError): void;
	$setPerformanceMarks(marks: performance.PerformanceMark[]): Promise<void>;
	$asBrowserUri(uri: UriComponents): Promise<UriComponents>;
}

export interface SCMProviderFeatures {
	hasQuickDiffProvider?: boolean;
	count?: number;
	commitTemplate?: string;
	acceptInputCommand?: languages.Command;
	actionButton?: SCMActionButtonDto | null;
	statusBarCommands?: ICommandDto[];
}

export interface SCMActionButtonDto {
	command: ICommandDto;
	secondaryCommands?: ICommandDto[][];
	description?: string;
	enabled: boolean;
}

export interface SCMGroupFeatures {
	hideWhenEmpty?: boolean;
}

export type SCMRawResource = [
	number /*handle*/,
	UriComponents /*resourceUri*/,
	[UriComponents | ThemeIcon | undefined, UriComponents | ThemeIcon | undefined] /*icons: light, dark*/,
	string /*tooltip*/,
	boolean /*strike through*/,
	boolean /*faded*/,
	string /*context value*/,
	ICommandDto | undefined /*command*/
];

export type SCMRawResourceSplice = [
	number /* start */,
	number /* delete count */,
	SCMRawResource[]
];

export type SCMRawResourceSplices = [
	number, /*handle*/
	SCMRawResourceSplice[]
];

export interface MainThreadSCMShape extends IDisposable {
	$registerSourceControl(handle: number, id: string, label: string, rootUri: UriComponents | undefined): void;
	$updateSourceControl(handle: number, features: SCMProviderFeatures): void;
	$unregisterSourceControl(handle: number): void;

	$registerGroups(sourceControlHandle: number, groups: [number /*handle*/, string /*id*/, string /*label*/, SCMGroupFeatures][], splices: SCMRawResourceSplices[]): void;
	$updateGroup(sourceControlHandle: number, handle: number, features: SCMGroupFeatures): void;
	$updateGroupLabel(sourceControlHandle: number, handle: number, label: string): void;
	$unregisterGroup(sourceControlHandle: number, handle: number): void;

	$spliceResourceStates(sourceControlHandle: number, splices: SCMRawResourceSplices[]): void;

	$setInputBoxValue(sourceControlHandle: number, value: string): void;
	$setInputBoxPlaceholder(sourceControlHandle: number, placeholder: string): void;
	$setInputBoxEnablement(sourceControlHandle: number, enabled: boolean): void;
	$setInputBoxVisibility(sourceControlHandle: number, visible: boolean): void;
	$showValidationMessage(sourceControlHandle: number, message: string | IMarkdownString, type: InputValidationType): void;
	$setValidationProviderIsEnabled(sourceControlHandle: number, enabled: boolean): void;
}

export type DebugSessionUUID = string;

export interface IDebugConfiguration {
	type: string;
	name: string;
	request: string;
	[key: string]: any;
}

export interface IStartDebuggingOptions {
	parentSessionID?: DebugSessionUUID;
	lifecycleManagedByParent?: boolean;
	repl?: IDebugSessionReplMode;
	noDebug?: boolean;
	compact?: boolean;
	suppressDebugToolbar?: boolean;
	suppressDebugStatusbar?: boolean;
	suppressDebugView?: boolean;
	suppressSaveBeforeStart?: boolean;
}

export interface MainThreadDebugServiceShape extends IDisposable {
	$registerDebugTypes(debugTypes: string[]): void;
	$sessionCached(sessionID: string): void;
	$acceptDAMessage(handle: number, message: DebugProtocol.ProtocolMessage): void;
	$acceptDAError(handle: number, name: string, message: string, stack: string | undefined): void;
	$acceptDAExit(handle: number, code: number | undefined, signal: string | undefined): void;
	$registerDebugConfigurationProvider(type: string, triggerKind: DebugConfigurationProviderTriggerKind, hasProvideMethod: boolean, hasResolveMethod: boolean, hasResolve2Method: boolean, handle: number): Promise<void>;
	$registerDebugAdapterDescriptorFactory(type: string, handle: number): Promise<void>;
	$unregisterDebugConfigurationProvider(handle: number): void;
	$unregisterDebugAdapterDescriptorFactory(handle: number): void;
	$startDebugging(folder: UriComponents | undefined, nameOrConfig: string | IDebugConfiguration, options: IStartDebuggingOptions): Promise<boolean>;
	$stopDebugging(sessionId: DebugSessionUUID | undefined): Promise<void>;
	$setDebugSessionName(id: DebugSessionUUID, name: string): void;
	$customDebugAdapterRequest(id: DebugSessionUUID, command: string, args: any): Promise<any>;
	$getDebugProtocolBreakpoint(id: DebugSessionUUID, breakpoinId: string): Promise<DebugProtocol.Breakpoint | undefined>;
	$appendDebugConsole(value: string): void;
	$startBreakpointEvents(): void;
	$registerBreakpoints(breakpoints: Array<ISourceMultiBreakpointDto | IFunctionBreakpointDto | IDataBreakpointDto>): Promise<void>;
	$unregisterBreakpoints(breakpointIds: string[], functionBreakpointIds: string[], dataBreakpointIds: string[]): Promise<void>;
}

export interface IOpenUriOptions {
	readonly allowTunneling?: boolean;
	readonly allowContributedOpeners?: boolean | string;
}

export interface MainThreadWindowShape extends IDisposable {
	$getWindowVisibility(): Promise<boolean>;
	$openUri(uri: UriComponents, uriString: string | undefined, options: IOpenUriOptions): Promise<boolean>;
	$asExternalUri(uri: UriComponents, options: IOpenUriOptions): Promise<UriComponents>;
}

export enum CandidatePortSource {
	None = 0,
	Process = 1,
	Output = 2
}

export interface PortAttributesProviderSelector {
	pid?: number;
	portRange?: [number, number];
	commandMatcher?: RegExp;
}

export interface MainThreadTunnelServiceShape extends IDisposable {
	$openTunnel(tunnelOptions: TunnelOptions, source: string | undefined): Promise<TunnelDto | undefined>;
	$closeTunnel(remote: { host: string; port: number }): Promise<void>;
	$getTunnels(): Promise<TunnelDescription[]>;
	$setTunnelProvider(features?: TunnelProviderFeatures): Promise<void>;
	$setRemoteTunnelService(processId: number): Promise<void>;
	$setCandidateFilter(): Promise<void>;
	$onFoundNewCandidates(candidates: CandidatePort[]): Promise<void>;
	$setCandidatePortSource(source: CandidatePortSource): Promise<void>;
	$registerPortsAttributesProvider(selector: PortAttributesProviderSelector, providerHandle: number): Promise<void>;
	$unregisterPortsAttributesProvider(providerHandle: number): Promise<void>;
}

export interface MainThreadTimelineShape extends IDisposable {
	$registerTimelineProvider(provider: TimelineProviderDescriptor): void;
	$unregisterTimelineProvider(source: string): void;
	$emitTimelineChangeEvent(e: TimelineChangeEvent | undefined): void;
}

// -- extension host

export interface ICommandHandlerDescriptionDto {
	readonly description: string;
	readonly args: ReadonlyArray<{
		readonly name: string;
		readonly isOptional?: boolean;
		readonly description?: string;
	}>;
	readonly returns?: string;
}

export interface ExtHostCommandsShape {
	$executeContributedCommand(id: string, ...args: any[]): Promise<unknown>;
	$getContributedCommandHandlerDescriptions(): Promise<{ [id: string]: string | ICommandHandlerDescriptionDto }>;
}

export interface ExtHostConfigurationShape {
	$initializeConfiguration(data: IConfigurationInitData): void;
	$acceptConfigurationChanged(data: IConfigurationInitData, change: IConfigurationChange): void;
}

export interface ExtHostDiagnosticsShape {
	$acceptMarkersChange(data: [UriComponents, IMarkerData[]][]): void;
}

export interface ExtHostDocumentContentProvidersShape {
	$provideTextDocumentContent(handle: number, uri: UriComponents): Promise<string | null | undefined>;
}

export interface IModelAddedData {
	uri: UriComponents;
	versionId: number;
	lines: string[];
	EOL: string;
	languageId: string;
	isDirty: boolean;
}
export interface ExtHostDocumentsShape {
	$acceptModelLanguageChanged(strURL: UriComponents, newLanguageId: string): void;
	$acceptModelSaved(strURL: UriComponents): void;
	$acceptDirtyStateChanged(strURL: UriComponents, isDirty: boolean): void;
	$acceptModelChanged(strURL: UriComponents, e: IModelChangedEvent, isDirty: boolean): void;
}

export interface ExtHostDocumentSaveParticipantShape {
	$participateInSave(resource: UriComponents, reason: SaveReason): Promise<boolean[]>;
}

export interface ITextEditorAddData {
	id: string;
	documentUri: UriComponents;
	options: IResolvedTextEditorConfiguration;
	selections: ISelection[];
	visibleRanges: IRange[];
	editorPosition: EditorGroupColumn | undefined;
}
export interface ITextEditorPositionData {
	[id: string]: EditorGroupColumn;
}
export interface IEditorPropertiesChangeData {
	options: IResolvedTextEditorConfiguration | null;
	selections: ISelectionChangeEvent | null;
	visibleRanges: IRange[] | null;
}
export interface ISelectionChangeEvent {
	selections: Selection[];
	source?: string;
}

export interface ExtHostEditorsShape {
	$acceptEditorPropertiesChanged(id: string, props: IEditorPropertiesChangeData): void;
	$acceptEditorPositionData(data: ITextEditorPositionData): void;
}

export interface IDocumentsAndEditorsDelta {
	removedDocuments?: UriComponents[];
	addedDocuments?: IModelAddedData[];
	removedEditors?: string[];
	addedEditors?: ITextEditorAddData[];
	newActiveEditor?: string | null;
}

export interface ExtHostDocumentsAndEditorsShape {
	$acceptDocumentsAndEditorsDelta(delta: IDocumentsAndEditorsDelta): void;
}

export interface IDataTransferFileDTO {
	readonly name: string;
	readonly uri?: UriComponents;
}

export interface DataTransferItemDTO {
	readonly id: string;
	readonly asString: string;
	readonly fileData: IDataTransferFileDTO | undefined;
	readonly uriListData?: ReadonlyArray<string | UriComponents>;
}

export interface DataTransferDTO {
	readonly items: Array<[/* type */string, DataTransferItemDTO]>;
}

export interface CheckboxUpdate {
	treeItemHandle: string;
	newState: boolean;
}

export interface ExtHostTreeViewsShape {
	$getChildren(treeViewId: string, treeItemHandle?: string): Promise<ITreeItem[] | undefined>;
	$handleDrop(destinationViewId: string, requestId: number, treeDataTransfer: DataTransferDTO, targetHandle: string | undefined, token: CancellationToken, operationUuid?: string, sourceViewId?: string, sourceTreeItemHandles?: string[]): Promise<void>;
	$handleDrag(sourceViewId: string, sourceTreeItemHandles: string[], operationUuid: string, token: CancellationToken): Promise<DataTransferDTO | undefined>;
	$setExpanded(treeViewId: string, treeItemHandle: string, expanded: boolean): void;
	$setSelection(treeViewId: string, treeItemHandles: string[]): void;
	$setFocus(treeViewId: string, treeItemHandle: string): void;
	$setVisible(treeViewId: string, visible: boolean): void;
	$changeCheckboxState(treeViewId: string, checkboxUpdates: CheckboxUpdate[]): void;
	$hasResolve(treeViewId: string): Promise<boolean>;
	$resolve(treeViewId: string, treeItemHandle: string, token: CancellationToken): Promise<ITreeItem | undefined>;
}

export interface ExtHostWorkspaceShape {
	$initializeWorkspace(workspace: IWorkspaceData | null, trusted: boolean): void;
	$acceptWorkspaceData(workspace: IWorkspaceData | null): void;
	$handleTextSearchResult(result: search.IRawFileMatch2, requestId: number): void;
	$onDidGrantWorkspaceTrust(): void;
	$getEditSessionIdentifier(folder: UriComponents, token: CancellationToken): Promise<string | undefined>;
	$provideEditSessionIdentityMatch(folder: UriComponents, identity1: string, identity2: string, token: CancellationToken): Promise<EditSessionIdentityMatch | undefined>;
}

export interface ExtHostFileSystemInfoShape {
	$acceptProviderInfos(uri: UriComponents, capabilities: number | null): void;
}

export interface ExtHostFileSystemShape {
	$stat(handle: number, resource: UriComponents): Promise<files.IStat>;
	$readdir(handle: number, resource: UriComponents): Promise<[string, files.FileType][]>;
	$readFile(handle: number, resource: UriComponents): Promise<VSBuffer>;
	$writeFile(handle: number, resource: UriComponents, content: VSBuffer, opts: files.IFileWriteOptions): Promise<void>;
	$rename(handle: number, resource: UriComponents, target: UriComponents, opts: files.IFileOverwriteOptions): Promise<void>;
	$copy(handle: number, resource: UriComponents, target: UriComponents, opts: files.IFileOverwriteOptions): Promise<void>;
	$mkdir(handle: number, resource: UriComponents): Promise<void>;
	$delete(handle: number, resource: UriComponents, opts: files.IFileDeleteOptions): Promise<void>;
	$watch(handle: number, session: number, resource: UriComponents, opts: files.IWatchOptions): void;
	$unwatch(handle: number, session: number): void;
	$open(handle: number, resource: UriComponents, opts: files.IFileOpenOptions): Promise<number>;
	$close(handle: number, fd: number): Promise<void>;
	$read(handle: number, fd: number, pos: number, length: number): Promise<VSBuffer>;
	$write(handle: number, fd: number, pos: number, data: VSBuffer): Promise<number>;
}

export interface ExtHostLabelServiceShape {
	$registerResourceLabelFormatter(formatter: ResourceLabelFormatter): IDisposable;
}

export interface ExtHostAuthenticationShape {
	$getSessions(id: string, scopes?: string[]): Promise<ReadonlyArray<AuthenticationSession>>;
	$createSession(id: string, scopes: string[]): Promise<AuthenticationSession>;
	$removeSession(id: string, sessionId: string): Promise<void>;
	$onDidChangeAuthenticationSessions(id: string, label: string): Promise<void>;
	$setProviders(providers: AuthenticationProviderInformation[]): Promise<void>;
}

export interface ExtHostSecretStateShape {
	$onDidChangePassword(e: { extensionId: string; key: string }): Promise<void>;
}

export interface ExtHostSearchShape {
	$enableExtensionHostSearch(): void;
	$provideFileSearchResults(handle: number, session: number, query: search.IRawQuery, token: CancellationToken): Promise<search.ISearchCompleteStats>;
	$provideTextSearchResults(handle: number, session: number, query: search.IRawTextQuery, token: CancellationToken): Promise<search.ISearchCompleteStats>;
	$clearCache(cacheKey: string): Promise<void>;
}

export interface ExtHostExtensionServiceShape {
	$resolveAuthority(remoteAuthority: string, resolveAttempt: number): Promise<IResolveAuthorityResult>;
	/**
	 * Returns `null` if no resolver for `remoteAuthority` is found.
	 */
	$getCanonicalURI(remoteAuthority: string, uri: UriComponents): Promise<UriComponents | null>;
	$startExtensionHost(extensionsDelta: IExtensionDescriptionDelta): Promise<void>;
	$extensionTestsExecute(): Promise<number>;
	$activateByEvent(activationEvent: string, activationKind: ActivationKind): Promise<void>;
	$activate(extensionId: ExtensionIdentifier, reason: ExtensionActivationReason): Promise<boolean>;
	$setRemoteEnvironment(env: { [key: string]: string | null }): Promise<void>;
	$updateRemoteConnectionData(connectionData: IRemoteConnectionData): Promise<void>;

	$deltaExtensions(extensionsDelta: IExtensionDescriptionDelta): Promise<void>;

	$test_latency(n: number): Promise<number>;
	$test_up(b: VSBuffer): Promise<number>;
	$test_down(size: number): Promise<VSBuffer>;
}

export interface FileSystemEvents {
	created: UriComponents[];
	changed: UriComponents[];
	deleted: UriComponents[];
}

export interface SourceTargetPair {
	source?: UriComponents;
	target: UriComponents;
}

export interface IWillRunFileOperationParticipation {
	edit: IWorkspaceEditDto;
	extensionNames: string[];
}

export interface ExtHostFileSystemEventServiceShape {
	$onFileEvent(events: FileSystemEvents): void;
	$onWillRunFileOperation(operation: files.FileOperation, files: readonly SourceTargetPair[], timeout: number, token: CancellationToken): Promise<IWillRunFileOperationParticipation | undefined>;
	$onDidRunFileOperation(operation: files.FileOperation, files: readonly SourceTargetPair[]): void;
}

export interface ExtHostLanguagesShape {
	$acceptLanguageIds(ids: string[]): void;
}

export interface ExtHostHeapServiceShape {
	$onGarbageCollection(ids: number[]): void;
}
export interface IRawColorInfo {
	color: [number, number, number, number];
	range: IRange;
}

export class IdObject {
	_id?: number;
	private static _n = 0;
	static mixin<T extends object>(object: T): T & IdObject {
		(<any>object)._id = IdObject._n++;
		return <any>object;
	}
}

export const enum ISuggestDataDtoField {
	label = 'a',
	kind = 'b',
	detail = 'c',
	documentation = 'd',
	sortText = 'e',
	filterText = 'f',
	preselect = 'g',
	insertText = 'h',
	insertTextRules = 'i',
	range = 'j',
	commitCharacters = 'k',
	additionalTextEdits = 'l',
	kindModifier = 'm',
	commandIdent = 'n',
	commandId = 'o',
	commandArguments = 'p',
}

export interface ISuggestDataDto {
	[ISuggestDataDtoField.label]: string | languages.CompletionItemLabel;
	[ISuggestDataDtoField.kind]?: languages.CompletionItemKind;
	[ISuggestDataDtoField.detail]?: string;
	[ISuggestDataDtoField.documentation]?: string | IMarkdownString;
	[ISuggestDataDtoField.sortText]?: string;
	[ISuggestDataDtoField.filterText]?: string;
	[ISuggestDataDtoField.preselect]?: true;
	[ISuggestDataDtoField.insertText]?: string;
	[ISuggestDataDtoField.insertTextRules]?: languages.CompletionItemInsertTextRule;
	[ISuggestDataDtoField.range]?: IRange | { insert: IRange; replace: IRange };
	[ISuggestDataDtoField.commitCharacters]?: string;
	[ISuggestDataDtoField.additionalTextEdits]?: ISingleEditOperation[];
	[ISuggestDataDtoField.kindModifier]?: languages.CompletionItemTag[];
	// Command
	[ISuggestDataDtoField.commandIdent]?: string;
	[ISuggestDataDtoField.commandId]?: string;
	[ISuggestDataDtoField.commandArguments]?: any[];
	// not-standard
	x?: ChainedCacheId;
}

export const enum ISuggestResultDtoField {
	defaultRanges = 'a',
	completions = 'b',
	isIncomplete = 'c',
	duration = 'd',
}

export interface ISuggestResultDto {
	[ISuggestResultDtoField.defaultRanges]: { insert: IRange; replace: IRange };
	[ISuggestResultDtoField.completions]: ISuggestDataDto[];
	[ISuggestResultDtoField.isIncomplete]: undefined | true;
	[ISuggestResultDtoField.duration]: number;
	x?: number;
}

export interface ISignatureHelpDto {
	id: CacheId;
	signatures: languages.SignatureInformation[];
	activeSignature: number;
	activeParameter: number;
}

export interface ISignatureHelpContextDto {
	readonly triggerKind: languages.SignatureHelpTriggerKind;
	readonly triggerCharacter: string | undefined;
	readonly isRetrigger: boolean;
	readonly activeSignatureHelp: ISignatureHelpDto | undefined;
}

export type IInlayHintDto = CachedSessionItem<Dto<languages.InlayHint>>;

export type IInlayHintsDto = CachedSession<{ hints: IInlayHintDto[] }>;

export type ILocationDto = Dto<languages.Location>;
export type ILocationLinkDto = Dto<languages.LocationLink>;

export type IWorkspaceSymbolDto = CachedSessionItem<Dto<IWorkspaceSymbol>>;
export type IWorkspaceSymbolsDto = CachedSession<{ symbols: IWorkspaceSymbolDto[] }>;

export interface IWorkspaceEditEntryMetadataDto {
	needsConfirmation: boolean;
	label: string;
	description?: string;
	iconPath?: { id: string } | UriComponents | { light: UriComponents; dark: UriComponents };
}


export type ICellEditOperationDto =
	notebookCommon.ICellPartialMetadataEdit
	| notebookCommon.IDocumentMetadataEdit
	| {
		editType: notebookCommon.CellEditType.Replace;
		index: number;
		count: number;
		cells: NotebookCellDataDto[];
	};

export type IWorkspaceCellEditDto = Dto<Omit<notebookCommon.IWorkspaceNotebookCellEdit, 'cellEdit'>> & { cellEdit: ICellEditOperationDto };

export type IWorkspaceFileEditDto = Dto<languages.IWorkspaceFileEdit>;

export type IWorkspaceTextEditDto = Dto<languages.IWorkspaceTextEdit>;

export interface IWorkspaceEditDto {
	edits: Array<IWorkspaceFileEditDto | IWorkspaceTextEditDto | IWorkspaceCellEditDto>;
}

export type ICommandDto = { $ident?: string } & languages.Command;

export interface ICodeActionDto {
	cacheId?: ChainedCacheId;
	title: string;
	edit?: IWorkspaceEditDto;
	diagnostics?: Dto<IMarkerData[]>;
	command?: ICommandDto;
	kind?: string;
	isPreferred?: boolean;
	disabled?: string;
}

export interface ICodeActionListDto {
	cacheId: CacheId;
	actions: ReadonlyArray<ICodeActionDto>;
}

export interface ICodeActionProviderMetadataDto {
	readonly providedKinds?: readonly string[];
	readonly documentation?: ReadonlyArray<{ readonly kind: string; readonly command: ICommandDto }>;
}

export type CacheId = number;
export type ChainedCacheId = [CacheId, CacheId];

type CachedSessionItem<T> = T & { cacheId?: ChainedCacheId };
type CachedSession<T> = T & { cacheId?: CacheId };

export type ILinksListDto = CachedSession<{ links: ILinkDto[] }>;
export type ILinkDto = CachedSessionItem<Dto<languages.ILink>>;

export type ICodeLensListDto = CachedSession<{ lenses: ICodeLensDto[] }>;
export type ICodeLensDto = CachedSessionItem<Dto<languages.CodeLens>>;

export type ICallHierarchyItemDto = Dto<CallHierarchyItem>;

export interface IIncomingCallDto {
	from: ICallHierarchyItemDto;
	fromRanges: IRange[];
}

export interface IOutgoingCallDto {
	fromRanges: IRange[];
	to: ICallHierarchyItemDto;
}

export interface ILanguageWordDefinitionDto {
	languageId: string;
	regexSource: string;
	regexFlags: string;
}

export interface ILinkedEditingRangesDto {
	ranges: IRange[];
	wordPattern?: IRegExpDto;
}

export interface IInlineValueContextDto {
	frameId: number;
	stoppedLocation: IRange;
}

export type ITypeHierarchyItemDto = Dto<TypeHierarchyItem>;

export interface IPasteEditDto {
	insertText: string | { snippet: string };
	additionalEdit?: IWorkspaceEditDto;
}

export interface IDocumentOnDropEditDto {
	insertText: string | { snippet: string };
	additionalEdit?: IWorkspaceEditDto;
}

export interface ExtHostLanguageFeaturesShape {
	$provideDocumentSymbols(handle: number, resource: UriComponents, token: CancellationToken): Promise<languages.DocumentSymbol[] | undefined>;
	$provideCodeLenses(handle: number, resource: UriComponents, token: CancellationToken): Promise<ICodeLensListDto | undefined>;
	$resolveCodeLens(handle: number, symbol: ICodeLensDto, token: CancellationToken): Promise<ICodeLensDto | undefined>;
	$releaseCodeLenses(handle: number, id: number): void;
	$provideDefinition(handle: number, resource: UriComponents, position: IPosition, token: CancellationToken): Promise<ILocationLinkDto[]>;
	$provideDeclaration(handle: number, resource: UriComponents, position: IPosition, token: CancellationToken): Promise<ILocationLinkDto[]>;
	$provideImplementation(handle: number, resource: UriComponents, position: IPosition, token: CancellationToken): Promise<ILocationLinkDto[]>;
	$provideTypeDefinition(handle: number, resource: UriComponents, position: IPosition, token: CancellationToken): Promise<ILocationLinkDto[]>;
	$provideHover(handle: number, resource: UriComponents, position: IPosition, token: CancellationToken): Promise<languages.Hover | undefined>;
	$provideEvaluatableExpression(handle: number, resource: UriComponents, position: IPosition, token: CancellationToken): Promise<languages.EvaluatableExpression | undefined>;
	$provideInlineValues(handle: number, resource: UriComponents, range: IRange, context: languages.InlineValueContext, token: CancellationToken): Promise<languages.InlineValue[] | undefined>;
	$provideDocumentHighlights(handle: number, resource: UriComponents, position: IPosition, token: CancellationToken): Promise<languages.DocumentHighlight[] | undefined>;
	$provideLinkedEditingRanges(handle: number, resource: UriComponents, position: IPosition, token: CancellationToken): Promise<ILinkedEditingRangesDto | undefined>;
	$provideReferences(handle: number, resource: UriComponents, position: IPosition, context: languages.ReferenceContext, token: CancellationToken): Promise<ILocationDto[] | undefined>;
	$provideCodeActions(handle: number, resource: UriComponents, rangeOrSelection: IRange | ISelection, context: languages.CodeActionContext, token: CancellationToken): Promise<ICodeActionListDto | undefined>;
	$resolveCodeAction(handle: number, id: ChainedCacheId, token: CancellationToken): Promise<IWorkspaceEditDto | undefined>;
	$releaseCodeActions(handle: number, cacheId: number): void;
	$prepareDocumentPaste(handle: number, uri: UriComponents, ranges: readonly IRange[], dataTransfer: DataTransferDTO, token: CancellationToken): Promise<DataTransferDTO | undefined>;
	$providePasteEdits(handle: number, requestId: number, uri: UriComponents, ranges: IRange[], dataTransfer: DataTransferDTO, token: CancellationToken): Promise<IPasteEditDto | undefined>;
	$provideDocumentFormattingEdits(handle: number, resource: UriComponents, options: languages.FormattingOptions, token: CancellationToken): Promise<ISingleEditOperation[] | undefined>;
	$provideDocumentRangeFormattingEdits(handle: number, resource: UriComponents, range: IRange, options: languages.FormattingOptions, token: CancellationToken): Promise<ISingleEditOperation[] | undefined>;
	$provideOnTypeFormattingEdits(handle: number, resource: UriComponents, position: IPosition, ch: string, options: languages.FormattingOptions, token: CancellationToken): Promise<ISingleEditOperation[] | undefined>;
	$provideWorkspaceSymbols(handle: number, search: string, token: CancellationToken): Promise<IWorkspaceSymbolsDto>;
	$resolveWorkspaceSymbol(handle: number, symbol: IWorkspaceSymbolDto, token: CancellationToken): Promise<IWorkspaceSymbolDto | undefined>;
	$releaseWorkspaceSymbols(handle: number, id: number): void;
	$provideRenameEdits(handle: number, resource: UriComponents, position: IPosition, newName: string, token: CancellationToken): Promise<IWorkspaceEditDto & { rejectReason?: string } | undefined>;
	$resolveRenameLocation(handle: number, resource: UriComponents, position: IPosition, token: CancellationToken): Promise<languages.RenameLocation | undefined>;
	$provideDocumentSemanticTokens(handle: number, resource: UriComponents, previousResultId: number, token: CancellationToken): Promise<VSBuffer | null>;
	$releaseDocumentSemanticTokens(handle: number, semanticColoringResultId: number): void;
	$provideDocumentRangeSemanticTokens(handle: number, resource: UriComponents, range: IRange, token: CancellationToken): Promise<VSBuffer | null>;
	$provideCompletionItems(handle: number, resource: UriComponents, position: IPosition, context: languages.CompletionContext, token: CancellationToken): Promise<ISuggestResultDto | undefined>;
	$resolveCompletionItem(handle: number, id: ChainedCacheId, token: CancellationToken): Promise<ISuggestDataDto | undefined>;
	$releaseCompletionItems(handle: number, id: number): void;
	$provideInlineCompletions(handle: number, resource: UriComponents, position: IPosition, context: languages.InlineCompletionContext, token: CancellationToken): Promise<IdentifiableInlineCompletions | undefined>;
	$handleInlineCompletionDidShow(handle: number, pid: number, idx: number): void;
	$freeInlineCompletionsList(handle: number, pid: number): void;
	$provideSignatureHelp(handle: number, resource: UriComponents, position: IPosition, context: languages.SignatureHelpContext, token: CancellationToken): Promise<ISignatureHelpDto | undefined>;
	$releaseSignatureHelp(handle: number, id: number): void;
	$provideInlayHints(handle: number, resource: UriComponents, range: IRange, token: CancellationToken): Promise<IInlayHintsDto | undefined>;
	$resolveInlayHint(handle: number, id: ChainedCacheId, token: CancellationToken): Promise<IInlayHintDto | undefined>;
	$releaseInlayHints(handle: number, id: number): void;
	$provideDocumentLinks(handle: number, resource: UriComponents, token: CancellationToken): Promise<ILinksListDto | undefined>;
	$resolveDocumentLink(handle: number, id: ChainedCacheId, token: CancellationToken): Promise<ILinkDto | undefined>;
	$releaseDocumentLinks(handle: number, id: number): void;
	$provideDocumentColors(handle: number, resource: UriComponents, token: CancellationToken): Promise<IRawColorInfo[]>;
	$provideColorPresentations(handle: number, resource: UriComponents, colorInfo: IRawColorInfo, token: CancellationToken): Promise<languages.IColorPresentation[] | undefined>;
	$provideFoldingRanges(handle: number, resource: UriComponents, context: languages.FoldingContext, token: CancellationToken): Promise<languages.FoldingRange[] | undefined>;
	$provideSelectionRanges(handle: number, resource: UriComponents, positions: IPosition[], token: CancellationToken): Promise<languages.SelectionRange[][]>;
	$prepareCallHierarchy(handle: number, resource: UriComponents, position: IPosition, token: CancellationToken): Promise<ICallHierarchyItemDto[] | undefined>;
	$provideCallHierarchyIncomingCalls(handle: number, sessionId: string, itemId: string, token: CancellationToken): Promise<IIncomingCallDto[] | undefined>;
	$provideCallHierarchyOutgoingCalls(handle: number, sessionId: string, itemId: string, token: CancellationToken): Promise<IOutgoingCallDto[] | undefined>;
	$releaseCallHierarchy(handle: number, sessionId: string): void;
	$setWordDefinitions(wordDefinitions: ILanguageWordDefinitionDto[]): void;
	$prepareTypeHierarchy(handle: number, resource: UriComponents, position: IPosition, token: CancellationToken): Promise<ITypeHierarchyItemDto[] | undefined>;
	$provideTypeHierarchySupertypes(handle: number, sessionId: string, itemId: string, token: CancellationToken): Promise<ITypeHierarchyItemDto[] | undefined>;
	$provideTypeHierarchySubtypes(handle: number, sessionId: string, itemId: string, token: CancellationToken): Promise<ITypeHierarchyItemDto[] | undefined>;
	$releaseTypeHierarchy(handle: number, sessionId: string): void;
	$provideDocumentOnDropEdits(handle: number, requestId: number, resource: UriComponents, position: IPosition, dataTransferDto: DataTransferDTO, token: CancellationToken): Promise<IDocumentOnDropEditDto | undefined>;
}

export interface ExtHostQuickOpenShape {
	$onItemSelected(handle: number): void;
	$validateInput(input: string): Promise<string | { content: string; severity: Severity } | null | undefined>;
	$onDidChangeActive(sessionId: number, handles: number[]): void;
	$onDidChangeSelection(sessionId: number, handles: number[]): void;
	$onDidAccept(sessionId: number): void;
	$onDidChangeValue(sessionId: number, value: string): void;
	$onDidTriggerButton(sessionId: number, handle: number): void;
	$onDidTriggerItemButton(sessionId: number, itemHandle: number, buttonHandle: number): void;
	$onDidHide(sessionId: number): void;
}

<<<<<<< HEAD
=======
export interface ExtHostTelemetryShape {
	$initializeTelemetryLevel(level: TelemetryLevel, debugLoggingOnly: boolean, productConfig?: { usage: boolean; error: boolean }): void;
	$onDidChangeTelemetryLevel(level: TelemetryLevel): void;
}

>>>>>>> 5235c6bb
export interface ITerminalLinkDto {
	/** The ID of the link to enable activation and disposal. */
	id: number;
	/** The startIndex of the link in the line. */
	startIndex: number;
	/** The length of the link in the line. */
	length: number;
	/** The descriptive label for what the link does when activated. */
	label?: string;
}

export interface ITerminalDimensionsDto {
	columns: number;
	rows: number;
}

export interface ExtHostTerminalServiceShape {
	$acceptTerminalClosed(id: number, exitCode: number | undefined, exitReason: TerminalExitReason): void;
	$acceptTerminalOpened(id: number, extHostTerminalId: string | undefined, name: string, shellLaunchConfig: IShellLaunchConfigDto): void;
	$acceptActiveTerminalChanged(id: number | null): void;
	$acceptTerminalProcessId(id: number, processId: number): void;
	$acceptTerminalProcessData(id: number, data: string): void;
	$acceptTerminalTitleChange(id: number, name: string): void;
	$acceptTerminalDimensions(id: number, cols: number, rows: number): void;
	$acceptTerminalMaximumDimensions(id: number, cols: number, rows: number): void;
	$acceptTerminalInteraction(id: number): void;
	$startExtensionTerminal(id: number, initialDimensions: ITerminalDimensionsDto | undefined): Promise<ITerminalLaunchError | undefined>;
	$acceptProcessAckDataEvent(id: number, charCount: number): void;
	$acceptProcessInput(id: number, data: string): void;
	$acceptProcessResize(id: number, cols: number, rows: number): void;
	$acceptProcessShutdown(id: number, immediate: boolean): void;
	$acceptProcessRequestInitialCwd(id: number): void;
	$acceptProcessRequestCwd(id: number): void;
	$acceptProcessRequestLatency(id: number): Promise<number>;
	$provideLinks(id: number, line: string): Promise<ITerminalLinkDto[]>;
	$activateLink(id: number, linkId: number): void;
	$initEnvironmentVariableCollections(collections: [string, ISerializableEnvironmentVariableCollection][]): void;
	$acceptDefaultProfile(profile: ITerminalProfile, automationProfile: ITerminalProfile): void;
	$createContributedProfileTerminal(id: string, options: ICreateContributedTerminalProfileOptions): Promise<void>;
	$provideTerminalQuickFixes(id: string, matchResult: TerminalCommandMatchResult, token: CancellationToken): Promise<TerminalQuickFix[] | TerminalQuickFix | undefined>;
}

export interface ExtHostSCMShape {
	$provideOriginalResource(sourceControlHandle: number, uri: UriComponents, token: CancellationToken): Promise<UriComponents | null>;
	$onInputBoxValueChange(sourceControlHandle: number, value: string): void;
	$executeResourceCommand(sourceControlHandle: number, groupHandle: number, handle: number, preserveFocus: boolean): Promise<void>;
	$validateInput(sourceControlHandle: number, value: string, cursorPosition: number): Promise<[string | IMarkdownString, number] | undefined>;
	$setSelectedSourceControl(selectedSourceControlHandle: number | undefined): Promise<void>;
}

export interface ExtHostTaskShape {
	$provideTasks(handle: number, validTypes: { [key: string]: boolean }): Promise<tasks.ITaskSetDTO>;
	$resolveTask(handle: number, taskDTO: tasks.ITaskDTO): Promise<tasks.ITaskDTO | undefined>;
	$onDidStartTask(execution: tasks.ITaskExecutionDTO, terminalId: number, resolvedDefinition: tasks.ITaskDefinitionDTO): void;
	$onDidStartTaskProcess(value: tasks.ITaskProcessStartedDTO): void;
	$onDidEndTaskProcess(value: tasks.ITaskProcessEndedDTO): void;
	$OnDidEndTask(execution: tasks.ITaskExecutionDTO): void;
	$resolveVariables(workspaceFolder: UriComponents, toResolve: { process?: { name: string; cwd?: string }; variables: string[] }): Promise<{ process?: string; variables: { [key: string]: string } }>;
	$jsonTasksSupported(): Promise<boolean>;
	$findExecutable(command: string, cwd?: string, paths?: string[]): Promise<string | undefined>;
}

export interface IBreakpointDto {
	type: string;
	id?: string;
	enabled: boolean;
	condition?: string;
	hitCondition?: string;
	logMessage?: string;
}

export interface IFunctionBreakpointDto extends IBreakpointDto {
	type: 'function';
	functionName: string;
}

export interface IDataBreakpointDto extends IBreakpointDto {
	type: 'data';
	dataId: string;
	canPersist: boolean;
	label: string;
	accessTypes?: DebugProtocol.DataBreakpointAccessType[];
	accessType: DebugProtocol.DataBreakpointAccessType;
}

export interface ISourceBreakpointDto extends IBreakpointDto {
	type: 'source';
	uri: UriComponents;
	line: number;
	character: number;
}

export interface IBreakpointsDeltaDto {
	added?: Array<ISourceBreakpointDto | IFunctionBreakpointDto | IDataBreakpointDto>;
	removed?: string[];
	changed?: Array<ISourceBreakpointDto | IFunctionBreakpointDto | IDataBreakpointDto>;
}

export interface ISourceMultiBreakpointDto {
	type: 'sourceMulti';
	uri: UriComponents;
	lines: {
		id: string;
		enabled: boolean;
		condition?: string;
		hitCondition?: string;
		logMessage?: string;
		line: number;
		character: number;
	}[];
}

export interface IDebugSessionFullDto {
	id: DebugSessionUUID;
	type: string;
	name: string;
	parent: DebugSessionUUID | undefined;
	folderUri: UriComponents | undefined;
	configuration: IConfig;
}

export type IDebugSessionDto = IDebugSessionFullDto | DebugSessionUUID;

export interface ExtHostDebugServiceShape {
	$substituteVariables(folder: UriComponents | undefined, config: IConfig): Promise<IConfig>;
	$runInTerminal(args: DebugProtocol.RunInTerminalRequestArguments, sessionId: string): Promise<number | undefined>;
	$startDASession(handle: number, session: IDebugSessionDto): Promise<void>;
	$stopDASession(handle: number): Promise<void>;
	$sendDAMessage(handle: number, message: DebugProtocol.ProtocolMessage): void;
	$resolveDebugConfiguration(handle: number, folder: UriComponents | undefined, debugConfiguration: IConfig, token: CancellationToken): Promise<IConfig | null | undefined>;
	$resolveDebugConfigurationWithSubstitutedVariables(handle: number, folder: UriComponents | undefined, debugConfiguration: IConfig, token: CancellationToken): Promise<IConfig | null | undefined>;
	$provideDebugConfigurations(handle: number, folder: UriComponents | undefined, token: CancellationToken): Promise<IConfig[]>;
	$provideDebugAdapter(handle: number, session: IDebugSessionDto): Promise<Dto<IAdapterDescriptor>>;
	$acceptDebugSessionStarted(session: IDebugSessionDto): void;
	$acceptDebugSessionTerminated(session: IDebugSessionDto): void;
	$acceptDebugSessionActiveChanged(session: IDebugSessionDto | undefined): void;
	$acceptDebugSessionCustomEvent(session: IDebugSessionDto, event: any): void;
	$acceptBreakpointsDelta(delta: IBreakpointsDeltaDto): void;
	$acceptDebugSessionNameChanged(session: IDebugSessionDto, name: string): void;
}


export interface DecorationRequest {
	readonly id: number;
	readonly uri: UriComponents;
}

export type DecorationData = [boolean, string, string | ThemeIcon, ThemeColor];
export type DecorationReply = { [id: number]: DecorationData };

export interface ExtHostDecorationsShape {
	$provideDecorations(handle: number, requests: DecorationRequest[], token: CancellationToken): Promise<DecorationReply>;
}

export interface ExtHostWindowShape {
	$onDidChangeWindowFocus(value: boolean): void;
}

export interface ExtHostLogLevelServiceShape {
	$setLevel(level: LogLevel, resource?: UriComponents): void;
}

export interface MainThreadLoggerShape {
	$log(file: UriComponents, messages: [LogLevel, string][]): void;
	$createLogger(file: UriComponents, options?: ILoggerOptions): Promise<void>;
}

export interface ExtHostOutputServiceShape {
	$setVisibleChannel(channelId: string | null): void;
}

export interface ExtHostProgressShape {
	$acceptProgressCanceled(handle: number): void;
}

export interface ExtHostCommentsShape {
	$createCommentThreadTemplate(commentControllerHandle: number, uriComponents: UriComponents, range: IRange): void;
	$updateCommentThreadTemplate(commentControllerHandle: number, threadHandle: number, range: IRange): Promise<void>;
	$deleteCommentThread(commentControllerHandle: number, commentThreadHandle: number): void;
	$provideCommentingRanges(commentControllerHandle: number, uriComponents: UriComponents, token: CancellationToken): Promise<IRange[] | undefined>;
	$toggleReaction(commentControllerHandle: number, threadHandle: number, uri: UriComponents, comment: languages.Comment, reaction: languages.CommentReaction): Promise<void>;
}

export interface INotebookSelectionChangeEvent {
	selections: ICellRange[];
}

export interface INotebookVisibleRangesEvent {
	ranges: ICellRange[];
}

export interface INotebookEditorPropertiesChangeData {
	visibleRanges?: INotebookVisibleRangesEvent;
	selections?: INotebookSelectionChangeEvent;
}

export interface INotebookDocumentPropertiesChangeData {
	metadata?: notebookCommon.NotebookDocumentMetadata;
}

export interface INotebookModelAddedData {
	uri: UriComponents;
	versionId: number;
	cells: NotebookCellDto[];
	viewType: string;
	metadata?: notebookCommon.NotebookDocumentMetadata;
}

export interface INotebookEditorAddData {
	id: string;
	documentUri: UriComponents;
	selections: ICellRange[];
	visibleRanges: ICellRange[];
	viewColumn?: number;
}

export interface INotebookDocumentsAndEditorsDelta {
	removedDocuments?: UriComponents[];
	addedDocuments?: INotebookModelAddedData[];
	removedEditors?: string[];
	addedEditors?: INotebookEditorAddData[];
	newActiveEditor?: string | null;
	visibleEditors?: string[];
}

export interface NotebookOutputItemDto {
	readonly mime: string;
	readonly valueBytes: VSBuffer;
}

export interface NotebookOutputDto {
	items: NotebookOutputItemDto[];
	outputId: string;
	metadata?: Record<string, any>;
}

export interface NotebookCellDataDto {
	source: string;
	language: string;
	mime: string | undefined;
	cellKind: notebookCommon.CellKind;
	outputs: NotebookOutputDto[];
	metadata?: notebookCommon.NotebookCellMetadata;
	internalMetadata?: notebookCommon.NotebookCellInternalMetadata;
}

export interface NotebookDataDto {
	readonly cells: NotebookCellDataDto[];
	readonly metadata: notebookCommon.NotebookDocumentMetadata;
}

export interface NotebookCellDto {
	handle: number;
	uri: UriComponents;
	eol: string;
	source: string[];
	language: string;
	mime?: string;
	cellKind: notebookCommon.CellKind;
	outputs: NotebookOutputDto[];
	metadata?: notebookCommon.NotebookCellMetadata;
	internalMetadata?: notebookCommon.NotebookCellInternalMetadata;
}

export interface ExtHostNotebookShape extends ExtHostNotebookDocumentsAndEditorsShape {
	$provideNotebookCellStatusBarItems(handle: number, uri: UriComponents, index: number, token: CancellationToken): Promise<INotebookCellStatusBarListDto | undefined>;
	$releaseNotebookCellStatusBarItems(id: number): void;

	$dataToNotebook(handle: number, data: VSBuffer, token: CancellationToken): Promise<SerializableObjectWithBuffers<NotebookDataDto>>;
	$notebookToData(handle: number, data: SerializableObjectWithBuffers<NotebookDataDto>, token: CancellationToken): Promise<VSBuffer>;
}

export interface ExtHostNotebookRenderersShape {
	$postRendererMessage(editorId: string, rendererId: string, message: unknown): void;
}

export interface ExtHostNotebookDocumentsAndEditorsShape {
	$acceptDocumentAndEditorsDelta(delta: SerializableObjectWithBuffers<INotebookDocumentsAndEditorsDelta>): void;
}

export type NotebookRawContentEventDto =
	// notebookCommon.NotebookCellsInitializeEvent<NotebookCellDto>
	| {

		readonly kind: notebookCommon.NotebookCellsChangeType.ModelChange;
		readonly changes: notebookCommon.NotebookCellTextModelSplice<NotebookCellDto>[];
	}
	| {
		readonly kind: notebookCommon.NotebookCellsChangeType.Move;
		readonly index: number;
		readonly length: number;
		readonly newIdx: number;
	}
	| {
		readonly kind: notebookCommon.NotebookCellsChangeType.Output;
		readonly index: number;
		readonly outputs: NotebookOutputDto[];
	}
	| {
		readonly kind: notebookCommon.NotebookCellsChangeType.OutputItem;
		readonly index: number;
		readonly outputId: string;
		readonly outputItems: NotebookOutputItemDto[];
		readonly append: boolean;
	}
	| notebookCommon.NotebookCellsChangeLanguageEvent
	| notebookCommon.NotebookCellsChangeMimeEvent
	| notebookCommon.NotebookCellsChangeMetadataEvent
	| notebookCommon.NotebookCellsChangeInternalMetadataEvent
	// | notebookCommon.NotebookDocumentChangeMetadataEvent
	| notebookCommon.NotebookCellContentChangeEvent
	// | notebookCommon.NotebookDocumentUnknownChangeEvent
	;

export type NotebookCellsChangedEventDto = {
	readonly rawEvents: NotebookRawContentEventDto[];
	readonly versionId: number;
};

export interface ExtHostNotebookDocumentsShape {
	$acceptModelChanged(uriComponents: UriComponents, event: SerializableObjectWithBuffers<NotebookCellsChangedEventDto>, isDirty: boolean, newMetadata?: notebookCommon.NotebookDocumentMetadata): void;
	$acceptDirtyStateChanged(uriComponents: UriComponents, isDirty: boolean): void;
	$acceptModelSaved(uriComponents: UriComponents): void;
}

export type INotebookEditorViewColumnInfo = Record<string, number>;

export interface ExtHostNotebookEditorsShape {
	$acceptEditorPropertiesChanged(id: string, data: INotebookEditorPropertiesChangeData): void;
	$acceptEditorViewColumns(data: INotebookEditorViewColumnInfo): void;
}

export interface ExtHostNotebookKernelsShape {
	$acceptNotebookAssociation(handle: number, uri: UriComponents, value: boolean): void;
	$executeCells(handle: number, uri: UriComponents, handles: number[]): Promise<void>;
	$cancelCells(handle: number, uri: UriComponents, handles: number[]): Promise<void>;
	$acceptKernelMessageFromRenderer(handle: number, editorId: string, message: any): void;
	$cellExecutionChanged(uri: UriComponents, cellHandle: number, state: notebookCommon.NotebookCellExecutionState | undefined): void;
	$provideKernelSourceActions(handle: number, token: CancellationToken): Promise<notebookCommon.INotebookKernelSourceAction[]>;
}

export interface ExtHostInteractiveShape {
	$willAddInteractiveDocument(uri: UriComponents, eol: string, languageId: string, notebookUri: UriComponents): void;
	$willRemoveInteractiveDocument(uri: UriComponents, notebookUri: UriComponents): void;
}

export interface ExtHostStorageShape {
	$acceptValue(shared: boolean, extensionId: string, value: string): void;
}

export interface ExtHostThemingShape {
	$onColorThemeChange(themeType: string): void;
}

export interface MainThreadThemingShape extends IDisposable {
}

export interface MainThreadLocalizationShape extends IDisposable {
	$fetchBuiltInBundleUri(id: string): Promise<UriComponents | undefined>;
	$fetchBundleContents(uriComponents: UriComponents): Promise<string>;
}

export interface TunnelDto {
	remoteAddress: { port: number; host: string };
	localAddress: { port: number; host: string } | string;
	public: boolean;
	privacy: TunnelPrivacyId | string;
	protocol: string | undefined;
}


export interface ExtHostTunnelServiceShape {
	$forwardPort(tunnelOptions: TunnelOptions, tunnelCreationOptions: TunnelCreationOptions): Promise<TunnelDto | undefined>;
	$closeTunnel(remote: { host: string; port: number }, silent?: boolean): Promise<void>;
	$onDidTunnelsChange(): Promise<void>;
	$registerCandidateFinder(enable: boolean): Promise<void>;
	$applyCandidateFilter(candidates: CandidatePort[]): Promise<CandidatePort[]>;
	$providePortAttributes(handles: number[], ports: number[], pid: number | undefined, commandline: string | undefined, cancellationToken: CancellationToken): Promise<ProvidedPortAttributes[]>;
}

export interface ExtHostTimelineShape {
	$getTimeline(source: string, uri: UriComponents, options: TimelineOptions, token: CancellationToken): Promise<Dto<Timeline> | undefined>;
}

export const enum ExtHostTestingResource {
	Workspace,
	TextDocument
}

export interface ExtHostTestingShape {
	$runControllerTests(req: RunTestForControllerRequest[], token: CancellationToken): Promise<{ error?: string }[]>;
	$cancelExtensionTestRun(runId: string | undefined): void;
	/** Handles a diff of tests, as a result of a subscribeToDiffs() call */
	$acceptDiff(diff: TestsDiffOp.Serialized[]): void;
	/** Publishes that a test run finished. */
	$publishTestResults(results: ISerializedTestResults[]): void;
	/** Expands a test item's children, by the given number of levels. */
	$expandTest(testId: string, levels: number): Promise<void>;
	/** Requests file coverage for a test run. Errors if not available. */
	$provideFileCoverage(runId: string, taskId: string, token: CancellationToken): Promise<Dto<IFileCoverage[]>>;
	/**
	 * Requests coverage details for the file index in coverage data for the run.
	 * Requires file coverage to have been previously requested via $provideFileCoverage.
	 */
	$resolveFileCoverage(runId: string, taskId: string, fileIndex: number, token: CancellationToken): Promise<CoverageDetails[]>;
	/** Configures a test run config. */
	$configureRunProfile(controllerId: string, configId: number): void;
	/** Asks the controller to refresh its tests */
	$refreshTests(controllerId: string, token: CancellationToken): Promise<void>;
	/** Ensures any pending test diffs are flushed */
	$syncTests(): Promise<void>;
}

export interface ExtHostLocalizationShape {
	getMessage(extensionId: string, details: IStringDetails): string;
	getBundle(extensionId: string): { [key: string]: string } | undefined;
	getBundleUri(extensionId: string): URI | undefined;
	initializeLocalizedMessages(extension: IExtensionDescription): Promise<void>;
}

export interface IStringDetails {
	message: string;
	args?: Record<string | number, any>;
	comment?: string | string[];
}

export interface ITestControllerPatch {
	label?: string;
	canRefresh?: boolean;
}

export interface MainThreadTestingShape {
	// --- test lifecycle:

	/** Registers that there's a test controller with the given ID */
	$registerTestController(controllerId: string, label: string, canRefresh: boolean): void;
	/** Updates the label of an existing test controller. */
	$updateController(controllerId: string, patch: ITestControllerPatch): void;
	/** Diposes of the test controller with the given ID */
	$unregisterTestController(controllerId: string): void;
	/** Requests tests published to VS Code. */
	$subscribeToDiffs(): void;
	/** Stops requesting tests published to VS Code. */
	$unsubscribeFromDiffs(): void;
	/** Publishes that new tests were available on the given source. */
	$publishDiff(controllerId: string, diff: TestsDiffOp.Serialized[]): void;

	// --- test run configurations:

	/** Called when a new test run configuration is available */
	$publishTestRunProfile(config: ITestRunProfile): void;
	/** Updates an existing test run configuration */
	$updateTestRunConfig(controllerId: string, configId: number, update: Partial<ITestRunProfile>): void;
	/** Removes a previously-published test run config */
	$removeTestProfile(controllerId: string, configId: number): void;


	// --- test run handling:

	/** Request by an extension to run tests. */
	$runTests(req: ResolvedTestRunRequest, token: CancellationToken): Promise<string>;
	/**
	 * Adds tests to the run. The tests are given in descending depth. The first
	 * item will be a previously-known test, or a test root.
	 */
	$addTestsToRun(controllerId: string, runId: string, tests: ITestItem.Serialized[]): void;
	/** Updates the state of a test run in the given run. */
	$updateTestStateInRun(runId: string, taskId: string, testId: string, state: TestResultState, duration?: number): void;
	/** Appends a message to a test in the run. */
	$appendTestMessagesInRun(runId: string, taskId: string, testId: string, messages: ITestMessage.Serialized[]): void;
	/** Appends raw output to the test run.. */
	$appendOutputToRun(runId: string, taskId: string, output: VSBuffer, location?: ILocationDto, testId?: string): void;
	/** Triggered when coverage is added to test results. */
	$signalCoverageAvailable(runId: string, taskId: string): void;
	/** Signals a task in a test run started. */
	$startedTestRunTask(runId: string, task: ITestRunTask): void;
	/** Signals a task in a test run ended. */
	$finishedTestRunTask(runId: string, taskId: string): void;
	/** Start a new extension-provided test run. */
	$startedExtensionTestRun(req: ExtensionRunTestsRequest): void;
	/** Signals that an extension-provided test run finished. */
	$finishedExtensionTestRun(runId: string): void;
}

// --- proxy identifiers

export const MainContext = {
	MainThreadAuthentication: createProxyIdentifier<MainThreadAuthenticationShape>('MainThreadAuthentication'),
	MainThreadBulkEdits: createProxyIdentifier<MainThreadBulkEditsShape>('MainThreadBulkEdits'),
	MainThreadClipboard: createProxyIdentifier<MainThreadClipboardShape>('MainThreadClipboard'),
	MainThreadCommands: createProxyIdentifier<MainThreadCommandsShape>('MainThreadCommands'),
	MainThreadComments: createProxyIdentifier<MainThreadCommentsShape>('MainThreadComments'),
	MainThreadConfiguration: createProxyIdentifier<MainThreadConfigurationShape>('MainThreadConfiguration'),
	MainThreadConsole: createProxyIdentifier<MainThreadConsoleShape>('MainThreadConsole'),
	MainThreadDebugService: createProxyIdentifier<MainThreadDebugServiceShape>('MainThreadDebugService'),
	MainThreadDecorations: createProxyIdentifier<MainThreadDecorationsShape>('MainThreadDecorations'),
	MainThreadDiagnostics: createProxyIdentifier<MainThreadDiagnosticsShape>('MainThreadDiagnostics'),
	MainThreadDialogs: createProxyIdentifier<MainThreadDiaglogsShape>('MainThreadDiaglogs'),
	MainThreadDocuments: createProxyIdentifier<MainThreadDocumentsShape>('MainThreadDocuments'),
	MainThreadDocumentContentProviders: createProxyIdentifier<MainThreadDocumentContentProvidersShape>('MainThreadDocumentContentProviders'),
	MainThreadTextEditors: createProxyIdentifier<MainThreadTextEditorsShape>('MainThreadTextEditors'),
	MainThreadEditorInsets: createProxyIdentifier<MainThreadEditorInsetsShape>('MainThreadEditorInsets'),
	MainThreadEditorTabs: createProxyIdentifier<MainThreadEditorTabsShape>('MainThreadEditorTabs'),
	MainThreadErrors: createProxyIdentifier<MainThreadErrorsShape>('MainThreadErrors'),
	MainThreadTreeViews: createProxyIdentifier<MainThreadTreeViewsShape>('MainThreadTreeViews'),
	MainThreadDownloadService: createProxyIdentifier<MainThreadDownloadServiceShape>('MainThreadDownloadService'),
	MainThreadKeytar: createProxyIdentifier<MainThreadKeytarShape>('MainThreadKeytar'),
	MainThreadLanguageFeatures: createProxyIdentifier<MainThreadLanguageFeaturesShape>('MainThreadLanguageFeatures'),
	MainThreadLanguages: createProxyIdentifier<MainThreadLanguagesShape>('MainThreadLanguages'),
	MainThreadLogger: createProxyIdentifier<MainThreadLoggerShape>('MainThreadLogger'),
	MainThreadMessageService: createProxyIdentifier<MainThreadMessageServiceShape>('MainThreadMessageService'),
	MainThreadOutputService: createProxyIdentifier<MainThreadOutputServiceShape>('MainThreadOutputService'),
	MainThreadProgress: createProxyIdentifier<MainThreadProgressShape>('MainThreadProgress'),
	MainThreadQuickOpen: createProxyIdentifier<MainThreadQuickOpenShape>('MainThreadQuickOpen'),
	MainThreadStatusBar: createProxyIdentifier<MainThreadStatusBarShape>('MainThreadStatusBar'),
	MainThreadSecretState: createProxyIdentifier<MainThreadSecretStateShape>('MainThreadSecretState'),
	MainThreadStorage: createProxyIdentifier<MainThreadStorageShape>('MainThreadStorage'),
	MainThreadTerminalService: createProxyIdentifier<MainThreadTerminalServiceShape>('MainThreadTerminalService'),
	MainThreadWebviews: createProxyIdentifier<MainThreadWebviewsShape>('MainThreadWebviews'),
	MainThreadWebviewPanels: createProxyIdentifier<MainThreadWebviewPanelsShape>('MainThreadWebviewPanels'),
	MainThreadWebviewViews: createProxyIdentifier<MainThreadWebviewViewsShape>('MainThreadWebviewViews'),
	MainThreadCustomEditors: createProxyIdentifier<MainThreadCustomEditorsShape>('MainThreadCustomEditors'),
	MainThreadUrls: createProxyIdentifier<MainThreadUrlsShape>('MainThreadUrls'),
	MainThreadUriOpeners: createProxyIdentifier<MainThreadUriOpenersShape>('MainThreadUriOpeners'),
	MainThreadProfileContentHandlers: createProxyIdentifier<MainThreadProfileContentHandlersShape>('MainThreadProfileContentHandlers'),
	MainThreadWorkspace: createProxyIdentifier<MainThreadWorkspaceShape>('MainThreadWorkspace'),
	MainThreadFileSystem: createProxyIdentifier<MainThreadFileSystemShape>('MainThreadFileSystem'),
	MainThreadExtensionService: createProxyIdentifier<MainThreadExtensionServiceShape>('MainThreadExtensionService'),
	MainThreadSCM: createProxyIdentifier<MainThreadSCMShape>('MainThreadSCM'),
	MainThreadSearch: createProxyIdentifier<MainThreadSearchShape>('MainThreadSearch'),
	MainThreadTask: createProxyIdentifier<MainThreadTaskShape>('MainThreadTask'),
	MainThreadWindow: createProxyIdentifier<MainThreadWindowShape>('MainThreadWindow'),
	MainThreadLabelService: createProxyIdentifier<MainThreadLabelServiceShape>('MainThreadLabelService'),
	MainThreadNotebook: createProxyIdentifier<MainThreadNotebookShape>('MainThreadNotebook'),
	MainThreadNotebookDocuments: createProxyIdentifier<MainThreadNotebookDocumentsShape>('MainThreadNotebookDocumentsShape'),
	MainThreadNotebookEditors: createProxyIdentifier<MainThreadNotebookEditorsShape>('MainThreadNotebookEditorsShape'),
	MainThreadNotebookKernels: createProxyIdentifier<MainThreadNotebookKernelsShape>('MainThreadNotebookKernels'),
	MainThreadNotebookRenderers: createProxyIdentifier<MainThreadNotebookRenderersShape>('MainThreadNotebookRenderers'),
	MainThreadInteractive: createProxyIdentifier<MainThreadInteractiveShape>('MainThreadInteractive'),
	MainThreadTheming: createProxyIdentifier<MainThreadThemingShape>('MainThreadTheming'),
	MainThreadTunnelService: createProxyIdentifier<MainThreadTunnelServiceShape>('MainThreadTunnelService'),
	MainThreadTimeline: createProxyIdentifier<MainThreadTimelineShape>('MainThreadTimeline'),
	MainThreadTesting: createProxyIdentifier<MainThreadTestingShape>('MainThreadTesting'),
	MainThreadLocalization: createProxyIdentifier<MainThreadLocalizationShape>('MainThreadLocalizationShape')
};

export const ExtHostContext = {
	ExtHostCommands: createProxyIdentifier<ExtHostCommandsShape>('ExtHostCommands'),
	ExtHostConfiguration: createProxyIdentifier<ExtHostConfigurationShape>('ExtHostConfiguration'),
	ExtHostDiagnostics: createProxyIdentifier<ExtHostDiagnosticsShape>('ExtHostDiagnostics'),
	ExtHostDebugService: createProxyIdentifier<ExtHostDebugServiceShape>('ExtHostDebugService'),
	ExtHostDecorations: createProxyIdentifier<ExtHostDecorationsShape>('ExtHostDecorations'),
	ExtHostDocumentsAndEditors: createProxyIdentifier<ExtHostDocumentsAndEditorsShape>('ExtHostDocumentsAndEditors'),
	ExtHostDocuments: createProxyIdentifier<ExtHostDocumentsShape>('ExtHostDocuments'),
	ExtHostDocumentContentProviders: createProxyIdentifier<ExtHostDocumentContentProvidersShape>('ExtHostDocumentContentProviders'),
	ExtHostDocumentSaveParticipant: createProxyIdentifier<ExtHostDocumentSaveParticipantShape>('ExtHostDocumentSaveParticipant'),
	ExtHostEditors: createProxyIdentifier<ExtHostEditorsShape>('ExtHostEditors'),
	ExtHostTreeViews: createProxyIdentifier<ExtHostTreeViewsShape>('ExtHostTreeViews'),
	ExtHostFileSystem: createProxyIdentifier<ExtHostFileSystemShape>('ExtHostFileSystem'),
	ExtHostFileSystemInfo: createProxyIdentifier<ExtHostFileSystemInfoShape>('ExtHostFileSystemInfo'),
	ExtHostFileSystemEventService: createProxyIdentifier<ExtHostFileSystemEventServiceShape>('ExtHostFileSystemEventService'),
	ExtHostLanguages: createProxyIdentifier<ExtHostLanguagesShape>('ExtHostLanguages'),
	ExtHostLanguageFeatures: createProxyIdentifier<ExtHostLanguageFeaturesShape>('ExtHostLanguageFeatures'),
	ExtHostQuickOpen: createProxyIdentifier<ExtHostQuickOpenShape>('ExtHostQuickOpen'),
	ExtHostExtensionService: createProxyIdentifier<ExtHostExtensionServiceShape>('ExtHostExtensionService'),
	ExtHostLogLevelServiceShape: createProxyIdentifier<ExtHostLogLevelServiceShape>('ExtHostLogLevelServiceShape'),
	ExtHostTerminalService: createProxyIdentifier<ExtHostTerminalServiceShape>('ExtHostTerminalService'),
	ExtHostSCM: createProxyIdentifier<ExtHostSCMShape>('ExtHostSCM'),
	ExtHostSearch: createProxyIdentifier<ExtHostSearchShape>('ExtHostSearch'),
	ExtHostTask: createProxyIdentifier<ExtHostTaskShape>('ExtHostTask'),
	ExtHostWorkspace: createProxyIdentifier<ExtHostWorkspaceShape>('ExtHostWorkspace'),
	ExtHostWindow: createProxyIdentifier<ExtHostWindowShape>('ExtHostWindow'),
	ExtHostWebviews: createProxyIdentifier<ExtHostWebviewsShape>('ExtHostWebviews'),
	ExtHostWebviewPanels: createProxyIdentifier<ExtHostWebviewPanelsShape>('ExtHostWebviewPanels'),
	ExtHostCustomEditors: createProxyIdentifier<ExtHostCustomEditorsShape>('ExtHostCustomEditors'),
	ExtHostWebviewViews: createProxyIdentifier<ExtHostWebviewViewsShape>('ExtHostWebviewViews'),
	ExtHostEditorInsets: createProxyIdentifier<ExtHostEditorInsetsShape>('ExtHostEditorInsets'),
	ExtHostEditorTabs: createProxyIdentifier<IExtHostEditorTabsShape>('ExtHostEditorTabs'),
	ExtHostProgress: createProxyIdentifier<ExtHostProgressShape>('ExtHostProgress'),
	ExtHostComments: createProxyIdentifier<ExtHostCommentsShape>('ExtHostComments'),
	ExtHostSecretState: createProxyIdentifier<ExtHostSecretStateShape>('ExtHostSecretState'),
	ExtHostStorage: createProxyIdentifier<ExtHostStorageShape>('ExtHostStorage'),
	ExtHostUrls: createProxyIdentifier<ExtHostUrlsShape>('ExtHostUrls'),
	ExtHostUriOpeners: createProxyIdentifier<ExtHostUriOpenersShape>('ExtHostUriOpeners'),
	ExtHostProfileContentHandlers: createProxyIdentifier<ExtHostProfileContentHandlersShape>('ExtHostProfileContentHandlers'),
	ExtHostOutputService: createProxyIdentifier<ExtHostOutputServiceShape>('ExtHostOutputService'),
	ExtHosLabelService: createProxyIdentifier<ExtHostLabelServiceShape>('ExtHostLabelService'),
	ExtHostNotebook: createProxyIdentifier<ExtHostNotebookShape>('ExtHostNotebook'),
	ExtHostNotebookDocuments: createProxyIdentifier<ExtHostNotebookDocumentsShape>('ExtHostNotebookDocuments'),
	ExtHostNotebookEditors: createProxyIdentifier<ExtHostNotebookEditorsShape>('ExtHostNotebookEditors'),
	ExtHostNotebookKernels: createProxyIdentifier<ExtHostNotebookKernelsShape>('ExtHostNotebookKernels'),
	ExtHostNotebookRenderers: createProxyIdentifier<ExtHostNotebookRenderersShape>('ExtHostNotebookRenderers'),
	ExtHostInteractive: createProxyIdentifier<ExtHostInteractiveShape>('ExtHostInteractive'),
	ExtHostTheming: createProxyIdentifier<ExtHostThemingShape>('ExtHostTheming'),
	ExtHostTunnelService: createProxyIdentifier<ExtHostTunnelServiceShape>('ExtHostTunnelService'),
	ExtHostAuthentication: createProxyIdentifier<ExtHostAuthenticationShape>('ExtHostAuthentication'),
	ExtHostTimeline: createProxyIdentifier<ExtHostTimelineShape>('ExtHostTimeline'),
	ExtHostTesting: createProxyIdentifier<ExtHostTestingShape>('ExtHostTesting'),
	ExtHostLocalization: createProxyIdentifier<ExtHostLocalizationShape>('ExtHostLocalization'),
};<|MERGE_RESOLUTION|>--- conflicted
+++ resolved
@@ -1802,14 +1802,6 @@
 	$onDidHide(sessionId: number): void;
 }
 
-<<<<<<< HEAD
-=======
-export interface ExtHostTelemetryShape {
-	$initializeTelemetryLevel(level: TelemetryLevel, debugLoggingOnly: boolean, productConfig?: { usage: boolean; error: boolean }): void;
-	$onDidChangeTelemetryLevel(level: TelemetryLevel): void;
-}
-
->>>>>>> 5235c6bb
 export interface ITerminalLinkDto {
 	/** The ID of the link to enable activation and disposal. */
 	id: number;
