/*---------------------------------------------------------------------------------------------
 *  Copyright (c) Microsoft Corporation. All rights reserved.
 *  Licensed under the MIT License. See License.txt in the project root for license information.
 *--------------------------------------------------------------------------------------------*/

import { isFalsyOrEmpty } from 'vs/base/common/arrays';
import { VSBuffer } from 'vs/base/common/buffer';
import { Schemas } from 'vs/base/common/network';
import { URI } from 'vs/base/common/uri';
import { IPosition } from 'vs/editor/common/core/position';
import { IRange } from 'vs/editor/common/core/range';
import * as languages from 'vs/editor/common/languages';
import { decodeSemanticTokensDto } from 'vs/editor/common/services/semanticTokensDto';
import { validateWhenClauses } from 'vs/platform/contextkey/common/contextkey';
import { ITextEditorOptions } from 'vs/platform/editor/common/editor';
import { matchesSomeScheme } from 'vs/platform/opener/common/opener';
import { ICallHierarchyItemDto, IIncomingCallDto, IInlineValueContextDto, IOutgoingCallDto, IRawColorInfo, ITypeHierarchyItemDto, IWorkspaceEditDto } from 'vs/workbench/api/common/extHost.protocol';
import { ApiCommand, ApiCommandArgument, ApiCommandResult, ExtHostCommands } from 'vs/workbench/api/common/extHostCommands';
import { CustomCodeAction } from 'vs/workbench/api/common/extHostLanguageFeatures';
import * as typeConverters from 'vs/workbench/api/common/extHostTypeConverters';
import * as types from 'vs/workbench/api/common/extHostTypes';
import { TransientCellMetadata, TransientDocumentMetadata } from 'vs/workbench/contrib/notebook/common/notebookCommon';
import * as search from 'vs/workbench/contrib/search/common/search';
import type * as vscode from 'vscode';

//#region --- NEW world

const newCommands: ApiCommand[] = [
	// -- document highlights
	new ApiCommand(
		'vscode.executeDocumentHighlights', '_executeDocumentHighlights', 'Execute document highlight provider.',
		[ApiCommandArgument.Uri, ApiCommandArgument.Position],
		new ApiCommandResult<languages.DocumentHighlight[], types.DocumentHighlight[] | undefined>('A promise that resolves to an array of DocumentHighlight-instances.', tryMapWith(typeConverters.DocumentHighlight.to))
	),
	// -- document symbols
	new ApiCommand(
		'vscode.executeDocumentSymbolProvider', '_executeDocumentSymbolProvider', 'Execute document symbol provider.',
		[ApiCommandArgument.Uri],
		new ApiCommandResult<languages.DocumentSymbol[], vscode.SymbolInformation[] | undefined>('A promise that resolves to an array of SymbolInformation and DocumentSymbol instances.', (value, apiArgs) => {

			if (isFalsyOrEmpty(value)) {
				return undefined;
			}
			class MergedInfo extends types.SymbolInformation implements vscode.DocumentSymbol {
				static to(symbol: languages.DocumentSymbol): MergedInfo {
					const res = new MergedInfo(
						symbol.name,
						typeConverters.SymbolKind.to(symbol.kind),
						symbol.containerName || '',
						new types.Location(apiArgs[0], typeConverters.Range.to(symbol.range))
					);
					res.detail = symbol.detail;
					res.range = res.location.range;
					res.selectionRange = typeConverters.Range.to(symbol.selectionRange);
					res.children = symbol.children ? symbol.children.map(MergedInfo.to) : [];
					return res;
				}

				detail!: string;
				range!: vscode.Range;
				selectionRange!: vscode.Range;
				children!: vscode.DocumentSymbol[];
				override containerName!: string;
			}
			return value.map(MergedInfo.to);

		})
	),
	// -- formatting
	new ApiCommand(
		'vscode.executeFormatDocumentProvider', '_executeFormatDocumentProvider', 'Execute document format provider.',
		[ApiCommandArgument.Uri, new ApiCommandArgument('options', 'Formatting options', _ => true, v => v)],
		new ApiCommandResult<languages.TextEdit[], types.TextEdit[] | undefined>('A promise that resolves to an array of TextEdits.', tryMapWith(typeConverters.TextEdit.to))
	),
	new ApiCommand(
		'vscode.executeFormatRangeProvider', '_executeFormatRangeProvider', 'Execute range format provider.',
		[ApiCommandArgument.Uri, ApiCommandArgument.Range, new ApiCommandArgument('options', 'Formatting options', _ => true, v => v)],
		new ApiCommandResult<languages.TextEdit[], types.TextEdit[] | undefined>('A promise that resolves to an array of TextEdits.', tryMapWith(typeConverters.TextEdit.to))
	),
	new ApiCommand(
		'vscode.executeFormatOnTypeProvider', '_executeFormatOnTypeProvider', 'Execute format on type provider.',
		[ApiCommandArgument.Uri, ApiCommandArgument.Position, new ApiCommandArgument('ch', 'Trigger character', v => typeof v === 'string', v => v), new ApiCommandArgument('options', 'Formatting options', _ => true, v => v)],
		new ApiCommandResult<languages.TextEdit[], types.TextEdit[] | undefined>('A promise that resolves to an array of TextEdits.', tryMapWith(typeConverters.TextEdit.to))
	),
	// -- go to symbol (definition, type definition, declaration, impl, references)
	new ApiCommand(
		'vscode.executeDefinitionProvider', '_executeDefinitionProvider', 'Execute all definition providers.',
		[ApiCommandArgument.Uri, ApiCommandArgument.Position],
		new ApiCommandResult<(languages.Location | languages.LocationLink)[], (types.Location | vscode.LocationLink)[] | undefined>('A promise that resolves to an array of Location or LocationLink instances.', mapLocationOrLocationLink)
	),
	new ApiCommand(
		'vscode.executeTypeDefinitionProvider', '_executeTypeDefinitionProvider', 'Execute all type definition providers.',
		[ApiCommandArgument.Uri, ApiCommandArgument.Position],
		new ApiCommandResult<(languages.Location | languages.LocationLink)[], (types.Location | vscode.LocationLink)[] | undefined>('A promise that resolves to an array of Location or LocationLink instances.', mapLocationOrLocationLink)
	),
	new ApiCommand(
		'vscode.executeDeclarationProvider', '_executeDeclarationProvider', 'Execute all declaration providers.',
		[ApiCommandArgument.Uri, ApiCommandArgument.Position],
		new ApiCommandResult<(languages.Location | languages.LocationLink)[], (types.Location | vscode.LocationLink)[] | undefined>('A promise that resolves to an array of Location or LocationLink instances.', mapLocationOrLocationLink)
	),
	new ApiCommand(
		'vscode.executeImplementationProvider', '_executeImplementationProvider', 'Execute all implementation providers.',
		[ApiCommandArgument.Uri, ApiCommandArgument.Position],
		new ApiCommandResult<(languages.Location | languages.LocationLink)[], (types.Location | vscode.LocationLink)[] | undefined>('A promise that resolves to an array of Location or LocationLink instances.', mapLocationOrLocationLink)
	),
	new ApiCommand(
		'vscode.executeReferenceProvider', '_executeReferenceProvider', 'Execute all reference providers.',
		[ApiCommandArgument.Uri, ApiCommandArgument.Position],
		new ApiCommandResult<languages.Location[], types.Location[] | undefined>('A promise that resolves to an array of Location-instances.', tryMapWith(typeConverters.location.to))
	),
	// -- hover
	new ApiCommand(
		'vscode.executeHoverProvider', '_executeHoverProvider', 'Execute all hover providers.',
		[ApiCommandArgument.Uri, ApiCommandArgument.Position],
		new ApiCommandResult<languages.Hover[], types.Hover[] | undefined>('A promise that resolves to an array of Hover-instances.', tryMapWith(typeConverters.Hover.to))
	),
	// -- selection range
	new ApiCommand(
		'vscode.executeSelectionRangeProvider', '_executeSelectionRangeProvider', 'Execute selection range provider.',
		[ApiCommandArgument.Uri, new ApiCommandArgument<types.Position[], IPosition[]>('position', 'A position in a text document', v => Array.isArray(v) && v.every(v => types.Position.isPosition(v)), v => v.map(typeConverters.Position.from))],
		new ApiCommandResult<IRange[][], types.SelectionRange[]>('A promise that resolves to an array of ranges.', result => {
			return result.map(ranges => {
				let node: types.SelectionRange | undefined;
				for (const range of ranges.reverse()) {
					node = new types.SelectionRange(typeConverters.Range.to(range), node);
				}
				return node!;
			});
		})
	),
	// -- symbol search
	new ApiCommand(
		'vscode.executeWorkspaceSymbolProvider', '_executeWorkspaceSymbolProvider', 'Execute all workspace symbol providers.',
		[ApiCommandArgument.String.with('query', 'Search string')],
		new ApiCommandResult<search.IWorkspaceSymbol[], types.SymbolInformation[]>('A promise that resolves to an array of SymbolInformation-instances.', value => {
			return value.map(typeConverters.WorkspaceSymbol.to);
		})
	),
	// --- call hierarchy
	new ApiCommand(
		'vscode.prepareCallHierarchy', '_executePrepareCallHierarchy', 'Prepare call hierarchy at a position inside a document',
		[ApiCommandArgument.Uri, ApiCommandArgument.Position],
		new ApiCommandResult<ICallHierarchyItemDto[], types.CallHierarchyItem[]>('A promise that resolves to an array of CallHierarchyItem-instances', v => v.map(typeConverters.CallHierarchyItem.to))
	),
	new ApiCommand(
		'vscode.provideIncomingCalls', '_executeProvideIncomingCalls', 'Compute incoming calls for an item',
		[ApiCommandArgument.CallHierarchyItem],
		new ApiCommandResult<IIncomingCallDto[], types.CallHierarchyIncomingCall[]>('A promise that resolves to an array of CallHierarchyIncomingCall-instances', v => v.map(typeConverters.CallHierarchyIncomingCall.to))
	),
	new ApiCommand(
		'vscode.provideOutgoingCalls', '_executeProvideOutgoingCalls', 'Compute outgoing calls for an item',
		[ApiCommandArgument.CallHierarchyItem],
		new ApiCommandResult<IOutgoingCallDto[], types.CallHierarchyOutgoingCall[]>('A promise that resolves to an array of CallHierarchyOutgoingCall-instances', v => v.map(typeConverters.CallHierarchyOutgoingCall.to))
	),
	// --- rename
	new ApiCommand(
		'vscode.prepareRename', '_executePrepareRename', 'Execute the prepareRename of rename provider.',
		[ApiCommandArgument.Uri, ApiCommandArgument.Position],
		new ApiCommandResult<languages.RenameLocation, { range: types.Range; placeholder: string } | undefined>('A promise that resolves to a range and placeholder text.', value => {
			if (!value) {
				return undefined;
			}
			return {
				range: typeConverters.Range.to(value.range),
				placeholder: value.text
			};
		})
	),
	new ApiCommand(
		'vscode.executeDocumentRenameProvider', '_executeDocumentRenameProvider', 'Execute rename provider.',
		[ApiCommandArgument.Uri, ApiCommandArgument.Position, ApiCommandArgument.String.with('newName', 'The new symbol name')],
		new ApiCommandResult<IWorkspaceEditDto & { rejectReason?: string }, types.WorkspaceEdit | undefined>('A promise that resolves to a WorkspaceEdit.', value => {
			if (!value) {
				return undefined;
			}
			if (value.rejectReason) {
				throw new Error(value.rejectReason);
			}
			return typeConverters.WorkspaceEdit.to(value);
		})
	),
	// --- links
	new ApiCommand(
		'vscode.executeLinkProvider', '_executeLinkProvider', 'Execute document link provider.',
		[ApiCommandArgument.Uri, ApiCommandArgument.Number.with('linkResolveCount', 'Number of links that should be resolved, only when links are unresolved.').optional()],
		new ApiCommandResult<languages.ILink[], vscode.DocumentLink[]>('A promise that resolves to an array of DocumentLink-instances.', value => value.map(typeConverters.DocumentLink.to))
	),
	// --- semantic tokens
	new ApiCommand(
		'vscode.provideDocumentSemanticTokensLegend', '_provideDocumentSemanticTokensLegend', 'Provide semantic tokens legend for a document',
		[ApiCommandArgument.Uri],
		new ApiCommandResult<languages.SemanticTokensLegend, types.SemanticTokensLegend | undefined>('A promise that resolves to SemanticTokensLegend.', value => {
			if (!value) {
				return undefined;
			}
			return new types.SemanticTokensLegend(value.tokenTypes, value.tokenModifiers);
		})
	),
	new ApiCommand(
		'vscode.provideDocumentSemanticTokens', '_provideDocumentSemanticTokens', 'Provide semantic tokens for a document',
		[ApiCommandArgument.Uri],
		new ApiCommandResult<VSBuffer, types.SemanticTokens | undefined>('A promise that resolves to SemanticTokens.', value => {
			if (!value) {
				return undefined;
			}
			const semanticTokensDto = decodeSemanticTokensDto(value);
			if (semanticTokensDto.type !== 'full') {
				// only accepting full semantic tokens from provideDocumentSemanticTokens
				return undefined;
			}
			return new types.SemanticTokens(semanticTokensDto.data, undefined);
		})
	),
	new ApiCommand(
		'vscode.provideDocumentRangeSemanticTokensLegend', '_provideDocumentRangeSemanticTokensLegend', 'Provide semantic tokens legend for a document range',
		[ApiCommandArgument.Uri, ApiCommandArgument.Range.optional()],
		new ApiCommandResult<languages.SemanticTokensLegend, types.SemanticTokensLegend | undefined>('A promise that resolves to SemanticTokensLegend.', value => {
			if (!value) {
				return undefined;
			}
			return new types.SemanticTokensLegend(value.tokenTypes, value.tokenModifiers);
		})
	),
	new ApiCommand(
		'vscode.provideDocumentRangeSemanticTokens', '_provideDocumentRangeSemanticTokens', 'Provide semantic tokens for a document range',
		[ApiCommandArgument.Uri, ApiCommandArgument.Range],
		new ApiCommandResult<VSBuffer, types.SemanticTokens | undefined>('A promise that resolves to SemanticTokens.', value => {
			if (!value) {
				return undefined;
			}
			const semanticTokensDto = decodeSemanticTokensDto(value);
			if (semanticTokensDto.type !== 'full') {
				// only accepting full semantic tokens from provideDocumentRangeSemanticTokens
				return undefined;
			}
			return new types.SemanticTokens(semanticTokensDto.data, undefined);
		})
	),
	// --- completions
	new ApiCommand(
		'vscode.executeCompletionItemProvider', '_executeCompletionItemProvider', 'Execute completion item provider.',
		[
			ApiCommandArgument.Uri,
			ApiCommandArgument.Position,
			ApiCommandArgument.String.with('triggerCharacter', 'Trigger completion when the user types the character, like `,` or `(`').optional(),
			ApiCommandArgument.Number.with('itemResolveCount', 'Number of completions to resolve (too large numbers slow down completions)').optional()
		],
		new ApiCommandResult<languages.CompletionList, vscode.CompletionList>('A promise that resolves to a CompletionList-instance.', (value, _args, converter) => {
			if (!value) {
				return new types.CompletionList([]);
			}
			const items = value.suggestions.map(suggestion => typeConverters.CompletionItem.to(suggestion, converter));
			return new types.CompletionList(items, value.incomplete);
		})
	),
	// --- signature help
	new ApiCommand(
		'vscode.executeSignatureHelpProvider', '_executeSignatureHelpProvider', 'Execute signature help provider.',
		[ApiCommandArgument.Uri, ApiCommandArgument.Position, ApiCommandArgument.String.with('triggerCharacter', 'Trigger signature help when the user types the character, like `,` or `(`').optional()],
		new ApiCommandResult<languages.SignatureHelp, vscode.SignatureHelp | undefined>('A promise that resolves to SignatureHelp.', value => {
			if (value) {
				return typeConverters.SignatureHelp.to(value);
			}
			return undefined;
		})
	),
	// --- code lens
	new ApiCommand(
		'vscode.executeCodeLensProvider', '_executeCodeLensProvider', 'Execute code lens provider.',
		[ApiCommandArgument.Uri, ApiCommandArgument.Number.with('itemResolveCount', 'Number of lenses that should be resolved and returned. Will only return resolved lenses, will impact performance)').optional()],
		new ApiCommandResult<languages.CodeLens[], vscode.CodeLens[] | undefined>('A promise that resolves to an array of CodeLens-instances.', (value, _args, converter) => {
			return tryMapWith<languages.CodeLens, vscode.CodeLens>(item => {
				return new types.CodeLens(typeConverters.Range.to(item.range), item.command && converter.fromInternal(item.command));
			})(value);
		})
	),
	// --- code actions
	new ApiCommand(
		'vscode.executeCodeActionProvider', '_executeCodeActionProvider', 'Execute code action provider.',
		[
			ApiCommandArgument.Uri,
			new ApiCommandArgument('rangeOrSelection', 'Range in a text document. Some refactoring provider requires Selection object.', v => types.Range.isRange(v), v => types.Selection.isSelection(v) ? typeConverters.Selection.from(v) : typeConverters.Range.from(v)),
			ApiCommandArgument.String.with('kind', 'Code action kind to return code actions for').optional(),
			ApiCommandArgument.Number.with('itemResolveCount', 'Number of code actions to resolve (too large numbers slow down code actions)').optional()
		],
		new ApiCommandResult<CustomCodeAction[], (vscode.CodeAction | vscode.Command | undefined)[] | undefined>('A promise that resolves to an array of Command-instances.', (value, _args, converter) => {
			return tryMapWith<CustomCodeAction, vscode.CodeAction | vscode.Command | undefined>((codeAction) => {
				if (codeAction._isSynthetic) {
					if (!codeAction.command) {
						throw new Error('Synthetic code actions must have a command');
					}
					return converter.fromInternal(codeAction.command);
				} else {
					const ret = new types.CodeAction(
						codeAction.title,
						codeAction.kind ? new types.CodeActionKind(codeAction.kind) : undefined
					);
					if (codeAction.edit) {
						ret.edit = typeConverters.WorkspaceEdit.to(codeAction.edit);
					}
					if (codeAction.command) {
						ret.command = converter.fromInternal(codeAction.command);
					}
					ret.isPreferred = codeAction.isPreferred;
					return ret;
				}
			})(value);
		})
	),
	// --- colors
	new ApiCommand(
		'vscode.executeDocumentColorProvider', '_executeDocumentColorProvider', 'Execute document color provider.',
		[ApiCommandArgument.Uri],
		new ApiCommandResult<IRawColorInfo[], vscode.ColorInformation[]>('A promise that resolves to an array of ColorInformation objects.', result => {
			if (result) {
				return result.map(ci => new types.ColorInformation(typeConverters.Range.to(ci.range), typeConverters.Color.to(ci.color)));
			}
			return [];
		})
	),
	new ApiCommand(
		'vscode.executeColorPresentationProvider', '_executeColorPresentationProvider', 'Execute color presentation provider.',
		[
			new ApiCommandArgument<types.Color, [number, number, number, number]>('color', 'The color to show and insert', v => v instanceof types.Color, typeConverters.Color.from),
			new ApiCommandArgument<{ uri: URI; range: types.Range }, { uri: URI; range: IRange }>('context', 'Context object with uri and range', _v => true, v => ({ uri: v.uri, range: typeConverters.Range.from(v.range) })),
		],
		new ApiCommandResult<languages.IColorPresentation[], types.ColorPresentation[]>('A promise that resolves to an array of ColorPresentation objects.', result => {
			if (result) {
				return result.map(typeConverters.ColorPresentation.to);
			}
			return [];
		})
	),
	// --- inline hints
	new ApiCommand(
		'vscode.executeInlayHintProvider', '_executeInlayHintProvider', 'Execute inlay hints provider',
		[ApiCommandArgument.Uri, ApiCommandArgument.Range],
		new ApiCommandResult<languages.InlayHint[], vscode.InlayHint[]>('A promise that resolves to an array of Inlay objects', (result, args, converter) => {
			return result.map(typeConverters.InlayHint.to.bind(undefined, converter));
		})
	),
	// --- folding
	new ApiCommand(
		'vscode.executeFoldingRangeProvider', '_executeFoldingRangeProvider', 'Execute folding range provider',
		[ApiCommandArgument.Uri],
		new ApiCommandResult<languages.FoldingRange[] | undefined, vscode.FoldingRange[] | undefined>('A promise that resolves to an array of FoldingRange objects', (result, args) => {
			if (result) {
				return result.map(typeConverters.FoldingRange.to);
			}
			return undefined;
		})
	),

	// --- notebooks
	new ApiCommand(
		'vscode.resolveNotebookContentProviders', '_resolveNotebookContentProvider', 'Resolve Notebook Content Providers',
		[
			// new ApiCommandArgument<string, string>('viewType', '', v => typeof v === 'string', v => v),
			// new ApiCommandArgument<string, string>('displayName', '', v => typeof v === 'string', v => v),
			// new ApiCommandArgument<object, object>('options', '', v => typeof v === 'object', v => v),
		],
		new ApiCommandResult<{
			viewType: string;
			displayName: string;
			options: { transientOutputs: boolean; transientCellMetadata: TransientCellMetadata; transientDocumentMetadata: TransientDocumentMetadata };
			filenamePattern: (vscode.GlobPattern | { include: vscode.GlobPattern; exclude: vscode.GlobPattern })[];
		}[], {
			viewType: string;
			displayName: string;
			filenamePattern: (vscode.GlobPattern | { include: vscode.GlobPattern; exclude: vscode.GlobPattern })[];
			options: vscode.NotebookDocumentContentOptions;
		}[] | undefined>('A promise that resolves to an array of NotebookContentProvider static info objects.', tryMapWith(item => {
			return {
				viewType: item.viewType,
				displayName: item.displayName,
				options: {
					transientOutputs: item.options.transientOutputs,
					transientCellMetadata: item.options.transientCellMetadata,
					transientDocumentMetadata: item.options.transientDocumentMetadata
				},
				filenamePattern: item.filenamePattern.map(pattern => typeConverters.NotebookExclusiveDocumentPattern.to(pattern))
			};
		}))
	),
	// --- debug support
	new ApiCommand(
		'vscode.executeInlineValueProvider', '_executeInlineValueProvider', 'Execute inline value provider',
		[
			ApiCommandArgument.Uri,
			ApiCommandArgument.Range,
			new ApiCommandArgument<types.InlineValueContext, IInlineValueContextDto>('context', 'An InlineValueContext', v => v && typeof v.frameId === 'number' && v.stoppedLocation instanceof types.Range, v => typeConverters.InlineValueContext.from(v))
		],
		new ApiCommandResult<languages.InlineValue[], vscode.InlineValue[]>('A promise that resolves to an array of InlineValue objects', result => {
			return result.map(typeConverters.InlineValue.to);
		})
	),
	// --- open'ish commands
	new ApiCommand(
		'vscode.open', '_workbench.open', 'Opens the provided resource in the editor. Can be a text or binary file, or an http(s) URL. If you need more control over the options for opening a text file, use vscode.window.showTextDocument instead.',
		[
			new ApiCommandArgument<URI | string>('uriOrString', 'Uri-instance or string (only http/https)', v => URI.isUri(v) || (typeof v === 'string' && matchesSomeScheme(v, Schemas.http, Schemas.https)), v => v),
			new ApiCommandArgument<vscode.ViewColumn | typeConverters.TextEditorOpenOptions | undefined, [vscode.ViewColumn?, ITextEditorOptions?] | undefined>('columnOrOptions', 'Either the column in which to open or editor options, see vscode.TextDocumentShowOptions',
				v => v === undefined || typeof v === 'number' || typeof v === 'object',
				v => !v ? v : typeof v === 'number' ? [typeConverters.ViewColumn.from(v), undefined] : [typeConverters.ViewColumn.from(v.viewColumn), typeConverters.TextEditorOpenOptions.from(v)]
			).optional(),
			ApiCommandArgument.String.with('label', '').optional()
		],
		ApiCommandResult.Void
	),
	new ApiCommand(
		'vscode.openWith', '_workbench.openWith', 'Opens the provided resource with a specific editor.',
		[
			ApiCommandArgument.Uri.with('resource', 'Resource to open'),
<<<<<<< HEAD
			ApiCommandArgument.String.with('viewId', 'Custom editor view id or \'default\' to use VSCodius\'s default editor'),
=======
			ApiCommandArgument.String.with('viewId', 'Custom editor view id. This should be the viewType string for custom editors or the notebookType string for notebooks. Use \'default\' to use VS Code\'s default text editor'),
>>>>>>> d037ac07
			new ApiCommandArgument<vscode.ViewColumn | typeConverters.TextEditorOpenOptions | undefined, [vscode.ViewColumn?, ITextEditorOptions?] | undefined>('columnOrOptions', 'Either the column in which to open or editor options, see vscode.TextDocumentShowOptions',
				v => v === undefined || typeof v === 'number' || typeof v === 'object',
				v => !v ? v : typeof v === 'number' ? [typeConverters.ViewColumn.from(v), undefined] : [typeConverters.ViewColumn.from(v.viewColumn), typeConverters.TextEditorOpenOptions.from(v)],
			).optional()
		],
		ApiCommandResult.Void
	),
	new ApiCommand(
		'vscode.diff', '_workbench.diff', 'Opens the provided resources in the diff editor to compare their contents.',
		[
			ApiCommandArgument.Uri.with('left', 'Left-hand side resource of the diff editor'),
			ApiCommandArgument.Uri.with('right', 'Right-hand side resource of the diff editor'),
			ApiCommandArgument.String.with('title', 'Human readable title for the diff editor').optional(),
			new ApiCommandArgument<typeConverters.TextEditorOpenOptions | undefined, [number?, ITextEditorOptions?] | undefined>('columnOrOptions', 'Either the column in which to open or editor options, see vscode.TextDocumentShowOptions',
				v => v === undefined || typeof v === 'object',
				v => v && [typeConverters.ViewColumn.from(v.viewColumn), typeConverters.TextEditorOpenOptions.from(v)]
			).optional(),
		],
		ApiCommandResult.Void
	),
	// --- type hierarchy
	new ApiCommand(
		'vscode.prepareTypeHierarchy', '_executePrepareTypeHierarchy', 'Prepare type hierarchy at a position inside a document',
		[ApiCommandArgument.Uri, ApiCommandArgument.Position],
		new ApiCommandResult<ITypeHierarchyItemDto[], types.TypeHierarchyItem[]>('A promise that resolves to an array of TypeHierarchyItem-instances', v => v.map(typeConverters.TypeHierarchyItem.to))
	),
	new ApiCommand(
		'vscode.provideSupertypes', '_executeProvideSupertypes', 'Compute supertypes for an item',
		[ApiCommandArgument.TypeHierarchyItem],
		new ApiCommandResult<ITypeHierarchyItemDto[], types.TypeHierarchyItem[]>('A promise that resolves to an array of TypeHierarchyItem-instances', v => v.map(typeConverters.TypeHierarchyItem.to))
	),
	new ApiCommand(
		'vscode.provideSubtypes', '_executeProvideSubtypes', 'Compute subtypes for an item',
		[ApiCommandArgument.TypeHierarchyItem],
		new ApiCommandResult<ITypeHierarchyItemDto[], types.TypeHierarchyItem[]>('A promise that resolves to an array of TypeHierarchyItem-instances', v => v.map(typeConverters.TypeHierarchyItem.to))
	),
	// --- testing
	new ApiCommand(
		'vscode.revealTestInExplorer', '_revealTestInExplorer', 'Reveals a test instance in the explorer',
		[ApiCommandArgument.TestItem],
		ApiCommandResult.Void
	),
	// --- continue edit session
	new ApiCommand(
		'vscode.experimental.editSession.continue', '_workbench.editSessions.actions.continueEditSession', 'Continue the current edit session in a different workspace',
		[ApiCommandArgument.Uri.with('workspaceUri', 'The target workspace to continue the current edit session in')],
		ApiCommandResult.Void
	),
	// --- context keys
	new ApiCommand(
		'setContext', '_setContext', 'Set a custom context key value that can be used in when clauses.',
		[
			ApiCommandArgument.String.with('name', 'The context key name'),
			new ApiCommandArgument('value', 'The context key value', () => true, v => v),
		],
		ApiCommandResult.Void
	),
	// --- mapped edits
	new ApiCommand(
		'vscode.executeMappedEditsProvider', '_executeMappedEditsProvider', 'Execute Mapped Edits Provider',
		[
			ApiCommandArgument.Uri,
			ApiCommandArgument.StringArray,
			new ApiCommandArgument(
				'MappedEditsContext',
				'Mapped Edits Context',
				(v: unknown) => typeConverters.MappedEditsContext.is(v),
				(v: vscode.MappedEditsContext) => typeConverters.MappedEditsContext.from(v)
			)
		],
		new ApiCommandResult<IWorkspaceEditDto | null, vscode.WorkspaceEdit | null>(
			'A promise that resolves to a workspace edit or null',
			(value) => {
				return value ? typeConverters.WorkspaceEdit.to(value) : null;
			})
	),
];

//#endregion


//#region OLD world

export class ExtHostApiCommands {

	static register(commands: ExtHostCommands) {

		newCommands.forEach(commands.registerApiCommand, commands);

		this._registerValidateWhenClausesCommand(commands);
	}

	private static _registerValidateWhenClausesCommand(commands: ExtHostCommands) {
		commands.registerCommand(false, '_validateWhenClauses', validateWhenClauses);
	}
}

function tryMapWith<T, R>(f: (x: T) => R) {
	return (value: T[]) => {
		if (Array.isArray(value)) {
			return value.map(f);
		}
		return undefined;
	};
}

function mapLocationOrLocationLink(values: (languages.Location | languages.LocationLink)[]): (types.Location | vscode.LocationLink)[] | undefined {
	if (!Array.isArray(values)) {
		return undefined;
	}
	const result: (types.Location | vscode.LocationLink)[] = [];
	for (const item of values) {
		if (languages.isLocationLink(item)) {
			result.push(typeConverters.DefinitionLink.to(item));
		} else {
			result.push(typeConverters.location.to(item));
		}
	}
	return result;
}<|MERGE_RESOLUTION|>--- conflicted
+++ resolved
@@ -411,11 +411,7 @@
 		'vscode.openWith', '_workbench.openWith', 'Opens the provided resource with a specific editor.',
 		[
 			ApiCommandArgument.Uri.with('resource', 'Resource to open'),
-<<<<<<< HEAD
-			ApiCommandArgument.String.with('viewId', 'Custom editor view id or \'default\' to use VSCodius\'s default editor'),
-=======
-			ApiCommandArgument.String.with('viewId', 'Custom editor view id. This should be the viewType string for custom editors or the notebookType string for notebooks. Use \'default\' to use VS Code\'s default text editor'),
->>>>>>> d037ac07
+			ApiCommandArgument.String.with('viewId', 'Custom editor view id. This should be the viewType string for custom editors or the notebookType string for notebooks. Use \'default\' to use VSCodius\'s default text editor'),
 			new ApiCommandArgument<vscode.ViewColumn | typeConverters.TextEditorOpenOptions | undefined, [vscode.ViewColumn?, ITextEditorOptions?] | undefined>('columnOrOptions', 'Either the column in which to open or editor options, see vscode.TextDocumentShowOptions',
 				v => v === undefined || typeof v === 'number' || typeof v === 'object',
 				v => !v ? v : typeof v === 'number' ? [typeConverters.ViewColumn.from(v), undefined] : [typeConverters.ViewColumn.from(v.viewColumn), typeConverters.TextEditorOpenOptions.from(v)],
