/*---------------------------------------------------------------------------------------------
 *  Copyright (c) Microsoft Corporation. All rights reserved.
 *  Licensed under the MIT License. See License.txt in the project root for license information.
 *--------------------------------------------------------------------------------------------*/

import type * as vscode from 'vscode';
import { coalesce } from '../../../base/common/arrays.js';
import { raceCancellation } from '../../../base/common/async.js';
import { CancellationToken, CancellationTokenSource } from '../../../base/common/cancellation.js';
import { toErrorMessage } from '../../../base/common/errorMessage.js';
import { Emitter } from '../../../base/common/event.js';
import { Iterable } from '../../../base/common/iterator.js';
import { Disposable, DisposableMap, DisposableStore, toDisposable } from '../../../base/common/lifecycle.js';
import { revive } from '../../../base/common/marshalling.js';
import { StopWatch } from '../../../base/common/stopwatch.js';
import { ThemeIcon } from '../../../base/common/themables.js';
import { assertType } from '../../../base/common/types.js';
import { URI } from '../../../base/common/uri.js';
import { generateUuid } from '../../../base/common/uuid.js';
import { Location } from '../../../editor/common/languages.js';
import { ExtensionIdentifier, IExtensionDescription } from '../../../platform/extensions/common/extensions.js';
import { ILogService } from '../../../platform/log/common/log.js';
import { ChatAgentLocation, IChatAgentRequest, IChatAgentResult, IChatAgentResultTimings, IChatWelcomeMessageContent } from '../../contrib/chat/common/chatAgents.js';
import { ChatAgentVoteDirection, IChatContentReference, IChatFollowup, IChatResponseErrorDetails, IChatUserActionEvent, IChatVoteAction } from '../../contrib/chat/common/chatService.js';
import { checkProposedApiEnabled, isProposedApiEnabled } from '../../services/extensions/common/extensions.js';
import { Dto } from '../../services/extensions/common/proxyIdentifier.js';
import { ExtHostChatAgentsShape2, IChatAgentCompletionItem, IChatAgentHistoryEntryDto, IChatProgressDto, IExtensionChatAgentMetadata, IMainContext, MainContext, MainThreadChatAgentsShape2 } from './extHost.protocol.js';
import { CommandsConverter, ExtHostCommands } from './extHostCommands.js';
import { ExtHostDocuments } from './extHostDocuments.js';
import { ExtHostLanguageModels } from './extHostLanguageModels.js';
import * as typeConvert from './extHostTypeConverters.js';
import * as extHostTypes from './extHostTypes.js';
import { isChatViewTitleActionContext } from '../../contrib/chat/common/chatActions.js';

class ChatAgentResponseStream {

	private _stopWatch = StopWatch.create(false);
	private _isClosed: boolean = false;
	private _firstProgress: number | undefined;
	private _apiObject: vscode.ChatResponseStream | undefined;

	constructor(
		private readonly _extension: IExtensionDescription,
		private readonly _request: IChatAgentRequest,
		private readonly _proxy: MainThreadChatAgentsShape2,
		private readonly _commandsConverter: CommandsConverter,
		private readonly _sessionDisposables: DisposableStore
	) { }

	close() {
		this._isClosed = true;
	}

	get timings(): IChatAgentResultTimings {
		return {
			firstProgress: this._firstProgress,
			totalElapsed: this._stopWatch.elapsed()
		};
	}

	get apiObject() {

		if (!this._apiObject) {

			const that = this;
			this._stopWatch.reset();

			function throwIfDone(source: Function | undefined) {
				if (that._isClosed) {
					const err = new Error('Response stream has been closed');
					Error.captureStackTrace(err, source);
					throw err;
				}
			}

			const _report = (progress: IChatProgressDto, task?: (progress: vscode.Progress<vscode.ChatResponseWarningPart | vscode.ChatResponseReferencePart>) => Thenable<string | void>) => {
				// Measure the time to the first progress update with real markdown content
				if (typeof this._firstProgress === 'undefined' && (progress.kind === 'markdownContent' || progress.kind === 'markdownVuln')) {
					this._firstProgress = this._stopWatch.elapsed();
				}

				if (task) {
					const progressReporterPromise = this._proxy.$handleProgressChunk(this._request.requestId, progress);
					const progressReporter = {
						report: (p: vscode.ChatResponseWarningPart | vscode.ChatResponseReferencePart) => {
							progressReporterPromise?.then((handle) => {
								if (handle) {
									if (extHostTypes.MarkdownString.isMarkdownString(p.value)) {
										this._proxy.$handleProgressChunk(this._request.requestId, typeConvert.ChatResponseWarningPart.from(<vscode.ChatResponseWarningPart>p), handle);
									} else {
										this._proxy.$handleProgressChunk(this._request.requestId, typeConvert.ChatResponseReferencePart.from(<vscode.ChatResponseReferencePart>p), handle);
									}
								}
							});
						}
					};

					Promise.all([progressReporterPromise, task?.(progressReporter)]).then(([handle, res]) => {
						if (handle !== undefined) {
							this._proxy.$handleProgressChunk(this._request.requestId, typeConvert.ChatTaskResult.from(res), handle);
						}
					});
				} else {
					this._proxy.$handleProgressChunk(this._request.requestId, progress);
				}
			};

			this._apiObject = Object.freeze<vscode.ChatResponseStream>({
				markdown(value) {
					throwIfDone(this.markdown);
					const part = new extHostTypes.ChatResponseMarkdownPart(value);
					const dto = typeConvert.ChatResponseMarkdownPart.from(part);
					_report(dto);
					return this;
				},
				markdownWithVulnerabilities(value, vulnerabilities) {
					throwIfDone(this.markdown);
					if (vulnerabilities) {
						checkProposedApiEnabled(that._extension, 'chatParticipantAdditions');
					}

					const part = new extHostTypes.ChatResponseMarkdownWithVulnerabilitiesPart(value, vulnerabilities);
					const dto = typeConvert.ChatResponseMarkdownWithVulnerabilitiesPart.from(part);
					_report(dto);
					return this;
				},
				codeblockUri(value) {
					throwIfDone(this.codeblockUri);
					checkProposedApiEnabled(that._extension, 'chatParticipantAdditions');
					const part = new extHostTypes.ChatResponseCodeblockUriPart(value);
					const dto = typeConvert.ChatResponseCodeblockUriPart.from(part);
					_report(dto);
					return this;
				},
				filetree(value, baseUri) {
					throwIfDone(this.filetree);
					const part = new extHostTypes.ChatResponseFileTreePart(value, baseUri);
					const dto = typeConvert.ChatResponseFilesPart.from(part);
					_report(dto);
					return this;
				},
				anchor(value, title?: string) {
					const part = new extHostTypes.ChatResponseAnchorPart(value, title);
					return this.push(part);
				},
				button(value) {
					throwIfDone(this.anchor);
					const part = new extHostTypes.ChatResponseCommandButtonPart(value);
					const dto = typeConvert.ChatResponseCommandButtonPart.from(part, that._commandsConverter, that._sessionDisposables);
					_report(dto);
					return this;
				},
				progress(value, task?: ((progress: vscode.Progress<vscode.ChatResponseWarningPart>) => Thenable<string | void>)) {
					throwIfDone(this.progress);
					const part = new extHostTypes.ChatResponseProgressPart2(value, task);
					const dto = task ? typeConvert.ChatTask.from(part) : typeConvert.ChatResponseProgressPart.from(part);
					_report(dto, task);
					return this;
				},
				warning(value) {
					throwIfDone(this.progress);
					checkProposedApiEnabled(that._extension, 'chatParticipantAdditions');
					const part = new extHostTypes.ChatResponseWarningPart(value);
					const dto = typeConvert.ChatResponseWarningPart.from(part);
					_report(dto);
					return this;
				},
				reference(value, iconPath) {
					return this.reference2(value, iconPath);
				},
				reference2(value, iconPath, options) {
					throwIfDone(this.reference);

					if (typeof value === 'object' && 'variableName' in value) {
						checkProposedApiEnabled(that._extension, 'chatParticipantAdditions');
					}

					if (typeof value === 'object' && 'variableName' in value && !value.value) {
						// The participant used this variable. Does that variable have any references to pull in?
						const matchingVarData = that._request.variables.variables.find(v => v.name === value.variableName);
						if (matchingVarData) {
							let references: Dto<IChatContentReference>[] | undefined;
							if (matchingVarData.references?.length) {
								references = matchingVarData.references.map(r => ({
									kind: 'reference',
									reference: { variableName: value.variableName, value: r.reference as URI | Location }
								} satisfies IChatContentReference));
							} else {
								// Participant sent a variableName reference but the variable produced no references. Show variable reference with no value
								const part = new extHostTypes.ChatResponseReferencePart(value, iconPath, options);
								const dto = typeConvert.ChatResponseReferencePart.from(part);
								references = [dto];
							}

							references.forEach(r => _report(r));
							return this;
						} else {
							// Something went wrong- that variable doesn't actually exist
						}
					} else {
						const part = new extHostTypes.ChatResponseReferencePart(value, iconPath, options);
						const dto = typeConvert.ChatResponseReferencePart.from(part);
						_report(dto);
					}

					return this;
				},
				codeCitation(value: vscode.Uri, license: string, snippet: string): void {
					throwIfDone(this.codeCitation);
					checkProposedApiEnabled(that._extension, 'chatParticipantAdditions');

					const part = new extHostTypes.ChatResponseCodeCitationPart(value, license, snippet);
					const dto = typeConvert.ChatResponseCodeCitationPart.from(part);
					_report(dto);
				},
				textEdit(target, edits) {
					throwIfDone(this.textEdit);
					checkProposedApiEnabled(that._extension, 'chatParticipantAdditions');

					const part = new extHostTypes.ChatResponseTextEditPart(target, edits);
					const dto = typeConvert.ChatResponseTextEditPart.from(part);
					_report(dto);
					return this;
				},
				detectedParticipant(participant, command) {
					throwIfDone(this.detectedParticipant);
					checkProposedApiEnabled(that._extension, 'chatParticipantAdditions');

					const part = new extHostTypes.ChatResponseDetectedParticipantPart(participant, command);
					const dto = typeConvert.ChatResponseDetectedParticipantPart.from(part);
					_report(dto);
					return this;
				},
				confirmation(title, message, data, buttons) {
					throwIfDone(this.confirmation);
					checkProposedApiEnabled(that._extension, 'chatParticipantAdditions');

					const part = new extHostTypes.ChatResponseConfirmationPart(title, message, data, buttons);
					const dto = typeConvert.ChatResponseConfirmationPart.from(part);
					_report(dto);
					return this;
				},
				push(part) {
					throwIfDone(this.push);

					if (
						part instanceof extHostTypes.ChatResponseTextEditPart ||
						part instanceof extHostTypes.ChatResponseMarkdownWithVulnerabilitiesPart ||
						part instanceof extHostTypes.ChatResponseDetectedParticipantPart ||
						part instanceof extHostTypes.ChatResponseWarningPart ||
						part instanceof extHostTypes.ChatResponseConfirmationPart ||
						part instanceof extHostTypes.ChatResponseCodeCitationPart ||
						part instanceof extHostTypes.ChatResponseMovePart ||
						part instanceof extHostTypes.ChatResponseProgressPart2
					) {
						checkProposedApiEnabled(that._extension, 'chatParticipantAdditions');
					}

					if (part instanceof extHostTypes.ChatResponseReferencePart) {
						// Ensure variable reference values get fixed up
						this.reference2(part.value, part.iconPath, part.options);
					} else if (part instanceof extHostTypes.ChatResponseProgressPart2) {
						const dto = part.task ? typeConvert.ChatTask.from(part) : typeConvert.ChatResponseProgressPart.from(part);
						_report(dto, part.task);
					} else if (part instanceof extHostTypes.ChatResponseAnchorPart) {
						const dto = typeConvert.ChatResponseAnchorPart.from(part);

						if (part.resolve) {
							checkProposedApiEnabled(that._extension, 'chatParticipantAdditions');

							dto.resolveId = generateUuid();

							const cts = new CancellationTokenSource();
							part.resolve(cts.token)
								.then(() => {
									const resolvedDto = typeConvert.ChatResponseAnchorPart.from(part);
									that._proxy.$handleAnchorResolve(that._request.requestId, dto.resolveId!, resolvedDto);
								})
								.then(() => cts.dispose(), () => cts.dispose());
							that._sessionDisposables.add(toDisposable(() => cts.dispose(true)));
						}
						_report(dto);
					} else {
						const dto = typeConvert.ChatResponsePart.from(part, that._commandsConverter, that._sessionDisposables);
						_report(dto);
					}

					return this;
				},
			});
		}

		return this._apiObject;
	}
}

export class ExtHostChatAgents2 extends Disposable implements ExtHostChatAgentsShape2 {

	private static _idPool = 0;

	private readonly _agents = new Map<number, ExtHostChatAgent>();
	private readonly _proxy: MainThreadChatAgentsShape2;

	private static _participantDetectionProviderIdPool = 0;
	private readonly _participantDetectionProviders = new Map<number, ExtHostParticipantDetector>();

	private readonly _sessionDisposables: DisposableMap<string, DisposableStore> = this._register(new DisposableMap());
	private readonly _completionDisposables: DisposableMap<number, DisposableStore> = this._register(new DisposableMap());

	constructor(
		mainContext: IMainContext,
		private readonly _logService: ILogService,
		private readonly _commands: ExtHostCommands,
		private readonly _documents: ExtHostDocuments,
		private readonly _languageModels: ExtHostLanguageModels
	) {
		super();
		this._proxy = mainContext.getProxy(MainContext.MainThreadChatAgents2);

		_commands.registerArgumentProcessor({
			processArgument: (arg) => {
				// Don't send this argument to extension commands
				if (isChatViewTitleActionContext(arg)) {
					return null;
				}

				return arg;
			}
		});
	}

	transferActiveChat(newWorkspace: vscode.Uri): void {
		this._proxy.$transferActiveChatSession(newWorkspace);
	}

	createChatAgent(extension: IExtensionDescription, id: string, handler: vscode.ChatExtendedRequestHandler): vscode.ChatParticipant {
		const handle = ExtHostChatAgents2._idPool++;
		const agent = new ExtHostChatAgent(extension, id, this._proxy, handle, handler);
		this._agents.set(handle, agent);

		this._proxy.$registerAgent(handle, extension.identifier, id, {}, undefined);
		return agent.apiAgent;
	}

	createDynamicChatAgent(extension: IExtensionDescription, id: string, dynamicProps: vscode.DynamicChatParticipantProps, handler: vscode.ChatExtendedRequestHandler): vscode.ChatParticipant {
		const handle = ExtHostChatAgents2._idPool++;
		const agent = new ExtHostChatAgent(extension, id, this._proxy, handle, handler);
		this._agents.set(handle, agent);

		this._proxy.$registerAgent(handle, extension.identifier, id, { isSticky: true } satisfies IExtensionChatAgentMetadata, dynamicProps);
		return agent.apiAgent;
	}

	registerChatParticipantDetectionProvider(extension: IExtensionDescription, provider: vscode.ChatParticipantDetectionProvider): vscode.Disposable {
		const handle = ExtHostChatAgents2._participantDetectionProviderIdPool++;
		this._participantDetectionProviders.set(handle, new ExtHostParticipantDetector(extension, provider));
		this._proxy.$registerChatParticipantDetectionProvider(handle);
		return toDisposable(() => {
			this._participantDetectionProviders.delete(handle);
			this._proxy.$unregisterChatParticipantDetectionProvider(handle);
		});
	}

	async $detectChatParticipant(handle: number, requestDto: Dto<IChatAgentRequest>, context: { history: IChatAgentHistoryEntryDto[] }, options: { location: ChatAgentLocation; participants?: vscode.ChatParticipantMetadata[] }, token: CancellationToken): Promise<vscode.ChatParticipantDetectionResult | null | undefined> {
		const { request, location, history } = await this._createRequest(requestDto, context);

		const detector = this._participantDetectionProviders.get(handle);
		if (!detector) {
			return undefined;
		}

<<<<<<< HEAD
		const extRequest = typeConvert.ChatAgentRequest.to(request, location);
		if (request.userSelectedModelId && isProposedApiEnabled(detector.extension, 'chatParticipantAdditions')) {
			extRequest.userSelectedModel = await this._languageModels.getLanguageModelByIdentifier(detector.extension, request.userSelectedModelId);
		}
=======
		const model = await this.getModelForRequest(request, detector.extension);
		const extRequest = typeConvert.ChatAgentRequest.to(request, location, model);
>>>>>>> 912bb683

		return detector.provider.provideParticipantDetection(
			extRequest,
			{ history },
			{ participants: options.participants, location: typeConvert.ChatLocation.to(options.location) },
			token
		);
	}

	private async _createRequest(requestDto: Dto<IChatAgentRequest>, context: { history: IChatAgentHistoryEntryDto[] }) {
		const request = revive<IChatAgentRequest>(requestDto);
		const convertedHistory = await this.prepareHistoryTurns(request.agentId, context);

		// in-place converting for location-data
		let location: vscode.ChatRequestEditorData | vscode.ChatRequestNotebookData | undefined;
		if (request.locationData?.type === ChatAgentLocation.Editor) {
			// editor data
			const document = this._documents.getDocument(request.locationData.document);
			location = new extHostTypes.ChatRequestEditorData(document, typeConvert.Selection.to(request.locationData.selection), typeConvert.Range.to(request.locationData.wholeRange));

		} else if (request.locationData?.type === ChatAgentLocation.Notebook) {
			// notebook data
			const cell = this._documents.getDocument(request.locationData.sessionInputUri);
			location = new extHostTypes.ChatRequestNotebookData(cell);

		} else if (request.locationData?.type === ChatAgentLocation.Terminal) {
			// TBD
		}

		return { request, location, history: convertedHistory };
	}

	private async getModelForRequest(request: IChatAgentRequest, extension: IExtensionDescription): Promise<vscode.LanguageModelChat> {
		let model: vscode.LanguageModelChat | undefined;
		if (request.userSelectedModelId) {
			model = await this._languageModels.getLanguageModelByIdentifier(extension, request.userSelectedModelId);
		}
		if (!model) {
			model = await this._languageModels.getDefaultLanguageModel(extension);
			if (!model) {
				throw new Error('Language model unavailable');
			}
		}

		return model;
	}

	async $invokeAgent(handle: number, requestDto: Dto<IChatAgentRequest>, context: { history: IChatAgentHistoryEntryDto[] }, token: CancellationToken): Promise<IChatAgentResult | undefined> {
		const agent = this._agents.get(handle);
		if (!agent) {
			throw new Error(`[CHAT](${handle}) CANNOT invoke agent because the agent is not registered`);
		}

		let stream: ChatAgentResponseStream | undefined;

		try {
			const { request, location, history } = await this._createRequest(requestDto, context);

			// Init session disposables
			let sessionDisposables = this._sessionDisposables.get(request.sessionId);
			if (!sessionDisposables) {
				sessionDisposables = new DisposableStore();
				this._sessionDisposables.set(request.sessionId, sessionDisposables);
			}

			stream = new ChatAgentResponseStream(agent.extension, request, this._proxy, this._commands.converter, sessionDisposables);

			const model = await this.getModelForRequest(request, agent.extension);
			const extRequest = typeConvert.ChatAgentRequest.to(request, location, model);

			const task = agent.invoke(
				extRequest,
				{ history },
				stream.apiObject,
				token
			);

			return await raceCancellation(Promise.resolve(task).then((result) => {
				if (result?.metadata) {
					try {
						JSON.stringify(result.metadata);
					} catch (err) {
						const msg = `result.metadata MUST be JSON.stringify-able. Got error: ${err.message}`;
						this._logService.error(`[${agent.extension.identifier.value}] [@${agent.id}] ${msg}`, agent.extension);
						return { errorDetails: { message: msg }, timings: stream?.timings, nextQuestion: result.nextQuestion };
					}
				}
				let errorDetails: IChatResponseErrorDetails | undefined;
				if (result?.errorDetails) {
					errorDetails = {
						...result.errorDetails,
						responseIsIncomplete: true
					};
				}
				if (errorDetails?.responseIsRedacted) {
					checkProposedApiEnabled(agent.extension, 'chatParticipantPrivate');
				}

				return { errorDetails, timings: stream?.timings, metadata: result?.metadata, nextQuestion: result?.nextQuestion } satisfies IChatAgentResult;
			}), token);
		} catch (e) {
			this._logService.error(e, agent.extension);

			if (e instanceof extHostTypes.LanguageModelError && e.cause) {
				e = e.cause;
			}

			return { errorDetails: { message: toErrorMessage(e), responseIsIncomplete: true } };

		} finally {
			stream?.close();
		}
	}

	private async prepareHistoryTurns(agentId: string, context: { history: IChatAgentHistoryEntryDto[] }): Promise<(vscode.ChatRequestTurn | vscode.ChatResponseTurn)[]> {
		const res: (vscode.ChatRequestTurn | vscode.ChatResponseTurn)[] = [];

		for (const h of context.history) {
			const ehResult = typeConvert.ChatAgentResult.to(h.result);
			const result: vscode.ChatResult = agentId === h.request.agentId ?
				ehResult :
				{ ...ehResult, metadata: undefined };

			// REQUEST turn
			const varsWithoutTools = h.request.variables.variables
				.filter(v => !v.isTool)
				.map(typeConvert.ChatPromptReference.to);
			const toolReferences = h.request.variables.variables
				.filter(v => v.isTool)
				.map(typeConvert.ChatLanguageModelToolReference.to);
			const turn = new extHostTypes.ChatRequestTurn(h.request.message, h.request.command, varsWithoutTools, h.request.agentId, toolReferences);
			res.push(turn);

			// RESPONSE turn
			const parts = coalesce(h.response.map(r => typeConvert.ChatResponsePart.toContent(r, this._commands.converter)));
			res.push(new extHostTypes.ChatResponseTurn(parts, result, h.request.agentId, h.request.command));
		}

		return res;
	}

	$releaseSession(sessionId: string): void {
		this._sessionDisposables.deleteAndDispose(sessionId);
	}

	async $provideFollowups(requestDto: Dto<IChatAgentRequest>, handle: number, result: IChatAgentResult, context: { history: IChatAgentHistoryEntryDto[] }, token: CancellationToken): Promise<IChatFollowup[]> {
		const agent = this._agents.get(handle);
		if (!agent) {
			return Promise.resolve([]);
		}

		const request = revive<IChatAgentRequest>(requestDto);
		const convertedHistory = await this.prepareHistoryTurns(agent.id, context);

		const ehResult = typeConvert.ChatAgentResult.to(result);
		return (await agent.provideFollowups(ehResult, { history: convertedHistory }, token))
			.filter(f => {
				// The followup must refer to a participant that exists from the same extension
				const isValid = !f.participant || Iterable.some(
					this._agents.values(),
					a => a.id === f.participant && ExtensionIdentifier.equals(a.extension.identifier, agent.extension.identifier));
				if (!isValid) {
					this._logService.warn(`[@${agent.id}] ChatFollowup refers to an unknown participant: ${f.participant}`);
				}
				return isValid;
			})
			.map(f => typeConvert.ChatFollowup.from(f, request));
	}

	$acceptFeedback(handle: number, result: IChatAgentResult, voteAction: IChatVoteAction): void {
		const agent = this._agents.get(handle);
		if (!agent) {
			return;
		}

		const ehResult = typeConvert.ChatAgentResult.to(result);
		let kind: extHostTypes.ChatResultFeedbackKind;
		switch (voteAction.direction) {
			case ChatAgentVoteDirection.Down:
				kind = extHostTypes.ChatResultFeedbackKind.Unhelpful;
				break;
			case ChatAgentVoteDirection.Up:
				kind = extHostTypes.ChatResultFeedbackKind.Helpful;
				break;
		}

		const feedback: vscode.ChatResultFeedback = {
			result: ehResult,
			kind,
			unhelpfulReason: isProposedApiEnabled(agent.extension, 'chatParticipantAdditions') ? voteAction.reason : undefined,
		};
		agent.acceptFeedback(Object.freeze(feedback));
	}

	$acceptAction(handle: number, result: IChatAgentResult, event: IChatUserActionEvent): void {
		const agent = this._agents.get(handle);
		if (!agent) {
			return;
		}
		if (event.action.kind === 'vote') {
			// handled by $acceptFeedback
			return;
		}

		const ehAction = typeConvert.ChatAgentUserActionEvent.to(result, event, this._commands.converter);
		if (ehAction) {
			agent.acceptAction(Object.freeze(ehAction));
		}
	}

	async $invokeCompletionProvider(handle: number, query: string, token: CancellationToken): Promise<IChatAgentCompletionItem[]> {
		const agent = this._agents.get(handle);
		if (!agent) {
			return [];
		}

		let disposables = this._completionDisposables.get(handle);
		if (disposables) {
			// Clear any disposables from the last invocation of this completion provider
			disposables.clear();
		} else {
			disposables = new DisposableStore();
			this._completionDisposables.set(handle, disposables);
		}

		const items = await agent.invokeCompletionProvider(query, token);

		return items.map((i) => typeConvert.ChatAgentCompletionItem.from(i, this._commands.converter, disposables));
	}

	async $provideWelcomeMessage(handle: number, token: CancellationToken): Promise<IChatWelcomeMessageContent | undefined> {
		const agent = this._agents.get(handle);
		if (!agent) {
			return;
		}

		return await agent.provideWelcomeMessage(token);
	}

	async $provideChatTitle(handle: number, context: IChatAgentHistoryEntryDto[], token: CancellationToken): Promise<string | undefined> {
		const agent = this._agents.get(handle);
		if (!agent) {
			return;
		}

		const history = await this.prepareHistoryTurns(agent.id, { history: context });
		return await agent.provideTitle({ history }, token);
	}

	async $provideSampleQuestions(handle: number, location: ChatAgentLocation, token: CancellationToken): Promise<IChatFollowup[] | undefined> {
		const agent = this._agents.get(handle);
		if (!agent) {
			return;
		}

		return (await agent.provideSampleQuestions(typeConvert.ChatLocation.to(location), token))
			.map(f => typeConvert.ChatFollowup.from(f, undefined));
	}
}

class ExtHostParticipantDetector {
	constructor(
		public readonly extension: IExtensionDescription,
		public readonly provider: vscode.ChatParticipantDetectionProvider,
	) { }
}

class ExtHostChatAgent {

	private _followupProvider: vscode.ChatFollowupProvider | undefined;
	private _iconPath: vscode.Uri | { light: vscode.Uri; dark: vscode.Uri } | vscode.ThemeIcon | undefined;
	private _helpTextPrefix: string | vscode.MarkdownString | undefined;
	private _helpTextVariablesPrefix: string | vscode.MarkdownString | undefined;
	private _helpTextPostfix: string | vscode.MarkdownString | undefined;
	private _sampleRequest?: string;
	private _isSecondary: boolean | undefined;
	private _onDidReceiveFeedback = new Emitter<vscode.ChatResultFeedback>();
	private _onDidPerformAction = new Emitter<vscode.ChatUserActionEvent>();
	private _supportIssueReporting: boolean | undefined;
	private _agentVariableProvider?: { provider: vscode.ChatParticipantCompletionItemProvider; triggerCharacters: string[] };
	private _welcomeMessageProvider?: vscode.ChatWelcomeMessageProvider | undefined;
	private _titleProvider?: vscode.ChatTitleProvider | undefined;
	private _requester: vscode.ChatRequesterInformation | undefined;
	private _supportsSlowReferences: boolean | undefined;

	constructor(
		public readonly extension: IExtensionDescription,
		public readonly id: string,
		private readonly _proxy: MainThreadChatAgentsShape2,
		private readonly _handle: number,
		private _requestHandler: vscode.ChatExtendedRequestHandler,
	) { }

	acceptFeedback(feedback: vscode.ChatResultFeedback) {
		this._onDidReceiveFeedback.fire(feedback);
	}

	acceptAction(event: vscode.ChatUserActionEvent) {
		this._onDidPerformAction.fire(event);
	}

	async invokeCompletionProvider(query: string, token: CancellationToken): Promise<vscode.ChatCompletionItem[]> {
		if (!this._agentVariableProvider) {
			return [];
		}

		return await this._agentVariableProvider.provider.provideCompletionItems(query, token) ?? [];
	}

	async provideFollowups(result: vscode.ChatResult, context: vscode.ChatContext, token: CancellationToken): Promise<vscode.ChatFollowup[]> {
		if (!this._followupProvider) {
			return [];
		}

		const followups = await this._followupProvider.provideFollowups(result, context, token);
		if (!followups) {
			return [];
		}
		return followups
			// Filter out "command followups" from older providers
			.filter(f => !(f && 'commandId' in f))
			// Filter out followups from older providers before 'message' changed to 'prompt'
			.filter(f => !(f && 'message' in f));
	}

	async provideWelcomeMessage(token: CancellationToken): Promise<IChatWelcomeMessageContent | undefined> {
		if (!this._welcomeMessageProvider?.provideWelcomeMessage) {
			return undefined;
		}

		const content = await this._welcomeMessageProvider.provideWelcomeMessage(token);
		const icon = content?.icon; // typescript
		if (!content || !ThemeIcon.isThemeIcon(icon)) {
			return undefined;
		}

		return {
			...content,
			icon,
			message: typeConvert.MarkdownString.from(content.message),
		};
	}

	async provideTitle(context: vscode.ChatContext, token: CancellationToken): Promise<string | undefined> {
		if (!this._titleProvider) {
			return;
		}

		return await this._titleProvider.provideChatTitle(context, token) ?? undefined;
	}

	async provideSampleQuestions(location: vscode.ChatLocation, token: CancellationToken): Promise<vscode.ChatFollowup[]> {
		if (!this._welcomeMessageProvider || !this._welcomeMessageProvider.provideSampleQuestions) {
			return [];
		}
		const content = await this._welcomeMessageProvider.provideSampleQuestions(location, token);
		if (!content) {
			return [];
		}

		return content;
	}

	get apiAgent(): vscode.ChatParticipant {
		let disposed = false;
		let updateScheduled = false;
		const updateMetadataSoon = () => {
			if (disposed) {
				return;
			}
			if (updateScheduled) {
				return;
			}
			updateScheduled = true;
			queueMicrotask(() => {
				this._proxy.$updateAgent(this._handle, {
					icon: !this._iconPath ? undefined :
						this._iconPath instanceof URI ? this._iconPath :
							'light' in this._iconPath ? this._iconPath.light :
								undefined,
					iconDark: !this._iconPath ? undefined :
						'dark' in this._iconPath ? this._iconPath.dark :
							undefined,
					themeIcon: this._iconPath instanceof extHostTypes.ThemeIcon ? this._iconPath : undefined,
					hasFollowups: this._followupProvider !== undefined,
					isSecondary: this._isSecondary,
					helpTextPrefix: (!this._helpTextPrefix || typeof this._helpTextPrefix === 'string') ? this._helpTextPrefix : typeConvert.MarkdownString.from(this._helpTextPrefix),
					helpTextVariablesPrefix: (!this._helpTextVariablesPrefix || typeof this._helpTextVariablesPrefix === 'string') ? this._helpTextVariablesPrefix : typeConvert.MarkdownString.from(this._helpTextVariablesPrefix),
					helpTextPostfix: (!this._helpTextPostfix || typeof this._helpTextPostfix === 'string') ? this._helpTextPostfix : typeConvert.MarkdownString.from(this._helpTextPostfix),
					sampleRequest: this._sampleRequest,
					supportIssueReporting: this._supportIssueReporting,
					requester: this._requester,
					supportsSlowVariables: this._supportsSlowReferences,
				});
				updateScheduled = false;
			});
		};

		const that = this;
		return {
			get id() {
				return that.id;
			},
			get iconPath() {
				return that._iconPath;
			},
			set iconPath(v) {
				that._iconPath = v;
				updateMetadataSoon();
			},
			get requestHandler() {
				return that._requestHandler;
			},
			set requestHandler(v) {
				assertType(typeof v === 'function', 'Invalid request handler');
				that._requestHandler = v;
			},
			get followupProvider() {
				return that._followupProvider;
			},
			set followupProvider(v) {
				that._followupProvider = v;
				updateMetadataSoon();
			},
			get helpTextPrefix() {
				checkProposedApiEnabled(that.extension, 'defaultChatParticipant');
				return that._helpTextPrefix;
			},
			set helpTextPrefix(v) {
				checkProposedApiEnabled(that.extension, 'defaultChatParticipant');
				that._helpTextPrefix = v;
				updateMetadataSoon();
			},
			get helpTextVariablesPrefix() {
				checkProposedApiEnabled(that.extension, 'defaultChatParticipant');
				return that._helpTextVariablesPrefix;
			},
			set helpTextVariablesPrefix(v) {
				checkProposedApiEnabled(that.extension, 'defaultChatParticipant');
				that._helpTextVariablesPrefix = v;
				updateMetadataSoon();
			},
			get helpTextPostfix() {
				checkProposedApiEnabled(that.extension, 'defaultChatParticipant');
				return that._helpTextPostfix;
			},
			set helpTextPostfix(v) {
				checkProposedApiEnabled(that.extension, 'defaultChatParticipant');
				that._helpTextPostfix = v;
				updateMetadataSoon();
			},
			get isSecondary() {
				checkProposedApiEnabled(that.extension, 'defaultChatParticipant');
				return that._isSecondary;
			},
			set isSecondary(v) {
				checkProposedApiEnabled(that.extension, 'defaultChatParticipant');
				that._isSecondary = v;
				updateMetadataSoon();
			},
			get supportIssueReporting() {
				checkProposedApiEnabled(that.extension, 'chatParticipantPrivate');
				return that._supportIssueReporting;
			},
			set supportIssueReporting(v) {
				checkProposedApiEnabled(that.extension, 'chatParticipantPrivate');
				that._supportIssueReporting = v;
				updateMetadataSoon();
			},
			get onDidReceiveFeedback() {
				return that._onDidReceiveFeedback.event;
			},
			set participantVariableProvider(v) {
				checkProposedApiEnabled(that.extension, 'chatParticipantAdditions');
				that._agentVariableProvider = v;
				if (v) {
					if (!v.triggerCharacters.length) {
						throw new Error('triggerCharacters are required');
					}

					that._proxy.$registerAgentCompletionsProvider(that._handle, that.id, v.triggerCharacters);
				} else {
					that._proxy.$unregisterAgentCompletionsProvider(that._handle, that.id);
				}
			},
			get participantVariableProvider() {
				checkProposedApiEnabled(that.extension, 'chatParticipantAdditions');
				return that._agentVariableProvider;
			},
			set welcomeMessageProvider(v) {
				checkProposedApiEnabled(that.extension, 'defaultChatParticipant');
				that._welcomeMessageProvider = v;
				updateMetadataSoon();
			},
			get welcomeMessageProvider() {
				checkProposedApiEnabled(that.extension, 'defaultChatParticipant');
				return that._welcomeMessageProvider;
			},
			set titleProvider(v) {
				checkProposedApiEnabled(that.extension, 'defaultChatParticipant');
				that._titleProvider = v;
				updateMetadataSoon();
			},
			get titleProvider() {
				checkProposedApiEnabled(that.extension, 'defaultChatParticipant');
				return that._titleProvider;
			},
			onDidPerformAction: !isProposedApiEnabled(this.extension, 'chatParticipantAdditions')
				? undefined!
				: this._onDidPerformAction.event
			,
			set requester(v) {
				that._requester = v;
				updateMetadataSoon();
			},
			get requester() {
				return that._requester;
			},
			set supportsSlowReferences(v) {
				checkProposedApiEnabled(that.extension, 'chatParticipantPrivate');
				that._supportsSlowReferences = v;
				updateMetadataSoon();
			},
			get supportsSlowReferences() {
				checkProposedApiEnabled(that.extension, 'chatParticipantPrivate');
				return that._supportsSlowReferences;
			},
			dispose() {
				disposed = true;
				that._followupProvider = undefined;
				that._onDidReceiveFeedback.dispose();
				that._proxy.$unregisterAgent(that._handle);
			},
		} satisfies vscode.ChatParticipant;
	}

	invoke(request: vscode.ChatRequest, context: vscode.ChatContext, response: vscode.ChatResponseStream, token: CancellationToken): vscode.ProviderResult<vscode.ChatResult | void> {
		return this._requestHandler(request, context, response, token);
	}
}<|MERGE_RESOLUTION|>--- conflicted
+++ resolved
@@ -369,15 +369,8 @@
 			return undefined;
 		}
 
-<<<<<<< HEAD
-		const extRequest = typeConvert.ChatAgentRequest.to(request, location);
-		if (request.userSelectedModelId && isProposedApiEnabled(detector.extension, 'chatParticipantAdditions')) {
-			extRequest.userSelectedModel = await this._languageModels.getLanguageModelByIdentifier(detector.extension, request.userSelectedModelId);
-		}
-=======
 		const model = await this.getModelForRequest(request, detector.extension);
 		const extRequest = typeConvert.ChatAgentRequest.to(request, location, model);
->>>>>>> 912bb683
 
 		return detector.provider.provideParticipantDetection(
 			extRequest,
