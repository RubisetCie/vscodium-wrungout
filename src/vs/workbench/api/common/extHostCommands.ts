/*---------------------------------------------------------------------------------------------
 *  Copyright (c) Microsoft Corporation. All rights reserved.
 *  Licensed under the MIT License. See License.txt in the project root for license information.
 *--------------------------------------------------------------------------------------------*/

import { validateConstraint } from 'vs/base/common/types';
import { ICommandHandlerDescription } from 'vs/platform/commands/common/commands';
import * as extHostTypes from 'vs/workbench/api/common/extHostTypes';
import * as extHostTypeConverter from 'vs/workbench/api/common/extHostTypeConverters';
import { cloneAndChange } from 'vs/base/common/objects';
import { MainContext, MainThreadCommandsShape, ExtHostCommandsShape, ICommandDto, ICommandHandlerDescriptionDto } from './extHost.protocol';
import { isNonEmptyArray } from 'vs/base/common/arrays';
import * as languages from 'vs/editor/common/languages';
import type * as vscode from 'vscode';
import { ILogService } from 'vs/platform/log/common/log';
import { revive } from 'vs/base/common/marshalling';
import { IRange, Range } from 'vs/editor/common/core/range';
import { IPosition, Position } from 'vs/editor/common/core/position';
import { URI } from 'vs/base/common/uri';
import { DisposableStore, toDisposable } from 'vs/base/common/lifecycle';
import { createDecorator } from 'vs/platform/instantiation/common/instantiation';
import { IExtHostRpcService } from 'vs/workbench/api/common/extHostRpcService';
import { ISelection } from 'vs/editor/common/core/selection';
import { TestItemImpl } from 'vs/workbench/api/common/extHostTestItem';
import { VSBuffer } from 'vs/base/common/buffer';
import { SerializableObjectWithBuffers } from 'vs/workbench/services/extensions/common/proxyIdentifier';
import { toErrorMessage } from 'vs/base/common/errorMessage';
import { IExtensionDescription } from 'vs/platform/extensions/common/extensions';

interface CommandHandler {
	callback: Function;
	thisArg: any;
	description?: ICommandHandlerDescription;
	extension?: IExtensionDescription;
}

export interface ArgumentProcessor {
	processArgument(arg: any): any;
}

export class ExtHostCommands implements ExtHostCommandsShape {

	readonly _serviceBrand: undefined;

	#proxy: MainThreadCommandsShape;

	private readonly _commands = new Map<string, CommandHandler>();
	private readonly _apiCommands = new Map<string, ApiCommand>();

	private readonly _logService: ILogService;
	private readonly _argumentProcessors: ArgumentProcessor[];

	readonly converter: CommandsConverter;

	constructor(
		@IExtHostRpcService extHostRpc: IExtHostRpcService,
		@ILogService logService: ILogService
	) {
		this.#proxy = extHostRpc.getProxy(MainContext.MainThreadCommands);
		this._logService = logService;
		this.converter = new CommandsConverter(
			this,
			id => {
				// API commands that have no return type (void) can be
				// converted to their internal command and don't need
				// any indirection commands
				const candidate = this._apiCommands.get(id);
				return candidate?.result === ApiCommandResult.Void
					? candidate : undefined;
			},
			logService
		);
		this._argumentProcessors = [
			{
				processArgument(a) {
					// URI, Regex
					return revive(a);
				}
			},
			{
				processArgument(arg) {
					return cloneAndChange(arg, function (obj) {
						// Reverse of https://github.com/microsoft/vscode/blob/1f28c5fc681f4c01226460b6d1c7e91b8acb4a5b/src/vs/workbench/api/node/extHostCommands.ts#L112-L127
						if (Range.isIRange(obj)) {
							return extHostTypeConverter.Range.to(obj);
						}
						if (Position.isIPosition(obj)) {
							return extHostTypeConverter.Position.to(obj);
						}
						if (Range.isIRange((obj as languages.Location).range) && URI.isUri((obj as languages.Location).uri)) {
							return extHostTypeConverter.location.to(obj);
						}
						if (obj instanceof VSBuffer) {
							return obj.buffer.buffer;
						}
						if (!Array.isArray(obj)) {
							return obj;
						}
					});
				}
			}
		];
	}

	registerArgumentProcessor(processor: ArgumentProcessor): void {
		this._argumentProcessors.push(processor);
	}

	registerApiCommand(apiCommand: ApiCommand): extHostTypes.Disposable {


		const registration = this.registerCommand(false, apiCommand.id, async (...apiArgs) => {

			const internalArgs = apiCommand.args.map((arg, i) => {
				if (!arg.validate(apiArgs[i])) {
					throw new Error(`Invalid argument '${arg.name}' when running '${apiCommand.id}', received: ${apiArgs[i]}`);
				}
				return arg.convert(apiArgs[i]);
			});

			const internalResult = await this.executeCommand(apiCommand.internalId, ...internalArgs);
			return apiCommand.result.convert(internalResult, apiArgs, this.converter);
		}, undefined, {
			description: apiCommand.description,
			args: apiCommand.args,
			returns: apiCommand.result.description
		});

		this._apiCommands.set(apiCommand.id, apiCommand);

		return new extHostTypes.Disposable(() => {
			registration.dispose();
			this._apiCommands.delete(apiCommand.id);
		});
	}

	registerCommand(global: boolean, id: string, callback: <T>(...args: any[]) => T | Thenable<T>, thisArg?: any, description?: ICommandHandlerDescription, extension?: IExtensionDescription): extHostTypes.Disposable {
		this._logService.trace('ExtHostCommands#registerCommand', id);

		if (!id.trim().length) {
			throw new Error('invalid id');
		}

		if (this._commands.has(id)) {
			throw new Error(`command '${id}' already exists`);
		}

		this._commands.set(id, { callback, thisArg, description, extension });
		if (global) {
			this.#proxy.$registerCommand(id);
		}

		return new extHostTypes.Disposable(() => {
			if (this._commands.delete(id)) {
				if (global) {
					this.#proxy.$unregisterCommand(id);
				}
			}
		});
	}

	executeCommand<T>(id: string, ...args: any[]): Promise<T> {
		this._logService.trace('ExtHostCommands#executeCommand', id);
		return this._doExecuteCommand(id, args, true);
	}

	private async _doExecuteCommand<T>(id: string, args: any[], retry: boolean): Promise<T> {

		if (this._commands.has(id)) {
			// - We stay inside the extension host and support
			// 	 to pass any kind of parameters around.
			// - We still emit the corresponding activation event
			//   BUT we don't await that event
			this.#proxy.$fireCommandActivationEvent(id);
			return this._executeContributedCommand<T>(id, args, false);

		} else {
			// automagically convert some argument types
			let hasBuffers = false;
			const toArgs = cloneAndChange(args, function (value) {
				if (value instanceof extHostTypes.Position) {
					return extHostTypeConverter.Position.from(value);
				} else if (value instanceof extHostTypes.Range) {
					return extHostTypeConverter.Range.from(value);
				} else if (value instanceof extHostTypes.Location) {
					return extHostTypeConverter.location.from(value);
				} else if (extHostTypes.NotebookRange.isNotebookRange(value)) {
					return extHostTypeConverter.NotebookRange.from(value);
				} else if (value instanceof ArrayBuffer) {
					hasBuffers = true;
					return VSBuffer.wrap(new Uint8Array(value));
				} else if (value instanceof Uint8Array) {
					hasBuffers = true;
					return VSBuffer.wrap(value);
				} else if (value instanceof VSBuffer) {
					hasBuffers = true;
					return value;
				}
				if (!Array.isArray(value)) {
					return value;
				}
			});

			try {
				const result = await this.#proxy.$executeCommand(id, hasBuffers ? new SerializableObjectWithBuffers(toArgs) : toArgs, retry);
				return revive<any>(result);
			} catch (e) {
				// Rerun the command when it wasn't known, had arguments, and when retry
				// is enabled. We do this because the command might be registered inside
				// the extension host now and can therefore accept the arguments as-is.
				if (e instanceof Error && e.message === '$executeCommand:retry') {
					return this._doExecuteCommand(id, args, false);
				} else {
					throw e;
				}
			}
		}
	}

	private async _executeContributedCommand<T = unknown>(id: string, args: any[], annotateError: boolean): Promise<T> {
		const command = this._commands.get(id);
		if (!command) {
			throw new Error('Unknown command');
		}
		const { callback, thisArg, description } = command;
		if (description) {
			for (let i = 0; i < description.args.length; i++) {
				try {
					validateConstraint(args[i], description.args[i].constraint);
				} catch (err) {
					throw new Error(`Running the contributed command: '${id}' failed. Illegal argument '${description.args[i].name}' - ${description.args[i].description}`);
				}
			}
		}

		const start = Date.now();
		try {
			return await callback.apply(thisArg, args);
		} catch (err) {
			// The indirection-command from the converter can fail when invoking the actual
			// command and in that case it is better to blame the correct command
			if (id === this.converter.delegatingCommandId) {
				const actual = this.converter.getActualCommand(...args);
				if (actual) {
					id = actual.command;
				}
			}
			this._logService.error(err, id, command.extension?.identifier);

			if (!annotateError) {
				throw err;
			}

			throw new class CommandError extends Error {
				readonly id = id;
				readonly source = command!.extension?.displayName ?? command!.extension?.name;
				constructor() {
					super(toErrorMessage(err));
				}
			};
		}
		finally {
			this._reportTelemetry(command, id, Date.now() - start);
		}
	}

<<<<<<< HEAD
=======
	private _reportTelemetry(command: CommandHandler, id: string, duration: number) {
		if (!command.extension || command.extension.isBuiltin) {
			return;
		}
		type ExtensionActionTelemetry = {
			extensionId: string;
			id: string;
			duration: number;
		};
		type ExtensionActionTelemetryMeta = {
			extensionId: { classification: 'SystemMetaData'; purpose: 'FeatureInsight'; comment: 'The id of the extension handling the command, informing which extensions provide most-used functionality.' };
			id: { classification: 'SystemMetaData'; purpose: 'FeatureInsight'; comment: 'The id of the command, to understand which specific extension features are most popular.' };
			duration: { classification: 'SystemMetaData'; purpose: 'FeatureInsight'; isMeasurement: true; comment: 'The duration of the command execution, to detect performance issues' };
			owner: 'digitarald';
			comment: 'Used to gain insight on the most popular commands used from extensions';
		};
		this.#telemetry.$publicLog2<ExtensionActionTelemetry, ExtensionActionTelemetryMeta>('Extension:ActionExecuted', {
			extensionId: command.extension.identifier.value,
			id: id,
			duration: duration,
		});
	}

>>>>>>> fc4a4cee
	$executeContributedCommand(id: string, ...args: any[]): Promise<unknown> {
		this._logService.trace('ExtHostCommands#$executeContributedCommand', id);

		if (!this._commands.has(id)) {
			return Promise.reject(new Error(`Contributed command '${id}' does not exist.`));
		} else {
			args = args.map(arg => this._argumentProcessors.reduce((r, p) => p.processArgument(r), arg));
			return this._executeContributedCommand(id, args, true);
		}
	}

	getCommands(filterUnderscoreCommands: boolean = false): Promise<string[]> {
		this._logService.trace('ExtHostCommands#getCommands', filterUnderscoreCommands);

		return this.#proxy.$getCommands().then(result => {
			if (filterUnderscoreCommands) {
				result = result.filter(command => command[0] !== '_');
			}
			return result;
		});
	}

	$getContributedCommandHandlerDescriptions(): Promise<{ [id: string]: string | ICommandHandlerDescriptionDto }> {
		const result: { [id: string]: string | ICommandHandlerDescription } = Object.create(null);
		for (const [id, command] of this._commands) {
			const { description } = command;
			if (description) {
				result[id] = description;
			}
		}
		return Promise.resolve(result);
	}
}

export interface IExtHostCommands extends ExtHostCommands { }
export const IExtHostCommands = createDecorator<IExtHostCommands>('IExtHostCommands');

export class CommandsConverter implements extHostTypeConverter.Command.ICommandsConverter {

	readonly delegatingCommandId: string = `__vsc${Date.now().toString(36)}`;
	private readonly _cache = new Map<string, vscode.Command>();
	private _cachIdPool = 0;

	// --- conversion between internal and api commands
	constructor(
		private readonly _commands: ExtHostCommands,
		private readonly _lookupApiCommand: (id: string) => ApiCommand | undefined,
		private readonly _logService: ILogService
	) {
		this._commands.registerCommand(true, this.delegatingCommandId, this._executeConvertedCommand, this);
	}

	toInternal(command: vscode.Command, disposables: DisposableStore): ICommandDto;
	toInternal(command: vscode.Command | undefined, disposables: DisposableStore): ICommandDto | undefined;
	toInternal(command: vscode.Command | undefined, disposables: DisposableStore): ICommandDto | undefined {

		if (!command) {
			return undefined;
		}

		const result: ICommandDto = {
			$ident: undefined,
			id: command.command,
			title: command.title,
			tooltip: command.tooltip
		};

		if (!command.command) {
			// falsy command id -> return converted command but don't attempt any
			// argument or API-command dance since this command won't run anyways
			return result;
		}

		const apiCommand = this._lookupApiCommand(command.command);
		if (apiCommand) {
			// API command with return-value can be converted inplace
			result.id = apiCommand.internalId;
			result.arguments = apiCommand.args.map((arg, i) => arg.convert(command.arguments && command.arguments[i]));


		} else if (isNonEmptyArray(command.arguments)) {
			// we have a contributed command with arguments. that
			// means we don't want to send the arguments around

			const id = `${command.command}/${++this._cachIdPool}`;
			this._cache.set(id, command);
			disposables.add(toDisposable(() => {
				this._cache.delete(id);
				this._logService.trace('CommandsConverter#DISPOSE', id);
			}));
			result.$ident = id;

			result.id = this.delegatingCommandId;
			result.arguments = [id];

			this._logService.trace('CommandsConverter#CREATE', command.command, id);
		}

		return result;
	}

	fromInternal(command: ICommandDto): vscode.Command | undefined {

		if (typeof command.$ident === 'string') {
			return this._cache.get(command.$ident);

		} else {
			return {
				command: command.id,
				title: command.title,
				arguments: command.arguments
			};
		}
	}


	getActualCommand(...args: any[]): vscode.Command | undefined {
		return this._cache.get(args[0]);
	}

	private _executeConvertedCommand<R>(...args: any[]): Promise<R> {
		const actualCmd = this.getActualCommand(...args);
		this._logService.trace('CommandsConverter#EXECUTE', args[0], actualCmd ? actualCmd.command : 'MISSING');

		if (!actualCmd) {
			return Promise.reject(`Actual command not found, wanted to execute ${args[0]}`);
		}
		return this._commands.executeCommand(actualCmd.command, ...(actualCmd.arguments || []));
	}

}


export class ApiCommandArgument<V, O = V> {

	static readonly Uri = new ApiCommandArgument<URI>('uri', 'Uri of a text document', v => URI.isUri(v), v => v);
	static readonly Position = new ApiCommandArgument<extHostTypes.Position, IPosition>('position', 'A position in a text document', v => extHostTypes.Position.isPosition(v), extHostTypeConverter.Position.from);
	static readonly Range = new ApiCommandArgument<extHostTypes.Range, IRange>('range', 'A range in a text document', v => extHostTypes.Range.isRange(v), extHostTypeConverter.Range.from);
	static readonly Selection = new ApiCommandArgument<extHostTypes.Selection, ISelection>('selection', 'A selection in a text document', v => extHostTypes.Selection.isSelection(v), extHostTypeConverter.Selection.from);
	static readonly Number = new ApiCommandArgument<number>('number', '', v => typeof v === 'number', v => v);
	static readonly String = new ApiCommandArgument<string>('string', '', v => typeof v === 'string', v => v);

	static readonly CallHierarchyItem = new ApiCommandArgument('item', 'A call hierarchy item', v => v instanceof extHostTypes.CallHierarchyItem, extHostTypeConverter.CallHierarchyItem.from);
	static readonly TypeHierarchyItem = new ApiCommandArgument('item', 'A type hierarchy item', v => v instanceof extHostTypes.TypeHierarchyItem, extHostTypeConverter.TypeHierarchyItem.from);
	static readonly TestItem = new ApiCommandArgument('testItem', 'A VS Code TestItem', v => v instanceof TestItemImpl, extHostTypeConverter.TestItem.from);

	constructor(
		readonly name: string,
		readonly description: string,
		readonly validate: (v: V) => boolean,
		readonly convert: (v: V) => O
	) { }

	optional(): ApiCommandArgument<V | undefined | null, O | undefined | null> {
		return new ApiCommandArgument(
			this.name, `(optional) ${this.description}`,
			value => value === undefined || value === null || this.validate(value),
			value => value === undefined ? undefined : value === null ? null : this.convert(value)
		);
	}

	with(name: string | undefined, description: string | undefined): ApiCommandArgument<V, O> {
		return new ApiCommandArgument(name ?? this.name, description ?? this.description, this.validate, this.convert);
	}
}

export class ApiCommandResult<V, O = V> {

	static readonly Void = new ApiCommandResult<void, void>('no result', v => v);

	constructor(
		readonly description: string,
		readonly convert: (v: V, apiArgs: any[], cmdConverter: CommandsConverter) => O
	) { }
}

export class ApiCommand {

	constructor(
		readonly id: string,
		readonly internalId: string,
		readonly description: string,
		readonly args: ApiCommandArgument<any, any>[],
		readonly result: ApiCommandResult<any, any>
	) { }
}<|MERGE_RESOLUTION|>--- conflicted
+++ resolved
@@ -233,7 +233,6 @@
 			}
 		}
 
-		const start = Date.now();
 		try {
 			return await callback.apply(thisArg, args);
 		} catch (err) {
@@ -259,37 +258,8 @@
 				}
 			};
 		}
-		finally {
-			this._reportTelemetry(command, id, Date.now() - start);
-		}
-	}
-
-<<<<<<< HEAD
-=======
-	private _reportTelemetry(command: CommandHandler, id: string, duration: number) {
-		if (!command.extension || command.extension.isBuiltin) {
-			return;
-		}
-		type ExtensionActionTelemetry = {
-			extensionId: string;
-			id: string;
-			duration: number;
-		};
-		type ExtensionActionTelemetryMeta = {
-			extensionId: { classification: 'SystemMetaData'; purpose: 'FeatureInsight'; comment: 'The id of the extension handling the command, informing which extensions provide most-used functionality.' };
-			id: { classification: 'SystemMetaData'; purpose: 'FeatureInsight'; comment: 'The id of the command, to understand which specific extension features are most popular.' };
-			duration: { classification: 'SystemMetaData'; purpose: 'FeatureInsight'; isMeasurement: true; comment: 'The duration of the command execution, to detect performance issues' };
-			owner: 'digitarald';
-			comment: 'Used to gain insight on the most popular commands used from extensions';
-		};
-		this.#telemetry.$publicLog2<ExtensionActionTelemetry, ExtensionActionTelemetryMeta>('Extension:ActionExecuted', {
-			extensionId: command.extension.identifier.value,
-			id: id,
-			duration: duration,
-		});
-	}
-
->>>>>>> fc4a4cee
+	}
+
 	$executeContributedCommand(id: string, ...args: any[]): Promise<unknown> {
 		this._logService.trace('ExtHostCommands#$executeContributedCommand', id);
 
