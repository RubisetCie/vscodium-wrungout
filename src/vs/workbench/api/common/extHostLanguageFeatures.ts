/*---------------------------------------------------------------------------------------------
 *  Copyright (c) Microsoft Corporation. All rights reserved.
 *  Licensed under the MIT License. See License.txt in the project root for license information.
 *--------------------------------------------------------------------------------------------*/

import { URI, UriComponents } from 'vs/base/common/uri';
import { equals, mixin } from 'vs/base/common/objects';
import type * as vscode from 'vscode';
import * as typeConvert from 'vs/workbench/api/common/extHostTypeConverters';
import { Range, Disposable, CompletionList, SnippetString, CodeActionKind, SymbolInformation, DocumentSymbol, SemanticTokensEdits, SemanticTokens, SemanticTokensEdit, Location, InlineCompletionTriggerKind, InternalDataTransferItem, SyntaxTokenType } from 'vs/workbench/api/common/extHostTypes';
import { ISingleEditOperation } from 'vs/editor/common/core/editOperation';
import * as languages from 'vs/editor/common/languages';
import { ExtHostDocuments } from 'vs/workbench/api/common/extHostDocuments';
import { ExtHostCommands, CommandsConverter } from 'vs/workbench/api/common/extHostCommands';
import { ExtHostDiagnostics } from 'vs/workbench/api/common/extHostDiagnostics';
import * as extHostProtocol from './extHost.protocol';
import { regExpLeadsToEndlessLoop } from 'vs/base/common/strings';
import { IPosition } from 'vs/editor/common/core/position';
import { IRange, Range as EditorRange } from 'vs/editor/common/core/range';
import { isFalsyOrEmpty, isNonEmptyArray, coalesce } from 'vs/base/common/arrays';
import { assertType, isObject } from 'vs/base/common/types';
import { ISelection, Selection } from 'vs/editor/common/core/selection';
import { ILogService } from 'vs/platform/log/common/log';
import { CancellationToken } from 'vs/base/common/cancellation';
import { ExtensionIdentifier, IExtensionDescription } from 'vs/platform/extensions/common/extensions';
import { IURITransformer } from 'vs/base/common/uriIpc';
import { DisposableStore } from 'vs/base/common/lifecycle';
import { VSBuffer } from 'vs/base/common/buffer';
import { encodeSemanticTokensDto } from 'vs/editor/common/services/semanticTokensDto';
import { IdGenerator } from 'vs/base/common/idGenerator';
import { IExtHostApiDeprecationService } from 'vs/workbench/api/common/extHostApiDeprecationService';
import { Cache } from './cache';
import { StopWatch } from 'vs/base/common/stopwatch';
import { isCancellationError, NotImplementedError } from 'vs/base/common/errors';
import { raceCancellationError } from 'vs/base/common/async';
import { isProposedApiEnabled } from 'vs/workbench/services/extensions/common/extensions';
<<<<<<< HEAD
=======
import { ExtHostTelemetry, IExtHostTelemetry } from 'vs/workbench/api/common/extHostTelemetry';
>>>>>>> f5442d1f
import { localize } from 'vs/nls';
import { IAutoClosingPairConditional } from 'vs/editor/common/languages/languageConfiguration';

// --- adapter

class DocumentSymbolAdapter {

	constructor(
		private readonly _documents: ExtHostDocuments,
		private readonly _provider: vscode.DocumentSymbolProvider
	) { }

	async provideDocumentSymbols(resource: URI, token: CancellationToken): Promise<languages.DocumentSymbol[] | undefined> {
		const doc = this._documents.getDocument(resource);
		const value = await this._provider.provideDocumentSymbols(doc, token);
		if (isFalsyOrEmpty(value)) {
			return undefined;
		} else if (value![0] instanceof DocumentSymbol) {
			return (<DocumentSymbol[]>value).map(typeConvert.DocumentSymbol.from);
		} else {
			return DocumentSymbolAdapter._asDocumentSymbolTree(<SymbolInformation[]>value);
		}
	}

	private static _asDocumentSymbolTree(infos: SymbolInformation[]): languages.DocumentSymbol[] {
		// first sort by start (and end) and then loop over all elements
		// and build a tree based on containment.
		infos = infos.slice(0).sort((a, b) => {
			let res = a.location.range.start.compareTo(b.location.range.start);
			if (res === 0) {
				res = b.location.range.end.compareTo(a.location.range.end);
			}
			return res;
		});
		const res: languages.DocumentSymbol[] = [];
		const parentStack: languages.DocumentSymbol[] = [];
		for (const info of infos) {
			const element: languages.DocumentSymbol = {
				name: info.name || '!!MISSING: name!!',
				kind: typeConvert.SymbolKind.from(info.kind),
				tags: info.tags?.map(typeConvert.SymbolTag.from) || [],
				detail: '',
				containerName: info.containerName,
				range: typeConvert.Range.from(info.location.range),
				selectionRange: typeConvert.Range.from(info.location.range),
				children: []
			};

			while (true) {
				if (parentStack.length === 0) {
					parentStack.push(element);
					res.push(element);
					break;
				}
				const parent = parentStack[parentStack.length - 1];
				if (EditorRange.containsRange(parent.range, element.range) && !EditorRange.equalsRange(parent.range, element.range)) {
					parent.children?.push(element);
					parentStack.push(element);
					break;
				}
				parentStack.pop();
			}
		}
		return res;
	}
}

class CodeLensAdapter {

	private readonly _cache = new Cache<vscode.CodeLens>('CodeLens');
	private readonly _disposables = new Map<number, DisposableStore>();

	constructor(
		private readonly _documents: ExtHostDocuments,
		private readonly _commands: CommandsConverter,
		private readonly _provider: vscode.CodeLensProvider,
		private readonly _extension: IExtensionDescription,
		private readonly _extTelemetry: ExtHostTelemetry,
		private readonly _logService: ILogService,
	) { }

	async provideCodeLenses(resource: URI, token: CancellationToken): Promise<extHostProtocol.ICodeLensListDto | undefined> {
		const doc = this._documents.getDocument(resource);

		const lenses = await this._provider.provideCodeLenses(doc, token);
		if (!lenses || token.isCancellationRequested) {
			return undefined;
		}
		const cacheId = this._cache.add(lenses);
		const disposables = new DisposableStore();
		this._disposables.set(cacheId, disposables);
		const result: extHostProtocol.ICodeLensListDto = {
			cacheId,
			lenses: [],
		};
		for (let i = 0; i < lenses.length; i++) {
			result.lenses.push({
				cacheId: [cacheId, i],
				range: typeConvert.Range.from(lenses[i].range),
				command: this._commands.toInternal(lenses[i].command, disposables)
			});
		}
		return result;
	}

	async resolveCodeLens(symbol: extHostProtocol.ICodeLensDto, token: CancellationToken): Promise<extHostProtocol.ICodeLensDto | undefined> {

		const lens = symbol.cacheId && this._cache.get(...symbol.cacheId);
		if (!lens) {
			return undefined;
		}

		let resolvedLens: vscode.CodeLens | undefined | null;
		if (typeof this._provider.resolveCodeLens !== 'function' || lens.isResolved) {
			resolvedLens = lens;
		} else {
			resolvedLens = await this._provider.resolveCodeLens(lens, token);
		}
		if (!resolvedLens) {
			resolvedLens = lens;
		}

		if (token.isCancellationRequested) {
			return undefined;
		}
		const disposables = symbol.cacheId && this._disposables.get(symbol.cacheId[0]);
		if (!disposables) {
			// disposed in the meantime
			return undefined;
		}

		if (!resolvedLens.command) {
			const error = new Error('INVALID code lens resolved, lacks command: ' + this._extension.identifier.value);
			this._extTelemetry.onExtensionError(this._extension.identifier, error);
			this._logService.error(error);
			return undefined;
		}

		symbol.command = this._commands.toInternal(resolvedLens.command, disposables);
		return symbol;
	}

	releaseCodeLenses(cachedId: number): void {
		this._disposables.get(cachedId)?.dispose();
		this._disposables.delete(cachedId);
		this._cache.delete(cachedId);
	}
}

function convertToLocationLinks(value: vscode.Location | vscode.Location[] | vscode.LocationLink[] | undefined | null): languages.LocationLink[] {
	if (Array.isArray(value)) {
		return (<any>value).map(typeConvert.DefinitionLink.from);
	} else if (value) {
		return [typeConvert.DefinitionLink.from(value)];
	}
	return [];
}

class DefinitionAdapter {

	constructor(
		private readonly _documents: ExtHostDocuments,
		private readonly _provider: vscode.DefinitionProvider
	) { }

	async provideDefinition(resource: URI, position: IPosition, token: CancellationToken): Promise<languages.LocationLink[]> {
		const doc = this._documents.getDocument(resource);
		const pos = typeConvert.Position.to(position);
		const value = await this._provider.provideDefinition(doc, pos, token);
		return convertToLocationLinks(value);
	}
}

class DeclarationAdapter {

	constructor(
		private readonly _documents: ExtHostDocuments,
		private readonly _provider: vscode.DeclarationProvider
	) { }

	async provideDeclaration(resource: URI, position: IPosition, token: CancellationToken): Promise<languages.LocationLink[]> {
		const doc = this._documents.getDocument(resource);
		const pos = typeConvert.Position.to(position);
		const value = await this._provider.provideDeclaration(doc, pos, token);
		return convertToLocationLinks(value);
	}
}

class ImplementationAdapter {

	constructor(
		private readonly _documents: ExtHostDocuments,
		private readonly _provider: vscode.ImplementationProvider
	) { }

	async provideImplementation(resource: URI, position: IPosition, token: CancellationToken): Promise<languages.LocationLink[]> {
		const doc = this._documents.getDocument(resource);
		const pos = typeConvert.Position.to(position);
		const value = await this._provider.provideImplementation(doc, pos, token);
		return convertToLocationLinks(value);
	}
}

class TypeDefinitionAdapter {

	constructor(
		private readonly _documents: ExtHostDocuments,
		private readonly _provider: vscode.TypeDefinitionProvider
	) { }

	async provideTypeDefinition(resource: URI, position: IPosition, token: CancellationToken): Promise<languages.LocationLink[]> {
		const doc = this._documents.getDocument(resource);
		const pos = typeConvert.Position.to(position);
		const value = await this._provider.provideTypeDefinition(doc, pos, token);
		return convertToLocationLinks(value);
	}
}

class HoverAdapter {

	constructor(
		private readonly _documents: ExtHostDocuments,
		private readonly _provider: vscode.HoverProvider,
	) { }

	async provideHover(resource: URI, position: IPosition, token: CancellationToken): Promise<languages.Hover | undefined> {

		const doc = this._documents.getDocument(resource);
		const pos = typeConvert.Position.to(position);

		const value = await this._provider.provideHover(doc, pos, token);
		if (!value || isFalsyOrEmpty(value.contents)) {
			return undefined;
		}
		if (!value.range) {
			value.range = doc.getWordRangeAtPosition(pos);
		}
		if (!value.range) {
			value.range = new Range(pos, pos);
		}
		return typeConvert.Hover.from(value);
	}
}

class EvaluatableExpressionAdapter {

	constructor(
		private readonly _documents: ExtHostDocuments,
		private readonly _provider: vscode.EvaluatableExpressionProvider,
	) { }

	async provideEvaluatableExpression(resource: URI, position: IPosition, token: CancellationToken): Promise<languages.EvaluatableExpression | undefined> {

		const doc = this._documents.getDocument(resource);
		const pos = typeConvert.Position.to(position);

		const value = await this._provider.provideEvaluatableExpression(doc, pos, token);
		if (value) {
			return typeConvert.EvaluatableExpression.from(value);
		}
		return undefined;
	}
}

class InlineValuesAdapter {

	constructor(
		private readonly _documents: ExtHostDocuments,
		private readonly _provider: vscode.InlineValuesProvider,
	) { }

	async provideInlineValues(resource: URI, viewPort: IRange, context: extHostProtocol.IInlineValueContextDto, token: CancellationToken): Promise<languages.InlineValue[] | undefined> {
		const doc = this._documents.getDocument(resource);
		const value = await this._provider.provideInlineValues(doc, typeConvert.Range.to(viewPort), typeConvert.InlineValueContext.to(context), token);
		if (Array.isArray(value)) {
			return value.map(iv => typeConvert.InlineValue.from(iv));
		}
		return undefined;
	}
}

class DocumentHighlightAdapter {

	constructor(
		private readonly _documents: ExtHostDocuments,
		private readonly _provider: vscode.DocumentHighlightProvider
	) { }

	async provideDocumentHighlights(resource: URI, position: IPosition, token: CancellationToken): Promise<languages.DocumentHighlight[] | undefined> {

		const doc = this._documents.getDocument(resource);
		const pos = typeConvert.Position.to(position);

		const value = await this._provider.provideDocumentHighlights(doc, pos, token);
		if (Array.isArray(value)) {
			return value.map(typeConvert.DocumentHighlight.from);
		}
		return undefined;
	}
}

class MultiDocumentHighlightAdapter {

	constructor(
		private readonly _documents: ExtHostDocuments,
		private readonly _provider: vscode.MultiDocumentHighlightProvider
	) { }

	async provideMultiDocumentHighlights(resource: URI, position: IPosition, otherResources: URI[], token: CancellationToken): Promise<languages.MultiDocumentHighlight[] | undefined> {

		const doc = this._documents.getDocument(resource);
		const otherDocuments = otherResources.map(r => this._documents.getDocument(r));
		const pos = typeConvert.Position.to(position);

		const value = await this._provider.provideMultiDocumentHighlights(doc, pos, otherDocuments, token);
		if (Array.isArray(value)) {
			return value.map(typeConvert.MultiDocumentHighlight.from);
		}
		return undefined;
	}
}

class LinkedEditingRangeAdapter {
	constructor(
		private readonly _documents: ExtHostDocuments,
		private readonly _provider: vscode.LinkedEditingRangeProvider
	) { }

	async provideLinkedEditingRanges(resource: URI, position: IPosition, token: CancellationToken): Promise<languages.LinkedEditingRanges | undefined> {

		const doc = this._documents.getDocument(resource);
		const pos = typeConvert.Position.to(position);

		const value = await this._provider.provideLinkedEditingRanges(doc, pos, token);
		if (value && Array.isArray(value.ranges)) {
			return {
				ranges: coalesce(value.ranges.map(typeConvert.Range.from)),
				wordPattern: value.wordPattern
			};
		}
		return undefined;
	}
}

class ReferenceAdapter {

	constructor(
		private readonly _documents: ExtHostDocuments,
		private readonly _provider: vscode.ReferenceProvider
	) { }

	async provideReferences(resource: URI, position: IPosition, context: languages.ReferenceContext, token: CancellationToken): Promise<languages.Location[] | undefined> {
		const doc = this._documents.getDocument(resource);
		const pos = typeConvert.Position.to(position);

		const value = await this._provider.provideReferences(doc, pos, context, token);
		if (Array.isArray(value)) {
			return value.map(typeConvert.location.from);
		}
		return undefined;
	}
}

export interface CustomCodeAction extends extHostProtocol.ICodeActionDto {
	_isSynthetic?: boolean;
}

class CodeActionAdapter {
	private static readonly _maxCodeActionsPerFile: number = 1000;

	private readonly _cache = new Cache<vscode.CodeAction | vscode.Command>('CodeAction');
	private readonly _disposables = new Map<number, DisposableStore>();

	constructor(
		private readonly _documents: ExtHostDocuments,
		private readonly _commands: CommandsConverter,
		private readonly _diagnostics: ExtHostDiagnostics,
		private readonly _provider: vscode.CodeActionProvider,
		private readonly _logService: ILogService,
		private readonly _extension: IExtensionDescription,
		private readonly _apiDeprecation: IExtHostApiDeprecationService,
	) { }

	async provideCodeActions(resource: URI, rangeOrSelection: IRange | ISelection, context: languages.CodeActionContext, token: CancellationToken): Promise<extHostProtocol.ICodeActionListDto | undefined> {

		const doc = this._documents.getDocument(resource);
		const ran = Selection.isISelection(rangeOrSelection)
			? <vscode.Selection>typeConvert.Selection.to(rangeOrSelection)
			: <vscode.Range>typeConvert.Range.to(rangeOrSelection);
		const allDiagnostics: vscode.Diagnostic[] = [];

		for (const diagnostic of this._diagnostics.getDiagnostics(resource)) {
			if (ran.intersection(diagnostic.range)) {
				const newLen = allDiagnostics.push(diagnostic);
				if (newLen > CodeActionAdapter._maxCodeActionsPerFile) {
					break;
				}
			}
		}

		const codeActionContext: vscode.CodeActionContext = {
			diagnostics: allDiagnostics,
			only: context.only ? new CodeActionKind(context.only) : undefined,
			triggerKind: typeConvert.CodeActionTriggerKind.to(context.trigger),
		};

		const commandsOrActions = await this._provider.provideCodeActions(doc, ran, codeActionContext, token);
		if (!isNonEmptyArray(commandsOrActions) || token.isCancellationRequested) {
			return undefined;
		}

		const cacheId = this._cache.add(commandsOrActions);
		const disposables = new DisposableStore();
		this._disposables.set(cacheId, disposables);
		const actions: CustomCodeAction[] = [];
		for (let i = 0; i < commandsOrActions.length; i++) {
			const candidate = commandsOrActions[i];
			if (!candidate) {
				continue;
			}
			if (CodeActionAdapter._isCommand(candidate)) {
				// old school: synthetic code action
				this._apiDeprecation.report('CodeActionProvider.provideCodeActions - return commands', this._extension,
					`Return 'CodeAction' instances instead.`);

				actions.push({
					_isSynthetic: true,
					title: candidate.title,
					command: this._commands.toInternal(candidate, disposables),
				});
			} else {
				if (codeActionContext.only) {
					if (!candidate.kind) {
						this._logService.warn(`${this._extension.identifier.value} - Code actions of kind '${codeActionContext.only.value} 'requested but returned code action does not have a 'kind'. Code action will be dropped. Please set 'CodeAction.kind'.`);
					} else if (!codeActionContext.only.contains(candidate.kind)) {
						this._logService.warn(`${this._extension.identifier.value} - Code actions of kind '${codeActionContext.only.value} 'requested but returned code action is of kind '${candidate.kind.value}'. Code action will be dropped. Please check 'CodeActionContext.only' to only return requested code actions.`);
					}
				}

				// Ensures that this is either a Range[] or an empty array so we don't get Array<Range | undefined>
				const range = candidate.ranges ?? [];

				// new school: convert code action
				actions.push({
					cacheId: [cacheId, i],
					title: candidate.title,
					command: candidate.command && this._commands.toInternal(candidate.command, disposables),
					diagnostics: candidate.diagnostics && candidate.diagnostics.map(typeConvert.Diagnostic.from),
					edit: candidate.edit && typeConvert.WorkspaceEdit.from(candidate.edit, undefined),
					kind: candidate.kind && candidate.kind.value,
					isPreferred: candidate.isPreferred,
					isAI: isProposedApiEnabled(this._extension, 'codeActionAI') ? candidate.isAI : false,
					ranges: isProposedApiEnabled(this._extension, 'codeActionRanges') ? coalesce(range.map(typeConvert.Range.from)) : undefined,
					disabled: candidate.disabled?.reason
				});
			}
		}
		return { cacheId, actions };
	}

	async resolveCodeAction(id: extHostProtocol.ChainedCacheId, token: CancellationToken): Promise<{ edit?: extHostProtocol.IWorkspaceEditDto; command?: extHostProtocol.ICommandDto }> {
		const [sessionId, itemId] = id;
		const item = this._cache.get(sessionId, itemId);
		if (!item || CodeActionAdapter._isCommand(item)) {
			return {}; // code actions only!
		}
		if (!this._provider.resolveCodeAction) {
			return {}; // this should not happen...
		}


		const resolvedItem = (await this._provider.resolveCodeAction(item, token)) ?? item;

		let resolvedEdit: extHostProtocol.IWorkspaceEditDto | undefined;
		if (resolvedItem.edit) {
			resolvedEdit = typeConvert.WorkspaceEdit.from(resolvedItem.edit, undefined);
		}

		let resolvedCommand: extHostProtocol.ICommandDto | undefined;
		if (resolvedItem.command) {
			const disposables = this._disposables.get(sessionId);
			if (disposables) {
				resolvedCommand = this._commands.toInternal(resolvedItem.command, disposables);
			}
		}

		return { edit: resolvedEdit, command: resolvedCommand };
	}

	releaseCodeActions(cachedId: number): void {
		this._disposables.get(cachedId)?.dispose();
		this._disposables.delete(cachedId);
		this._cache.delete(cachedId);
	}

	private static _isCommand(thing: any): thing is vscode.Command {
		return typeof (<vscode.Command>thing).command === 'string' && typeof (<vscode.Command>thing).title === 'string';
	}
}

class DocumentPasteEditProvider {

	public static toInternalProviderId(extId: string, editId: string): string {
		return extId + '.' + editId;
	}

	constructor(
		private readonly _proxy: extHostProtocol.MainThreadLanguageFeaturesShape,
		private readonly _documents: ExtHostDocuments,
		private readonly _provider: vscode.DocumentPasteEditProvider,
		private readonly _handle: number,
		private readonly _extension: IExtensionDescription,
	) { }

	async prepareDocumentPaste(resource: URI, ranges: IRange[], dataTransferDto: extHostProtocol.DataTransferDTO, token: CancellationToken): Promise<extHostProtocol.DataTransferDTO | undefined> {
		if (!this._provider.prepareDocumentPaste) {
			return;
		}

		const doc = this._documents.getDocument(resource);
		const vscodeRanges = ranges.map(range => typeConvert.Range.to(range));

		const dataTransfer = typeConvert.DataTransfer.toDataTransfer(dataTransferDto, () => {
			throw new NotImplementedError();
		});
		await this._provider.prepareDocumentPaste(doc, vscodeRanges, dataTransfer, token);
		if (token.isCancellationRequested) {
			return;
		}

		// Only send back values that have been added to the data transfer
		const entries = Array.from(dataTransfer).filter(([, value]) => !(value instanceof InternalDataTransferItem));
		return typeConvert.DataTransfer.from(entries);
	}

	async providePasteEdits(requestId: number, resource: URI, ranges: IRange[], dataTransferDto: extHostProtocol.DataTransferDTO, token: CancellationToken): Promise<undefined | extHostProtocol.IPasteEditDto> {
		if (!this._provider.provideDocumentPasteEdits) {
			return;
		}

		const doc = this._documents.getDocument(resource);
		const vscodeRanges = ranges.map(range => typeConvert.Range.to(range));

		const dataTransfer = typeConvert.DataTransfer.toDataTransfer(dataTransferDto, async (id) => {
			return (await this._proxy.$resolvePasteFileData(this._handle, requestId, id)).buffer;
		});

		const edit = await this._provider.provideDocumentPasteEdits(doc, vscodeRanges, dataTransfer, token);
		if (!edit) {
			return;
		}

		return {
			label: edit.label ?? localize('defaultPasteLabel', "Paste using '{0}' extension", this._extension.displayName || this._extension.name),
			detail: this._extension.displayName || this._extension.name,
			yieldTo: edit.yieldTo?.map(yTo => {
				return 'mimeType' in yTo ? yTo : { providerId: DocumentPasteEditProvider.toInternalProviderId(yTo.extensionId, yTo.providerId) };
			}),
			insertText: typeof edit.insertText === 'string' ? edit.insertText : { snippet: edit.insertText.value },
			additionalEdit: edit.additionalEdit ? typeConvert.WorkspaceEdit.from(edit.additionalEdit, undefined) : undefined,
		};
	}
}

class DocumentFormattingAdapter {

	constructor(
		private readonly _documents: ExtHostDocuments,
		private readonly _provider: vscode.DocumentFormattingEditProvider
	) { }

	async provideDocumentFormattingEdits(resource: URI, options: languages.FormattingOptions, token: CancellationToken): Promise<ISingleEditOperation[] | undefined> {

		const document = this._documents.getDocument(resource);

		const value = await this._provider.provideDocumentFormattingEdits(document, <any>options, token);
		if (Array.isArray(value)) {
			return value.map(typeConvert.TextEdit.from);
		}
		return undefined;
	}
}

class RangeFormattingAdapter {

	constructor(
		private readonly _documents: ExtHostDocuments,
		private readonly _provider: vscode.DocumentRangeFormattingEditProvider
	) { }

	async provideDocumentRangeFormattingEdits(resource: URI, range: IRange, options: languages.FormattingOptions, token: CancellationToken): Promise<ISingleEditOperation[] | undefined> {

		const document = this._documents.getDocument(resource);
		const ran = typeConvert.Range.to(range);

		const value = await this._provider.provideDocumentRangeFormattingEdits(document, ran, <any>options, token);
		if (Array.isArray(value)) {
			return value.map(typeConvert.TextEdit.from);
		}
		return undefined;
	}

	async provideDocumentRangesFormattingEdits(resource: URI, ranges: IRange[], options: languages.FormattingOptions, token: CancellationToken): Promise<ISingleEditOperation[] | undefined> {
		assertType(typeof this._provider.provideDocumentRangesFormattingEdits === 'function', 'INVALID invocation of `provideDocumentRangesFormattingEdits`');

		const document = this._documents.getDocument(resource);
		const _ranges = <Range[]>ranges.map(typeConvert.Range.to);
		const value = await this._provider.provideDocumentRangesFormattingEdits(document, _ranges, <any>options, token);
		if (Array.isArray(value)) {
			return value.map(typeConvert.TextEdit.from);
		}
		return undefined;
	}
}

class OnTypeFormattingAdapter {

	constructor(
		private readonly _documents: ExtHostDocuments,
		private readonly _provider: vscode.OnTypeFormattingEditProvider
	) { }

	autoFormatTriggerCharacters: string[] = []; // not here

	async provideOnTypeFormattingEdits(resource: URI, position: IPosition, ch: string, options: languages.FormattingOptions, token: CancellationToken): Promise<ISingleEditOperation[] | undefined> {

		const document = this._documents.getDocument(resource);
		const pos = typeConvert.Position.to(position);

		const value = await this._provider.provideOnTypeFormattingEdits(document, pos, ch, <any>options, token);
		if (Array.isArray(value)) {
			return value.map(typeConvert.TextEdit.from);
		}
		return undefined;
	}
}

class NavigateTypeAdapter {

	private readonly _cache = new Cache<vscode.SymbolInformation>('WorkspaceSymbols');

	constructor(
		private readonly _provider: vscode.WorkspaceSymbolProvider,
		private readonly _logService: ILogService
	) { }

	async provideWorkspaceSymbols(search: string, token: CancellationToken): Promise<extHostProtocol.IWorkspaceSymbolsDto> {
		const value = await this._provider.provideWorkspaceSymbols(search, token);

		if (!isNonEmptyArray(value)) {
			return { symbols: [] };
		}

		const sid = this._cache.add(value);
		const result: extHostProtocol.IWorkspaceSymbolsDto = {
			cacheId: sid,
			symbols: []
		};

		for (let i = 0; i < value.length; i++) {
			const item = value[i];
			if (!item || !item.name) {
				this._logService.warn('INVALID SymbolInformation', item);
				continue;
			}
			result.symbols.push({
				...typeConvert.WorkspaceSymbol.from(item),
				cacheId: [sid, i]
			});
		}

		return result;
	}

	async resolveWorkspaceSymbol(symbol: extHostProtocol.IWorkspaceSymbolDto, token: CancellationToken): Promise<extHostProtocol.IWorkspaceSymbolDto | undefined> {
		if (typeof this._provider.resolveWorkspaceSymbol !== 'function') {
			return symbol;
		}
		if (!symbol.cacheId) {
			return symbol;
		}
		const item = this._cache.get(...symbol.cacheId);
		if (item) {
			const value = await this._provider.resolveWorkspaceSymbol(item, token);
			return value && mixin(symbol, typeConvert.WorkspaceSymbol.from(value), true);
		}
		return undefined;
	}

	releaseWorkspaceSymbols(id: number): any {
		this._cache.delete(id);
	}
}

class RenameAdapter {

	static supportsResolving(provider: vscode.RenameProvider): boolean {
		return typeof provider.prepareRename === 'function';
	}

	constructor(
		private readonly _documents: ExtHostDocuments,
		private readonly _provider: vscode.RenameProvider,
		private readonly _logService: ILogService
	) { }

	async provideRenameEdits(resource: URI, position: IPosition, newName: string, token: CancellationToken): Promise<extHostProtocol.IWorkspaceEditDto | undefined> {

		const doc = this._documents.getDocument(resource);
		const pos = typeConvert.Position.to(position);

		try {
			const value = await this._provider.provideRenameEdits(doc, pos, newName, token);
			if (!value) {
				return undefined;
			}
			return typeConvert.WorkspaceEdit.from(value);

		} catch (err) {
			const rejectReason = RenameAdapter._asMessage(err);
			if (rejectReason) {
				return <extHostProtocol.IWorkspaceEditDto>{ rejectReason, edits: undefined! };
			} else {
				// generic error
				return Promise.reject<extHostProtocol.IWorkspaceEditDto>(err);
			}
		}
	}

	async resolveRenameLocation(resource: URI, position: IPosition, token: CancellationToken): Promise<(languages.RenameLocation & languages.Rejection) | undefined> {
		if (typeof this._provider.prepareRename !== 'function') {
			return Promise.resolve(undefined);
		}

		const doc = this._documents.getDocument(resource);
		const pos = typeConvert.Position.to(position);

		try {
			const rangeOrLocation = await this._provider.prepareRename(doc, pos, token);

			let range: vscode.Range | undefined;
			let text: string | undefined;
			if (Range.isRange(rangeOrLocation)) {
				range = rangeOrLocation;
				text = doc.getText(rangeOrLocation);

			} else if (isObject(rangeOrLocation)) {
				range = rangeOrLocation.range;
				text = rangeOrLocation.placeholder;
			}

			if (!range || !text) {
				return undefined;
			}
			if (range.start.line > pos.line || range.end.line < pos.line) {
				this._logService.warn('INVALID rename location: position line must be within range start/end lines');
				return undefined;
			}
			return { range: typeConvert.Range.from(range), text };

		} catch (err) {
			const rejectReason = RenameAdapter._asMessage(err);
			if (rejectReason) {
				return <languages.RenameLocation & languages.Rejection>{ rejectReason, range: undefined!, text: undefined! };
			} else {
				return Promise.reject<any>(err);
			}
		}
	}

	private static _asMessage(err: any): string | undefined {
		if (typeof err === 'string') {
			return err;
		} else if (err instanceof Error && typeof err.message === 'string') {
			return err.message;
		} else {
			return undefined;
		}
	}
}

class SemanticTokensPreviousResult {
	constructor(
		readonly resultId: string | undefined,
		readonly tokens?: Uint32Array,
	) { }
}

type RelaxedSemanticTokens = { readonly resultId?: string; readonly data: number[] };
type RelaxedSemanticTokensEdit = { readonly start: number; readonly deleteCount: number; readonly data?: number[] };
type RelaxedSemanticTokensEdits = { readonly resultId?: string; readonly edits: RelaxedSemanticTokensEdit[] };

type ProvidedSemanticTokens = vscode.SemanticTokens | RelaxedSemanticTokens;
type ProvidedSemanticTokensEdits = vscode.SemanticTokensEdits | RelaxedSemanticTokensEdits;

class DocumentSemanticTokensAdapter {

	private readonly _previousResults: Map<number, SemanticTokensPreviousResult>;
	private _nextResultId = 1;

	constructor(
		private readonly _documents: ExtHostDocuments,
		private readonly _provider: vscode.DocumentSemanticTokensProvider,
	) {
		this._previousResults = new Map<number, SemanticTokensPreviousResult>();
	}

	async provideDocumentSemanticTokens(resource: URI, previousResultId: number, token: CancellationToken): Promise<VSBuffer | null> {
		const doc = this._documents.getDocument(resource);
		const previousResult = (previousResultId !== 0 ? this._previousResults.get(previousResultId) : null);
		let value = typeof previousResult?.resultId === 'string' && typeof this._provider.provideDocumentSemanticTokensEdits === 'function'
			? await this._provider.provideDocumentSemanticTokensEdits(doc, previousResult.resultId, token)
			: await this._provider.provideDocumentSemanticTokens(doc, token);

		if (previousResult) {
			this._previousResults.delete(previousResultId);
		}
		if (!value) {
			return null;
		}
		value = DocumentSemanticTokensAdapter._fixProvidedSemanticTokens(value);
		return this._send(DocumentSemanticTokensAdapter._convertToEdits(previousResult, value), value);
	}

	async releaseDocumentSemanticColoring(semanticColoringResultId: number): Promise<void> {
		this._previousResults.delete(semanticColoringResultId);
	}

	private static _fixProvidedSemanticTokens(v: ProvidedSemanticTokens | ProvidedSemanticTokensEdits): vscode.SemanticTokens | vscode.SemanticTokensEdits {
		if (DocumentSemanticTokensAdapter._isSemanticTokens(v)) {
			if (DocumentSemanticTokensAdapter._isCorrectSemanticTokens(v)) {
				return v;
			}
			return new SemanticTokens(new Uint32Array(v.data), v.resultId);
		} else if (DocumentSemanticTokensAdapter._isSemanticTokensEdits(v)) {
			if (DocumentSemanticTokensAdapter._isCorrectSemanticTokensEdits(v)) {
				return v;
			}
			return new SemanticTokensEdits(v.edits.map(edit => new SemanticTokensEdit(edit.start, edit.deleteCount, edit.data ? new Uint32Array(edit.data) : edit.data)), v.resultId);
		}
		return v;
	}

	private static _isSemanticTokens(v: ProvidedSemanticTokens | ProvidedSemanticTokensEdits): v is ProvidedSemanticTokens {
		return v && !!((v as ProvidedSemanticTokens).data);
	}

	private static _isCorrectSemanticTokens(v: ProvidedSemanticTokens): v is vscode.SemanticTokens {
		return (v.data instanceof Uint32Array);
	}

	private static _isSemanticTokensEdits(v: ProvidedSemanticTokens | ProvidedSemanticTokensEdits): v is ProvidedSemanticTokensEdits {
		return v && Array.isArray((v as ProvidedSemanticTokensEdits).edits);
	}

	private static _isCorrectSemanticTokensEdits(v: ProvidedSemanticTokensEdits): v is vscode.SemanticTokensEdits {
		for (const edit of v.edits) {
			if (!(edit.data instanceof Uint32Array)) {
				return false;
			}
		}
		return true;
	}

	private static _convertToEdits(previousResult: SemanticTokensPreviousResult | null | undefined, newResult: vscode.SemanticTokens | vscode.SemanticTokensEdits): vscode.SemanticTokens | vscode.SemanticTokensEdits {
		if (!DocumentSemanticTokensAdapter._isSemanticTokens(newResult)) {
			return newResult;
		}
		if (!previousResult || !previousResult.tokens) {
			return newResult;
		}
		const oldData = previousResult.tokens;
		const oldLength = oldData.length;
		const newData = newResult.data;
		const newLength = newData.length;

		let commonPrefixLength = 0;
		const maxCommonPrefixLength = Math.min(oldLength, newLength);
		while (commonPrefixLength < maxCommonPrefixLength && oldData[commonPrefixLength] === newData[commonPrefixLength]) {
			commonPrefixLength++;
		}

		if (commonPrefixLength === oldLength && commonPrefixLength === newLength) {
			// complete overlap!
			return new SemanticTokensEdits([], newResult.resultId);
		}

		let commonSuffixLength = 0;
		const maxCommonSuffixLength = maxCommonPrefixLength - commonPrefixLength;
		while (commonSuffixLength < maxCommonSuffixLength && oldData[oldLength - commonSuffixLength - 1] === newData[newLength - commonSuffixLength - 1]) {
			commonSuffixLength++;
		}

		return new SemanticTokensEdits([{
			start: commonPrefixLength,
			deleteCount: (oldLength - commonPrefixLength - commonSuffixLength),
			data: newData.subarray(commonPrefixLength, newLength - commonSuffixLength)
		}], newResult.resultId);
	}

	private _send(value: vscode.SemanticTokens | vscode.SemanticTokensEdits, original: vscode.SemanticTokens | vscode.SemanticTokensEdits): VSBuffer | null {
		if (DocumentSemanticTokensAdapter._isSemanticTokens(value)) {
			const myId = this._nextResultId++;
			this._previousResults.set(myId, new SemanticTokensPreviousResult(value.resultId, value.data));
			return encodeSemanticTokensDto({
				id: myId,
				type: 'full',
				data: value.data
			});
		}

		if (DocumentSemanticTokensAdapter._isSemanticTokensEdits(value)) {
			const myId = this._nextResultId++;
			if (DocumentSemanticTokensAdapter._isSemanticTokens(original)) {
				// store the original
				this._previousResults.set(myId, new SemanticTokensPreviousResult(original.resultId, original.data));
			} else {
				this._previousResults.set(myId, new SemanticTokensPreviousResult(value.resultId));
			}
			return encodeSemanticTokensDto({
				id: myId,
				type: 'delta',
				deltas: (value.edits || []).map(edit => ({ start: edit.start, deleteCount: edit.deleteCount, data: edit.data }))
			});
		}

		return null;
	}
}

class DocumentRangeSemanticTokensAdapter {

	constructor(
		private readonly _documents: ExtHostDocuments,
		private readonly _provider: vscode.DocumentRangeSemanticTokensProvider,
	) { }

	async provideDocumentRangeSemanticTokens(resource: URI, range: IRange, token: CancellationToken): Promise<VSBuffer | null> {
		const doc = this._documents.getDocument(resource);
		const value = await this._provider.provideDocumentRangeSemanticTokens(doc, typeConvert.Range.to(range), token);
		if (!value) {
			return null;
		}
		return this._send(value);
	}

	private _send(value: vscode.SemanticTokens): VSBuffer {
		return encodeSemanticTokensDto({
			id: 0,
			type: 'full',
			data: value.data
		});
	}
}

class CompletionsAdapter {

	static supportsResolving(provider: vscode.CompletionItemProvider): boolean {
		return typeof provider.resolveCompletionItem === 'function';
	}

	private _cache = new Cache<vscode.CompletionItem>('CompletionItem');
	private _disposables = new Map<number, DisposableStore>();

	constructor(
		private readonly _documents: ExtHostDocuments,
		private readonly _commands: CommandsConverter,
		private readonly _provider: vscode.CompletionItemProvider,
		private readonly _apiDeprecation: IExtHostApiDeprecationService,
		private readonly _extension: IExtensionDescription,
	) { }

	async provideCompletionItems(resource: URI, position: IPosition, context: languages.CompletionContext, token: CancellationToken): Promise<extHostProtocol.ISuggestResultDto | undefined> {

		const doc = this._documents.getDocument(resource);
		const pos = typeConvert.Position.to(position);

		// The default insert/replace ranges. It's important to compute them
		// before asynchronously asking the provider for its results. See
		// https://github.com/microsoft/vscode/issues/83400#issuecomment-546851421
		const replaceRange = doc.getWordRangeAtPosition(pos) || new Range(pos, pos);
		const insertRange = replaceRange.with({ end: pos });

		const sw = new StopWatch();
		const itemsOrList = await this._provider.provideCompletionItems(doc, pos, token, typeConvert.CompletionContext.to(context));

		if (!itemsOrList) {
			// undefined and null are valid results
			return undefined;
		}

		if (token.isCancellationRequested) {
			// cancelled -> return without further ado, esp no caching
			// of results as they will leak
			return undefined;
		}

		const list = Array.isArray(itemsOrList) ? new CompletionList(itemsOrList) : itemsOrList;

		// keep result for providers that support resolving
		const pid: number = CompletionsAdapter.supportsResolving(this._provider) ? this._cache.add(list.items) : this._cache.add([]);
		const disposables = new DisposableStore();
		this._disposables.set(pid, disposables);

		const completions: extHostProtocol.ISuggestDataDto[] = [];
		const result: extHostProtocol.ISuggestResultDto = {
			x: pid,
			[extHostProtocol.ISuggestResultDtoField.completions]: completions,
			[extHostProtocol.ISuggestResultDtoField.defaultRanges]: { replace: typeConvert.Range.from(replaceRange), insert: typeConvert.Range.from(insertRange) },
			[extHostProtocol.ISuggestResultDtoField.isIncomplete]: list.isIncomplete || undefined,
			[extHostProtocol.ISuggestResultDtoField.duration]: sw.elapsed()
		};

		for (let i = 0; i < list.items.length; i++) {
			const item = list.items[i];
			// check for bad completion item first
			const dto = this._convertCompletionItem(item, [pid, i], insertRange, replaceRange);
			completions.push(dto);
		}

		return result;
	}

	async resolveCompletionItem(id: extHostProtocol.ChainedCacheId, token: CancellationToken): Promise<extHostProtocol.ISuggestDataDto | undefined> {

		if (typeof this._provider.resolveCompletionItem !== 'function') {
			return undefined;
		}

		const item = this._cache.get(...id);
		if (!item) {
			return undefined;
		}

		const dto1 = this._convertCompletionItem(item, id);

		const resolvedItem = await this._provider.resolveCompletionItem!(item, token);

		if (!resolvedItem) {
			return undefined;
		}

		const dto2 = this._convertCompletionItem(resolvedItem, id);

		if (dto1[extHostProtocol.ISuggestDataDtoField.insertText] !== dto2[extHostProtocol.ISuggestDataDtoField.insertText]
			|| dto1[extHostProtocol.ISuggestDataDtoField.insertTextRules] !== dto2[extHostProtocol.ISuggestDataDtoField.insertTextRules]
		) {
			this._apiDeprecation.report('CompletionItem.insertText', this._extension, 'extension MAY NOT change \'insertText\' of a CompletionItem during resolve');
		}

		if (dto1[extHostProtocol.ISuggestDataDtoField.commandIdent] !== dto2[extHostProtocol.ISuggestDataDtoField.commandIdent]
			|| dto1[extHostProtocol.ISuggestDataDtoField.commandId] !== dto2[extHostProtocol.ISuggestDataDtoField.commandId]
			|| !equals(dto1[extHostProtocol.ISuggestDataDtoField.commandArguments], dto2[extHostProtocol.ISuggestDataDtoField.commandArguments])
		) {
			this._apiDeprecation.report('CompletionItem.command', this._extension, 'extension MAY NOT change \'command\' of a CompletionItem during resolve');
		}

		return {
			...dto1,
			[extHostProtocol.ISuggestDataDtoField.documentation]: dto2[extHostProtocol.ISuggestDataDtoField.documentation],
			[extHostProtocol.ISuggestDataDtoField.detail]: dto2[extHostProtocol.ISuggestDataDtoField.detail],
			[extHostProtocol.ISuggestDataDtoField.additionalTextEdits]: dto2[extHostProtocol.ISuggestDataDtoField.additionalTextEdits],

			// (fishy) async insertText
			[extHostProtocol.ISuggestDataDtoField.insertText]: dto2[extHostProtocol.ISuggestDataDtoField.insertText],
			[extHostProtocol.ISuggestDataDtoField.insertTextRules]: dto2[extHostProtocol.ISuggestDataDtoField.insertTextRules],

			// (fishy) async command
			[extHostProtocol.ISuggestDataDtoField.commandIdent]: dto2[extHostProtocol.ISuggestDataDtoField.commandIdent],
			[extHostProtocol.ISuggestDataDtoField.commandId]: dto2[extHostProtocol.ISuggestDataDtoField.commandId],
			[extHostProtocol.ISuggestDataDtoField.commandArguments]: dto2[extHostProtocol.ISuggestDataDtoField.commandArguments],
		};
	}

	releaseCompletionItems(id: number): any {
		this._disposables.get(id)?.dispose();
		this._disposables.delete(id);
		this._cache.delete(id);
	}

	private _convertCompletionItem(item: vscode.CompletionItem, id: extHostProtocol.ChainedCacheId, defaultInsertRange?: vscode.Range, defaultReplaceRange?: vscode.Range): extHostProtocol.ISuggestDataDto {

		const disposables = this._disposables.get(id[0]);
		if (!disposables) {
			throw Error('DisposableStore is missing...');
		}

		const command = this._commands.toInternal(item.command, disposables);
		const result: extHostProtocol.ISuggestDataDto = {
			//
			x: id,
			//
			[extHostProtocol.ISuggestDataDtoField.label]: item.label,
			[extHostProtocol.ISuggestDataDtoField.kind]: item.kind !== undefined ? typeConvert.CompletionItemKind.from(item.kind) : undefined,
			[extHostProtocol.ISuggestDataDtoField.kindModifier]: item.tags && item.tags.map(typeConvert.CompletionItemTag.from),
			[extHostProtocol.ISuggestDataDtoField.detail]: item.detail,
			[extHostProtocol.ISuggestDataDtoField.documentation]: typeof item.documentation === 'undefined' ? undefined : typeConvert.MarkdownString.fromStrict(item.documentation),
			[extHostProtocol.ISuggestDataDtoField.sortText]: item.sortText !== item.label ? item.sortText : undefined,
			[extHostProtocol.ISuggestDataDtoField.filterText]: item.filterText !== item.label ? item.filterText : undefined,
			[extHostProtocol.ISuggestDataDtoField.preselect]: item.preselect || undefined,
			[extHostProtocol.ISuggestDataDtoField.insertTextRules]: item.keepWhitespace ? languages.CompletionItemInsertTextRule.KeepWhitespace : languages.CompletionItemInsertTextRule.None,
			[extHostProtocol.ISuggestDataDtoField.commitCharacters]: item.commitCharacters?.join(''),
			[extHostProtocol.ISuggestDataDtoField.additionalTextEdits]: item.additionalTextEdits && item.additionalTextEdits.map(typeConvert.TextEdit.from),
			[extHostProtocol.ISuggestDataDtoField.commandIdent]: command?.$ident,
			[extHostProtocol.ISuggestDataDtoField.commandId]: command?.id,
			[extHostProtocol.ISuggestDataDtoField.commandArguments]: command?.$ident ? undefined : command?.arguments, // filled in on main side from $ident
		};

		// 'insertText'-logic
		if (item.textEdit) {
			this._apiDeprecation.report('CompletionItem.textEdit', this._extension, `Use 'CompletionItem.insertText' and 'CompletionItem.range' instead.`);
			result[extHostProtocol.ISuggestDataDtoField.insertText] = item.textEdit.newText;

		} else if (typeof item.insertText === 'string') {
			result[extHostProtocol.ISuggestDataDtoField.insertText] = item.insertText;

		} else if (item.insertText instanceof SnippetString) {
			result[extHostProtocol.ISuggestDataDtoField.insertText] = item.insertText.value;
			result[extHostProtocol.ISuggestDataDtoField.insertTextRules]! |= languages.CompletionItemInsertTextRule.InsertAsSnippet;
		}

		// 'overwrite[Before|After]'-logic
		let range: vscode.Range | { inserting: vscode.Range; replacing: vscode.Range } | undefined;
		if (item.textEdit) {
			range = item.textEdit.range;
		} else if (item.range) {
			range = item.range;
		}

		if (Range.isRange(range)) {
			// "old" range
			result[extHostProtocol.ISuggestDataDtoField.range] = typeConvert.Range.from(range);

		} else if (range && (!defaultInsertRange?.isEqual(range.inserting) || !defaultReplaceRange?.isEqual(range.replacing))) {
			// ONLY send range when it's different from the default ranges (safe bandwidth)
			result[extHostProtocol.ISuggestDataDtoField.range] = {
				insert: typeConvert.Range.from(range.inserting),
				replace: typeConvert.Range.from(range.replacing)
			};
		}

		return result;
	}
}

class InlineCompletionAdapterBase {
	async provideInlineCompletions(resource: URI, position: IPosition, context: languages.InlineCompletionContext, token: CancellationToken): Promise<extHostProtocol.IdentifiableInlineCompletions | undefined> {
		return undefined;
	}

	disposeCompletions(pid: number): void { }

	handleDidShowCompletionItem(pid: number, idx: number, updatedInsertText: string): void { }

	handlePartialAccept(pid: number, idx: number, acceptedCharacters: number): void { }
}

class InlineCompletionAdapter extends InlineCompletionAdapterBase {
	private readonly _references = new ReferenceMap<{
		dispose(): void;
		items: readonly vscode.InlineCompletionItem[];
	}>();

	private readonly _isAdditionsProposedApiEnabled = isProposedApiEnabled(this._extension, 'inlineCompletionsAdditions');

	constructor(
		private readonly _extension: IExtensionDescription,
		private readonly _documents: ExtHostDocuments,
		private readonly _provider: vscode.InlineCompletionItemProvider,
		private readonly _commands: CommandsConverter,
	) {
		super();
	}

	public get supportsHandleEvents(): boolean {
		return isProposedApiEnabled(this._extension, 'inlineCompletionsAdditions')
			&& (typeof this._provider.handleDidShowCompletionItem === 'function'
				|| typeof this._provider.handleDidPartiallyAcceptCompletionItem === 'function');
	}

	private readonly languageTriggerKindToVSCodeTriggerKind: Record<languages.InlineCompletionTriggerKind, InlineCompletionTriggerKind> = {
		[languages.InlineCompletionTriggerKind.Automatic]: InlineCompletionTriggerKind.Automatic,
		[languages.InlineCompletionTriggerKind.Explicit]: InlineCompletionTriggerKind.Invoke,
	};

	override async provideInlineCompletions(resource: URI, position: IPosition, context: languages.InlineCompletionContext, token: CancellationToken): Promise<extHostProtocol.IdentifiableInlineCompletions | undefined> {
		const doc = this._documents.getDocument(resource);
		const pos = typeConvert.Position.to(position);

		const result = await this._provider.provideInlineCompletionItems(doc, pos, {
			selectedCompletionInfo:
				context.selectedSuggestionInfo
					? {
						range: typeConvert.Range.to(context.selectedSuggestionInfo.range),
						text: context.selectedSuggestionInfo.text
					}
					: undefined,
			triggerKind: this.languageTriggerKindToVSCodeTriggerKind[context.triggerKind]
		}, token);

		if (!result) {
			// undefined and null are valid results
			return undefined;
		}

		if (token.isCancellationRequested) {
			// cancelled -> return without further ado, esp no caching
			// of results as they will leak
			return undefined;
		}

		const normalizedResult = Array.isArray(result) ? result : result.items;
		const commands = this._isAdditionsProposedApiEnabled ? Array.isArray(result) ? [] : result.commands || [] : [];
		const enableForwardStability = this._isAdditionsProposedApiEnabled && !Array.isArray(result) ? result.enableForwardStability : undefined;

		let disposableStore: DisposableStore | undefined = undefined;
		const pid = this._references.createReferenceId({
			dispose() {
				disposableStore?.dispose();
			},
			items: normalizedResult
		});

		return {
			pid,
			items: normalizedResult.map<extHostProtocol.IdentifiableInlineCompletion>((item, idx) => {
				let command: languages.Command | undefined = undefined;
				if (item.command) {
					if (!disposableStore) {
						disposableStore = new DisposableStore();
					}
					command = this._commands.toInternal(item.command, disposableStore);
				}

				const insertText = item.insertText;
				return ({
					insertText: typeof insertText === 'string' ? insertText : { snippet: insertText.value },
					filterText: item.filterText,
					range: item.range ? typeConvert.Range.from(item.range) : undefined,
					command,
					idx: idx,
					completeBracketPairs: this._isAdditionsProposedApiEnabled ? item.completeBracketPairs : false,
				});
			}),
			commands: commands.map(c => {
				if (!disposableStore) {
					disposableStore = new DisposableStore();
				}
				return this._commands.toInternal(c, disposableStore);
			}),
			suppressSuggestions: false,
			enableForwardStability,
		};
	}

	override disposeCompletions(pid: number) {
		const data = this._references.disposeReferenceId(pid);
		data?.dispose();
	}

	override handleDidShowCompletionItem(pid: number, idx: number, updatedInsertText: string): void {
		const completionItem = this._references.get(pid)?.items[idx];
		if (completionItem) {
			if (this._provider.handleDidShowCompletionItem && this._isAdditionsProposedApiEnabled) {
				this._provider.handleDidShowCompletionItem(completionItem, updatedInsertText);
			}
		}
	}

	override handlePartialAccept(pid: number, idx: number, acceptedCharacters: number): void {
		const completionItem = this._references.get(pid)?.items[idx];
		if (completionItem) {
			if (this._provider.handleDidPartiallyAcceptCompletionItem && this._isAdditionsProposedApiEnabled) {
				this._provider.handleDidPartiallyAcceptCompletionItem(completionItem, acceptedCharacters);
			}
		}
	}
}

class ReferenceMap<T> {
	private readonly _references = new Map<number, T>();
	private _idPool = 1;

	createReferenceId(value: T): number {
		const id = this._idPool++;
		this._references.set(id, value);
		return id;
	}

	disposeReferenceId(referenceId: number): T | undefined {
		const value = this._references.get(referenceId);
		this._references.delete(referenceId);
		return value;
	}

	get(referenceId: number): T | undefined {
		return this._references.get(referenceId);
	}
}

class SignatureHelpAdapter {

	private readonly _cache = new Cache<vscode.SignatureHelp>('SignatureHelp');

	constructor(
		private readonly _documents: ExtHostDocuments,
		private readonly _provider: vscode.SignatureHelpProvider,
	) { }

	async provideSignatureHelp(resource: URI, position: IPosition, context: extHostProtocol.ISignatureHelpContextDto, token: CancellationToken): Promise<extHostProtocol.ISignatureHelpDto | undefined> {
		const doc = this._documents.getDocument(resource);
		const pos = typeConvert.Position.to(position);
		const vscodeContext = this.reviveContext(context);

		const value = await this._provider.provideSignatureHelp(doc, pos, token, vscodeContext);
		if (value) {
			const id = this._cache.add([value]);
			return { ...typeConvert.SignatureHelp.from(value), id };
		}
		return undefined;
	}

	private reviveContext(context: extHostProtocol.ISignatureHelpContextDto): vscode.SignatureHelpContext {
		let activeSignatureHelp: vscode.SignatureHelp | undefined = undefined;
		if (context.activeSignatureHelp) {
			const revivedSignatureHelp = typeConvert.SignatureHelp.to(context.activeSignatureHelp);
			const saved = this._cache.get(context.activeSignatureHelp.id, 0);
			if (saved) {
				activeSignatureHelp = saved;
				activeSignatureHelp.activeSignature = revivedSignatureHelp.activeSignature;
				activeSignatureHelp.activeParameter = revivedSignatureHelp.activeParameter;
			} else {
				activeSignatureHelp = revivedSignatureHelp;
			}
		}
		return { ...context, activeSignatureHelp };
	}

	releaseSignatureHelp(id: number): any {
		this._cache.delete(id);
	}
}

class InlayHintsAdapter {

	private _cache = new Cache<vscode.InlayHint>('InlayHints');
	private readonly _disposables = new Map<number, DisposableStore>();

	constructor(
		private readonly _documents: ExtHostDocuments,
		private readonly _commands: CommandsConverter,
		private readonly _provider: vscode.InlayHintsProvider,
		private readonly _logService: ILogService,
		private readonly _extension: IExtensionDescription
	) { }

	async provideInlayHints(resource: URI, ran: IRange, token: CancellationToken): Promise<extHostProtocol.IInlayHintsDto | undefined> {
		const doc = this._documents.getDocument(resource);
		const range = typeConvert.Range.to(ran);

		const hints = await this._provider.provideInlayHints(doc, range, token);
		if (!Array.isArray(hints) || hints.length === 0) {
			// bad result
			this._logService.trace(`[InlayHints] NO inlay hints from '${this._extension.identifier.value}' for range ${JSON.stringify(ran)}`);
			return undefined;
		}
		if (token.isCancellationRequested) {
			// cancelled -> return without further ado, esp no caching
			// of results as they will leak
			return undefined;
		}
		const pid = this._cache.add(hints);
		this._disposables.set(pid, new DisposableStore());
		const result: extHostProtocol.IInlayHintsDto = { hints: [], cacheId: pid };
		for (let i = 0; i < hints.length; i++) {
			if (this._isValidInlayHint(hints[i], range)) {
				result.hints.push(this._convertInlayHint(hints[i], [pid, i]));
			}
		}
		this._logService.trace(`[InlayHints] ${result.hints.length} inlay hints from '${this._extension.identifier.value}' for range ${JSON.stringify(ran)}`);
		return result;
	}

	async resolveInlayHint(id: extHostProtocol.ChainedCacheId, token: CancellationToken) {
		if (typeof this._provider.resolveInlayHint !== 'function') {
			return undefined;
		}
		const item = this._cache.get(...id);
		if (!item) {
			return undefined;
		}
		const hint = await this._provider.resolveInlayHint!(item, token);
		if (!hint) {
			return undefined;
		}
		if (!this._isValidInlayHint(hint)) {
			return undefined;
		}
		return this._convertInlayHint(hint, id);
	}

	releaseHints(id: number): any {
		this._disposables.get(id)?.dispose();
		this._disposables.delete(id);
		this._cache.delete(id);
	}

	private _isValidInlayHint(hint: vscode.InlayHint, range?: vscode.Range): boolean {
		if (hint.label.length === 0 || Array.isArray(hint.label) && hint.label.every(part => part.value.length === 0)) {
			console.log('INVALID inlay hint, empty label', hint);
			return false;
		}
		if (range && !range.contains(hint.position)) {
			// console.log('INVALID inlay hint, position outside range', range, hint);
			return false;
		}
		return true;
	}

	private _convertInlayHint(hint: vscode.InlayHint, id: extHostProtocol.ChainedCacheId): extHostProtocol.IInlayHintDto {

		const disposables = this._disposables.get(id[0]);
		if (!disposables) {
			throw Error('DisposableStore is missing...');
		}

		const result: extHostProtocol.IInlayHintDto = {
			label: '', // fill-in below
			cacheId: id,
			tooltip: typeConvert.MarkdownString.fromStrict(hint.tooltip),
			position: typeConvert.Position.from(hint.position),
			textEdits: hint.textEdits && hint.textEdits.map(typeConvert.TextEdit.from),
			kind: hint.kind && typeConvert.InlayHintKind.from(hint.kind),
			paddingLeft: hint.paddingLeft,
			paddingRight: hint.paddingRight,
		};

		if (typeof hint.label === 'string') {
			result.label = hint.label;
		} else {
			const parts: languages.InlayHintLabelPart[] = [];
			result.label = parts;

			for (const part of hint.label) {
				if (!part.value) {
					console.warn('INVALID inlay hint, empty label part', this._extension.identifier.value);
					continue;
				}
				const part2: languages.InlayHintLabelPart = {
					label: part.value,
					tooltip: typeConvert.MarkdownString.fromStrict(part.tooltip)
				};
				if (Location.isLocation(part.location)) {
					part2.location = typeConvert.location.from(part.location);
				}
				if (part.command) {
					part2.command = this._commands.toInternal(part.command, disposables);
				}
				parts.push(part2);
			}
		}
		return result;
	}
}

class LinkProviderAdapter {

	private _cache = new Cache<vscode.DocumentLink>('DocumentLink');

	constructor(
		private readonly _documents: ExtHostDocuments,
		private readonly _provider: vscode.DocumentLinkProvider
	) { }

	async provideLinks(resource: URI, token: CancellationToken): Promise<extHostProtocol.ILinksListDto | undefined> {
		const doc = this._documents.getDocument(resource);

		const links = await this._provider.provideDocumentLinks(doc, token);
		if (!Array.isArray(links) || links.length === 0) {
			// bad result
			return undefined;
		}
		if (token.isCancellationRequested) {
			// cancelled -> return without further ado, esp no caching
			// of results as they will leak
			return undefined;
		}
		if (typeof this._provider.resolveDocumentLink !== 'function') {
			// no resolve -> no caching
			return { links: links.filter(LinkProviderAdapter._validateLink).map(typeConvert.DocumentLink.from) };

		} else {
			// cache links for future resolving
			const pid = this._cache.add(links);
			const result: extHostProtocol.ILinksListDto = { links: [], cacheId: pid };
			for (let i = 0; i < links.length; i++) {

				if (!LinkProviderAdapter._validateLink(links[i])) {
					continue;
				}

				const dto: extHostProtocol.ILinkDto = typeConvert.DocumentLink.from(links[i]);
				dto.cacheId = [pid, i];
				result.links.push(dto);
			}
			return result;
		}
	}

	private static _validateLink(link: vscode.DocumentLink): boolean {
		if (link.target && link.target.path.length > 50_000) {
			console.warn('DROPPING link because it is too long');
			return false;
		}
		return true;
	}

	async resolveLink(id: extHostProtocol.ChainedCacheId, token: CancellationToken): Promise<extHostProtocol.ILinkDto | undefined> {
		if (typeof this._provider.resolveDocumentLink !== 'function') {
			return undefined;
		}
		const item = this._cache.get(...id);
		if (!item) {
			return undefined;
		}
		const link = await this._provider.resolveDocumentLink!(item, token);
		if (!link || !LinkProviderAdapter._validateLink(link)) {
			return undefined;
		}
		return typeConvert.DocumentLink.from(link);
	}

	releaseLinks(id: number): any {
		this._cache.delete(id);
	}
}

class ColorProviderAdapter {

	constructor(
		private _documents: ExtHostDocuments,
		private _provider: vscode.DocumentColorProvider
	) { }

	async provideColors(resource: URI, token: CancellationToken): Promise<extHostProtocol.IRawColorInfo[]> {
		const doc = this._documents.getDocument(resource);
		const colors = await this._provider.provideDocumentColors(doc, token);
		if (!Array.isArray(colors)) {
			return [];
		}
		const colorInfos: extHostProtocol.IRawColorInfo[] = colors.map(ci => {
			return {
				color: typeConvert.Color.from(ci.color),
				range: typeConvert.Range.from(ci.range)
			};
		});
		return colorInfos;
	}

	async provideColorPresentations(resource: URI, raw: extHostProtocol.IRawColorInfo, token: CancellationToken): Promise<languages.IColorPresentation[] | undefined> {
		const document = this._documents.getDocument(resource);
		const range = typeConvert.Range.to(raw.range);
		const color = typeConvert.Color.to(raw.color);
		const value = await this._provider.provideColorPresentations(color, { document, range }, token);
		if (!Array.isArray(value)) {
			return undefined;
		}
		return value.map(typeConvert.ColorPresentation.from);
	}
}

class FoldingProviderAdapter {

	constructor(
		private _documents: ExtHostDocuments,
		private _provider: vscode.FoldingRangeProvider
	) { }

	async provideFoldingRanges(resource: URI, context: languages.FoldingContext, token: CancellationToken): Promise<languages.FoldingRange[] | undefined> {
		const doc = this._documents.getDocument(resource);
		const ranges = await this._provider.provideFoldingRanges(doc, context, token);
		if (!Array.isArray(ranges)) {
			return undefined;
		}
		return ranges.map(typeConvert.FoldingRange.from);
	}
}

class SelectionRangeAdapter {

	constructor(
		private readonly _documents: ExtHostDocuments,
		private readonly _provider: vscode.SelectionRangeProvider,
		private readonly _logService: ILogService
	) { }

	async provideSelectionRanges(resource: URI, pos: IPosition[], token: CancellationToken): Promise<languages.SelectionRange[][]> {
		const document = this._documents.getDocument(resource);
		const positions = pos.map(typeConvert.Position.to);

		const allProviderRanges = await this._provider.provideSelectionRanges(document, positions, token);
		if (!isNonEmptyArray(allProviderRanges)) {
			return [];
		}
		if (allProviderRanges.length !== positions.length) {
			this._logService.warn('BAD selection ranges, provider must return ranges for each position');
			return [];
		}
		const allResults: languages.SelectionRange[][] = [];
		for (let i = 0; i < positions.length; i++) {
			const oneResult: languages.SelectionRange[] = [];
			allResults.push(oneResult);

			let last: vscode.Position | vscode.Range = positions[i];
			let selectionRange = allProviderRanges[i];

			while (true) {
				if (!selectionRange.range.contains(last)) {
					throw new Error('INVALID selection range, must contain the previous range');
				}
				oneResult.push(typeConvert.SelectionRange.from(selectionRange));
				if (!selectionRange.parent) {
					break;
				}
				last = selectionRange.range;
				selectionRange = selectionRange.parent;
			}
		}
		return allResults;
	}
}

class CallHierarchyAdapter {

	private readonly _idPool = new IdGenerator('');
	private readonly _cache = new Map<string, Map<string, vscode.CallHierarchyItem>>();

	constructor(
		private readonly _documents: ExtHostDocuments,
		private readonly _provider: vscode.CallHierarchyProvider
	) { }

	async prepareSession(uri: URI, position: IPosition, token: CancellationToken): Promise<extHostProtocol.ICallHierarchyItemDto[] | undefined> {
		const doc = this._documents.getDocument(uri);
		const pos = typeConvert.Position.to(position);

		const items = await this._provider.prepareCallHierarchy(doc, pos, token);
		if (!items) {
			return undefined;
		}

		const sessionId = this._idPool.nextId();
		this._cache.set(sessionId, new Map());

		if (Array.isArray(items)) {
			return items.map(item => this._cacheAndConvertItem(sessionId, item));
		} else {
			return [this._cacheAndConvertItem(sessionId, items)];
		}
	}

	async provideCallsTo(sessionId: string, itemId: string, token: CancellationToken): Promise<extHostProtocol.IIncomingCallDto[] | undefined> {
		const item = this._itemFromCache(sessionId, itemId);
		if (!item) {
			throw new Error('missing call hierarchy item');
		}
		const calls = await this._provider.provideCallHierarchyIncomingCalls(item, token);
		if (!calls) {
			return undefined;
		}
		return calls.map(call => {
			return {
				from: this._cacheAndConvertItem(sessionId, call.from),
				fromRanges: call.fromRanges.map(r => typeConvert.Range.from(r))
			};
		});
	}

	async provideCallsFrom(sessionId: string, itemId: string, token: CancellationToken): Promise<extHostProtocol.IOutgoingCallDto[] | undefined> {
		const item = this._itemFromCache(sessionId, itemId);
		if (!item) {
			throw new Error('missing call hierarchy item');
		}
		const calls = await this._provider.provideCallHierarchyOutgoingCalls(item, token);
		if (!calls) {
			return undefined;
		}
		return calls.map(call => {
			return {
				to: this._cacheAndConvertItem(sessionId, call.to),
				fromRanges: call.fromRanges.map(r => typeConvert.Range.from(r))
			};
		});
	}

	releaseSession(sessionId: string): void {
		this._cache.delete(sessionId);
	}

	private _cacheAndConvertItem(sessionId: string, item: vscode.CallHierarchyItem): extHostProtocol.ICallHierarchyItemDto {
		const map = this._cache.get(sessionId)!;
		const dto = typeConvert.CallHierarchyItem.from(item, sessionId, map.size.toString(36));
		map.set(dto._itemId, item);
		return dto;
	}

	private _itemFromCache(sessionId: string, itemId: string): vscode.CallHierarchyItem | undefined {
		const map = this._cache.get(sessionId);
		return map?.get(itemId);
	}
}

class TypeHierarchyAdapter {

	private readonly _idPool = new IdGenerator('');
	private readonly _cache = new Map<string, Map<string, vscode.TypeHierarchyItem>>();

	constructor(
		private readonly _documents: ExtHostDocuments,
		private readonly _provider: vscode.TypeHierarchyProvider
	) { }

	async prepareSession(uri: URI, position: IPosition, token: CancellationToken): Promise<extHostProtocol.ITypeHierarchyItemDto[] | undefined> {
		const doc = this._documents.getDocument(uri);
		const pos = typeConvert.Position.to(position);

		const items = await this._provider.prepareTypeHierarchy(doc, pos, token);
		if (!items) {
			return undefined;
		}

		const sessionId = this._idPool.nextId();
		this._cache.set(sessionId, new Map());

		if (Array.isArray(items)) {
			return items.map(item => this._cacheAndConvertItem(sessionId, item));
		} else {
			return [this._cacheAndConvertItem(sessionId, items)];
		}
	}

	async provideSupertypes(sessionId: string, itemId: string, token: CancellationToken): Promise<extHostProtocol.ITypeHierarchyItemDto[] | undefined> {
		const item = this._itemFromCache(sessionId, itemId);
		if (!item) {
			throw new Error('missing type hierarchy item');
		}
		const supertypes = await this._provider.provideTypeHierarchySupertypes(item, token);
		if (!supertypes) {
			return undefined;
		}
		return supertypes.map(supertype => {
			return this._cacheAndConvertItem(sessionId, supertype);
		});
	}

	async provideSubtypes(sessionId: string, itemId: string, token: CancellationToken): Promise<extHostProtocol.ITypeHierarchyItemDto[] | undefined> {
		const item = this._itemFromCache(sessionId, itemId);
		if (!item) {
			throw new Error('missing type hierarchy item');
		}
		const subtypes = await this._provider.provideTypeHierarchySubtypes(item, token);
		if (!subtypes) {
			return undefined;
		}
		return subtypes.map(subtype => {
			return this._cacheAndConvertItem(sessionId, subtype);
		});
	}

	releaseSession(sessionId: string): void {
		this._cache.delete(sessionId);
	}

	private _cacheAndConvertItem(sessionId: string, item: vscode.TypeHierarchyItem): extHostProtocol.ITypeHierarchyItemDto {
		const map = this._cache.get(sessionId)!;
		const dto = typeConvert.TypeHierarchyItem.from(item, sessionId, map.size.toString(36));
		map.set(dto._itemId, item);
		return dto;
	}

	private _itemFromCache(sessionId: string, itemId: string): vscode.TypeHierarchyItem | undefined {
		const map = this._cache.get(sessionId);
		return map?.get(itemId);
	}
}

class DocumentOnDropEditAdapter {

	public static toInternalProviderId(extId: string, editId: string): string {
		return extId + '.' + editId;
	}

	constructor(
		private readonly _proxy: extHostProtocol.MainThreadLanguageFeaturesShape,
		private readonly _documents: ExtHostDocuments,
		private readonly _provider: vscode.DocumentDropEditProvider,
		private readonly _handle: number,
		private readonly _extension: IExtensionDescription,
	) { }

	async provideDocumentOnDropEdits(requestId: number, uri: URI, position: IPosition, dataTransferDto: extHostProtocol.DataTransferDTO, token: CancellationToken): Promise<extHostProtocol.IDocumentOnDropEditDto | undefined> {
		const doc = this._documents.getDocument(uri);
		const pos = typeConvert.Position.to(position);
		const dataTransfer = typeConvert.DataTransfer.toDataTransfer(dataTransferDto, async (id) => {
			return (await this._proxy.$resolveDocumentOnDropFileData(this._handle, requestId, id)).buffer;
		});

		const edit = await this._provider.provideDocumentDropEdits(doc, pos, dataTransfer, token);
		if (!edit) {
			return undefined;
		}
		return {
			label: edit.label ?? localize('defaultDropLabel', "Drop using '{0}' extension", this._extension.displayName || this._extension.name),
			yieldTo: edit.yieldTo?.map(yTo => {
				return 'mimeType' in yTo ? yTo : { providerId: DocumentOnDropEditAdapter.toInternalProviderId(yTo.extensionId, yTo.providerId) };
			}),
			insertText: typeof edit.insertText === 'string' ? edit.insertText : { snippet: edit.insertText.value },
			additionalEdit: edit.additionalEdit ? typeConvert.WorkspaceEdit.from(edit.additionalEdit, undefined) : undefined,
		};
	}
}

class MappedEditsAdapter {

	constructor(
		private readonly _documents: ExtHostDocuments,
		private readonly _provider: vscode.MappedEditsProvider,
	) { }

	async provideMappedEdits(
		resource: UriComponents,
		codeBlocks: string[],
		context: extHostProtocol.IMappedEditsContextDto,
		token: CancellationToken
	): Promise<extHostProtocol.IWorkspaceEditDto | null> {

		const uri = URI.revive(resource);
		const doc = this._documents.getDocument(uri);

		const usedContext = context.documents.map((docSubArray) =>
			docSubArray.map((r) => {
				return {
					uri: URI.revive(r.uri),
					version: r.version,
					ranges: r.ranges.map((range) => typeConvert.Range.to(range)),
				};
			})
		);

		const ctx = {
			documents: usedContext,
			selections: usedContext[0]?.[0]?.ranges ?? [] // @ulugbekna: this is a hack for backward compatibility
		};

		const mappedEdits = await this._provider.provideMappedEdits(doc, codeBlocks, ctx, token);

		return mappedEdits ? typeConvert.WorkspaceEdit.from(mappedEdits) : null;
	}
}

type Adapter = DocumentSymbolAdapter | CodeLensAdapter | DefinitionAdapter | HoverAdapter
	| DocumentHighlightAdapter | MultiDocumentHighlightAdapter | ReferenceAdapter | CodeActionAdapter
	| DocumentPasteEditProvider | DocumentFormattingAdapter | RangeFormattingAdapter
	| OnTypeFormattingAdapter | NavigateTypeAdapter | RenameAdapter
	| CompletionsAdapter | SignatureHelpAdapter | LinkProviderAdapter | ImplementationAdapter
	| TypeDefinitionAdapter | ColorProviderAdapter | FoldingProviderAdapter | DeclarationAdapter
	| SelectionRangeAdapter | CallHierarchyAdapter | TypeHierarchyAdapter
	| DocumentSemanticTokensAdapter | DocumentRangeSemanticTokensAdapter
	| EvaluatableExpressionAdapter | InlineValuesAdapter
	| LinkedEditingRangeAdapter | InlayHintsAdapter | InlineCompletionAdapter
	| DocumentOnDropEditAdapter | MappedEditsAdapter;

class AdapterData {
	constructor(
		readonly adapter: Adapter,
		readonly extension: IExtensionDescription
	) { }
}

export class ExtHostLanguageFeatures implements extHostProtocol.ExtHostLanguageFeaturesShape {

	private static _handlePool: number = 0;

	private readonly _proxy: extHostProtocol.MainThreadLanguageFeaturesShape;
	private readonly _adapter = new Map<number, AdapterData>();

	constructor(
		mainContext: extHostProtocol.IMainContext,
		private readonly _uriTransformer: IURITransformer,
		private readonly _documents: ExtHostDocuments,
		private readonly _commands: ExtHostCommands,
		private readonly _diagnostics: ExtHostDiagnostics,
		private readonly _logService: ILogService,
		private readonly _apiDeprecation: IExtHostApiDeprecationService,
	) {
		this._proxy = mainContext.getProxy(extHostProtocol.MainContext.MainThreadLanguageFeatures);
	}


	private _transformDocumentSelector(selector: vscode.DocumentSelector, extension: IExtensionDescription): Array<extHostProtocol.IDocumentFilterDto> {
		return typeConvert.DocumentSelector.from(selector, this._uriTransformer, extension);
	}

	private _createDisposable(handle: number): Disposable {
		return new Disposable(() => {
			this._adapter.delete(handle);
			this._proxy.$unregister(handle);
		});
	}

	private _nextHandle(): number {
		return ExtHostLanguageFeatures._handlePool++;
	}

	private async _withAdapter<A, R>(
		handle: number,
		ctor: { new(...args: any[]): A },
		callback: (adapter: A, extension: IExtensionDescription) => Promise<R>,
		fallbackValue: R,
		tokenToRaceAgainst: CancellationToken | undefined,
		doNotLog: boolean = false
	): Promise<R> {
		const data = this._adapter.get(handle);
		if (!data || !(data.adapter instanceof ctor)) {
			return fallbackValue;
		}

		const t1: number = Date.now();
		if (!doNotLog) {
			this._logService.trace(`[${data.extension.identifier.value}] INVOKE provider '${callback.toString().replace(/[\r\n]/g, '')}'`);
		}

		const result = callback(data.adapter, data.extension);

		// logging,tracing
		Promise.resolve(result).catch(err => {
			if (!isCancellationError(err)) {
				this._logService.error(`[${data.extension.identifier.value}] provider FAILED`);
				this._logService.error(err);
			}
		}).finally(() => {
			if (!doNotLog) {
				this._logService.trace(`[${data.extension.identifier.value}] provider DONE after ${Date.now() - t1}ms`);
			}
		});

		if (CancellationToken.isCancellationToken(tokenToRaceAgainst)) {
			return raceCancellationError(result, tokenToRaceAgainst);
		}
		return result;
	}

	private _addNewAdapter(adapter: Adapter, extension: IExtensionDescription): number {
		const handle = this._nextHandle();
		this._adapter.set(handle, new AdapterData(adapter, extension));
		return handle;
	}

	private static _extLabel(ext: IExtensionDescription): string {
		return ext.displayName || ext.name;
	}

	// --- outline

	registerDocumentSymbolProvider(extension: IExtensionDescription, selector: vscode.DocumentSelector, provider: vscode.DocumentSymbolProvider, metadata?: vscode.DocumentSymbolProviderMetadata): vscode.Disposable {
		const handle = this._addNewAdapter(new DocumentSymbolAdapter(this._documents, provider), extension);
		const displayName = (metadata && metadata.label) || ExtHostLanguageFeatures._extLabel(extension);
		this._proxy.$registerDocumentSymbolProvider(handle, this._transformDocumentSelector(selector, extension), displayName);
		return this._createDisposable(handle);
	}

	$provideDocumentSymbols(handle: number, resource: UriComponents, token: CancellationToken): Promise<languages.DocumentSymbol[] | undefined> {
		return this._withAdapter(handle, DocumentSymbolAdapter, adapter => adapter.provideDocumentSymbols(URI.revive(resource), token), undefined, token);
	}

	// --- code lens

	registerCodeLensProvider(extension: IExtensionDescription, selector: vscode.DocumentSelector, provider: vscode.CodeLensProvider): vscode.Disposable {
		const handle = this._nextHandle();
		const eventHandle = typeof provider.onDidChangeCodeLenses === 'function' ? this._nextHandle() : undefined;

		this._adapter.set(handle, new AdapterData(new CodeLensAdapter(this._documents, this._commands.converter, provider, extension, this._extensionTelemetry, this._logService), extension));
		this._proxy.$registerCodeLensSupport(handle, this._transformDocumentSelector(selector, extension), eventHandle);
		let result = this._createDisposable(handle);

		if (eventHandle !== undefined) {
			const subscription = provider.onDidChangeCodeLenses!(_ => this._proxy.$emitCodeLensEvent(eventHandle));
			result = Disposable.from(result, subscription);
		}

		return result;
	}

	$provideCodeLenses(handle: number, resource: UriComponents, token: CancellationToken): Promise<extHostProtocol.ICodeLensListDto | undefined> {
		return this._withAdapter(handle, CodeLensAdapter, adapter => adapter.provideCodeLenses(URI.revive(resource), token), undefined, token);
	}

	$resolveCodeLens(handle: number, symbol: extHostProtocol.ICodeLensDto, token: CancellationToken): Promise<extHostProtocol.ICodeLensDto | undefined> {
		return this._withAdapter(handle, CodeLensAdapter, adapter => adapter.resolveCodeLens(symbol, token), undefined, undefined);
	}

	$releaseCodeLenses(handle: number, cacheId: number): void {
		this._withAdapter(handle, CodeLensAdapter, adapter => Promise.resolve(adapter.releaseCodeLenses(cacheId)), undefined, undefined);
	}

	// --- declaration

	registerDefinitionProvider(extension: IExtensionDescription, selector: vscode.DocumentSelector, provider: vscode.DefinitionProvider): vscode.Disposable {
		const handle = this._addNewAdapter(new DefinitionAdapter(this._documents, provider), extension);
		this._proxy.$registerDefinitionSupport(handle, this._transformDocumentSelector(selector, extension));
		return this._createDisposable(handle);
	}

	$provideDefinition(handle: number, resource: UriComponents, position: IPosition, token: CancellationToken): Promise<languages.LocationLink[]> {
		return this._withAdapter(handle, DefinitionAdapter, adapter => adapter.provideDefinition(URI.revive(resource), position, token), [], token);
	}

	registerDeclarationProvider(extension: IExtensionDescription, selector: vscode.DocumentSelector, provider: vscode.DeclarationProvider): vscode.Disposable {
		const handle = this._addNewAdapter(new DeclarationAdapter(this._documents, provider), extension);
		this._proxy.$registerDeclarationSupport(handle, this._transformDocumentSelector(selector, extension));
		return this._createDisposable(handle);
	}

	$provideDeclaration(handle: number, resource: UriComponents, position: IPosition, token: CancellationToken): Promise<languages.LocationLink[]> {
		return this._withAdapter(handle, DeclarationAdapter, adapter => adapter.provideDeclaration(URI.revive(resource), position, token), [], token);
	}

	registerImplementationProvider(extension: IExtensionDescription, selector: vscode.DocumentSelector, provider: vscode.ImplementationProvider): vscode.Disposable {
		const handle = this._addNewAdapter(new ImplementationAdapter(this._documents, provider), extension);
		this._proxy.$registerImplementationSupport(handle, this._transformDocumentSelector(selector, extension));
		return this._createDisposable(handle);
	}

	$provideImplementation(handle: number, resource: UriComponents, position: IPosition, token: CancellationToken): Promise<languages.LocationLink[]> {
		return this._withAdapter(handle, ImplementationAdapter, adapter => adapter.provideImplementation(URI.revive(resource), position, token), [], token);
	}

	registerTypeDefinitionProvider(extension: IExtensionDescription, selector: vscode.DocumentSelector, provider: vscode.TypeDefinitionProvider): vscode.Disposable {
		const handle = this._addNewAdapter(new TypeDefinitionAdapter(this._documents, provider), extension);
		this._proxy.$registerTypeDefinitionSupport(handle, this._transformDocumentSelector(selector, extension));
		return this._createDisposable(handle);
	}

	$provideTypeDefinition(handle: number, resource: UriComponents, position: IPosition, token: CancellationToken): Promise<languages.LocationLink[]> {
		return this._withAdapter(handle, TypeDefinitionAdapter, adapter => adapter.provideTypeDefinition(URI.revive(resource), position, token), [], token);
	}

	// --- extra info

	registerHoverProvider(extension: IExtensionDescription, selector: vscode.DocumentSelector, provider: vscode.HoverProvider, extensionId?: ExtensionIdentifier): vscode.Disposable {
		const handle = this._addNewAdapter(new HoverAdapter(this._documents, provider), extension);
		this._proxy.$registerHoverProvider(handle, this._transformDocumentSelector(selector, extension));
		return this._createDisposable(handle);
	}

	$provideHover(handle: number, resource: UriComponents, position: IPosition, token: CancellationToken): Promise<languages.Hover | undefined> {
		return this._withAdapter(handle, HoverAdapter, adapter => adapter.provideHover(URI.revive(resource), position, token), undefined, token);
	}

	// --- debug hover

	registerEvaluatableExpressionProvider(extension: IExtensionDescription, selector: vscode.DocumentSelector, provider: vscode.EvaluatableExpressionProvider, extensionId?: ExtensionIdentifier): vscode.Disposable {
		const handle = this._addNewAdapter(new EvaluatableExpressionAdapter(this._documents, provider), extension);
		this._proxy.$registerEvaluatableExpressionProvider(handle, this._transformDocumentSelector(selector, extension));
		return this._createDisposable(handle);
	}

	$provideEvaluatableExpression(handle: number, resource: UriComponents, position: IPosition, token: CancellationToken): Promise<languages.EvaluatableExpression | undefined> {
		return this._withAdapter(handle, EvaluatableExpressionAdapter, adapter => adapter.provideEvaluatableExpression(URI.revive(resource), position, token), undefined, token);
	}

	// --- debug inline values

	registerInlineValuesProvider(extension: IExtensionDescription, selector: vscode.DocumentSelector, provider: vscode.InlineValuesProvider, extensionId?: ExtensionIdentifier): vscode.Disposable {

		const eventHandle = typeof provider.onDidChangeInlineValues === 'function' ? this._nextHandle() : undefined;
		const handle = this._addNewAdapter(new InlineValuesAdapter(this._documents, provider), extension);

		this._proxy.$registerInlineValuesProvider(handle, this._transformDocumentSelector(selector, extension), eventHandle);
		let result = this._createDisposable(handle);

		if (eventHandle !== undefined) {
			const subscription = provider.onDidChangeInlineValues!(_ => this._proxy.$emitInlineValuesEvent(eventHandle));
			result = Disposable.from(result, subscription);
		}
		return result;
	}

	$provideInlineValues(handle: number, resource: UriComponents, range: IRange, context: extHostProtocol.IInlineValueContextDto, token: CancellationToken): Promise<languages.InlineValue[] | undefined> {
		return this._withAdapter(handle, InlineValuesAdapter, adapter => adapter.provideInlineValues(URI.revive(resource), range, context, token), undefined, token);
	}

	// --- occurrences

	registerDocumentHighlightProvider(extension: IExtensionDescription, selector: vscode.DocumentSelector, provider: vscode.DocumentHighlightProvider): vscode.Disposable {
		const handle = this._addNewAdapter(new DocumentHighlightAdapter(this._documents, provider), extension);
		this._proxy.$registerDocumentHighlightProvider(handle, this._transformDocumentSelector(selector, extension));
		return this._createDisposable(handle);
	}

	registerMultiDocumentHighlightProvider(extension: IExtensionDescription, selector: vscode.DocumentSelector, provider: vscode.MultiDocumentHighlightProvider): vscode.Disposable {
		const handle = this._addNewAdapter(new MultiDocumentHighlightAdapter(this._documents, provider), extension);
		this._proxy.$registerMultiDocumentHighlightProvider(handle, this._transformDocumentSelector(selector, extension));
		return this._createDisposable(handle);
	}

	$provideDocumentHighlights(handle: number, resource: UriComponents, position: IPosition, token: CancellationToken): Promise<languages.DocumentHighlight[] | undefined> {
		return this._withAdapter(handle, DocumentHighlightAdapter, adapter => adapter.provideDocumentHighlights(URI.revive(resource), position, token), undefined, token);
	}

	$provideMultiDocumentHighlights(handle: number, resource: UriComponents, position: IPosition, otherModels: UriComponents[], token: CancellationToken): Promise<languages.MultiDocumentHighlight[] | undefined> {
		return this._withAdapter(handle, MultiDocumentHighlightAdapter, adapter => adapter.provideMultiDocumentHighlights(URI.revive(resource), position, otherModels.map(model => URI.revive(model)), token), undefined, token);
	}

	// --- linked editing

	registerLinkedEditingRangeProvider(extension: IExtensionDescription, selector: vscode.DocumentSelector, provider: vscode.LinkedEditingRangeProvider): vscode.Disposable {
		const handle = this._addNewAdapter(new LinkedEditingRangeAdapter(this._documents, provider), extension);
		this._proxy.$registerLinkedEditingRangeProvider(handle, this._transformDocumentSelector(selector, extension));
		return this._createDisposable(handle);
	}

	$provideLinkedEditingRanges(handle: number, resource: UriComponents, position: IPosition, token: CancellationToken): Promise<extHostProtocol.ILinkedEditingRangesDto | undefined> {
		return this._withAdapter(handle, LinkedEditingRangeAdapter, async adapter => {
			const res = await adapter.provideLinkedEditingRanges(URI.revive(resource), position, token);
			if (res) {
				return {
					ranges: res.ranges,
					wordPattern: res.wordPattern ? ExtHostLanguageFeatures._serializeRegExp(res.wordPattern) : undefined
				};
			}
			return undefined;
		}, undefined, token);
	}

	// --- references

	registerReferenceProvider(extension: IExtensionDescription, selector: vscode.DocumentSelector, provider: vscode.ReferenceProvider): vscode.Disposable {
		const handle = this._addNewAdapter(new ReferenceAdapter(this._documents, provider), extension);
		this._proxy.$registerReferenceSupport(handle, this._transformDocumentSelector(selector, extension));
		return this._createDisposable(handle);
	}

	$provideReferences(handle: number, resource: UriComponents, position: IPosition, context: languages.ReferenceContext, token: CancellationToken): Promise<languages.Location[] | undefined> {
		return this._withAdapter(handle, ReferenceAdapter, adapter => adapter.provideReferences(URI.revive(resource), position, context, token), undefined, token);
	}

	// --- quick fix

	registerCodeActionProvider(extension: IExtensionDescription, selector: vscode.DocumentSelector, provider: vscode.CodeActionProvider, metadata?: vscode.CodeActionProviderMetadata): vscode.Disposable {
		const store = new DisposableStore();
		const handle = this._addNewAdapter(new CodeActionAdapter(this._documents, this._commands.converter, this._diagnostics, provider, this._logService, extension, this._apiDeprecation), extension);
		this._proxy.$registerQuickFixSupport(handle, this._transformDocumentSelector(selector, extension), {
			providedKinds: metadata?.providedCodeActionKinds?.map(kind => kind.value),
			documentation: metadata?.documentation?.map(x => ({
				kind: x.kind.value,
				command: this._commands.converter.toInternal(x.command, store),
			}))
		}, ExtHostLanguageFeatures._extLabel(extension), Boolean(provider.resolveCodeAction));
		store.add(this._createDisposable(handle));
		return store;
	}


	$provideCodeActions(handle: number, resource: UriComponents, rangeOrSelection: IRange | ISelection, context: languages.CodeActionContext, token: CancellationToken): Promise<extHostProtocol.ICodeActionListDto | undefined> {
		return this._withAdapter(handle, CodeActionAdapter, adapter => adapter.provideCodeActions(URI.revive(resource), rangeOrSelection, context, token), undefined, token);
	}

	$resolveCodeAction(handle: number, id: extHostProtocol.ChainedCacheId, token: CancellationToken): Promise<{ edit?: extHostProtocol.IWorkspaceEditDto; command?: extHostProtocol.ICommandDto }> {
		return this._withAdapter(handle, CodeActionAdapter, adapter => adapter.resolveCodeAction(id, token), {}, undefined);
	}

	$releaseCodeActions(handle: number, cacheId: number): void {
		this._withAdapter(handle, CodeActionAdapter, adapter => Promise.resolve(adapter.releaseCodeActions(cacheId)), undefined, undefined);
	}

	// --- formatting

	registerDocumentFormattingEditProvider(extension: IExtensionDescription, selector: vscode.DocumentSelector, provider: vscode.DocumentFormattingEditProvider): vscode.Disposable {
		const handle = this._addNewAdapter(new DocumentFormattingAdapter(this._documents, provider), extension);
		this._proxy.$registerDocumentFormattingSupport(handle, this._transformDocumentSelector(selector, extension), extension.identifier, extension.displayName || extension.name);
		return this._createDisposable(handle);
	}

	$provideDocumentFormattingEdits(handle: number, resource: UriComponents, options: languages.FormattingOptions, token: CancellationToken): Promise<ISingleEditOperation[] | undefined> {
		return this._withAdapter(handle, DocumentFormattingAdapter, adapter => adapter.provideDocumentFormattingEdits(URI.revive(resource), options, token), undefined, token);
	}

	registerDocumentRangeFormattingEditProvider(extension: IExtensionDescription, selector: vscode.DocumentSelector, provider: vscode.DocumentRangeFormattingEditProvider): vscode.Disposable {
		const canFormatMultipleRanges = typeof provider.provideDocumentRangesFormattingEdits === 'function';
		const handle = this._addNewAdapter(new RangeFormattingAdapter(this._documents, provider), extension);
		this._proxy.$registerRangeFormattingSupport(handle, this._transformDocumentSelector(selector, extension), extension.identifier, extension.displayName || extension.name, canFormatMultipleRanges);
		return this._createDisposable(handle);
	}

	$provideDocumentRangeFormattingEdits(handle: number, resource: UriComponents, range: IRange, options: languages.FormattingOptions, token: CancellationToken): Promise<ISingleEditOperation[] | undefined> {
		return this._withAdapter(handle, RangeFormattingAdapter, adapter => adapter.provideDocumentRangeFormattingEdits(URI.revive(resource), range, options, token), undefined, token);
	}

	$provideDocumentRangesFormattingEdits(handle: number, resource: UriComponents, ranges: IRange[], options: languages.FormattingOptions, token: CancellationToken): Promise<ISingleEditOperation[] | undefined> {
		return this._withAdapter(handle, RangeFormattingAdapter, adapter => adapter.provideDocumentRangesFormattingEdits(URI.revive(resource), ranges, options, token), undefined, token);
	}

	registerOnTypeFormattingEditProvider(extension: IExtensionDescription, selector: vscode.DocumentSelector, provider: vscode.OnTypeFormattingEditProvider, triggerCharacters: string[]): vscode.Disposable {
		const handle = this._addNewAdapter(new OnTypeFormattingAdapter(this._documents, provider), extension);
		this._proxy.$registerOnTypeFormattingSupport(handle, this._transformDocumentSelector(selector, extension), triggerCharacters, extension.identifier);
		return this._createDisposable(handle);
	}

	$provideOnTypeFormattingEdits(handle: number, resource: UriComponents, position: IPosition, ch: string, options: languages.FormattingOptions, token: CancellationToken): Promise<ISingleEditOperation[] | undefined> {
		return this._withAdapter(handle, OnTypeFormattingAdapter, adapter => adapter.provideOnTypeFormattingEdits(URI.revive(resource), position, ch, options, token), undefined, token);
	}

	// --- navigate types

	registerWorkspaceSymbolProvider(extension: IExtensionDescription, provider: vscode.WorkspaceSymbolProvider): vscode.Disposable {
		const handle = this._addNewAdapter(new NavigateTypeAdapter(provider, this._logService), extension);
		this._proxy.$registerNavigateTypeSupport(handle, typeof provider.resolveWorkspaceSymbol === 'function');
		return this._createDisposable(handle);
	}

	$provideWorkspaceSymbols(handle: number, search: string, token: CancellationToken): Promise<extHostProtocol.IWorkspaceSymbolsDto> {
		return this._withAdapter(handle, NavigateTypeAdapter, adapter => adapter.provideWorkspaceSymbols(search, token), { symbols: [] }, token);
	}

	$resolveWorkspaceSymbol(handle: number, symbol: extHostProtocol.IWorkspaceSymbolDto, token: CancellationToken): Promise<extHostProtocol.IWorkspaceSymbolDto | undefined> {
		return this._withAdapter(handle, NavigateTypeAdapter, adapter => adapter.resolveWorkspaceSymbol(symbol, token), undefined, undefined);
	}

	$releaseWorkspaceSymbols(handle: number, id: number): void {
		this._withAdapter(handle, NavigateTypeAdapter, adapter => adapter.releaseWorkspaceSymbols(id), undefined, undefined);
	}

	// --- rename

	registerRenameProvider(extension: IExtensionDescription, selector: vscode.DocumentSelector, provider: vscode.RenameProvider): vscode.Disposable {
		const handle = this._addNewAdapter(new RenameAdapter(this._documents, provider, this._logService), extension);
		this._proxy.$registerRenameSupport(handle, this._transformDocumentSelector(selector, extension), RenameAdapter.supportsResolving(provider));
		return this._createDisposable(handle);
	}

	$provideRenameEdits(handle: number, resource: UriComponents, position: IPosition, newName: string, token: CancellationToken): Promise<extHostProtocol.IWorkspaceEditDto | undefined> {
		return this._withAdapter(handle, RenameAdapter, adapter => adapter.provideRenameEdits(URI.revive(resource), position, newName, token), undefined, token);
	}

	$resolveRenameLocation(handle: number, resource: URI, position: IPosition, token: CancellationToken): Promise<languages.RenameLocation | undefined> {
		return this._withAdapter(handle, RenameAdapter, adapter => adapter.resolveRenameLocation(URI.revive(resource), position, token), undefined, token);
	}

	//#region semantic coloring

	registerDocumentSemanticTokensProvider(extension: IExtensionDescription, selector: vscode.DocumentSelector, provider: vscode.DocumentSemanticTokensProvider, legend: vscode.SemanticTokensLegend): vscode.Disposable {
		const handle = this._addNewAdapter(new DocumentSemanticTokensAdapter(this._documents, provider), extension);
		const eventHandle = (typeof provider.onDidChangeSemanticTokens === 'function' ? this._nextHandle() : undefined);
		this._proxy.$registerDocumentSemanticTokensProvider(handle, this._transformDocumentSelector(selector, extension), legend, eventHandle);
		let result = this._createDisposable(handle);

		if (eventHandle) {
			const subscription = provider.onDidChangeSemanticTokens!(_ => this._proxy.$emitDocumentSemanticTokensEvent(eventHandle));
			result = Disposable.from(result, subscription);
		}

		return result;
	}

	$provideDocumentSemanticTokens(handle: number, resource: UriComponents, previousResultId: number, token: CancellationToken): Promise<VSBuffer | null> {
		return this._withAdapter(handle, DocumentSemanticTokensAdapter, adapter => adapter.provideDocumentSemanticTokens(URI.revive(resource), previousResultId, token), null, token);
	}

	$releaseDocumentSemanticTokens(handle: number, semanticColoringResultId: number): void {
		this._withAdapter(handle, DocumentSemanticTokensAdapter, adapter => adapter.releaseDocumentSemanticColoring(semanticColoringResultId), undefined, undefined);
	}

	registerDocumentRangeSemanticTokensProvider(extension: IExtensionDescription, selector: vscode.DocumentSelector, provider: vscode.DocumentRangeSemanticTokensProvider, legend: vscode.SemanticTokensLegend): vscode.Disposable {
		const handle = this._addNewAdapter(new DocumentRangeSemanticTokensAdapter(this._documents, provider), extension);
		this._proxy.$registerDocumentRangeSemanticTokensProvider(handle, this._transformDocumentSelector(selector, extension), legend);
		return this._createDisposable(handle);
	}

	$provideDocumentRangeSemanticTokens(handle: number, resource: UriComponents, range: IRange, token: CancellationToken): Promise<VSBuffer | null> {
		return this._withAdapter(handle, DocumentRangeSemanticTokensAdapter, adapter => adapter.provideDocumentRangeSemanticTokens(URI.revive(resource), range, token), null, token);
	}

	//#endregion

	// --- suggestion

	registerCompletionItemProvider(extension: IExtensionDescription, selector: vscode.DocumentSelector, provider: vscode.CompletionItemProvider, triggerCharacters: string[]): vscode.Disposable {
		const handle = this._addNewAdapter(new CompletionsAdapter(this._documents, this._commands.converter, provider, this._apiDeprecation, extension), extension);
		this._proxy.$registerCompletionsProvider(handle, this._transformDocumentSelector(selector, extension), triggerCharacters, CompletionsAdapter.supportsResolving(provider), extension.identifier);
		return this._createDisposable(handle);
	}

	$provideCompletionItems(handle: number, resource: UriComponents, position: IPosition, context: languages.CompletionContext, token: CancellationToken): Promise<extHostProtocol.ISuggestResultDto | undefined> {
		return this._withAdapter(handle, CompletionsAdapter, adapter => adapter.provideCompletionItems(URI.revive(resource), position, context, token), undefined, token);
	}

	$resolveCompletionItem(handle: number, id: extHostProtocol.ChainedCacheId, token: CancellationToken): Promise<extHostProtocol.ISuggestDataDto | undefined> {
		return this._withAdapter(handle, CompletionsAdapter, adapter => adapter.resolveCompletionItem(id, token), undefined, token);
	}

	$releaseCompletionItems(handle: number, id: number): void {
		this._withAdapter(handle, CompletionsAdapter, adapter => adapter.releaseCompletionItems(id), undefined, undefined);
	}

	// --- ghost test

	registerInlineCompletionsProvider(extension: IExtensionDescription, selector: vscode.DocumentSelector, provider: vscode.InlineCompletionItemProvider, metadata: vscode.InlineCompletionItemProviderMetadata | undefined): vscode.Disposable {
		const adapter = new InlineCompletionAdapter(extension, this._documents, provider, this._commands.converter);
		const handle = this._addNewAdapter(adapter, extension);
		this._proxy.$registerInlineCompletionsSupport(handle, this._transformDocumentSelector(selector, extension), adapter.supportsHandleEvents,
			ExtensionIdentifier.toKey(extension.identifier.value), metadata?.yieldTo?.map(extId => ExtensionIdentifier.toKey(extId)) || []);
		return this._createDisposable(handle);
	}

	$provideInlineCompletions(handle: number, resource: UriComponents, position: IPosition, context: languages.InlineCompletionContext, token: CancellationToken): Promise<extHostProtocol.IdentifiableInlineCompletions | undefined> {
		return this._withAdapter(handle, InlineCompletionAdapterBase, adapter => adapter.provideInlineCompletions(URI.revive(resource), position, context, token), undefined, token);
	}

	$handleInlineCompletionDidShow(handle: number, pid: number, idx: number, updatedInsertText: string): void {
		this._withAdapter(handle, InlineCompletionAdapterBase, async adapter => {
			adapter.handleDidShowCompletionItem(pid, idx, updatedInsertText);
		}, undefined, undefined);
	}

	$handleInlineCompletionPartialAccept(handle: number, pid: number, idx: number, acceptedCharacters: number): void {
		this._withAdapter(handle, InlineCompletionAdapterBase, async adapter => {
			adapter.handlePartialAccept(pid, idx, acceptedCharacters);
		}, undefined, undefined);
	}

	$freeInlineCompletionsList(handle: number, pid: number): void {
		this._withAdapter(handle, InlineCompletionAdapterBase, async adapter => { adapter.disposeCompletions(pid); }, undefined, undefined);
	}

	// --- parameter hints

	registerSignatureHelpProvider(extension: IExtensionDescription, selector: vscode.DocumentSelector, provider: vscode.SignatureHelpProvider, metadataOrTriggerChars: string[] | vscode.SignatureHelpProviderMetadata): vscode.Disposable {
		const metadata: extHostProtocol.ISignatureHelpProviderMetadataDto | undefined = Array.isArray(metadataOrTriggerChars)
			? { triggerCharacters: metadataOrTriggerChars, retriggerCharacters: [] }
			: metadataOrTriggerChars;

		const handle = this._addNewAdapter(new SignatureHelpAdapter(this._documents, provider), extension);
		this._proxy.$registerSignatureHelpProvider(handle, this._transformDocumentSelector(selector, extension), metadata);
		return this._createDisposable(handle);
	}

	$provideSignatureHelp(handle: number, resource: UriComponents, position: IPosition, context: extHostProtocol.ISignatureHelpContextDto, token: CancellationToken): Promise<extHostProtocol.ISignatureHelpDto | undefined> {
		return this._withAdapter(handle, SignatureHelpAdapter, adapter => adapter.provideSignatureHelp(URI.revive(resource), position, context, token), undefined, token);
	}

	$releaseSignatureHelp(handle: number, id: number): void {
		this._withAdapter(handle, SignatureHelpAdapter, adapter => adapter.releaseSignatureHelp(id), undefined, undefined);
	}

	// --- inline hints

	registerInlayHintsProvider(extension: IExtensionDescription, selector: vscode.DocumentSelector, provider: vscode.InlayHintsProvider): vscode.Disposable {

		const eventHandle = typeof provider.onDidChangeInlayHints === 'function' ? this._nextHandle() : undefined;
		const handle = this._addNewAdapter(new InlayHintsAdapter(this._documents, this._commands.converter, provider, this._logService, extension), extension);

		this._proxy.$registerInlayHintsProvider(handle, this._transformDocumentSelector(selector, extension), typeof provider.resolveInlayHint === 'function', eventHandle, ExtHostLanguageFeatures._extLabel(extension));
		let result = this._createDisposable(handle);

		if (eventHandle !== undefined) {
			const subscription = provider.onDidChangeInlayHints!(uri => this._proxy.$emitInlayHintsEvent(eventHandle));
			result = Disposable.from(result, subscription);
		}
		return result;
	}

	$provideInlayHints(handle: number, resource: UriComponents, range: IRange, token: CancellationToken): Promise<extHostProtocol.IInlayHintsDto | undefined> {
		return this._withAdapter(handle, InlayHintsAdapter, adapter => adapter.provideInlayHints(URI.revive(resource), range, token), undefined, token);
	}

	$resolveInlayHint(handle: number, id: extHostProtocol.ChainedCacheId, token: CancellationToken): Promise<extHostProtocol.IInlayHintDto | undefined> {
		return this._withAdapter(handle, InlayHintsAdapter, adapter => adapter.resolveInlayHint(id, token), undefined, token);
	}

	$releaseInlayHints(handle: number, id: number): void {
		this._withAdapter(handle, InlayHintsAdapter, adapter => adapter.releaseHints(id), undefined, undefined);
	}

	// --- links

	registerDocumentLinkProvider(extension: IExtensionDescription, selector: vscode.DocumentSelector, provider: vscode.DocumentLinkProvider): vscode.Disposable {
		const handle = this._addNewAdapter(new LinkProviderAdapter(this._documents, provider), extension);
		this._proxy.$registerDocumentLinkProvider(handle, this._transformDocumentSelector(selector, extension), typeof provider.resolveDocumentLink === 'function');
		return this._createDisposable(handle);
	}

	$provideDocumentLinks(handle: number, resource: UriComponents, token: CancellationToken): Promise<extHostProtocol.ILinksListDto | undefined> {
		return this._withAdapter(handle, LinkProviderAdapter, adapter => adapter.provideLinks(URI.revive(resource), token), undefined, token, resource.scheme === 'output');
	}

	$resolveDocumentLink(handle: number, id: extHostProtocol.ChainedCacheId, token: CancellationToken): Promise<extHostProtocol.ILinkDto | undefined> {
		return this._withAdapter(handle, LinkProviderAdapter, adapter => adapter.resolveLink(id, token), undefined, undefined, true);
	}

	$releaseDocumentLinks(handle: number, id: number): void {
		this._withAdapter(handle, LinkProviderAdapter, adapter => adapter.releaseLinks(id), undefined, undefined, true);
	}

	registerColorProvider(extension: IExtensionDescription, selector: vscode.DocumentSelector, provider: vscode.DocumentColorProvider): vscode.Disposable {
		const handle = this._addNewAdapter(new ColorProviderAdapter(this._documents, provider), extension);
		this._proxy.$registerDocumentColorProvider(handle, this._transformDocumentSelector(selector, extension));
		return this._createDisposable(handle);
	}

	$provideDocumentColors(handle: number, resource: UriComponents, token: CancellationToken): Promise<extHostProtocol.IRawColorInfo[]> {
		return this._withAdapter(handle, ColorProviderAdapter, adapter => adapter.provideColors(URI.revive(resource), token), [], token);
	}

	$provideColorPresentations(handle: number, resource: UriComponents, colorInfo: extHostProtocol.IRawColorInfo, token: CancellationToken): Promise<languages.IColorPresentation[] | undefined> {
		return this._withAdapter(handle, ColorProviderAdapter, adapter => adapter.provideColorPresentations(URI.revive(resource), colorInfo, token), undefined, token);
	}

	registerFoldingRangeProvider(extension: IExtensionDescription, selector: vscode.DocumentSelector, provider: vscode.FoldingRangeProvider): vscode.Disposable {
		const handle = this._nextHandle();
		const eventHandle = typeof provider.onDidChangeFoldingRanges === 'function' ? this._nextHandle() : undefined;

		this._adapter.set(handle, new AdapterData(new FoldingProviderAdapter(this._documents, provider), extension));
		this._proxy.$registerFoldingRangeProvider(handle, this._transformDocumentSelector(selector, extension), extension.identifier, eventHandle);
		let result = this._createDisposable(handle);

		if (eventHandle !== undefined) {
			const subscription = provider.onDidChangeFoldingRanges!(() => this._proxy.$emitFoldingRangeEvent(eventHandle));
			result = Disposable.from(result, subscription);
		}

		return result;
	}

	$provideFoldingRanges(handle: number, resource: UriComponents, context: vscode.FoldingContext, token: CancellationToken): Promise<languages.FoldingRange[] | undefined> {
		return this._withAdapter(
			handle,
			FoldingProviderAdapter,
			(adapter) =>
				adapter.provideFoldingRanges(URI.revive(resource), context, token),
			undefined,
			token
		);
	}

	// --- smart select

	registerSelectionRangeProvider(extension: IExtensionDescription, selector: vscode.DocumentSelector, provider: vscode.SelectionRangeProvider): vscode.Disposable {
		const handle = this._addNewAdapter(new SelectionRangeAdapter(this._documents, provider, this._logService), extension);
		this._proxy.$registerSelectionRangeProvider(handle, this._transformDocumentSelector(selector, extension));
		return this._createDisposable(handle);
	}

	$provideSelectionRanges(handle: number, resource: UriComponents, positions: IPosition[], token: CancellationToken): Promise<languages.SelectionRange[][]> {
		return this._withAdapter(handle, SelectionRangeAdapter, adapter => adapter.provideSelectionRanges(URI.revive(resource), positions, token), [], token);
	}

	// --- call hierarchy

	registerCallHierarchyProvider(extension: IExtensionDescription, selector: vscode.DocumentSelector, provider: vscode.CallHierarchyProvider): vscode.Disposable {
		const handle = this._addNewAdapter(new CallHierarchyAdapter(this._documents, provider), extension);
		this._proxy.$registerCallHierarchyProvider(handle, this._transformDocumentSelector(selector, extension));
		return this._createDisposable(handle);
	}

	$prepareCallHierarchy(handle: number, resource: UriComponents, position: IPosition, token: CancellationToken): Promise<extHostProtocol.ICallHierarchyItemDto[] | undefined> {
		return this._withAdapter(handle, CallHierarchyAdapter, adapter => Promise.resolve(adapter.prepareSession(URI.revive(resource), position, token)), undefined, token);
	}

	$provideCallHierarchyIncomingCalls(handle: number, sessionId: string, itemId: string, token: CancellationToken): Promise<extHostProtocol.IIncomingCallDto[] | undefined> {
		return this._withAdapter(handle, CallHierarchyAdapter, adapter => adapter.provideCallsTo(sessionId, itemId, token), undefined, token);
	}

	$provideCallHierarchyOutgoingCalls(handle: number, sessionId: string, itemId: string, token: CancellationToken): Promise<extHostProtocol.IOutgoingCallDto[] | undefined> {
		return this._withAdapter(handle, CallHierarchyAdapter, adapter => adapter.provideCallsFrom(sessionId, itemId, token), undefined, token);
	}

	$releaseCallHierarchy(handle: number, sessionId: string): void {
		this._withAdapter(handle, CallHierarchyAdapter, adapter => Promise.resolve(adapter.releaseSession(sessionId)), undefined, undefined);
	}

	// --- type hierarchy
	registerTypeHierarchyProvider(extension: IExtensionDescription, selector: vscode.DocumentSelector, provider: vscode.TypeHierarchyProvider): vscode.Disposable {
		const handle = this._addNewAdapter(new TypeHierarchyAdapter(this._documents, provider), extension);
		this._proxy.$registerTypeHierarchyProvider(handle, this._transformDocumentSelector(selector, extension));
		return this._createDisposable(handle);
	}

	$prepareTypeHierarchy(handle: number, resource: UriComponents, position: IPosition, token: CancellationToken): Promise<extHostProtocol.ITypeHierarchyItemDto[] | undefined> {
		return this._withAdapter(handle, TypeHierarchyAdapter, adapter => Promise.resolve(adapter.prepareSession(URI.revive(resource), position, token)), undefined, token);
	}

	$provideTypeHierarchySupertypes(handle: number, sessionId: string, itemId: string, token: CancellationToken): Promise<extHostProtocol.ITypeHierarchyItemDto[] | undefined> {
		return this._withAdapter(handle, TypeHierarchyAdapter, adapter => adapter.provideSupertypes(sessionId, itemId, token), undefined, token);
	}

	$provideTypeHierarchySubtypes(handle: number, sessionId: string, itemId: string, token: CancellationToken): Promise<extHostProtocol.ITypeHierarchyItemDto[] | undefined> {
		return this._withAdapter(handle, TypeHierarchyAdapter, adapter => adapter.provideSubtypes(sessionId, itemId, token), undefined, token);
	}

	$releaseTypeHierarchy(handle: number, sessionId: string): void {
		this._withAdapter(handle, TypeHierarchyAdapter, adapter => Promise.resolve(adapter.releaseSession(sessionId)), undefined, undefined);
	}

	// --- Document on drop

	registerDocumentOnDropEditProvider(extension: IExtensionDescription, selector: vscode.DocumentSelector, provider: vscode.DocumentDropEditProvider, metadata?: vscode.DocumentDropEditProviderMetadata) {
		const handle = this._nextHandle();
		this._adapter.set(handle, new AdapterData(new DocumentOnDropEditAdapter(this._proxy, this._documents, provider, handle, extension), extension));

		const id = isProposedApiEnabled(extension, 'dropMetadata') && metadata ? DocumentOnDropEditAdapter.toInternalProviderId(extension.identifier.value, metadata.id) : undefined;
		this._proxy.$registerDocumentOnDropEditProvider(handle, this._transformDocumentSelector(selector, extension), id, isProposedApiEnabled(extension, 'dropMetadata') ? metadata : undefined);

		return this._createDisposable(handle);
	}

	$provideDocumentOnDropEdits(handle: number, requestId: number, resource: UriComponents, position: IPosition, dataTransferDto: extHostProtocol.DataTransferDTO, token: CancellationToken): Promise<extHostProtocol.IDocumentOnDropEditDto | undefined> {
		return this._withAdapter(handle, DocumentOnDropEditAdapter, adapter =>
			Promise.resolve(adapter.provideDocumentOnDropEdits(requestId, URI.revive(resource), position, dataTransferDto, token)), undefined, undefined);
	}

	// --- mapped edits

	registerMappedEditsProvider(extension: IExtensionDescription, selector: vscode.DocumentSelector, provider: vscode.MappedEditsProvider): vscode.Disposable {
		const handle = this._addNewAdapter(new MappedEditsAdapter(this._documents, provider), extension);
		this._proxy.$registerMappedEditsProvider(handle, this._transformDocumentSelector(selector, extension));
		return this._createDisposable(handle);
	}

	$provideMappedEdits(handle: number, document: UriComponents, codeBlocks: string[], context: extHostProtocol.IMappedEditsContextDto, token: CancellationToken): Promise<extHostProtocol.IWorkspaceEditDto | null> {
		return this._withAdapter(handle, MappedEditsAdapter, adapter =>
			Promise.resolve(adapter.provideMappedEdits(document, codeBlocks, context, token)), null, token);
	}

	// --- copy/paste actions

	registerDocumentPasteEditProvider(extension: IExtensionDescription, selector: vscode.DocumentSelector, provider: vscode.DocumentPasteEditProvider, metadata: vscode.DocumentPasteProviderMetadata): vscode.Disposable {
		const handle = this._nextHandle();
		this._adapter.set(handle, new AdapterData(new DocumentPasteEditProvider(this._proxy, this._documents, provider, handle, extension), extension));
		const internalId = DocumentPasteEditProvider.toInternalProviderId(extension.identifier.value, metadata.id);
		this._proxy.$registerPasteEditProvider(handle, this._transformDocumentSelector(selector, extension), internalId, {
			supportsCopy: !!provider.prepareDocumentPaste,
			supportsPaste: !!provider.provideDocumentPasteEdits,
			copyMimeTypes: metadata.copyMimeTypes,
			pasteMimeTypes: metadata.pasteMimeTypes,
		});
		return this._createDisposable(handle);
	}

	$prepareDocumentPaste(handle: number, resource: UriComponents, ranges: IRange[], dataTransfer: extHostProtocol.DataTransferDTO, token: CancellationToken): Promise<extHostProtocol.DataTransferDTO | undefined> {
		return this._withAdapter(handle, DocumentPasteEditProvider, adapter => adapter.prepareDocumentPaste(URI.revive(resource), ranges, dataTransfer, token), undefined, token);
	}

	$providePasteEdits(handle: number, requestId: number, resource: UriComponents, ranges: IRange[], dataTransferDto: extHostProtocol.DataTransferDTO, token: CancellationToken): Promise<extHostProtocol.IPasteEditDto | undefined> {
		return this._withAdapter(handle, DocumentPasteEditProvider, adapter => adapter.providePasteEdits(requestId, URI.revive(resource), ranges, dataTransferDto, token), undefined, token);
	}

	// --- configuration

	private static _serializeRegExp(regExp: RegExp): extHostProtocol.IRegExpDto {
		return {
			pattern: regExp.source,
			flags: regExp.flags,
		};
	}

	private static _serializeIndentationRule(indentationRule: vscode.IndentationRule): extHostProtocol.IIndentationRuleDto {
		return {
			decreaseIndentPattern: ExtHostLanguageFeatures._serializeRegExp(indentationRule.decreaseIndentPattern),
			increaseIndentPattern: ExtHostLanguageFeatures._serializeRegExp(indentationRule.increaseIndentPattern),
			indentNextLinePattern: indentationRule.indentNextLinePattern ? ExtHostLanguageFeatures._serializeRegExp(indentationRule.indentNextLinePattern) : undefined,
			unIndentedLinePattern: indentationRule.unIndentedLinePattern ? ExtHostLanguageFeatures._serializeRegExp(indentationRule.unIndentedLinePattern) : undefined,
		};
	}

	private static _serializeOnEnterRule(onEnterRule: vscode.OnEnterRule): extHostProtocol.IOnEnterRuleDto {
		return {
			beforeText: ExtHostLanguageFeatures._serializeRegExp(onEnterRule.beforeText),
			afterText: onEnterRule.afterText ? ExtHostLanguageFeatures._serializeRegExp(onEnterRule.afterText) : undefined,
			previousLineText: onEnterRule.previousLineText ? ExtHostLanguageFeatures._serializeRegExp(onEnterRule.previousLineText) : undefined,
			action: onEnterRule.action
		};
	}

	private static _serializeOnEnterRules(onEnterRules: vscode.OnEnterRule[]): extHostProtocol.IOnEnterRuleDto[] {
		return onEnterRules.map(ExtHostLanguageFeatures._serializeOnEnterRule);
	}

	private static _serializeAutoClosingPair(autoClosingPair: vscode.AutoClosingPair): IAutoClosingPairConditional {
		return {
			open: autoClosingPair.open,
			close: autoClosingPair.close,
			notIn: autoClosingPair.notIn ? autoClosingPair.notIn.map(v => SyntaxTokenType.toString(v)) : undefined,
		};
	}

	private static _serializeAutoClosingPairs(autoClosingPairs: vscode.AutoClosingPair[]): IAutoClosingPairConditional[] {
		return autoClosingPairs.map(ExtHostLanguageFeatures._serializeAutoClosingPair);
	}

	setLanguageConfiguration(extension: IExtensionDescription, languageId: string, configuration: vscode.LanguageConfiguration): vscode.Disposable {
		const { wordPattern } = configuration;

		// check for a valid word pattern
		if (wordPattern && regExpLeadsToEndlessLoop(wordPattern)) {
			throw new Error(`Invalid language configuration: wordPattern '${wordPattern}' is not allowed to match the empty string.`);
		}

		// word definition
		if (wordPattern) {
			this._documents.setWordDefinitionFor(languageId, wordPattern);
		} else {
			this._documents.setWordDefinitionFor(languageId, undefined);
		}

		if (configuration.__electricCharacterSupport) {
			this._apiDeprecation.report('LanguageConfiguration.__electricCharacterSupport', extension,
				`Do not use.`);
		}

		if (configuration.__characterPairSupport) {
			this._apiDeprecation.report('LanguageConfiguration.__characterPairSupport', extension,
				`Do not use.`);
		}

		const handle = this._nextHandle();
		const serializedConfiguration: extHostProtocol.ILanguageConfigurationDto = {
			comments: configuration.comments,
			brackets: configuration.brackets,
			wordPattern: configuration.wordPattern ? ExtHostLanguageFeatures._serializeRegExp(configuration.wordPattern) : undefined,
			indentationRules: configuration.indentationRules ? ExtHostLanguageFeatures._serializeIndentationRule(configuration.indentationRules) : undefined,
			onEnterRules: configuration.onEnterRules ? ExtHostLanguageFeatures._serializeOnEnterRules(configuration.onEnterRules) : undefined,
			__electricCharacterSupport: configuration.__electricCharacterSupport,
			__characterPairSupport: configuration.__characterPairSupport,
			autoClosingPairs: configuration.autoClosingPairs ? ExtHostLanguageFeatures._serializeAutoClosingPairs(configuration.autoClosingPairs) : undefined,
		};

		this._proxy.$setLanguageConfiguration(handle, languageId, serializedConfiguration);
		return this._createDisposable(handle);
	}

	$setWordDefinitions(wordDefinitions: extHostProtocol.ILanguageWordDefinitionDto[]): void {
		for (const wordDefinition of wordDefinitions) {
			this._documents.setWordDefinitionFor(wordDefinition.languageId, new RegExp(wordDefinition.regexSource, wordDefinition.regexFlags));
		}
	}
}<|MERGE_RESOLUTION|>--- conflicted
+++ resolved
@@ -34,10 +34,6 @@
 import { isCancellationError, NotImplementedError } from 'vs/base/common/errors';
 import { raceCancellationError } from 'vs/base/common/async';
 import { isProposedApiEnabled } from 'vs/workbench/services/extensions/common/extensions';
-<<<<<<< HEAD
-=======
-import { ExtHostTelemetry, IExtHostTelemetry } from 'vs/workbench/api/common/extHostTelemetry';
->>>>>>> f5442d1f
 import { localize } from 'vs/nls';
 import { IAutoClosingPairConditional } from 'vs/editor/common/languages/languageConfiguration';
 
@@ -115,7 +111,6 @@
 		private readonly _commands: CommandsConverter,
 		private readonly _provider: vscode.CodeLensProvider,
 		private readonly _extension: IExtensionDescription,
-		private readonly _extTelemetry: ExtHostTelemetry,
 		private readonly _logService: ILogService,
 	) { }
 
@@ -171,7 +166,6 @@
 
 		if (!resolvedLens.command) {
 			const error = new Error('INVALID code lens resolved, lacks command: ' + this._extension.identifier.value);
-			this._extTelemetry.onExtensionError(this._extension.identifier, error);
 			this._logService.error(error);
 			return undefined;
 		}
@@ -2019,7 +2013,7 @@
 		const handle = this._nextHandle();
 		const eventHandle = typeof provider.onDidChangeCodeLenses === 'function' ? this._nextHandle() : undefined;
 
-		this._adapter.set(handle, new AdapterData(new CodeLensAdapter(this._documents, this._commands.converter, provider, extension, this._extensionTelemetry, this._logService), extension));
+		this._adapter.set(handle, new AdapterData(new CodeLensAdapter(this._documents, this._commands.converter, provider, extension, this._logService), extension));
 		this._proxy.$registerCodeLensSupport(handle, this._transformDocumentSelector(selector, extension), eventHandle);
 		let result = this._createDisposable(handle);
 
