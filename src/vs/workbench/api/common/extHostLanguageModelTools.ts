/*---------------------------------------------------------------------------------------------
 *  Copyright (c) Microsoft Corporation. All rights reserved.
 *  Licensed under the MIT License. See License.txt in the project root for license information.
 *--------------------------------------------------------------------------------------------*/

import type * as vscode from 'vscode';
import { raceCancellation } from '../../../base/common/async.js';
import { CancellationToken } from '../../../base/common/cancellation.js';
import { CancellationError } from '../../../base/common/errors.js';
import { IDisposable, toDisposable } from '../../../base/common/lifecycle.js';
import { revive } from '../../../base/common/marshalling.js';
import { generateUuid } from '../../../base/common/uuid.js';
import { IExtensionDescription } from '../../../platform/extensions/common/extensions.js';
import { IPreparedToolInvocation, isToolInvocationContext, IToolInvocation, IToolInvocationContext, IToolResult } from '../../contrib/chat/common/languageModelToolsService.js';
import { ExtHostLanguageModelToolsShape, IMainContext, IToolDataDto, MainContext, MainThreadLanguageModelToolsShape } from './extHost.protocol.js';
import * as typeConvert from './extHostTypeConverters.js';

<<<<<<< HEAD
/**
 * @deprecated
 */
type CompatLanguageModelToolInvocationOptions<T = any> = vscode.LanguageModelToolInvocationOptions<T> & { parameters?: any };

/**
 * @deprecated
 */
type CompactLanguageModelToolInvocationPrepareOptions<T> = vscode.LanguageModelToolInvocationPrepareOptions<T> & { parameters: any };
=======

>>>>>>> 138f619c

export class ExtHostLanguageModelTools implements ExtHostLanguageModelToolsShape {
	/** A map of tools that were registered in this EH */
	private readonly _registeredTools = new Map<string, { extension: IExtensionDescription; tool: vscode.LanguageModelTool<Object> }>();
	private readonly _proxy: MainThreadLanguageModelToolsShape;
	private readonly _tokenCountFuncs = new Map</* call ID */string, (text: string, token?: vscode.CancellationToken) => Thenable<number>>();

	/** A map of all known tools, from other EHs or registered in vscode core */
	private readonly _allTools = new Map<string, IToolDataDto>();

	constructor(mainContext: IMainContext) {
		this._proxy = mainContext.getProxy(MainContext.MainThreadLanguageModelTools);

		this._proxy.$getTools().then(tools => {
			for (const tool of tools) {
				this._allTools.set(tool.id, revive(tool));
			}
		});
	}

	async $countTokensForInvocation(callId: string, input: string, token: CancellationToken): Promise<number> {
		const fn = this._tokenCountFuncs.get(callId);
		if (!fn) {
			throw new Error(`Tool invocation call ${callId} not found`);
		}

		return await fn(input, token);
	}

	async invokeTool(toolId: string, options: CompatLanguageModelToolInvocationOptions<any>, token?: CancellationToken): Promise<vscode.LanguageModelToolResult> {
		const callId = generateUuid();
		if (options.tokenizationOptions) {
			this._tokenCountFuncs.set(callId, options.tokenizationOptions.countTokens);
		}

		if (options.toolInvocationToken && !isToolInvocationContext(options.toolInvocationToken)) {
			throw new Error(`Invalid tool invocation token`);
		}

		try {
			// Making the round trip here because not all tools were necessarily registered in this EH
			const result = await this._proxy.$invokeTool({
				toolId,
				callId,
<<<<<<< HEAD
				parameters: options.input ?? options.parameters,
=======
				parameters: options.input,
>>>>>>> 138f619c
				tokenBudget: options.tokenizationOptions?.tokenBudget,
				context: options.toolInvocationToken as IToolInvocationContext | undefined,
			}, token);
			return typeConvert.LanguageModelToolResult.to(result);
		} finally {
			this._tokenCountFuncs.delete(callId);
		}
	}

	$onDidChangeTools(tools: IToolDataDto[]): void {
		this._allTools.clear();
		for (const tool of tools) {
			this._allTools.set(tool.id, tool);
		}
	}

	get tools(): vscode.LanguageModelToolInformation[] {
		return Array.from(this._allTools.values())
			.map(tool => typeConvert.LanguageModelToolDescription.to(tool));
	}

	async $invokeTool(dto: IToolInvocation, token: CancellationToken): Promise<IToolResult> {
		const item = this._registeredTools.get(dto.toolId);
		if (!item) {
			throw new Error(`Unknown tool ${dto.toolId}`);
		}

<<<<<<< HEAD
		const options: CompatLanguageModelToolInvocationOptions<Object> = { input: dto.parameters, parameters: dto.parameters, toolInvocationToken: dto.context as vscode.ChatParticipantToolToken | undefined };
=======
		const options: vscode.LanguageModelToolInvocationOptions<Object> = { input: dto.parameters, toolInvocationToken: dto.context as vscode.ChatParticipantToolToken | undefined };
>>>>>>> 138f619c
		if (dto.tokenBudget !== undefined) {
			options.tokenizationOptions = {
				tokenBudget: dto.tokenBudget,
				countTokens: this._tokenCountFuncs.get(dto.callId) || ((value, token = CancellationToken.None) =>
					this._proxy.$countTokensForInvocation(dto.callId, value, token))
			};
		}

		const extensionResult = await raceCancellation(Promise.resolve(item.tool.invoke(options, token)), token);
		if (!extensionResult) {
			throw new CancellationError();
		}

		return typeConvert.LanguageModelToolResult.from(extensionResult);
	}

	async $prepareToolInvocation(toolId: string, input: any, token: CancellationToken): Promise<IPreparedToolInvocation | undefined> {
		const item = this._registeredTools.get(toolId);
		if (!item) {
			throw new Error(`Unknown tool ${toolId}`);
		}

		if (!item.tool.prepareInvocation) {
			return undefined;
		}

<<<<<<< HEAD
		const options: CompactLanguageModelToolInvocationPrepareOptions<any> = { parameters, input: parameters };
=======
		const options: vscode.LanguageModelToolInvocationPrepareOptions<any> = { input };
>>>>>>> 138f619c
		const result = await item.tool.prepareInvocation(options, token);
		if (!result) {
			return undefined;
		}

		return {
			confirmationMessages: result.confirmationMessages ? {
				title: result.confirmationMessages.title,
				message: typeof result.confirmationMessages.message === 'string' ? result.confirmationMessages.message : typeConvert.MarkdownString.from(result.confirmationMessages.message),
			} : undefined,
			invocationMessage: typeof result.invocationMessage === 'string' ?
				result.invocationMessage :
				(result.invocationMessage ?
					typeConvert.MarkdownString.from(result.invocationMessage) :
					undefined),
		};
	}

	registerTool(extension: IExtensionDescription, id: string, tool: vscode.LanguageModelTool<any>): IDisposable {
		this._registeredTools.set(id, { extension, tool });
		this._proxy.$registerTool(id);

		return toDisposable(() => {
			this._registeredTools.delete(id);
			this._proxy.$unregisterTool(id);
		});
	}
}<|MERGE_RESOLUTION|>--- conflicted
+++ resolved
@@ -15,19 +15,7 @@
 import { ExtHostLanguageModelToolsShape, IMainContext, IToolDataDto, MainContext, MainThreadLanguageModelToolsShape } from './extHost.protocol.js';
 import * as typeConvert from './extHostTypeConverters.js';
 
-<<<<<<< HEAD
-/**
- * @deprecated
- */
-type CompatLanguageModelToolInvocationOptions<T = any> = vscode.LanguageModelToolInvocationOptions<T> & { parameters?: any };
 
-/**
- * @deprecated
- */
-type CompactLanguageModelToolInvocationPrepareOptions<T> = vscode.LanguageModelToolInvocationPrepareOptions<T> & { parameters: any };
-=======
-
->>>>>>> 138f619c
 
 export class ExtHostLanguageModelTools implements ExtHostLanguageModelToolsShape {
 	/** A map of tools that were registered in this EH */
@@ -57,7 +45,7 @@
 		return await fn(input, token);
 	}
 
-	async invokeTool(toolId: string, options: CompatLanguageModelToolInvocationOptions<any>, token?: CancellationToken): Promise<vscode.LanguageModelToolResult> {
+	async invokeTool(toolId: string, options: vscode.LanguageModelToolInvocationOptions<any>, token?: CancellationToken): Promise<vscode.LanguageModelToolResult> {
 		const callId = generateUuid();
 		if (options.tokenizationOptions) {
 			this._tokenCountFuncs.set(callId, options.tokenizationOptions.countTokens);
@@ -72,11 +60,7 @@
 			const result = await this._proxy.$invokeTool({
 				toolId,
 				callId,
-<<<<<<< HEAD
-				parameters: options.input ?? options.parameters,
-=======
 				parameters: options.input,
->>>>>>> 138f619c
 				tokenBudget: options.tokenizationOptions?.tokenBudget,
 				context: options.toolInvocationToken as IToolInvocationContext | undefined,
 			}, token);
@@ -104,11 +88,7 @@
 			throw new Error(`Unknown tool ${dto.toolId}`);
 		}
 
-<<<<<<< HEAD
-		const options: CompatLanguageModelToolInvocationOptions<Object> = { input: dto.parameters, parameters: dto.parameters, toolInvocationToken: dto.context as vscode.ChatParticipantToolToken | undefined };
-=======
 		const options: vscode.LanguageModelToolInvocationOptions<Object> = { input: dto.parameters, toolInvocationToken: dto.context as vscode.ChatParticipantToolToken | undefined };
->>>>>>> 138f619c
 		if (dto.tokenBudget !== undefined) {
 			options.tokenizationOptions = {
 				tokenBudget: dto.tokenBudget,
@@ -135,11 +115,7 @@
 			return undefined;
 		}
 
-<<<<<<< HEAD
-		const options: CompactLanguageModelToolInvocationPrepareOptions<any> = { parameters, input: parameters };
-=======
 		const options: vscode.LanguageModelToolInvocationPrepareOptions<any> = { input };
->>>>>>> 138f619c
 		const result = await item.tool.prepareInvocation(options, token);
 		if (!result) {
 			return undefined;
