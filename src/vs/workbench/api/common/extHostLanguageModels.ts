/*---------------------------------------------------------------------------------------------
 *  Copyright (c) Microsoft Corporation. All rights reserved.
 *  Licensed under the MIT License. See License.txt in the project root for license information.
 *--------------------------------------------------------------------------------------------*/

import type * as vscode from 'vscode';
import { AsyncIterableObject, AsyncIterableSource } from '../../../base/common/async.js';
import { CancellationToken } from '../../../base/common/cancellation.js';
import { toErrorMessage } from '../../../base/common/errorMessage.js';
import { CancellationError, SerializedError, transformErrorForSerialization, transformErrorFromSerialization } from '../../../base/common/errors.js';
import { Emitter, Event } from '../../../base/common/event.js';
import { Iterable } from '../../../base/common/iterator.js';
import { IDisposable, toDisposable } from '../../../base/common/lifecycle.js';
import { URI, UriComponents } from '../../../base/common/uri.js';
import { localize } from '../../../nls.js';
import { ExtensionIdentifier, ExtensionIdentifierMap, ExtensionIdentifierSet, IExtensionDescription } from '../../../platform/extensions/common/extensions.js';
import { createDecorator } from '../../../platform/instantiation/common/instantiation.js';
import { ILogService } from '../../../platform/log/common/log.js';
import { Progress } from '../../../platform/progress/common/progress.js';
import { IChatMessage, IChatResponseFragment, IChatResponsePart, ILanguageModelChatMetadata } from '../../contrib/chat/common/languageModels.js';
import { INTERNAL_AUTH_PROVIDER_PREFIX } from '../../services/authentication/common/authentication.js';
import { checkProposedApiEnabled } from '../../services/extensions/common/extensions.js';
import { ExtHostLanguageModelsShape, MainContext, MainThreadLanguageModelsShape } from './extHost.protocol.js';
import { IExtHostAuthentication } from './extHostAuthentication.js';
import { IExtHostRpcService } from './extHostRpcService.js';
import * as typeConvert from './extHostTypeConverters.js';
import * as extHostTypes from './extHostTypes.js';

export interface IExtHostLanguageModels extends ExtHostLanguageModels { }

export const IExtHostLanguageModels = createDecorator<IExtHostLanguageModels>('IExtHostLanguageModels');

type LanguageModelData = {
	readonly languageModelId: string;
	readonly extension: ExtensionIdentifier;
	readonly provider: vscode.ChatResponseProvider;
};

class LanguageModelResponseStream {

	readonly stream = new AsyncIterableSource<vscode.LanguageModelTextPart | vscode.LanguageModelToolCallPart>();

	constructor(
		readonly option: number,
		stream?: AsyncIterableSource<vscode.LanguageModelTextPart | vscode.LanguageModelToolCallPart>
	) {
		this.stream = stream ?? new AsyncIterableSource<vscode.LanguageModelTextPart | vscode.LanguageModelToolCallPart>();
	}
}

class LanguageModelResponse {

	readonly apiObject: vscode.LanguageModelChatResponse;

	private readonly _responseStreams = new Map<number, LanguageModelResponseStream>();
	private readonly _defaultStream = new AsyncIterableSource<vscode.LanguageModelTextPart | vscode.LanguageModelToolCallPart>();
	private _isDone: boolean = false;

	constructor() {

		const that = this;
		this.apiObject = {
			// result: promise,
			get stream() {
				return that._defaultStream.asyncIterable;
			},
			get text() {
				return AsyncIterableObject.map(that._defaultStream.asyncIterable, part => {
					if (part instanceof extHostTypes.LanguageModelTextPart) {
						return part.value;
					} else {
						return undefined;
					}
				}).coalesce();
			},
		};
	}

	private * _streams() {
		if (this._responseStreams.size > 0) {
			for (const [, value] of this._responseStreams) {
				yield value.stream;
			}
		} else {
			yield this._defaultStream;
		}
	}

	handleFragment(fragment: IChatResponseFragment): void {
		if (this._isDone) {
			return;
		}
		let res = this._responseStreams.get(fragment.index);
		if (!res) {
			if (this._responseStreams.size === 0) {
				// the first response claims the default response
				res = new LanguageModelResponseStream(fragment.index, this._defaultStream);
			} else {
				res = new LanguageModelResponseStream(fragment.index);
			}
			this._responseStreams.set(fragment.index, res);
		}

		let out: vscode.LanguageModelTextPart | vscode.LanguageModelToolCallPart;
		if (fragment.part.type === 'text') {
			out = new extHostTypes.LanguageModelTextPart(fragment.part.value);
		} else {
			out = new extHostTypes.LanguageModelToolCallPart(fragment.part.toolCallId, fragment.part.name, fragment.part.parameters);
		}
		res.stream.emitOne(out);
	}


	reject(err: Error): void {
		this._isDone = true;
		for (const stream of this._streams()) {
			stream.reject(err);
		}
	}

	resolve(): void {
		this._isDone = true;
		for (const stream of this._streams()) {
			stream.resolve();
		}
	}
}

export class ExtHostLanguageModels implements ExtHostLanguageModelsShape {

	declare _serviceBrand: undefined;

	private static _idPool = 1;

	private readonly _proxy: MainThreadLanguageModelsShape;
	private readonly _onDidChangeModelAccess = new Emitter<{ from: ExtensionIdentifier; to: ExtensionIdentifier }>();
	private readonly _onDidChangeProviders = new Emitter<void>();
	readonly onDidChangeProviders = this._onDidChangeProviders.event;

	private readonly _languageModels = new Map<number, LanguageModelData>();
	private readonly _allLanguageModelData = new Map<string, { metadata: ILanguageModelChatMetadata; apiObjects: ExtensionIdentifierMap<vscode.LanguageModelChat> }>(); // these are ALL models, not just the one in this EH
	private readonly _modelAccessList = new ExtensionIdentifierMap<ExtensionIdentifierSet>();
	private readonly _pendingRequest = new Map<number, { languageModelId: string; res: LanguageModelResponse }>();
	private readonly _ignoredFileProviders = new Map<number, vscode.LanguageModelIgnoredFileProvider>();

	constructor(
		@IExtHostRpcService extHostRpc: IExtHostRpcService,
		@ILogService private readonly _logService: ILogService,
		@IExtHostAuthentication private readonly _extHostAuthentication: IExtHostAuthentication,
	) {
		this._proxy = extHostRpc.getProxy(MainContext.MainThreadLanguageModels);
	}

	dispose(): void {
		this._onDidChangeModelAccess.dispose();
		this._onDidChangeProviders.dispose();
	}

	registerLanguageModel(extension: IExtensionDescription, identifier: string, provider: vscode.ChatResponseProvider, metadata: vscode.ChatResponseProviderMetadata): IDisposable {

		const handle = ExtHostLanguageModels._idPool++;
		this._languageModels.set(handle, { extension: extension.identifier, provider, languageModelId: identifier });
		let auth;
		if (metadata.auth) {
			auth = {
				providerLabel: extension.displayName || extension.name,
				accountLabel: typeof metadata.auth === 'object' ? metadata.auth.label : undefined
			};
		}
		this._proxy.$registerLanguageModelProvider(handle, `${ExtensionIdentifier.toKey(extension.identifier)}/${identifier}`, {
			extension: extension.identifier,
			id: identifier,
			vendor: metadata.vendor ?? ExtensionIdentifier.toKey(extension.identifier),
			name: metadata.name ?? '',
			family: metadata.family ?? '',
			version: metadata.version,
			maxInputTokens: metadata.maxInputTokens,
			maxOutputTokens: metadata.maxOutputTokens,
			auth,
			targetExtensions: metadata.extensions,
			isDefault: metadata.isDefault,
			isUserSelectable: metadata.isUserSelectable,
		});

		const responseReceivedListener = provider.onDidReceiveLanguageModelResponse2?.(({ extensionId, participant, tokenCount }) => {
			this._proxy.$whenLanguageModelChatRequestMade(identifier, new ExtensionIdentifier(extensionId), participant, tokenCount);
		});

		return toDisposable(() => {
			this._languageModels.delete(handle);
			this._proxy.$unregisterProvider(handle);
			responseReceivedListener?.dispose();
		});
	}

	async $startChatRequest(handle: number, requestId: number, from: ExtensionIdentifier, messages: IChatMessage[], options: vscode.LanguageModelChatRequestOptions, token: CancellationToken): Promise<void> {
		const data = this._languageModels.get(handle);
		if (!data) {
			throw new Error('Provider not found');
		}
		const progress = new Progress<vscode.ChatResponseFragment2>(async fragment => {
			if (token.isCancellationRequested) {
				this._logService.warn(`[CHAT](${data.extension.value}) CANNOT send progress because the REQUEST IS CANCELLED`);
				return;
			}

			let part: IChatResponsePart | undefined;
			if (fragment.part instanceof extHostTypes.LanguageModelToolCallPart) {
<<<<<<< HEAD
				part = { type: 'tool_use', name: fragment.part.name, parameters: fragment.part.input ?? fragment.part.parameters, toolCallId: fragment.part.callId };
=======
				part = { type: 'tool_use', name: fragment.part.name, parameters: fragment.part.input, toolCallId: fragment.part.callId };
>>>>>>> 138f619c
			} else if (fragment.part instanceof extHostTypes.LanguageModelTextPart) {
				part = { type: 'text', value: fragment.part.value };
			}

			if (!part) {
				this._logService.warn(`[CHAT](${data.extension.value}) UNKNOWN part ${JSON.stringify(fragment)}`);
				return;
			}

			this._proxy.$reportResponsePart(requestId, { index: fragment.index, part });
		});

		let p: Promise<any>;

		if (data.provider.provideLanguageModelResponse2) {

			p = Promise.resolve(data.provider.provideLanguageModelResponse2(
				messages.map(typeConvert.LanguageModelChatMessage.to),
				options,
				ExtensionIdentifier.toKey(from),
				progress,
				token
			));

		} else {

			p = Promise.resolve(data.provider.provideLanguageModelResponse(
				messages.map(typeConvert.LanguageModelChatMessage.to),
				options,
				ExtensionIdentifier.toKey(from),
				progress,
				token
			));
		}

		p.then(() => {
			this._proxy.$reportResponseDone(requestId, undefined);
		}, err => {
			this._proxy.$reportResponseDone(requestId, transformErrorForSerialization(err));
		});
	}

	//#region --- token counting

	$provideTokenLength(handle: number, value: string, token: CancellationToken): Promise<number> {
		const data = this._languageModels.get(handle);
		if (!data) {
			return Promise.resolve(0);
		}
		return Promise.resolve(data.provider.provideTokenCount(value, token));
	}


	//#region --- making request

	$acceptChatModelMetadata(data: { added?: { identifier: string; metadata: ILanguageModelChatMetadata }[] | undefined; removed?: string[] | undefined }): void {
		if (data.added) {
			for (const { identifier, metadata } of data.added) {
				this._allLanguageModelData.set(identifier, { metadata, apiObjects: new ExtensionIdentifierMap() });
			}
		}
		if (data.removed) {
			for (const id of data.removed) {
				// clean up
				this._allLanguageModelData.delete(id);

				// cancel pending requests for this model
				for (const [key, value] of this._pendingRequest) {
					if (value.languageModelId === id) {
						value.res.reject(new CancellationError());
						this._pendingRequest.delete(key);
					}
				}
			}
		}

		// TODO@jrieken@TylerLeonhardt - this is a temporary hack to populate the auth providers
		data.added?.forEach(added => this._fakeAuthPopulate(added.metadata));

		this._onDidChangeProviders.fire(undefined);
	}

	async getDefaultLanguageModel(extension: IExtensionDescription): Promise<vscode.LanguageModelChat | undefined> {
		const defaultModelId = Iterable.find(this._allLanguageModelData.entries(), ([, value]) => !!value.metadata.isDefault)?.[0];
		if (!defaultModelId) {
			return;
		}

		return this.getLanguageModelByIdentifier(extension, defaultModelId);
	}

	async getLanguageModelByIdentifier(extension: IExtensionDescription, identifier: string): Promise<vscode.LanguageModelChat | undefined> {

		const data = this._allLanguageModelData.get(identifier);
		if (!data) {
			// model gone? is this an error on us?
			return;
		}

		// make sure auth information is correct
		if (this._isUsingAuth(extension.identifier, data.metadata)) {
			await this._fakeAuthPopulate(data.metadata);
		}

		let apiObject = data.apiObjects.get(extension.identifier);
		if (!apiObject) {
			const that = this;
			apiObject = {
				id: data.metadata.id,
				vendor: data.metadata.vendor,
				family: data.metadata.family,
				version: data.metadata.version,
				name: data.metadata.name,
				maxInputTokens: data.metadata.maxInputTokens,
				countTokens(text, token) {
					if (!that._allLanguageModelData.has(identifier)) {
						throw extHostTypes.LanguageModelError.NotFound(identifier);
					}
					return that._computeTokenLength(identifier, text, token ?? CancellationToken.None);
				},
				sendRequest(messages, options, token) {
					if (!that._allLanguageModelData.has(identifier)) {
						throw extHostTypes.LanguageModelError.NotFound(identifier);
					}
					return that._sendChatRequest(extension, identifier, messages, options ?? {}, token ?? CancellationToken.None);
				}
			};

			Object.freeze(apiObject);
			data.apiObjects.set(extension.identifier, apiObject);
		}

		return apiObject;
	}

	async selectLanguageModels(extension: IExtensionDescription, selector: vscode.LanguageModelChatSelector) {

		// this triggers extension activation
		const models = await this._proxy.$selectChatModels({ ...selector, extension: extension.identifier });

		const result: vscode.LanguageModelChat[] = [];

		for (const identifier of models) {
			const model = await this.getLanguageModelByIdentifier(extension, identifier);
			if (model) {
				result.push(model);
			}
		}

		return result;
	}

	private async _sendChatRequest(extension: IExtensionDescription, languageModelId: string, messages: vscode.LanguageModelChatMessage[], options: vscode.LanguageModelChatRequestOptions, token: CancellationToken) {

		const internalMessages: IChatMessage[] = this._convertMessages(extension, messages);

		const from = extension.identifier;
		const metadata = this._allLanguageModelData.get(languageModelId)?.metadata;

		if (!metadata || !this._allLanguageModelData.has(languageModelId)) {
			throw extHostTypes.LanguageModelError.NotFound(`Language model '${languageModelId}' is unknown.`);
		}

		if (this._isUsingAuth(from, metadata)) {
			const success = await this._getAuthAccess(extension, { identifier: metadata.extension, displayName: metadata.auth.providerLabel }, options.justification, false);

			if (!success || !this._modelAccessList.get(from)?.has(metadata.extension)) {
				throw extHostTypes.LanguageModelError.NoPermissions(`Language model '${languageModelId}' cannot be used by '${from.value}'.`);
			}
		}

		if (options.tools) {
			// TODO@API backwards compat, remove
			// when getting tools passed massage them to have inputSchema set
			type OldChatTool = vscode.LanguageModelChatTool & { parametersSchema?: object };
			options.tools = options.tools.map((tool: OldChatTool) => {
				return {
					...tool,
					inputSchema: tool.inputSchema ?? tool.parametersSchema,
					parametersSchema: tool.inputSchema ?? tool.parametersSchema,
				};
			});
		}

		try {
			const requestId = (Math.random() * 1e6) | 0;
			const res = new LanguageModelResponse();
			this._pendingRequest.set(requestId, { languageModelId, res });

			try {
				await this._proxy.$tryStartChatRequest(from, languageModelId, requestId, internalMessages, options, token);

			} catch (error) {
				// error'ing here means that the request could NOT be started/made, e.g. wrong model, no access, etc, but
				// later the response can fail as well. Those failures are communicated via the stream-object
				this._pendingRequest.delete(requestId);
				throw error;
			}

			return res.apiObject;

		} catch (error) {
			if (error.name === extHostTypes.LanguageModelError.name) {
				throw error;
			}
			throw new extHostTypes.LanguageModelError(
				`Language model '${languageModelId}' errored: ${toErrorMessage(error)}`,
				'Unknown',
				error
			);
		}
	}

	private _convertMessages(extension: IExtensionDescription, messages: vscode.LanguageModelChatMessage[]) {
		const internalMessages: IChatMessage[] = [];
		for (const message of messages) {
			if (message.role as number === extHostTypes.LanguageModelChatMessageRole.System) {
				checkProposedApiEnabled(extension, 'languageModelSystem');
			}
			internalMessages.push(typeConvert.LanguageModelChatMessage.from(message));
		}
		return internalMessages;
	}

	async $acceptResponsePart(requestId: number, chunk: IChatResponseFragment): Promise<void> {
		const data = this._pendingRequest.get(requestId);
		if (data) {
			data.res.handleFragment(chunk);
		}
	}

	async $acceptResponseDone(requestId: number, error: SerializedError | undefined): Promise<void> {
		const data = this._pendingRequest.get(requestId);
		if (!data) {
			return;
		}
		this._pendingRequest.delete(requestId);
		if (error) {
			// we error the stream because that's the only way to signal
			// that the request has failed
			data.res.reject(transformErrorFromSerialization(error));
		} else {
			data.res.resolve();
		}
	}

	// BIG HACK: Using AuthenticationProviders to check access to Language Models
	private async _getAuthAccess(from: IExtensionDescription, to: { identifier: ExtensionIdentifier; displayName: string }, justification: string | undefined, silent: boolean | undefined): Promise<boolean> {
		// This needs to be done in both MainThread & ExtHost ChatProvider
		const providerId = INTERNAL_AUTH_PROVIDER_PREFIX + to.identifier.value;
		const session = await this._extHostAuthentication.getSession(from, providerId, [], { silent: true });

		if (session) {
			this.$updateModelAccesslist([{ from: from.identifier, to: to.identifier, enabled: true }]);
			return true;
		}

		if (silent) {
			return false;
		}

		try {
			const detail = justification
				? localize('chatAccessWithJustification', "Justification: {1}", to.displayName, justification)
				: undefined;
			await this._extHostAuthentication.getSession(from, providerId, [], { forceNewSession: { detail } });
			this.$updateModelAccesslist([{ from: from.identifier, to: to.identifier, enabled: true }]);
			return true;

		} catch (err) {
			// ignore
			return false;
		}
	}

	private _isUsingAuth(from: ExtensionIdentifier, toMetadata: ILanguageModelChatMetadata): toMetadata is ILanguageModelChatMetadata & { auth: NonNullable<ILanguageModelChatMetadata['auth']> } {
		// If the 'to' extension uses an auth check
		return !!toMetadata.auth
			// And we're asking from a different extension
			&& !ExtensionIdentifier.equals(toMetadata.extension, from);
	}

	private async _fakeAuthPopulate(metadata: ILanguageModelChatMetadata): Promise<void> {

		if (!metadata.auth) {
			return;
		}

		for (const from of this._languageAccessInformationExtensions) {
			try {
				await this._getAuthAccess(from, { identifier: metadata.extension, displayName: '' }, undefined, true);
			} catch (err) {
				this._logService.error('Fake Auth request failed');
				this._logService.error(err);
			}
		}
	}

	private async _computeTokenLength(languageModelId: string, value: string | vscode.LanguageModelChatMessage, token: vscode.CancellationToken): Promise<number> {

		const data = this._allLanguageModelData.get(languageModelId);
		if (!data) {
			throw extHostTypes.LanguageModelError.NotFound(`Language model '${languageModelId}' is unknown.`);
		}

		const local = Iterable.find(this._languageModels.values(), candidate => candidate.languageModelId === languageModelId);
		if (local) {
			// stay inside the EH
			return local.provider.provideTokenCount(value, token);
		}

		return this._proxy.$countTokens(languageModelId, (typeof value === 'string' ? value : typeConvert.LanguageModelChatMessage.from(value)), token);
	}

	$updateModelAccesslist(data: { from: ExtensionIdentifier; to: ExtensionIdentifier; enabled: boolean }[]): void {
		const updated = new Array<{ from: ExtensionIdentifier; to: ExtensionIdentifier }>();
		for (const { from, to, enabled } of data) {
			const set = this._modelAccessList.get(from) ?? new ExtensionIdentifierSet();
			const oldValue = set.has(to);
			if (oldValue !== enabled) {
				if (enabled) {
					set.add(to);
				} else {
					set.delete(to);
				}
				this._modelAccessList.set(from, set);
				const newItem = { from, to };
				updated.push(newItem);
				this._onDidChangeModelAccess.fire(newItem);
			}
		}
	}

	private readonly _languageAccessInformationExtensions = new Set<Readonly<IExtensionDescription>>();

	createLanguageModelAccessInformation(from: Readonly<IExtensionDescription>): vscode.LanguageModelAccessInformation {

		this._languageAccessInformationExtensions.add(from);

		const that = this;
		const _onDidChangeAccess = Event.signal(Event.filter(this._onDidChangeModelAccess.event, e => ExtensionIdentifier.equals(e.from, from.identifier)));
		const _onDidAddRemove = Event.signal(this._onDidChangeProviders.event);

		return {
			get onDidChange() {
				return Event.any(_onDidChangeAccess, _onDidAddRemove);
			},
			canSendRequest(chat: vscode.LanguageModelChat): boolean | undefined {

				let metadata: ILanguageModelChatMetadata | undefined;

				out: for (const [_, value] of that._allLanguageModelData) {
					for (const candidate of value.apiObjects.values()) {
						if (candidate === chat) {
							metadata = value.metadata;
							break out;
						}
					}
				}
				if (!metadata) {
					return undefined;
				}
				if (!that._isUsingAuth(from.identifier, metadata)) {
					return true;
				}

				const list = that._modelAccessList.get(from.identifier);
				if (!list) {
					return undefined;
				}
				return list.has(metadata.extension);
			}
		};
	}

	fileIsIgnored(extension: IExtensionDescription, uri: vscode.Uri, token: vscode.CancellationToken): Promise<boolean> {
		checkProposedApiEnabled(extension, 'chatParticipantAdditions');

		return this._proxy.$fileIsIgnored(uri, token);
	}

	async $isFileIgnored(handle: number, uri: UriComponents, token: CancellationToken): Promise<boolean> {
		const provider = this._ignoredFileProviders.get(handle);
		if (!provider) {
			throw new Error('Unknown LanguageModelIgnoredFileProvider');
		}

		return (await provider.provideFileIgnored(URI.revive(uri), token)) ?? false;
	}

	registerIgnoredFileProvider(extension: IExtensionDescription, provider: vscode.LanguageModelIgnoredFileProvider): vscode.Disposable {
		checkProposedApiEnabled(extension, 'chatParticipantPrivate');

		const handle = ExtHostLanguageModels._idPool++;
		this._proxy.$registerFileIgnoreProvider(handle);
		this._ignoredFileProviders.set(handle, provider);
		return toDisposable(() => {
			this._proxy.$unregisterFileIgnoreProvider(handle);
			this._ignoredFileProviders.delete(handle);
		});
	}
}<|MERGE_RESOLUTION|>--- conflicted
+++ resolved
@@ -206,11 +206,7 @@
 
 			let part: IChatResponsePart | undefined;
 			if (fragment.part instanceof extHostTypes.LanguageModelToolCallPart) {
-<<<<<<< HEAD
-				part = { type: 'tool_use', name: fragment.part.name, parameters: fragment.part.input ?? fragment.part.parameters, toolCallId: fragment.part.callId };
-=======
 				part = { type: 'tool_use', name: fragment.part.name, parameters: fragment.part.input, toolCallId: fragment.part.callId };
->>>>>>> 138f619c
 			} else if (fragment.part instanceof extHostTypes.LanguageModelTextPart) {
 				part = { type: 'text', value: fragment.part.value };
 			}
