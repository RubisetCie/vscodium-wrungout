--- conflicted
+++ resolved
@@ -2430,11 +2430,7 @@
 					type: 'tool_use',
 					toolCallId: c.callId,
 					name: c.name,
-<<<<<<< HEAD
-					parameters: c.input ?? c.parameters
-=======
 					parameters: c.input
->>>>>>> 138f619c
 				};
 			} else if (c instanceof types.LanguageModelTextPart) {
 				return {
@@ -3026,16 +3022,12 @@
 }
 
 export namespace LanguageModelToolDescription {
-	export function to(item: IToolData): vscode.LanguageModelToolInformation & { parametersSchema: any } {
+	export function to(item: IToolData): vscode.LanguageModelToolInformation {
 		return {
 			// Note- the reason this is a unique 'name' is just to avoid confusion with the toolCallId
 			name: item.id,
 			description: item.modelDescription,
 			inputSchema: item.inputSchema,
-<<<<<<< HEAD
-			parametersSchema: item.inputSchema, // TODO@API backwards compat, remove
-=======
->>>>>>> 138f619c
 			tags: item.tags ?? [],
 		};
 	}
