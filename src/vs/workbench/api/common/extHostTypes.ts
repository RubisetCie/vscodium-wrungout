--- conflicted
+++ resolved
@@ -4760,23 +4760,12 @@
 	callId: string;
 	name: string;
 	input: any;
-<<<<<<< HEAD
-
-	/** @deprecated */
-	parameters: any;
-=======
->>>>>>> 138f619c
 
 	constructor(callId: string, name: string, input: any) {
 		this.callId = callId;
 		this.name = name;
 
 		this.input = input;
-<<<<<<< HEAD
-		// TODO@API backwards compat, remove
-		this.parameters = input;
-=======
->>>>>>> 138f619c
 	}
 }
 
