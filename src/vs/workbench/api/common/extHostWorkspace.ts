--- conflicted
+++ resolved
@@ -524,34 +524,10 @@
 		}
 
 
-<<<<<<< HEAD
-		const fileQueries: IFileQueryBuilderOptions = {
-			ignoreSymlinks: typeof options.followSymlinks === 'boolean' ? !options.followSymlinks : undefined,
-			disregardIgnoreFiles: typeof options.useIgnoreFiles === 'boolean' ? !options.useIgnoreFiles : undefined,
-			disregardGlobalIgnoreFiles: typeof options.useGlobalIgnoreFiles === 'boolean' ? !options.useGlobalIgnoreFiles : undefined,
-			disregardParentIgnoreFiles: typeof options.useParentIgnoreFiles === 'boolean' ? !options.useParentIgnoreFiles : undefined,
-			disregardExcludeSettings: typeof options.useDefaultExcludes === 'boolean' ? !options.useDefaultExcludes : false,
-			disregardSearchExcludeSettings: typeof options.useDefaultSearchExcludes === 'boolean' ? !options.useDefaultSearchExcludes : false,
-			maxResults: options.maxResults,
-			excludePattern: excludePattern,
-			shouldGlobSearch: typeof options.fuzzy === 'boolean' ? !options.fuzzy : true,
-		};
-		let folderToUse: URI | undefined;
-		if (include) {
-			const { includePattern, folder } = parseSearchInclude(GlobPattern.from(include));
-			folderToUse = folder;
-			fileQueries.includePattern = includePattern;
-		} else {
-			const { includePattern, folder } = parseSearchInclude(GlobPattern.from(filePattern));
-			folderToUse = folder;
-			fileQueries.filePattern = includePattern;
-		}
-=======
 		const filePatternsToUse = include !== undefined ? [include] : filePatterns;
 		const queryOptions: QueryOptions<IFileQueryBuilderOptions>[] = filePatternsToUse?.map(filePattern => {
 
 			const excludePatterns = globsToISearchPatternBuilder(options.exclude);
->>>>>>> 4849ca9b
 
 			const fileQueries: IFileQueryBuilderOptions = {
 				ignoreSymlinks: typeof options.followSymlinks === 'boolean' ? !options.followSymlinks : undefined,
@@ -562,7 +538,6 @@
 				disregardSearchExcludeSettings: options.useExcludeSettings !== undefined && (options.useExcludeSettings !== ExcludeSettingOptions.SearchAndFilesExclude),
 				maxResults: options.maxResults,
 				excludePattern: excludePatterns.length > 0 ? excludePatterns : undefined,
-				_reason: 'startFileSearch',
 				shouldGlobSearch: include ? undefined : true,
 			};
 
