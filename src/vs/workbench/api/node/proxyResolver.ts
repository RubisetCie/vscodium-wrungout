--- conflicted
+++ resolved
@@ -10,24 +10,13 @@
 // import * as net from 'net';
 // ESM-comment-end
 
-<<<<<<< HEAD
-import { IExtHostWorkspaceProvider } from 'vs/workbench/api/common/extHostWorkspace';
-import { ExtHostConfigProvider } from 'vs/workbench/api/common/extHostConfiguration';
-import { IExtensionHostInitData } from 'vs/workbench/services/extensions/common/extensionHostProtocol';
-import { ExtHostExtensionService } from 'vs/workbench/api/node/extHostExtensionService';
-import { URI } from 'vs/base/common/uri';
-import { ILogService, LogLevel as LogServiceLevel } from 'vs/platform/log/common/log';
-import { IExtensionDescription } from 'vs/platform/extensions/common/extensions';
-=======
 import { IExtHostWorkspaceProvider } from '../common/extHostWorkspace.js';
 import { ExtHostConfigProvider } from '../common/extHostConfiguration.js';
-import { MainThreadTelemetryShape } from '../common/extHost.protocol.js';
 import { IExtensionHostInitData } from '../../services/extensions/common/extensionHostProtocol.js';
 import { ExtHostExtensionService } from './extHostExtensionService.js';
 import { URI } from '../../../base/common/uri.js';
 import { ILogService, LogLevel as LogServiceLevel } from '../../../platform/log/common/log.js';
 import { IExtensionDescription } from '../../../platform/extensions/common/extensions.js';
->>>>>>> d78a74bc
 import { LogLevel, createHttpPatch, createProxyResolver, createTlsPatch, ProxySupportSetting, ProxyAgentParams, createNetPatch, loadSystemCertificates } from '@vscode/proxy-agent';
 import { AuthInfo } from '../../../platform/request/common/request.js';
 import { DisposableStore } from '../../../base/common/lifecycle.js';
@@ -53,7 +42,7 @@
 	disposables: DisposableStore,
 ) {
 
-	patchGlobalFetch(configProvider, mainThreadTelemetry, initData, disposables);
+	patchGlobalFetch(configProvider, initData, disposables);
 
 	const useHostProxy = initData.environment.useHostProxy;
 	const doUseHostProxy = typeof useHostProxy === 'boolean' ? useHostProxy : !initData.remote.isRemote;
@@ -82,7 +71,7 @@
 				return LogLevel.Debug;
 			}
 		},
-		proxyResolveTelemetry: () => { },
+		proxyResolveTelemetry: () => { }, // Required, out of my control.
 		useHostProxy: doUseHostProxy,
 		loadAdditionalCertificates: async () => {
 			const promises: Promise<string[]>[] = [];
@@ -121,7 +110,7 @@
 	'set-cookie',
 ];
 
-function patchGlobalFetch(configProvider: ExtHostConfigProvider, mainThreadTelemetry: MainThreadTelemetryShape, initData: IExtensionHostInitData, disposables: DisposableStore) {
+function patchGlobalFetch(configProvider: ExtHostConfigProvider, initData: IExtensionHostInitData, disposables: DisposableStore) {
 	if (!initData.remote.isRemote && !(globalThis as any).__originalFetch) {
 		const originalFetch = globalThis.fetch;
 		(globalThis as any).__originalFetch = originalFetch;
@@ -141,24 +130,12 @@
 			// net.fetch fails on manual redirect: https://github.com/electron/electron/issues/43715
 			const urlString = typeof input === 'string' ? input : 'cache' in input ? input.url : input.toString();
 			const isDataUrl = urlString.startsWith('data:');
-			if (isDataUrl) {
-				recordFetchFeatureUse(mainThreadTelemetry, 'data');
-			}
 			const isBlobUrl = urlString.startsWith('blob:');
-			if (isBlobUrl) {
-				recordFetchFeatureUse(mainThreadTelemetry, 'blob');
-			}
 			const isManualRedirect = getRequestProperty('redirect') === 'manual';
-			if (isManualRedirect) {
-				recordFetchFeatureUse(mainThreadTelemetry, 'manualRedirect');
-			}
 			const integrity = getRequestProperty('integrity');
-			if (integrity) {
-				recordFetchFeatureUse(mainThreadTelemetry, 'integrity');
-			}
 			if (!useElectronFetch || isDataUrl || isBlobUrl || isManualRedirect || integrity) {
 				const response = await originalFetch(input, init);
-				monitorResponseProperties(mainThreadTelemetry, response, urlString);
+				monitorResponseProperties(response, urlString);
 				return response;
 			}
 			// Unsupported headers: https://source.chromium.org/chromium/chromium/src/+/main:services/network/public/cpp/header_util.cc;l=32;drc=ee7299f8961a1b05a3554efcc496b6daa0d7f6e1
@@ -172,70 +149,25 @@
 			// Support for URL: https://github.com/electron/electron/issues/43712
 			const electronInput = input instanceof URL ? input.toString() : input;
 			const response = await electron.net.fetch(electronInput, init);
-			monitorResponseProperties(mainThreadTelemetry, response, urlString);
+			monitorResponseProperties(response, urlString);
 			return response;
 		};
 	}
 }
 
-function monitorResponseProperties(mainThreadTelemetry: MainThreadTelemetryShape, response: Response, urlString: string) {
+function monitorResponseProperties(response: Response, urlString: string) {
 	const originalUrl = response.url;
 	Object.defineProperty(response, 'url', {
 		get() {
-			recordFetchFeatureUse(mainThreadTelemetry, 'url');
 			return originalUrl || urlString;
 		}
 	});
 	const originalType = response.type;
 	Object.defineProperty(response, 'type', {
 		get() {
-			recordFetchFeatureUse(mainThreadTelemetry, 'typeProperty');
 			return originalType !== 'default' ? originalType : 'basic';
 		}
 	});
-}
-
-type FetchFeatureUseClassification = {
-	owner: 'chrmarti';
-	comment: 'Data about fetch API use';
-	url: { classification: 'SystemMetaData'; purpose: 'FeatureInsight'; comment: 'Whether the url property was used.' };
-	typeProperty: { classification: 'SystemMetaData'; purpose: 'FeatureInsight'; comment: 'Whether the type property was used.' };
-	data: { classification: 'SystemMetaData'; purpose: 'FeatureInsight'; comment: 'Whether a data URL was used.' };
-	blob: { classification: 'SystemMetaData'; purpose: 'FeatureInsight'; comment: 'Whether a blob URL was used.' };
-	integrity: { classification: 'SystemMetaData'; purpose: 'FeatureInsight'; comment: 'Whether the integrity property was used.' };
-	manualRedirect: { classification: 'SystemMetaData'; purpose: 'FeatureInsight'; comment: 'Whether a manual redirect was used.' };
-};
-
-type FetchFeatureUseEvent = {
-	url: number;
-	typeProperty: number;
-	data: number;
-	blob: number;
-	integrity: number;
-	manualRedirect: number;
-};
-
-const fetchFeatureUse: FetchFeatureUseEvent = {
-	url: 0,
-	typeProperty: 0,
-	data: 0,
-	blob: 0,
-	integrity: 0,
-	manualRedirect: 0,
-};
-
-let timer: NodeJS.Timeout | undefined;
-
-function recordFetchFeatureUse(mainThreadTelemetry: MainThreadTelemetryShape, feature: keyof typeof fetchFeatureUse) {
-	if (!fetchFeatureUse[feature]++) {
-		if (timer) {
-			clearTimeout(timer);
-		}
-		timer = setTimeout(() => {
-			mainThreadTelemetry.$publicLog2<FetchFeatureUseEvent, FetchFeatureUseClassification>('fetchFeatureUse', fetchFeatureUse);
-		}, 10000); // collect additional features for 10 seconds
-		timer.unref();
-	}
 }
 
 function createPatchedModules(params: ProxyAgentParams, resolveProxy: ReturnType<typeof createProxyResolver>) {
