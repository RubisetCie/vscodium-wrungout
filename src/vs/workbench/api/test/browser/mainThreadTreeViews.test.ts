/*---------------------------------------------------------------------------------------------
 *  Copyright (c) Microsoft Corporation. All rights reserved.
 *  Licensed under the MIT License. See License.txt in the project root for license information.
 *--------------------------------------------------------------------------------------------*/

import * as nls from 'vs/nls';
import * as assert from 'assert';
import { mock } from 'vs/base/test/common/mock';
import { ensureNoDisposablesAreLeakedInTestSuite } from 'vs/base/test/common/utils';
import { SyncDescriptor } from 'vs/platform/instantiation/common/descriptors';
import { TestInstantiationService } from 'vs/platform/instantiation/test/common/instantiationServiceMock';
import { NullLogService } from 'vs/platform/log/common/log';
import { TestNotificationService } from 'vs/platform/notification/test/common/testNotificationService';
import { Registry } from 'vs/platform/registry/common/platform';
import { MainThreadTreeViews } from 'vs/workbench/api/browser/mainThreadTreeViews';
import { ExtHostTreeViewsShape } from 'vs/workbench/api/common/extHost.protocol';
import { CustomTreeView } from 'vs/workbench/browser/parts/views/treeView';
import { Extensions, ITreeItem, ITreeView, ITreeViewDescriptor, IViewContainersRegistry, IViewDescriptorService, IViewsRegistry, TreeItemCollapsibleState, ViewContainer, ViewContainerLocation } from 'vs/workbench/common/views';
import { IExtHostContext } from 'vs/workbench/services/extensions/common/extHostCustomers';
import { ExtensionHostKind } from 'vs/workbench/services/extensions/common/extensionHostKind';
import { ViewDescriptorService } from 'vs/workbench/services/views/browser/viewDescriptorService';
import { TestViewsService, workbenchInstantiationService } from 'vs/workbench/test/browser/workbenchTestServices';
import { TestExtensionService } from 'vs/workbench/test/common/workbenchTestServices';

suite('MainThreadHostTreeView', function () {
	const testTreeViewId = 'testTreeView';
	const customValue = 'customValue';
	const ViewsRegistry = Registry.as<IViewsRegistry>(Extensions.ViewsRegistry);

	interface CustomTreeItem extends ITreeItem {
		customProp: string;
	}

	class MockExtHostTreeViewsShape extends mock<ExtHostTreeViewsShape>() {
		override async $getChildren(treeViewId: string, treeItemHandle?: string): Promise<ITreeItem[]> {
			return [<CustomTreeItem>{ handle: 'testItem1', collapsibleState: TreeItemCollapsibleState.Expanded, customProp: customValue }];
		}

		override async $hasResolve(): Promise<boolean> {
			return false;
		}

		override $setVisible(): void { }
	}

	let container: ViewContainer;
	let mainThreadTreeViews: MainThreadTreeViews;
	let extHostTreeViewsShape: MockExtHostTreeViewsShape;

	teardown(() => {
		ViewsRegistry.deregisterViews(ViewsRegistry.getViews(container), container);
	});

	const disposables = ensureNoDisposablesAreLeakedInTestSuite();

	setup(async () => {
		const instantiationService: TestInstantiationService = <TestInstantiationService>workbenchInstantiationService(undefined, disposables);
		const viewDescriptorService = disposables.add(instantiationService.createInstance(ViewDescriptorService));
		instantiationService.stub(IViewDescriptorService, viewDescriptorService);
		container = Registry.as<IViewContainersRegistry>(Extensions.ViewContainersRegistry).registerViewContainer({ id: 'testContainer', title: nls.localize2('test', 'test'), ctorDescriptor: new SyncDescriptor(<any>{}) }, ViewContainerLocation.Sidebar);
		const viewDescriptor: ITreeViewDescriptor = {
			id: testTreeViewId,
			ctorDescriptor: null!,
<<<<<<< HEAD
			name: 'Test View 1',
			treeView: disposables.add(instantiationService.createInstance(CustomTreeView, 'testTree', 'Test Title')),
=======
			name: nls.localize2('Test View 1', 'Test View 1'),
			treeView: disposables.add(instantiationService.createInstance(CustomTreeView, 'testTree', 'Test Title', 'extension.id')),
>>>>>>> d037ac07
		};
		ViewsRegistry.registerViews([viewDescriptor], container);

		const testExtensionService = new TestExtensionService();
		extHostTreeViewsShape = new MockExtHostTreeViewsShape();
		mainThreadTreeViews = disposables.add(new MainThreadTreeViews(
			new class implements IExtHostContext {
				remoteAuthority = '';
				extensionHostKind = ExtensionHostKind.LocalProcess;
				dispose() { }
				assertRegistered() { }
				set(v: any): any { return null; }
				getProxy(): any {
					return extHostTreeViewsShape;
				}
				drain(): any { return null; }
			}, new TestViewsService(), new TestNotificationService(), testExtensionService, new NullLogService()));
		mainThreadTreeViews.$registerTreeViewDataProvider(testTreeViewId, { showCollapseAll: false, canSelectMany: false, dropMimeTypes: [], dragMimeTypes: [], hasHandleDrag: false, hasHandleDrop: false, manuallyManageCheckboxes: false });
		await testExtensionService.whenInstalledExtensionsRegistered();
	});

	test('getChildren keeps custom properties', async () => {
		const treeView: ITreeView = (<ITreeViewDescriptor>ViewsRegistry.getView(testTreeViewId)).treeView;
		const children = await treeView.dataProvider?.getChildren({ handle: 'root', collapsibleState: TreeItemCollapsibleState.Expanded });
		assert(children!.length === 1, 'Exactly one child should be returned');
		assert((<CustomTreeItem>children![0]).customProp === customValue, 'Tree Items should keep custom properties');
	});


});<|MERGE_RESOLUTION|>--- conflicted
+++ resolved
@@ -61,13 +61,8 @@
 		const viewDescriptor: ITreeViewDescriptor = {
 			id: testTreeViewId,
 			ctorDescriptor: null!,
-<<<<<<< HEAD
-			name: 'Test View 1',
+			name: nls.localize2('Test View 1', 'Test View 1'),
 			treeView: disposables.add(instantiationService.createInstance(CustomTreeView, 'testTree', 'Test Title')),
-=======
-			name: nls.localize2('Test View 1', 'Test View 1'),
-			treeView: disposables.add(instantiationService.createInstance(CustomTreeView, 'testTree', 'Test Title', 'extension.id')),
->>>>>>> d037ac07
 		};
 		ViewsRegistry.registerViews([viewDescriptor], container);
 
