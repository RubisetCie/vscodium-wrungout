--- conflicted
+++ resolved
@@ -2397,43 +2397,6 @@
 			height
 		};
 
-<<<<<<< HEAD
-=======
-		type StartupLayoutEvent = {
-			activityBarVisible: boolean;
-			sideBarVisible: boolean;
-			auxiliaryBarVisible: boolean;
-			panelVisible: boolean;
-			statusbarVisible: boolean;
-			sideBarPosition: string;
-			panelPosition: string;
-		};
-
-		type StartupLayoutEventClassification = {
-			owner: 'sbatten';
-			comment: 'Information about the layout of the workbench during statup';
-			activityBarVisible: { classification: 'SystemMetaData'; purpose: 'FeatureInsight'; comment: 'Whether or the not the activity bar is visible' };
-			sideBarVisible: { classification: 'SystemMetaData'; purpose: 'FeatureInsight'; comment: 'Whether or the not the primary side bar is visible' };
-			auxiliaryBarVisible: { classification: 'SystemMetaData'; purpose: 'FeatureInsight'; comment: 'Whether or the not the secondary side bar is visible' };
-			panelVisible: { classification: 'SystemMetaData'; purpose: 'FeatureInsight'; comment: 'Whether or the not the panel is visible' };
-			statusbarVisible: { classification: 'SystemMetaData'; purpose: 'FeatureInsight'; comment: 'Whether or the not the status bar is visible' };
-			sideBarPosition: { classification: 'SystemMetaData'; purpose: 'FeatureInsight'; comment: 'Whether the primary side bar is on the left or right' };
-			panelPosition: { classification: 'SystemMetaData'; purpose: 'FeatureInsight'; comment: 'Whether the panel is on the bottom, left, or right' };
-		};
-
-		const layoutDescriptor: StartupLayoutEvent = {
-			activityBarVisible: !this.stateModel.getRuntimeValue(LayoutStateKeys.ACTIVITYBAR_HIDDEN),
-			sideBarVisible: !this.stateModel.getRuntimeValue(LayoutStateKeys.SIDEBAR_HIDDEN),
-			auxiliaryBarVisible: !this.stateModel.getRuntimeValue(LayoutStateKeys.AUXILIARYBAR_HIDDEN),
-			panelVisible: !this.stateModel.getRuntimeValue(LayoutStateKeys.PANEL_HIDDEN),
-			statusbarVisible: !this.stateModel.getRuntimeValue(LayoutStateKeys.STATUSBAR_HIDDEN),
-			sideBarPosition: positionToString(this.stateModel.getRuntimeValue(LayoutStateKeys.SIDEBAR_POSITON)),
-			panelPosition: positionToString(this.stateModel.getRuntimeValue(LayoutStateKeys.PANEL_POSITION)),
-		};
-
-		this.telemetryService.publicLog2<StartupLayoutEvent, StartupLayoutEventClassification>('startupLayout', layoutDescriptor);
-
->>>>>>> 6319a0b6
 		return result;
 	}
 
