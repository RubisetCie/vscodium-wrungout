/*---------------------------------------------------------------------------------------------
 *  Copyright (c) Microsoft Corporation. All rights reserved.
 *  Licensed under the MIT License. See License.txt in the project root for license information.
 *--------------------------------------------------------------------------------------------*/

import 'vs/css!./media/compositepart';
import { localize } from 'vs/nls';
import { defaultGenerator } from 'vs/base/common/idGenerator';
import { IDisposable, dispose, DisposableStore, MutableDisposable, } from 'vs/base/common/lifecycle';
import { Emitter } from 'vs/base/common/event';
import { isCancellationError } from 'vs/base/common/errors';
import { ActionsOrientation, IActionViewItem, prepareActions } from 'vs/base/browser/ui/actionbar/actionbar';
import { ProgressBar } from 'vs/base/browser/ui/progressbar/progressbar';
import { IAction } from 'vs/base/common/actions';
import { Part, IPartOptions } from 'vs/workbench/browser/part';
import { Composite, CompositeRegistry } from 'vs/workbench/browser/composite';
import { IComposite } from 'vs/workbench/common/composite';
import { IWorkbenchLayoutService } from 'vs/workbench/services/layout/browser/layoutService';
import { IStorageService, StorageScope, StorageTarget } from 'vs/platform/storage/common/storage';
import { IContextMenuService } from 'vs/platform/contextview/browser/contextView';
import { IInstantiationService } from 'vs/platform/instantiation/common/instantiation';
import { ServiceCollection } from 'vs/platform/instantiation/common/serviceCollection';
import { IProgressIndicator, IEditorProgressService } from 'vs/platform/progress/common/progress';
import { IKeybindingService } from 'vs/platform/keybinding/common/keybinding';
import { IThemeService } from 'vs/platform/theme/common/themeService';
import { INotificationService } from 'vs/platform/notification/common/notification';
import { Dimension, append, $, hide, show } from 'vs/base/browser/dom';
import { AnchorAlignment } from 'vs/base/browser/ui/contextview/contextview';
import { assertIsDefined } from 'vs/base/common/types';
import { createActionViewItem } from 'vs/platform/actions/browser/menuEntryActionViewItem';
import { AbstractProgressScope, ScopedProgressIndicator } from 'vs/workbench/services/progress/browser/progressIndicator';
import { WorkbenchToolBar } from 'vs/platform/actions/browser/toolbar';
import { defaultProgressBarStyles } from 'vs/platform/theme/browser/defaultStyles';
import { IBoundarySashes } from 'vs/base/browser/ui/sash/sash';
import { IBaseActionViewItemOptions } from 'vs/base/browser/ui/actionbar/actionViewItems';
import { IHoverDelegate } from 'vs/base/browser/ui/iconLabel/iconHoverDelegate';
import { getDefaultHoverDelegate } from 'vs/base/browser/ui/hover/hoverDelegate';

export interface ICompositeTitleLabel {

	/**
	 * Asks to update the title for the composite with the given ID.
	 */
	updateTitle(id: string, title: string, keybinding?: string): void;

	/**
	 * Called when theming information changes.
	 */
	updateStyles(): void;
}

interface CompositeItem {
	readonly composite: Composite;
	readonly disposable: IDisposable;
	readonly progress: IProgressIndicator;
}

export abstract class CompositePart<T extends Composite> extends Part {

	protected readonly onDidCompositeOpen = this._register(new Emitter<{ composite: IComposite; focus: boolean }>());
	protected readonly onDidCompositeClose = this._register(new Emitter<IComposite>());

	protected toolBar: WorkbenchToolBar | undefined;
	protected titleLabelElement: HTMLElement | undefined;
	protected readonly hoverDelegate: IHoverDelegate;

	private readonly mapCompositeToCompositeContainer = new Map<string, HTMLElement>();
	private readonly mapActionsBindingToComposite = new Map<string, () => void>();
	private activeComposite: Composite | undefined;
	private lastActiveCompositeId: string;
	private readonly instantiatedCompositeItems = new Map<string, CompositeItem>();
	private titleLabel: ICompositeTitleLabel | undefined;
	private progressBar: ProgressBar | undefined;
	private contentAreaSize: Dimension | undefined;
	private readonly actionsListener = this._register(new MutableDisposable());
	private currentCompositeOpenToken: string | undefined;
	private boundarySashes: IBoundarySashes | undefined;

	constructor(
		private readonly notificationService: INotificationService,
		protected readonly storageService: IStorageService,
		protected readonly contextMenuService: IContextMenuService,
		layoutService: IWorkbenchLayoutService,
		protected readonly keybindingService: IKeybindingService,
		protected readonly instantiationService: IInstantiationService,
		themeService: IThemeService,
		protected readonly registry: CompositeRegistry<T>,
		private readonly activeCompositeSettingsKey: string,
		private readonly defaultCompositeId: string,
		private readonly compositeCSSClass: string,
		private readonly titleForegroundColor: string | undefined,
		id: string,
		options: IPartOptions
	) {
		super(id, options, themeService, storageService, layoutService);

		this.lastActiveCompositeId = storageService.get(activeCompositeSettingsKey, StorageScope.WORKSPACE, this.defaultCompositeId);
		this.hoverDelegate = this._register(getDefaultHoverDelegate('element', true));
	}

	protected openComposite(id: string, focus?: boolean): Composite | undefined {

		// Check if composite already visible and just focus in that case
		if (this.activeComposite?.getId() === id) {
			if (focus) {
				this.activeComposite.focus();
			}

			// Fullfill promise with composite that is being opened
			return this.activeComposite;
		}

		// We cannot open the composite if we have not been created yet
		if (!this.element) {
			return;
		}

		// Open
		return this.doOpenComposite(id, focus);
	}

	private doOpenComposite(id: string, focus: boolean = false): Composite | undefined {

		// Use a generated token to avoid race conditions from long running promises
		const currentCompositeOpenToken = defaultGenerator.nextId();
		this.currentCompositeOpenToken = currentCompositeOpenToken;

		// Hide current
		if (this.activeComposite) {
			this.hideActiveComposite();
		}

		// Update Title
		this.updateTitle(id);

		// Create composite
		const composite = this.createComposite(id, true);

		// Check if another composite opened meanwhile and return in that case
		if ((this.currentCompositeOpenToken !== currentCompositeOpenToken) || (this.activeComposite && this.activeComposite.getId() !== composite.getId())) {
			return undefined;
		}

		// Check if composite already visible and just focus in that case
		if (this.activeComposite?.getId() === composite.getId()) {
			if (focus) {
				composite.focus();
			}

			this.onDidCompositeOpen.fire({ composite, focus });
			return composite;
		}

		// Show Composite and Focus
		this.showComposite(composite);
		if (focus) {
			composite.focus();
		}

		// Return with the composite that is being opened
		if (composite) {
			this.onDidCompositeOpen.fire({ composite, focus });
		}

		return composite;
	}

	protected createComposite(id: string, isActive?: boolean): Composite {

		// Check if composite is already created
		const compositeItem = this.instantiatedCompositeItems.get(id);
		if (compositeItem) {
			return compositeItem.composite;
		}

		// Instantiate composite from registry otherwise
		const compositeDescriptor = this.registry.getComposite(id);
		if (compositeDescriptor) {
			const that = this;
			const compositeProgressIndicator = new ScopedProgressIndicator(assertIsDefined(this.progressBar), new class extends AbstractProgressScope {
				constructor() {
					super(compositeDescriptor!.id, !!isActive);
					this._register(that.onDidCompositeOpen.event(e => this.onScopeOpened(e.composite.getId())));
					this._register(that.onDidCompositeClose.event(e => this.onScopeClosed(e.getId())));
				}
			}());
			const compositeInstantiationService = this.instantiationService.createChild(new ServiceCollection(
				[IEditorProgressService, compositeProgressIndicator] // provide the editor progress service for any editors instantiated within the composite
			));

			const composite = compositeDescriptor.instantiate(compositeInstantiationService);
			const disposable = new DisposableStore();

			// Remember as Instantiated
			this.instantiatedCompositeItems.set(id, { composite, disposable, progress: compositeProgressIndicator });

			// Register to title area update events from the composite
			disposable.add(composite.onTitleAreaUpdate(() => this.onTitleAreaUpdate(composite.getId()), this));

			return composite;
		}

		throw new Error(`Unable to find composite with id ${id}`);
	}

	protected showComposite(composite: Composite): void {

		// Remember Composite
		this.activeComposite = composite;

		// Store in preferences
		const id = this.activeComposite.getId();
		if (id !== this.defaultCompositeId) {
			this.storageService.store(this.activeCompositeSettingsKey, id, StorageScope.WORKSPACE, StorageTarget.MACHINE);
		} else {
			this.storageService.remove(this.activeCompositeSettingsKey, StorageScope.WORKSPACE);
		}

		// Remember
		this.lastActiveCompositeId = this.activeComposite.getId();

		// Composites created for the first time
		let compositeContainer = this.mapCompositeToCompositeContainer.get(composite.getId());
		if (!compositeContainer) {

			// Build Container off-DOM
			compositeContainer = $('.composite');
			compositeContainer.classList.add(...this.compositeCSSClass.split(' '));
			compositeContainer.id = composite.getId();

			composite.create(compositeContainer);
			composite.updateStyles();

			// Remember composite container
			this.mapCompositeToCompositeContainer.set(composite.getId(), compositeContainer);
		}

		// Fill Content and Actions
		// Make sure that the user meanwhile did not open another composite or closed the part containing the composite
		if (!this.activeComposite || composite.getId() !== this.activeComposite.getId()) {
			return undefined;
		}

		// Take Composite on-DOM and show
		const contentArea = this.getContentArea();
		contentArea?.appendChild(compositeContainer);
		show(compositeContainer);

		// Setup action runner
		const toolBar = assertIsDefined(this.toolBar);
		toolBar.actionRunner = composite.getActionRunner();

		// Update title with composite title if it differs from descriptor
		const descriptor = this.registry.getComposite(composite.getId());
		if (descriptor && descriptor.name !== composite.getTitle()) {
			this.updateTitle(composite.getId(), composite.getTitle());
		}

		// Handle Composite Actions
		let actionsBinding = this.mapActionsBindingToComposite.get(composite.getId());
		if (!actionsBinding) {
			actionsBinding = this.collectCompositeActions(composite);
			this.mapActionsBindingToComposite.set(composite.getId(), actionsBinding);
		}
		actionsBinding();

		// Action Run Handling
		this.actionsListener.value = toolBar.actionRunner.onDidRun(e => {

			// Check for Error
			if (e.error && !isCancellationError(e.error)) {
				this.notificationService.error(e.error);
			}
		});

		// Indicate to composite that it is now visible
		composite.setVisible(true);

		// Make sure that the user meanwhile did not open another composite or closed the part containing the composite
		if (!this.activeComposite || composite.getId() !== this.activeComposite.getId()) {
			return;
		}

		// Make sure the composite is layed out
		if (this.contentAreaSize) {
			composite.layout(this.contentAreaSize);
		}

		// Make sure boundary sashes are propagated
		if (this.boundarySashes) {
			composite.setBoundarySashes(this.boundarySashes);
		}
	}

	protected onTitleAreaUpdate(compositeId: string): void {

		// Title
		const composite = this.instantiatedCompositeItems.get(compositeId);
		if (composite) {
			this.updateTitle(compositeId, composite.composite.getTitle());
		}

		// Active Composite
		if (this.activeComposite?.getId() === compositeId) {
			// Actions
			const actionsBinding = this.collectCompositeActions(this.activeComposite);
			this.mapActionsBindingToComposite.set(this.activeComposite.getId(), actionsBinding);
			actionsBinding();
		}

		// Otherwise invalidate actions binding for next time when the composite becomes visible
		else {
			this.mapActionsBindingToComposite.delete(compositeId);
		}
	}

	private updateTitle(compositeId: string, compositeTitle?: string): void {
		const compositeDescriptor = this.registry.getComposite(compositeId);
		if (!compositeDescriptor || !this.titleLabel) {
			return;
		}

		if (!compositeTitle) {
			compositeTitle = compositeDescriptor.name;
		}

		const keybinding = this.keybindingService.lookupKeybinding(compositeId);

		this.titleLabel.updateTitle(compositeId, compositeTitle, keybinding?.getLabel() ?? undefined);

		const toolBar = assertIsDefined(this.toolBar);
		toolBar.setAriaLabel(localize('ariaCompositeToolbarLabel', "{0} actions", compositeTitle));
	}

	private collectCompositeActions(composite?: Composite): () => void {

		// From Composite
		const menuIds = composite?.getMenuIds();
		const primaryActions: IAction[] = composite?.getActions().slice(0) || [];
		const secondaryActions: IAction[] = composite?.getSecondaryActions().slice(0) || [];

		// Update context
		const toolBar = assertIsDefined(this.toolBar);
		toolBar.context = this.actionsContextProvider();

		// Return fn to set into toolbar
		return () => toolBar.setActions(prepareActions(primaryActions), prepareActions(secondaryActions), menuIds);
	}

	protected getActiveComposite(): IComposite | undefined {
		return this.activeComposite;
	}

	protected getLastActiveCompositeId(): string {
		return this.lastActiveCompositeId;
	}

	protected hideActiveComposite(): Composite | undefined {
		if (!this.activeComposite) {
			return undefined; // Nothing to do
		}

		const composite = this.activeComposite;
		this.activeComposite = undefined;

		const compositeContainer = this.mapCompositeToCompositeContainer.get(composite.getId());

		// Indicate to Composite
		composite.setVisible(false);

		// Take Container Off-DOM and hide
		if (compositeContainer) {
			compositeContainer.remove();
			hide(compositeContainer);
		}

		// Clear any running Progress
		this.progressBar?.stop().hide();

		// Empty Actions
		if (this.toolBar) {
			this.collectCompositeActions()();
		}
		this.onDidCompositeClose.fire(composite);

		return composite;
	}

	protected override createTitleArea(parent: HTMLElement): HTMLElement {

		// Title Area Container
		const titleArea = append(parent, $('.composite'));
		titleArea.classList.add('title');

		// Left Title Label
		this.titleLabel = this.createTitleLabel(titleArea);

		// Right Actions Container
		const titleActionsContainer = append(titleArea, $('.title-actions'));

		// Toolbar
		this.toolBar = this._register(this.instantiationService.createInstance(WorkbenchToolBar, titleActionsContainer, {
			actionViewItemProvider: (action, options) => this.actionViewItemProvider(action, options),
			orientation: ActionsOrientation.HORIZONTAL,
			getKeyBinding: action => this.keybindingService.lookupKeybinding(action.id),
			anchorAlignmentProvider: () => this.getTitleAreaDropDownAnchorAlignment(),
			toggleMenuTitle: localize('viewsAndMoreActions', "Views and More Actions..."),
<<<<<<< HEAD
=======
			telemetrySource: this.nameForTelemetry,
			hoverDelegate: this.hoverDelegate
>>>>>>> 019f4d14
		}));

		this.collectCompositeActions()();

		return titleArea;
	}

	protected createTitleLabel(parent: HTMLElement): ICompositeTitleLabel {
		const titleContainer = append(parent, $('.title-label'));
		const titleLabel = append(titleContainer, $('h2'));
		this.titleLabelElement = titleLabel;

		const $this = this;
		return {
			updateTitle: (id, title, keybinding) => {
				// The title label is shared for all composites in the base CompositePart
				if (!this.activeComposite || this.activeComposite.getId() === id) {
					titleLabel.innerText = title;
					titleLabel.title = keybinding ? localize('titleTooltip', "{0} ({1})", title, keybinding) : title;
				}
			},

			updateStyles: () => {
				titleLabel.style.color = $this.titleForegroundColor ? $this.getColor($this.titleForegroundColor) || '' : '';
			}
		};
	}

	override updateStyles(): void {
		super.updateStyles();

		// Forward to title label
		const titleLabel = assertIsDefined(this.titleLabel);
		titleLabel.updateStyles();
	}

	protected actionViewItemProvider(action: IAction, options: IBaseActionViewItemOptions): IActionViewItem | undefined {

		// Check Active Composite
		if (this.activeComposite) {
			return this.activeComposite.getActionViewItem(action, options);
		}

		return createActionViewItem(this.instantiationService, action, options);
	}

	protected actionsContextProvider(): unknown {

		// Check Active Composite
		if (this.activeComposite) {
			return this.activeComposite.getActionsContext();
		}

		return null;
	}

	protected override createContentArea(parent: HTMLElement): HTMLElement {
		const contentContainer = append(parent, $('.content'));

		this.progressBar = this._register(new ProgressBar(contentContainer, defaultProgressBarStyles));
		this.progressBar.hide();

		return contentContainer;
	}

	getProgressIndicator(id: string): IProgressIndicator | undefined {
		const compositeItem = this.instantiatedCompositeItems.get(id);

		return compositeItem ? compositeItem.progress : undefined;
	}

	protected getTitleAreaDropDownAnchorAlignment(): AnchorAlignment {
		return AnchorAlignment.RIGHT;
	}

	override layout(width: number, height: number, top: number, left: number): void {
		super.layout(width, height, top, left);

		// Layout contents
		this.contentAreaSize = Dimension.lift(super.layoutContents(width, height).contentSize);

		// Layout composite
		this.activeComposite?.layout(this.contentAreaSize);
	}

	setBoundarySashes?(sashes: IBoundarySashes): void {
		this.boundarySashes = sashes;
		this.activeComposite?.setBoundarySashes(sashes);
	}

	protected removeComposite(compositeId: string): boolean {
		if (this.activeComposite?.getId() === compositeId) {
			return false; // do not remove active composite
		}

		this.mapCompositeToCompositeContainer.delete(compositeId);
		this.mapActionsBindingToComposite.delete(compositeId);
		const compositeItem = this.instantiatedCompositeItems.get(compositeId);
		if (compositeItem) {
			compositeItem.composite.dispose();
			dispose(compositeItem.disposable);
			this.instantiatedCompositeItems.delete(compositeId);
		}

		return true;
	}

	override dispose(): void {
		this.mapCompositeToCompositeContainer.clear();
		this.mapActionsBindingToComposite.clear();

		this.instantiatedCompositeItems.forEach(compositeItem => {
			compositeItem.composite.dispose();
			dispose(compositeItem.disposable);
		});

		this.instantiatedCompositeItems.clear();

		super.dispose();
	}
}<|MERGE_RESOLUTION|>--- conflicted
+++ resolved
@@ -405,11 +405,7 @@
 			getKeyBinding: action => this.keybindingService.lookupKeybinding(action.id),
 			anchorAlignmentProvider: () => this.getTitleAreaDropDownAnchorAlignment(),
 			toggleMenuTitle: localize('viewsAndMoreActions', "Views and More Actions..."),
-<<<<<<< HEAD
-=======
-			telemetrySource: this.nameForTelemetry,
 			hoverDelegate: this.hoverDelegate
->>>>>>> 019f4d14
 		}));
 
 		this.collectCompositeActions()();
