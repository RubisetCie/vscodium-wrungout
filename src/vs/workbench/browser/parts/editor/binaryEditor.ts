--- conflicted
+++ resolved
@@ -38,11 +38,7 @@
 		themeService: IThemeService,
 		@IStorageService storageService: IStorageService
 	) {
-<<<<<<< HEAD
-		super(id, themeService, storageService);
-=======
-		super(id, group, telemetryService, themeService, storageService);
->>>>>>> 5c3e652f
+		super(id, group, themeService, storageService);
 	}
 
 	override getTitle(): string {
