--- conflicted
+++ resolved
@@ -9,10 +9,7 @@
 import { IJSONSchema } from 'vs/base/common/jsonSchema';
 import { KeyChord, KeyCode, KeyMod } from 'vs/base/common/keyCodes';
 import { Schemas, matchesScheme } from 'vs/base/common/network';
-<<<<<<< HEAD
-=======
-import { extname, isEqual } from 'vs/base/common/resources';
->>>>>>> 89de5a8d
+import { isEqual } from 'vs/base/common/resources';
 import { isNumber, isObject, isString, isUndefined } from 'vs/base/common/types';
 import { URI, UriComponents } from 'vs/base/common/uri';
 import { isDiffEditor } from 'vs/editor/browser/editorBrowser';
@@ -921,37 +918,6 @@
 					replacement: resolvedEditor.editor,
 					forceReplaceDirty: editor.resource?.scheme === Schemas.untitled,
 					options: resolvedEditor.options
-<<<<<<< HEAD
-				}
-			]);
-
-			// Make sure it becomes active too
-			await resolvedEditor.group.openEditor(resolvedEditor.editor);
-=======
-				});
-
-				// Telemetry
-				type WorkbenchEditorReopenClassification = {
-					owner: 'rebornix';
-					comment: 'Identify how a document is reopened';
-					scheme: { classification: 'SystemMetaData'; purpose: 'FeatureInsight'; comment: 'File system provider scheme for the resource' };
-					ext: { classification: 'SystemMetaData'; purpose: 'FeatureInsight'; comment: 'File extension for the resource' };
-					from: { classification: 'SystemMetaData'; purpose: 'FeatureInsight'; comment: 'The editor view type the resource is switched from' };
-					to: { classification: 'SystemMetaData'; purpose: 'FeatureInsight'; comment: 'The editor view type the resource is switched to' };
-				};
-
-				type WorkbenchEditorReopenEvent = {
-					scheme: string;
-					ext: string;
-					from: string;
-					to: string;
-				};
-
-				telemetryService.publicLog2<WorkbenchEditorReopenEvent, WorkbenchEditorReopenClassification>('workbenchEditorReopen', {
-					scheme: editor.resource?.scheme ?? '',
-					ext: editor.resource ? extname(editor.resource) : '',
-					from: editor.editorId ?? '',
-					to: resolvedEditor.editor.editorId ?? ''
 				});
 			}
 
@@ -960,7 +926,6 @@
 				await group.replaceEditors(replacements);
 				await group.openEditor(replacements[0].replacement);
 			}
->>>>>>> 89de5a8d
 		}
 	});
 
