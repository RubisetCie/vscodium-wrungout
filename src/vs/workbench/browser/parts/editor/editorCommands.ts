--- conflicted
+++ resolved
@@ -6,11 +6,6 @@
 import { IJSONSchema } from 'vs/base/common/jsonSchema';
 import { KeyChord, KeyCode, KeyMod } from 'vs/base/common/keyCodes';
 import { Schemas, matchesScheme } from 'vs/base/common/network';
-<<<<<<< HEAD
-import { isEqual } from 'vs/base/common/resources';
-=======
-import { extname } from 'vs/base/common/resources';
->>>>>>> b1c0a14d
 import { isNumber, isObject, isString, isUndefined } from 'vs/base/common/types';
 import { URI, UriComponents } from 'vs/base/common/uri';
 import { isDiffEditor } from 'vs/editor/browser/editorBrowser';
@@ -870,46 +865,13 @@
 						editorReplacements.set(group, editorReplacementsInGroup);
 					}
 
-<<<<<<< HEAD
-				editorReplacementsInGroup.push({
-					editor: editor,
-					replacement: resolvedEditor.editor,
-					forceReplaceDirty: editor.resource?.scheme === Schemas.untitled,
-					options: resolvedEditor.options
-				});
-=======
 					editorReplacementsInGroup.push({
 						editor: editor,
 						replacement: resolvedEditor.editor,
 						forceReplaceDirty: editor.resource?.scheme === Schemas.untitled,
 						options: resolvedEditor.options
 					});
-
-					// Telemetry
-					type WorkbenchEditorReopenClassification = {
-						owner: 'rebornix';
-						comment: 'Identify how a document is reopened';
-						scheme: { classification: 'SystemMetaData'; purpose: 'FeatureInsight'; comment: 'File system provider scheme for the resource' };
-						ext: { classification: 'SystemMetaData'; purpose: 'FeatureInsight'; comment: 'File extension for the resource' };
-						from: { classification: 'SystemMetaData'; purpose: 'FeatureInsight'; comment: 'The editor view type the resource is switched from' };
-						to: { classification: 'SystemMetaData'; purpose: 'FeatureInsight'; comment: 'The editor view type the resource is switched to' };
-					};
-
-					type WorkbenchEditorReopenEvent = {
-						scheme: string;
-						ext: string;
-						from: string;
-						to: string;
-					};
-
-					telemetryService.publicLog2<WorkbenchEditorReopenEvent, WorkbenchEditorReopenClassification>('workbenchEditorReopen', {
-						scheme: editor.resource?.scheme ?? '',
-						ext: editor.resource ? extname(editor.resource) : '',
-						from: editor.editorId ?? '',
-						to: resolvedEditor.editor.editorId ?? ''
-					});
-				}
->>>>>>> b1c0a14d
+				}
 			}
 
 			// Replace editor with resolved one and make active
