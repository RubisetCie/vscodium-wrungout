/*---------------------------------------------------------------------------------------------
 *  Copyright (c) Microsoft Corporation. All rights reserved.
 *  Licensed under the MIT License. See License.txt in the project root for license information.
 *--------------------------------------------------------------------------------------------*/

import 'vs/css!./media/editorgroupview';
import { EditorGroupModel, IEditorOpenOptions, IGroupModelChangeEvent, ISerializedEditorGroupModel, isGroupEditorCloseEvent, isGroupEditorOpenEvent, isSerializedEditorGroupModel } from 'vs/workbench/common/editor/editorGroupModel';
import { GroupIdentifier, CloseDirection, IEditorCloseEvent, IEditorPane, SaveReason, IEditorPartOptionsChangeEvent, EditorsOrder, IVisibleEditorPane, EditorResourceAccessor, EditorInputCapabilities, IUntypedEditorInput, DEFAULT_EDITOR_ASSOCIATION, SideBySideEditor, EditorCloseContext, IEditorWillMoveEvent, IEditorWillOpenEvent, IMatchEditorOptions, GroupModelChangeKind, IActiveEditorChangeEvent, IFindEditorOptions } from 'vs/workbench/common/editor';
import { ActiveEditorGroupLockedContext, ActiveEditorDirtyContext, EditorGroupEditorsCountContext, ActiveEditorStickyContext, ActiveEditorPinnedContext, ActiveEditorLastInGroupContext, ActiveEditorFirstInGroupContext } from 'vs/workbench/common/contextkeys';
import { EditorInput } from 'vs/workbench/common/editor/editorInput';
import { SideBySideEditorInput } from 'vs/workbench/common/editor/sideBySideEditorInput';
import { Emitter, Relay } from 'vs/base/common/event';
import { IInstantiationService } from 'vs/platform/instantiation/common/instantiation';
import { Dimension, trackFocus, addDisposableListener, EventType, EventHelper, findParentWithClass, clearNode, isAncestor, asCSSUrl, IDomNodePagePosition } from 'vs/base/browser/dom';
import { ServiceCollection } from 'vs/platform/instantiation/common/serviceCollection';
import { IContextKeyService } from 'vs/platform/contextkey/common/contextkey';
import { ProgressBar } from 'vs/base/browser/ui/progressbar/progressbar';
import { IThemeService, registerThemingParticipant, Themable } from 'vs/platform/theme/common/themeService';
import { editorBackground, contrastBorder } from 'vs/platform/theme/common/colorRegistry';
import { EDITOR_GROUP_HEADER_TABS_BACKGROUND, EDITOR_GROUP_HEADER_NO_TABS_BACKGROUND, EDITOR_GROUP_EMPTY_BACKGROUND, EDITOR_GROUP_FOCUSED_EMPTY_BORDER, EDITOR_GROUP_HEADER_BORDER } from 'vs/workbench/common/theme';
import { ICloseEditorsFilter, GroupsOrder, ICloseEditorOptions, ICloseAllEditorsOptions, IEditorReplacement } from 'vs/workbench/services/editor/common/editorGroupsService';
import { TabsTitleControl } from 'vs/workbench/browser/parts/editor/tabsTitleControl';
import { EditorPanes } from 'vs/workbench/browser/parts/editor/editorPanes';
import { IEditorProgressService } from 'vs/platform/progress/common/progress';
import { EditorProgressIndicator } from 'vs/workbench/services/progress/browser/progressIndicator';
import { localize } from 'vs/nls';
import { coalesce, firstOrDefault } from 'vs/base/common/arrays';
import { MutableDisposable, toDisposable } from 'vs/base/common/lifecycle';
import { DeferredPromise, Promises, RunOnceWorker } from 'vs/base/common/async';
import { EventType as TouchEventType, GestureEvent } from 'vs/base/browser/touch';
import { TitleControl } from 'vs/workbench/browser/parts/editor/titleControl';
import { IEditorGroupsAccessor, IEditorGroupView, fillActiveEditorViewState, EditorServiceImpl, IEditorGroupTitleHeight, IInternalEditorOpenOptions, IInternalMoveCopyOptions, IInternalEditorCloseOptions, IInternalEditorTitleControlOptions } from 'vs/workbench/browser/parts/editor/editor';
import { ActionBar } from 'vs/base/browser/ui/actionbar/actionbar';
import { IKeybindingService } from 'vs/platform/keybinding/common/keybinding';
import { IAction } from 'vs/base/common/actions';
import { NoTabsTitleControl } from 'vs/workbench/browser/parts/editor/noTabsTitleControl';
import { IMenuService, MenuId } from 'vs/platform/actions/common/actions';
import { StandardMouseEvent } from 'vs/base/browser/mouseEvent';
import { createAndFillInActionBarActions } from 'vs/platform/actions/browser/menuEntryActionViewItem';
import { IContextMenuService } from 'vs/platform/contextview/browser/contextView';
import { IEditorService } from 'vs/workbench/services/editor/common/editorService';
<<<<<<< HEAD
import { isEqual } from 'vs/base/common/resources';
import { FileAccess } from 'vs/base/common/network';
=======
import { hash } from 'vs/base/common/hash';
import { getMimeTypes } from 'vs/editor/common/services/languagesAssociations';
import { extname, isEqual } from 'vs/base/common/resources';
import { AppResourcePath, FileAccess, Schemas } from 'vs/base/common/network';
>>>>>>> 5235c6bb
import { EditorActivation, IEditorOptions } from 'vs/platform/editor/common/editor';
import { IFileDialogService, ConfirmResult } from 'vs/platform/dialogs/common/dialogs';
import { IFilesConfigurationService, AutoSaveMode } from 'vs/workbench/services/filesConfiguration/common/filesConfigurationService';
import { withNullAsUndefined } from 'vs/base/common/types';
import { URI } from 'vs/base/common/uri';
import { IUriIdentityService } from 'vs/platform/uriIdentity/common/uriIdentity';
import { isLinux, isMacintosh, isNative, isWindows } from 'vs/base/common/platform';
import { ILogService } from 'vs/platform/log/common/log';
import { TrustedTelemetryValue } from 'vs/platform/telemetry/common/telemetryUtils';
import { defaultProgressBarStyles } from 'vs/platform/theme/browser/defaultStyles';

export class EditorGroupView extends Themable implements IEditorGroupView {

	//#region factory

	static createNew(accessor: IEditorGroupsAccessor, index: number, instantiationService: IInstantiationService): IEditorGroupView {
		return instantiationService.createInstance(EditorGroupView, accessor, null, index);
	}

	static createFromSerialized(serialized: ISerializedEditorGroupModel, accessor: IEditorGroupsAccessor, index: number, instantiationService: IInstantiationService): IEditorGroupView {
		return instantiationService.createInstance(EditorGroupView, accessor, serialized, index);
	}

	static createCopy(copyFrom: IEditorGroupView, accessor: IEditorGroupsAccessor, index: number, instantiationService: IInstantiationService): IEditorGroupView {
		return instantiationService.createInstance(EditorGroupView, accessor, copyFrom, index);
	}

	//#endregion

	/**
	 * Access to the context key service scoped to this editor group.
	 */
	readonly scopedContextKeyService: IContextKeyService;

	//#region events

	private readonly _onDidFocus = this._register(new Emitter<void>());
	readonly onDidFocus = this._onDidFocus.event;

	private readonly _onWillDispose = this._register(new Emitter<void>());
	readonly onWillDispose = this._onWillDispose.event;

	private readonly _onDidModelChange = this._register(new Emitter<IGroupModelChangeEvent>());
	readonly onDidModelChange = this._onDidModelChange.event;

	private readonly _onDidActiveEditorChange = this._register(new Emitter<IActiveEditorChangeEvent>());
	readonly onDidActiveEditorChange = this._onDidActiveEditorChange.event;

	private readonly _onDidOpenEditorFail = this._register(new Emitter<EditorInput>());
	readonly onDidOpenEditorFail = this._onDidOpenEditorFail.event;

	private readonly _onWillCloseEditor = this._register(new Emitter<IEditorCloseEvent>());
	readonly onWillCloseEditor = this._onWillCloseEditor.event;

	private readonly _onDidCloseEditor = this._register(new Emitter<IEditorCloseEvent>());
	readonly onDidCloseEditor = this._onDidCloseEditor.event;

	private readonly _onWillMoveEditor = this._register(new Emitter<IEditorWillMoveEvent>());
	readonly onWillMoveEditor = this._onWillMoveEditor.event;

	private readonly _onWillOpenEditor = this._register(new Emitter<IEditorWillOpenEvent>());
	readonly onWillOpenEditor = this._onWillOpenEditor.event;

	//#endregion

	private readonly model: EditorGroupModel;

	private active: boolean | undefined;
	private lastLayout: IDomNodePagePosition | undefined;

	private readonly scopedInstantiationService: IInstantiationService;

	private readonly titleContainer: HTMLElement;
	private titleAreaControl: TitleControl;

	private readonly progressBar: ProgressBar;

	private readonly editorContainer: HTMLElement;
	private readonly editorPane: EditorPanes;

	private readonly disposedEditorsWorker = this._register(new RunOnceWorker<EditorInput>(editors => this.handleDisposedEditors(editors), 0));

	private readonly mapEditorToPendingConfirmation = new Map<EditorInput, Promise<boolean>>();

	private readonly containerToolBarMenuDisposable = this._register(new MutableDisposable());

	private readonly whenRestoredPromise = new DeferredPromise<void>();
	readonly whenRestored = this.whenRestoredPromise.p;

	constructor(
		private accessor: IEditorGroupsAccessor,
		from: IEditorGroupView | ISerializedEditorGroupModel | null,
		private _index: number,
		@IInstantiationService private readonly instantiationService: IInstantiationService,
		@IContextKeyService private readonly contextKeyService: IContextKeyService,
		@IThemeService themeService: IThemeService,
		@IKeybindingService private readonly keybindingService: IKeybindingService,
		@IMenuService private readonly menuService: IMenuService,
		@IContextMenuService private readonly contextMenuService: IContextMenuService,
		@IFileDialogService private readonly fileDialogService: IFileDialogService,
		@IEditorService private readonly editorService: EditorServiceImpl,
		@IFilesConfigurationService private readonly filesConfigurationService: IFilesConfigurationService,
		@IUriIdentityService private readonly uriIdentityService: IUriIdentityService,
		@ILogService private readonly logService: ILogService
	) {
		super(themeService);

		if (from instanceof EditorGroupView) {
			this.model = this._register(from.model.clone());
		} else if (isSerializedEditorGroupModel(from)) {
			this.model = this._register(instantiationService.createInstance(EditorGroupModel, from));
		} else {
			this.model = this._register(instantiationService.createInstance(EditorGroupModel, undefined));
		}

		//#region create()
		{
			// Scoped context key service
			this.scopedContextKeyService = this._register(this.contextKeyService.createScoped(this.element));

			// Container
			this.element.classList.add('editor-group-container');

			// Container listeners
			this.registerContainerListeners();

			// Container toolbar
			this.createContainerToolbar();

			// Container context menu
			this.createContainerContextMenu();

			// Letterpress container
			const letterpressContainer = document.createElement('div');
			letterpressContainer.classList.add('editor-group-letterpress');
			this.element.appendChild(letterpressContainer);

			// Progress bar
			this.progressBar = this._register(new ProgressBar(this.element, defaultProgressBarStyles));
			this.progressBar.hide();

			// Scoped instantiation service
			this.scopedInstantiationService = this.instantiationService.createChild(new ServiceCollection(
				[IContextKeyService, this.scopedContextKeyService],
				[IEditorProgressService, this._register(new EditorProgressIndicator(this.progressBar, this))]
			));

			// Context keys
			this.handleGroupContextKeys();

			// Title container
			this.titleContainer = document.createElement('div');
			this.titleContainer.classList.add('title');
			this.element.appendChild(this.titleContainer);

			// Title control
			this.titleAreaControl = this.createTitleAreaControl();

			// Editor container
			this.editorContainer = document.createElement('div');
			this.editorContainer.classList.add('editor-container');
			this.element.appendChild(this.editorContainer);

			// Editor pane
			this.editorPane = this._register(this.scopedInstantiationService.createInstance(EditorPanes, this.editorContainer, this));
			this._onDidChange.input = this.editorPane.onDidChangeSizeConstraints;

			// Track Focus
			this.doTrackFocus();

			// Update containers
			this.updateTitleContainer();
			this.updateContainer();

			// Update styles
			this.updateStyles();
		}
		//#endregion

		// Restore editors if provided
		const restoreEditorsPromise = this.restoreEditors(from) ?? Promise.resolve();

		// Signal restored once editors have restored
		restoreEditorsPromise.finally(() => {
			this.whenRestoredPromise.complete();
		});

		// Register Listeners
		this.registerListeners();
	}

	private handleGroupContextKeys(): void {
		const groupActiveEditorDirtyContext = ActiveEditorDirtyContext.bindTo(this.scopedContextKeyService);
		const groupActiveEditorPinnedContext = ActiveEditorPinnedContext.bindTo(this.scopedContextKeyService);
		const groupActiveEditorFirstContext = ActiveEditorFirstInGroupContext.bindTo(this.scopedContextKeyService);
		const groupActiveEditorLastContext = ActiveEditorLastInGroupContext.bindTo(this.scopedContextKeyService);
		const groupActiveEditorStickyContext = ActiveEditorStickyContext.bindTo(this.scopedContextKeyService);
		const groupEditorsCountContext = EditorGroupEditorsCountContext.bindTo(this.scopedContextKeyService);
		const groupLockedContext = ActiveEditorGroupLockedContext.bindTo(this.scopedContextKeyService);

		const activeEditorListener = new MutableDisposable();

		const observeActiveEditor = () => {
			activeEditorListener.clear();

			const activeEditor = this.model.activeEditor;
			if (activeEditor) {
				groupActiveEditorDirtyContext.set(activeEditor.isDirty() && !activeEditor.isSaving());
				activeEditorListener.value = activeEditor.onDidChangeDirty(() => {
					groupActiveEditorDirtyContext.set(activeEditor.isDirty() && !activeEditor.isSaving());
				});
			} else {
				groupActiveEditorDirtyContext.set(false);
			}
		};

		// Update group contexts based on group changes
		this._register(this.onDidModelChange(e => {
			switch (e.kind) {
				case GroupModelChangeKind.GROUP_LOCKED:
					groupLockedContext.set(this.isLocked);
					break;
				case GroupModelChangeKind.EDITOR_ACTIVE:
				case GroupModelChangeKind.EDITOR_CLOSE:
				case GroupModelChangeKind.EDITOR_OPEN:
				case GroupModelChangeKind.EDITOR_MOVE:
					groupActiveEditorFirstContext.set(this.model.isFirst(this.model.activeEditor));
					groupActiveEditorLastContext.set(this.model.isLast(this.model.activeEditor));
					break;
				case GroupModelChangeKind.EDITOR_PIN:
					if (e.editor && e.editor === this.model.activeEditor) {
						groupActiveEditorPinnedContext.set(this.model.isPinned(this.model.activeEditor));
					}
					break;
				case GroupModelChangeKind.EDITOR_STICKY:
					if (e.editor && e.editor === this.model.activeEditor) {
						groupActiveEditorStickyContext.set(this.model.isSticky(this.model.activeEditor));
					}
					break;
			}

			// Group editors count context
			groupEditorsCountContext.set(this.count);
		}));

		// Track the active editor and update context key that reflects
		// the dirty state of this editor
		this._register(this.onDidActiveEditorChange(() => {
			observeActiveEditor();
		}));

		observeActiveEditor();
	}

	private registerContainerListeners(): void {

		// Open new file via doubleclick on empty container
		this._register(addDisposableListener(this.element, EventType.DBLCLICK, e => {
			if (this.isEmpty) {
				EventHelper.stop(e);

				this.editorService.openEditor({
					resource: undefined,
					options: {
						pinned: true,
						override: DEFAULT_EDITOR_ASSOCIATION.id
					}
				}, this.id);
			}
		}));

		// Close empty editor group via middle mouse click
		this._register(addDisposableListener(this.element, EventType.AUXCLICK, e => {
			if (this.isEmpty && e.button === 1 /* Middle Button */) {
				EventHelper.stop(e, true);

				this.accessor.removeGroup(this);
			}
		}));
	}

	private createContainerToolbar(): void {

		// Toolbar Container
		const toolbarContainer = document.createElement('div');
		toolbarContainer.classList.add('editor-group-container-toolbar');
		this.element.appendChild(toolbarContainer);

		// Toolbar
		const containerToolbar = this._register(new ActionBar(toolbarContainer, {
			ariaLabel: localize('ariaLabelGroupActions', "Empty editor group actions")
		}));

		// Toolbar actions
		const containerToolbarMenu = this._register(this.menuService.createMenu(MenuId.EmptyEditorGroup, this.scopedContextKeyService));
		const updateContainerToolbar = () => {
			const actions: { primary: IAction[]; secondary: IAction[] } = { primary: [], secondary: [] };

			// Clear old actions
			this.containerToolBarMenuDisposable.value = toDisposable(() => containerToolbar.clear());

			// Create new actions
			createAndFillInActionBarActions(
				containerToolbarMenu,
				{ arg: { groupId: this.id }, shouldForwardArgs: true },
				actions,
				'navigation'
			);

			for (const action of [...actions.primary, ...actions.secondary]) {
				const keybinding = this.keybindingService.lookupKeybinding(action.id);
				containerToolbar.push(action, { icon: true, label: false, keybinding: keybinding?.getLabel() });
			}
		};
		updateContainerToolbar();
		this._register(containerToolbarMenu.onDidChange(updateContainerToolbar));
	}

	private createContainerContextMenu(): void {
		this._register(addDisposableListener(this.element, EventType.CONTEXT_MENU, e => this.onShowContainerContextMenu(e)));
		this._register(addDisposableListener(this.element, TouchEventType.Contextmenu, () => this.onShowContainerContextMenu()));
	}

	private onShowContainerContextMenu(e?: MouseEvent): void {
		if (!this.isEmpty) {
			return; // only for empty editor groups
		}

		// Find target anchor
		let anchor: HTMLElement | { x: number; y: number } = this.element;
		if (e instanceof MouseEvent) {
			const event = new StandardMouseEvent(e);
			anchor = { x: event.posx, y: event.posy };
		}

		// Show it
		this.contextMenuService.showContextMenu({
			menuId: MenuId.EmptyEditorGroupContext,
			contextKeyService: this.contextKeyService,
			getAnchor: () => anchor,
			onHide: () => {
				this.focus();
			}
		});
	}

	private doTrackFocus(): void {

		// Container
		const containerFocusTracker = this._register(trackFocus(this.element));
		this._register(containerFocusTracker.onDidFocus(() => {
			if (this.isEmpty) {
				this._onDidFocus.fire(); // only when empty to prevent accident focus
			}
		}));

		// Title Container
		const handleTitleClickOrTouch = (e: MouseEvent | GestureEvent): void => {
			let target: HTMLElement;
			if (e instanceof MouseEvent) {
				if (e.button !== 0 /* middle/right mouse button */ || (isMacintosh && e.ctrlKey /* macOS context menu */)) {
					return undefined;
				}

				target = e.target as HTMLElement;
			} else {
				target = (e as GestureEvent).initialTarget as HTMLElement;
			}

			if (findParentWithClass(target, 'monaco-action-bar', this.titleContainer) ||
				findParentWithClass(target, 'monaco-breadcrumb-item', this.titleContainer)
			) {
				return; // not when clicking on actions or breadcrumbs
			}

			// timeout to keep focus in editor after mouse up
			setTimeout(() => {
				this.focus();
			});
		};

		this._register(addDisposableListener(this.titleContainer, EventType.MOUSE_DOWN, e => handleTitleClickOrTouch(e)));
		this._register(addDisposableListener(this.titleContainer, TouchEventType.Tap, e => handleTitleClickOrTouch(e)));

		// Editor pane
		this._register(this.editorPane.onDidFocus(() => {
			this._onDidFocus.fire();
		}));
	}

	private updateContainer(): void {

		// Empty Container: add some empty container attributes
		if (this.isEmpty) {
			this.element.classList.add('empty');
			this.element.tabIndex = 0;
			this.element.setAttribute('aria-label', localize('emptyEditorGroup', "{0} (empty)", this.label));
		}

		// Non-Empty Container: revert empty container attributes
		else {
			this.element.classList.remove('empty');
			this.element.removeAttribute('tabIndex');
			this.element.removeAttribute('aria-label');
		}

		// Update styles
		this.updateStyles();
	}

	private updateTitleContainer(): void {
		this.titleContainer.classList.toggle('tabs', this.accessor.partOptions.showTabs);
		this.titleContainer.classList.toggle('show-file-icons', this.accessor.partOptions.showIcons);
	}

	private createTitleAreaControl(): TitleControl {

		// Clear old if existing
		if (this.titleAreaControl) {
			this.titleAreaControl.dispose();
			clearNode(this.titleContainer);
		}

		// Create new based on options
		if (this.accessor.partOptions.showTabs) {
			this.titleAreaControl = this.scopedInstantiationService.createInstance(TabsTitleControl, this.titleContainer, this.accessor, this);
		} else {
			this.titleAreaControl = this.scopedInstantiationService.createInstance(NoTabsTitleControl, this.titleContainer, this.accessor, this);
		}

		return this.titleAreaControl;
	}

	private restoreEditors(from: IEditorGroupView | ISerializedEditorGroupModel | null): Promise<void> | undefined {
		if (this.count === 0) {
			return; // nothing to show
		}

		// Determine editor options
		let options: IEditorOptions;
		if (from instanceof EditorGroupView) {
			options = fillActiveEditorViewState(from); // if we copy from another group, ensure to copy its active editor viewstate
		} else {
			options = Object.create(null);
		}

		const activeEditor = this.model.activeEditor;
		if (!activeEditor) {
			return;
		}

		options.pinned = this.model.isPinned(activeEditor);	// preserve pinned state
		options.sticky = this.model.isSticky(activeEditor);	// preserve sticky state
		options.preserveFocus = true;						// handle focus after editor is opened

		const activeElement = document.activeElement;

		// Show active editor (intentionally not using async to keep
		// `restoreEditors` from executing in same stack)
		return this.doShowEditor(activeEditor, { active: true, isNew: false /* restored */ }, options).then(() => {

			// Set focused now if this is the active group and focus has
			// not changed meanwhile. This prevents focus from being
			// stolen accidentally on startup when the user already
			// clicked somewhere.
			if (this.accessor.activeGroup === this && activeElement === document.activeElement) {
				this.focus();
			}
		});
	}

	//#region event handling

	private registerListeners(): void {

		// Model Events
		this._register(this.model.onDidModelChange(e => this.onDidGroupModelChange(e)));

		// Option Changes
		this._register(this.accessor.onDidChangeEditorPartOptions(e => this.onDidChangeEditorPartOptions(e)));

		// Visibility
		this._register(this.accessor.onDidVisibilityChange(e => this.onDidVisibilityChange(e)));
	}

	private onDidGroupModelChange(e: IGroupModelChangeEvent): void {

		// Re-emit to outside
		this._onDidModelChange.fire(e);

		// Handle within

		if (!e.editor) {
			return;
		}

		switch (e.kind) {
			case GroupModelChangeKind.EDITOR_OPEN:
				if (isGroupEditorOpenEvent(e)) {
					this.onDidOpenEditor(e.editor, e.editorIndex);
				}
				break;
			case GroupModelChangeKind.EDITOR_CLOSE:
				if (isGroupEditorCloseEvent(e)) {
					this.handleOnDidCloseEditor(e.editor, e.editorIndex, e.context, e.sticky);
				}
				break;
			case GroupModelChangeKind.EDITOR_WILL_DISPOSE:
				this.onWillDisposeEditor(e.editor);
				break;
			case GroupModelChangeKind.EDITOR_DIRTY:
				this.onDidChangeEditorDirty(e.editor);
				break;
			case GroupModelChangeKind.EDITOR_LABEL:
				this.onDidChangeEditorLabel(e.editor);
				break;
		}
	}

	private onDidOpenEditor(editor: EditorInput, editorIndex: number): void {

		/* __GDPR__
			"editorOpened" : {
				"owner": "bpasero",
				"${include}": [
					"${EditorTelemetryDescriptor}"
				]
			}
		*/

		// Update container
		this.updateContainer();
	}

	private handleOnDidCloseEditor(editor: EditorInput, editorIndex: number, context: EditorCloseContext, sticky: boolean): void {

		// Before close
		this._onWillCloseEditor.fire({ groupId: this.id, editor, context, index: editorIndex, sticky });

		// Handle event
		const editorsToClose: EditorInput[] = [editor];

		// Include both sides of side by side editors when being closed
		if (editor instanceof SideBySideEditorInput) {
			editorsToClose.push(editor.primary, editor.secondary);
		}

		// For each editor to close, we call dispose() to free up any resources.
		// However, certain editors might be shared across multiple editor groups
		// (including being visible in side by side / diff editors) and as such we
		// only dispose when they are not opened elsewhere.
		for (const editor of editorsToClose) {
			if (this.canDispose(editor)) {
				editor.dispose();
			}
		}

		/* __GDPR__
			"editorClosed" : {
				"owner": "bpasero",
				"${include}": [
					"${EditorTelemetryDescriptor}"
				]
			}
		*/

		// Update container
		this.updateContainer();

		// Event
		this._onDidCloseEditor.fire({ groupId: this.id, editor, context, index: editorIndex, sticky });
	}

	private canDispose(editor: EditorInput): boolean {
		for (const groupView of this.accessor.groups) {
			if (groupView instanceof EditorGroupView && groupView.model.contains(editor, {
				strictEquals: true,						// only if this input is not shared across editor groups
				supportSideBySide: SideBySideEditor.ANY // include any side of an opened side by side editor
			})) {
				return false;
			}
		}

		return true;
	}

<<<<<<< HEAD
=======
	private toEditorTelemetryDescriptor(editor: EditorInput): object {
		const descriptor = editor.getTelemetryDescriptor();

		const resource = EditorResourceAccessor.getOriginalUri(editor);
		const path = resource ? resource.scheme === Schemas.file ? resource.fsPath : resource.path : undefined;
		if (resource && path) {
			let resourceExt = extname(resource);
			// Remove query parameters from the resource extension
			const queryStringLocation = resourceExt.indexOf('?');
			resourceExt = queryStringLocation !== -1 ? resourceExt.substr(0, queryStringLocation) : resourceExt;
			descriptor['resource'] = { mimeType: new TrustedTelemetryValue(getMimeTypes(resource).join(', ')), scheme: resource.scheme, ext: resourceExt, path: hash(path) };

			/* __GDPR__FRAGMENT__
				"EditorTelemetryDescriptor" : {
					"resource": { "${inline}": [ "${URIDescriptor}" ] }
				}
			*/
			return descriptor;
		}

		return descriptor;
	}

>>>>>>> 5235c6bb
	private onWillDisposeEditor(editor: EditorInput): void {

		// To prevent race conditions, we handle disposed editors in our worker with a timeout
		// because it can happen that an input is being disposed with the intent to replace
		// it with some other input right after.
		this.disposedEditorsWorker.work(editor);
	}

	private handleDisposedEditors(editors: EditorInput[]): void {

		// Split between visible and hidden editors
		let activeEditor: EditorInput | undefined;
		const inactiveEditors: EditorInput[] = [];
		for (const editor of editors) {
			if (this.model.isActive(editor)) {
				activeEditor = editor;
			} else if (this.model.contains(editor)) {
				inactiveEditors.push(editor);
			}
		}

		// Close all inactive editors first to prevent UI flicker
		for (const inactiveEditor of inactiveEditors) {
			this.doCloseEditor(inactiveEditor, false);
		}

		// Close active one last
		if (activeEditor) {
			this.doCloseEditor(activeEditor, false);
		}
	}

	private onDidChangeEditorPartOptions(event: IEditorPartOptionsChangeEvent): void {

		// Title container
		this.updateTitleContainer();

		// Title control Switch between showing tabs <=> not showing tabs
		if (event.oldPartOptions.showTabs !== event.newPartOptions.showTabs) {

			// Recreate title control
			this.createTitleAreaControl();

			// Re-layout
			this.relayout();

			// Ensure to show active editor if any
			if (this.model.activeEditor) {
				this.titleAreaControl.openEditor(this.model.activeEditor);
			}
		}

		// Just update title control
		else {
			this.titleAreaControl.updateOptions(event.oldPartOptions, event.newPartOptions);
		}

		// Styles
		this.updateStyles();

		// Pin preview editor once user disables preview
		if (event.oldPartOptions.enablePreview && !event.newPartOptions.enablePreview) {
			if (this.model.previewEditor) {
				this.pinEditor(this.model.previewEditor);
			}
		}
	}

	private onDidChangeEditorDirty(editor: EditorInput): void {

		// Always show dirty editors pinned
		this.pinEditor(editor);

		// Forward to title control
		this.titleAreaControl.updateEditorDirty(editor);
	}

	private onDidChangeEditorLabel(editor: EditorInput): void {

		// Forward to title control
		this.titleAreaControl.updateEditorLabel(editor);
	}

	private onDidVisibilityChange(visible: boolean): void {

		// Forward to active editor pane
		this.editorPane.setVisible(visible);
	}

	//#endregion

	//#region IEditorGroupView

	get index(): number {
		return this._index;
	}

	get label(): string {
		return localize('groupLabel', "Group {0}", this._index + 1);
	}

	get ariaLabel(): string {
		return localize('groupAriaLabel', "Editor Group {0}", this._index + 1);
	}

	private _disposed = false;
	get disposed(): boolean {
		return this._disposed;
	}

	get isEmpty(): boolean {
		return this.count === 0;
	}

	get titleHeight(): IEditorGroupTitleHeight {
		return this.titleAreaControl.getHeight();
	}

	notifyIndexChanged(newIndex: number): void {
		if (this._index !== newIndex) {
			this._index = newIndex;
			this.model.setIndex(newIndex);
		}
	}

	setActive(isActive: boolean): void {
		this.active = isActive;

		// Update container
		this.element.classList.toggle('active', isActive);
		this.element.classList.toggle('inactive', !isActive);

		// Update title control
		this.titleAreaControl.setActive(isActive);

		// Update styles
		this.updateStyles();

		// Update model
		this.model.setActive(undefined /* entire group got active */);
	}

	//#endregion

	//#region IEditorGroup

	//#region basics()

	get id(): GroupIdentifier {
		return this.model.id;
	}

	get editors(): EditorInput[] {
		return this.model.getEditors(EditorsOrder.SEQUENTIAL);
	}

	get count(): number {
		return this.model.count;
	}

	get stickyCount(): number {
		return this.model.stickyCount;
	}

	get activeEditorPane(): IVisibleEditorPane | undefined {
		return this.editorPane ? withNullAsUndefined(this.editorPane.activeEditorPane) : undefined;
	}

	get activeEditor(): EditorInput | null {
		return this.model.activeEditor;
	}

	get previewEditor(): EditorInput | null {
		return this.model.previewEditor;
	}

	isPinned(editorOrIndex: EditorInput | number): boolean {
		return this.model.isPinned(editorOrIndex);
	}

	isSticky(editorOrIndex: EditorInput | number): boolean {
		return this.model.isSticky(editorOrIndex);
	}

	isActive(editor: EditorInput | IUntypedEditorInput): boolean {
		return this.model.isActive(editor);
	}

	contains(candidate: EditorInput | IUntypedEditorInput, options?: IMatchEditorOptions): boolean {
		return this.model.contains(candidate, options);
	}

	getEditors(order: EditorsOrder, options?: { excludeSticky?: boolean }): EditorInput[] {
		return this.model.getEditors(order, options);
	}

	findEditors(resource: URI, options?: IFindEditorOptions): EditorInput[] {
		const canonicalResource = this.uriIdentityService.asCanonicalUri(resource);
		return this.getEditors(EditorsOrder.SEQUENTIAL).filter(editor => {
			if (editor.resource && isEqual(editor.resource, canonicalResource)) {
				return true;
			}

			// Support side by side editor primary side if specified
			if (options?.supportSideBySide === SideBySideEditor.PRIMARY || options?.supportSideBySide === SideBySideEditor.ANY) {
				const primaryResource = EditorResourceAccessor.getCanonicalUri(editor, { supportSideBySide: SideBySideEditor.PRIMARY });
				if (primaryResource && isEqual(primaryResource, canonicalResource)) {
					return true;
				}
			}

			// Support side by side editor secondary side if specified
			if (options?.supportSideBySide === SideBySideEditor.SECONDARY || options?.supportSideBySide === SideBySideEditor.ANY) {
				const secondaryResource = EditorResourceAccessor.getCanonicalUri(editor, { supportSideBySide: SideBySideEditor.SECONDARY });
				if (secondaryResource && isEqual(secondaryResource, canonicalResource)) {
					return true;
				}
			}

			return false;
		});
	}

	getEditorByIndex(index: number): EditorInput | undefined {
		return this.model.getEditorByIndex(index);
	}

	getIndexOfEditor(editor: EditorInput): number {
		return this.model.indexOf(editor);
	}

	isFirst(editor: EditorInput): boolean {
		return this.model.isFirst(editor);
	}

	isLast(editor: EditorInput): boolean {
		return this.model.isLast(editor);
	}

	focus(): void {

		// Pass focus to editor panes
		if (this.activeEditorPane) {
			this.activeEditorPane.focus();
		} else {
			this.element.focus();
		}

		// Event
		this._onDidFocus.fire();
	}

	pinEditor(candidate: EditorInput | undefined = this.activeEditor || undefined): void {
		if (candidate && !this.model.isPinned(candidate)) {

			// Update model
			const editor = this.model.pin(candidate);

			// Forward to title control
			if (editor) {
				this.titleAreaControl.pinEditor(editor);
			}
		}
	}

	stickEditor(candidate: EditorInput | undefined = this.activeEditor || undefined): void {
		this.doStickEditor(candidate, true);
	}

	unstickEditor(candidate: EditorInput | undefined = this.activeEditor || undefined): void {
		this.doStickEditor(candidate, false);
	}

	private doStickEditor(candidate: EditorInput | undefined, sticky: boolean): void {
		if (candidate && this.model.isSticky(candidate) !== sticky) {
			const oldIndexOfEditor = this.getIndexOfEditor(candidate);

			// Update model
			const editor = sticky ? this.model.stick(candidate) : this.model.unstick(candidate);
			if (!editor) {
				return;
			}

			// If the index of the editor changed, we need to forward this to
			// title control and also make sure to emit this as an event
			const newIndexOfEditor = this.getIndexOfEditor(editor);
			if (newIndexOfEditor !== oldIndexOfEditor) {
				this.titleAreaControl.moveEditor(editor, oldIndexOfEditor, newIndexOfEditor);
			}

			// Forward sticky state to title control
			if (sticky) {
				this.titleAreaControl.stickEditor(editor);
			} else {
				this.titleAreaControl.unstickEditor(editor);
			}
		}
	}

	//#endregion

	//#region openEditor()

	async openEditor(editor: EditorInput, options?: IEditorOptions): Promise<IEditorPane | undefined> {
		return this.doOpenEditor(editor, options, {
			// Allow to match on a side-by-side editor when same
			// editor is opened on both sides. In that case we
			// do not want to open a new editor but reuse that one.
			supportSideBySide: SideBySideEditor.BOTH
		});
	}

	private async doOpenEditor(editor: EditorInput, options?: IEditorOptions, internalOptions?: IInternalEditorOpenOptions): Promise<IEditorPane | undefined> {

		// Guard against invalid editors. Disposed editors
		// should never open because they emit no events
		// e.g. to indicate dirty changes.
		if (!editor || editor.isDisposed()) {
			return;
		}

		// Fire the event letting everyone know we are about to open an editor
		this._onWillOpenEditor.fire({ editor, groupId: this.id });

		// Determine options
		const openEditorOptions: IEditorOpenOptions = {
			index: options ? options.index : undefined,
			pinned: options?.sticky || !this.accessor.partOptions.enablePreview || editor.isDirty() || (options?.pinned ?? typeof options?.index === 'number' /* unless specified, prefer to pin when opening with index */) || (typeof options?.index === 'number' && this.model.isSticky(options.index)),
			sticky: options?.sticky || (typeof options?.index === 'number' && this.model.isSticky(options.index)),
			active: this.count === 0 || !options || !options.inactive,
			supportSideBySide: internalOptions?.supportSideBySide
		};

		if (options?.sticky && typeof options?.index === 'number' && !this.model.isSticky(options.index)) {
			// Special case: we are to open an editor sticky but at an index that is not sticky
			// In that case we prefer to open the editor at the index but not sticky. This enables
			// to drag a sticky editor to an index that is not sticky to unstick it.
			openEditorOptions.sticky = false;
		}

		if (!openEditorOptions.active && !openEditorOptions.pinned && this.model.activeEditor && !this.model.isPinned(this.model.activeEditor)) {
			// Special case: we are to open an editor inactive and not pinned, but the current active
			// editor is also not pinned, which means it will get replaced with this one. As such,
			// the editor can only be active.
			openEditorOptions.active = true;
		}

		let activateGroup = false;
		let restoreGroup = false;

		if (options?.activation === EditorActivation.ACTIVATE) {
			// Respect option to force activate an editor group.
			activateGroup = true;
		} else if (options?.activation === EditorActivation.RESTORE) {
			// Respect option to force restore an editor group.
			restoreGroup = true;
		} else if (options?.activation === EditorActivation.PRESERVE) {
			// Respect option to preserve active editor group.
			activateGroup = false;
			restoreGroup = false;
		} else if (openEditorOptions.active) {
			// Finally, we only activate/restore an editor which is
			// opening as active editor.
			// If preserveFocus is enabled, we only restore but never
			// activate the group.
			activateGroup = !options || !options.preserveFocus;
			restoreGroup = !activateGroup;
		}

		// Actually move the editor if a specific index is provided and we figure
		// out that the editor is already opened at a different index. This
		// ensures the right set of events are fired to the outside.
		if (typeof openEditorOptions.index === 'number') {
			const indexOfEditor = this.model.indexOf(editor);
			if (indexOfEditor !== -1 && indexOfEditor !== openEditorOptions.index) {
				this.doMoveEditorInsideGroup(editor, openEditorOptions);
			}
		}

		// Update model and make sure to continue to use the editor we get from
		// the model. It is possible that the editor was already opened and we
		// want to ensure that we use the existing instance in that case.
		const { editor: openedEditor, isNew } = this.model.openEditor(editor, openEditorOptions);

		// Conditionally lock the group
		if (
			isNew &&						// only if this editor was new for the group
			this.count === 1 &&				// only when this editor was the first editor in the group
			this.accessor.groups.length > 1	// only when there are more than one groups open
		) {
			// only when the editor identifier is configured as such
			if (openedEditor.editorId && this.accessor.partOptions.autoLockGroups?.has(openedEditor.editorId)) {
				this.lock(true);
			}
		}

		// Show editor
		const showEditorResult = this.doShowEditor(openedEditor, { active: !!openEditorOptions.active, isNew }, options, internalOptions);

		// Finally make sure the group is active or restored as instructed
		if (activateGroup) {
			this.accessor.activateGroup(this);
		} else if (restoreGroup) {
			this.accessor.restoreGroup(this);
		}

		return showEditorResult;
	}

	private doShowEditor(editor: EditorInput, context: { active: boolean; isNew: boolean }, options?: IEditorOptions, internalOptions?: IInternalEditorOpenOptions): Promise<IEditorPane | undefined> {

		// Show in editor control if the active editor changed
		let openEditorPromise: Promise<IEditorPane | undefined>;
		if (context.active) {
			openEditorPromise = (async () => {
				const { pane, changed, cancelled, error } = await this.editorPane.openEditor(editor, options, { newInGroup: context.isNew });

				// Return early if the operation was cancelled by another operation
				if (cancelled) {
					return undefined;
				}

				// Editor change event
				if (changed) {
					this._onDidActiveEditorChange.fire({ editor });
				}

				// Indicate error as an event but do not bubble them up
				if (error) {
					this._onDidOpenEditorFail.fire(editor);
				}

				// Without an editor pane, recover by closing the active editor
				// (if the input is still the active one)
				if (!pane && this.activeEditor === editor) {
					const focusNext = !options || !options.preserveFocus;
					this.doCloseEditor(editor, focusNext, { fromError: true });
				}

				return pane;
			})();
		} else {
			openEditorPromise = Promise.resolve(undefined); // inactive: return undefined as result to signal this
		}

		// Show in title control after editor control because some actions depend on it
		// but respect the internal options in case title control updates should skip.
		if (!internalOptions?.skipTitleUpdate) {
			this.titleAreaControl.openEditor(editor);
		}

		return openEditorPromise;
	}

	//#endregion

	//#region openEditors()

	async openEditors(editors: { editor: EditorInput; options?: IEditorOptions }[]): Promise<IEditorPane | undefined> {

		// Guard against invalid editors. Disposed editors
		// should never open because they emit no events
		// e.g. to indicate dirty changes.
		const editorsToOpen = coalesce(editors).filter(({ editor }) => !editor.isDisposed());

		// Use the first editor as active editor
		const firstEditor = firstOrDefault(editorsToOpen);
		if (!firstEditor) {
			return;
		}

		const openEditorsOptions: IInternalEditorOpenOptions = {
			// Allow to match on a side-by-side editor when same
			// editor is opened on both sides. In that case we
			// do not want to open a new editor but reuse that one.
			supportSideBySide: SideBySideEditor.BOTH
		};

		await this.doOpenEditor(firstEditor.editor, firstEditor.options, openEditorsOptions);

		// Open the other ones inactive
		const inactiveEditors = editorsToOpen.slice(1);
		const startingIndex = this.getIndexOfEditor(firstEditor.editor) + 1;
		await Promises.settled(inactiveEditors.map(({ editor, options }, index) => {
			return this.doOpenEditor(editor, {
				...options,
				inactive: true,
				pinned: true,
				index: startingIndex + index
			}, {
				...openEditorsOptions,
				// optimization: update the title control later
				// https://github.com/microsoft/vscode/issues/130634
				skipTitleUpdate: true
			});
		}));

		// Update the title control all at once with all editors
		this.titleAreaControl.openEditors(inactiveEditors.map(({ editor }) => editor));

		// Opening many editors at once can put any editor to be
		// the active one depending on options. As such, we simply
		// return the active editor pane after this operation.
		return withNullAsUndefined(this.editorPane.activeEditorPane);
	}

	//#endregion

	//#region moveEditor()

	moveEditors(editors: { editor: EditorInput; options?: IEditorOptions }[], target: EditorGroupView): void {

		// Optimization: knowing that we move many editors, we
		// delay the title update to a later point for this group
		// through a method that allows for bulk updates but only
		// when moving to a different group where many editors
		// are more likely to occur.
		const internalOptions: IInternalMoveCopyOptions = {
			skipTitleUpdate: this !== target
		};

		for (const { editor, options } of editors) {
			this.moveEditor(editor, target, options, internalOptions);
		}

		// Update the title control all at once with all editors
		// in source and target if the title update was skipped
		if (internalOptions.skipTitleUpdate) {
			const movedEditors = editors.map(({ editor }) => editor);
			target.titleAreaControl.openEditors(movedEditors);
			this.titleAreaControl.closeEditors(movedEditors);
		}
	}

	moveEditor(editor: EditorInput, target: EditorGroupView, options?: IEditorOptions, internalOptions?: IInternalEditorTitleControlOptions): void {

		// Move within same group
		if (this === target) {
			this.doMoveEditorInsideGroup(editor, options);
		}

		// Move across groups
		else {
			this.doMoveOrCopyEditorAcrossGroups(editor, target, options, { ...internalOptions, keepCopy: false });
		}
	}

	private doMoveEditorInsideGroup(candidate: EditorInput, options?: IEditorOpenOptions): void {
		const moveToIndex = options ? options.index : undefined;
		if (typeof moveToIndex !== 'number') {
			return; // do nothing if we move into same group without index
		}

		const currentIndex = this.model.indexOf(candidate);
		if (currentIndex === -1 || currentIndex === moveToIndex) {
			return; // do nothing if editor unknown in model or is already at the given index
		}

		// Update model and make sure to continue to use the editor we get from
		// the model. It is possible that the editor was already opened and we
		// want to ensure that we use the existing instance in that case.
		const editor = this.model.getEditorByIndex(currentIndex);
		if (!editor) {
			return;
		}

		// Update model
		this.model.moveEditor(editor, moveToIndex);
		this.model.pin(editor);

		// Forward to title area
		this.titleAreaControl.moveEditor(editor, currentIndex, moveToIndex);
		this.titleAreaControl.pinEditor(editor);
	}

	private doMoveOrCopyEditorAcrossGroups(editor: EditorInput, target: EditorGroupView, openOptions?: IEditorOpenOptions, internalOptions?: IInternalMoveCopyOptions): void {
		const keepCopy = internalOptions?.keepCopy;

		// When moving/copying an editor, try to preserve as much view state as possible
		// by checking for the editor to be a text editor and creating the options accordingly
		// if so
		const options = fillActiveEditorViewState(this, editor, {
			...openOptions,
			pinned: true, 										// always pin moved editor
			sticky: !keepCopy && this.model.isSticky(editor)	// preserve sticky state only if editor is moved (https://github.com/microsoft/vscode/issues/99035)
		});

		// Indicate will move event
		if (!keepCopy) {
			this._onWillMoveEditor.fire({
				groupId: this.id,
				editor,
				target: target.id
			});
		}

		// A move to another group is an open first...
		target.doOpenEditor(keepCopy ? editor.copy() : editor, options, internalOptions);

		// ...and a close afterwards (unless we copy)
		if (!keepCopy) {
			this.doCloseEditor(editor, false /* do not focus next one behind if any */, { ...internalOptions, context: EditorCloseContext.MOVE });
		}
	}

	//#endregion

	//#region copyEditor()

	copyEditors(editors: { editor: EditorInput; options?: IEditorOptions }[], target: EditorGroupView): void {

		// Optimization: knowing that we move many editors, we
		// delay the title update to a later point for this group
		// through a method that allows for bulk updates but only
		// when moving to a different group where many editors
		// are more likely to occur.
		const internalOptions: IInternalMoveCopyOptions = {
			skipTitleUpdate: this !== target
		};

		for (const { editor, options } of editors) {
			this.copyEditor(editor, target, options, internalOptions);
		}

		// Update the title control all at once with all editors
		// in target if the title update was skipped
		if (internalOptions.skipTitleUpdate) {
			const copiedEditors = editors.map(({ editor }) => editor);
			target.titleAreaControl.openEditors(copiedEditors);
		}
	}

	copyEditor(editor: EditorInput, target: EditorGroupView, options?: IEditorOptions, internalOptions?: IInternalEditorTitleControlOptions): void {

		// Move within same group because we do not support to show the same editor
		// multiple times in the same group
		if (this === target) {
			this.doMoveEditorInsideGroup(editor, options);
		}

		// Copy across groups
		else {
			this.doMoveOrCopyEditorAcrossGroups(editor, target, options, { ...internalOptions, keepCopy: true });
		}
	}

	//#endregion

	//#region closeEditor()

	async closeEditor(editor: EditorInput | undefined = this.activeEditor || undefined, options?: ICloseEditorOptions): Promise<boolean> {
		return this.doCloseEditorWithConfirmationHandling(editor, options);
	}

	private async doCloseEditorWithConfirmationHandling(editor: EditorInput | undefined = this.activeEditor || undefined, options?: ICloseEditorOptions, internalOptions?: IInternalEditorCloseOptions): Promise<boolean> {
		if (!editor) {
			return false;
		}

		// Check for confirmation and veto
		const veto = await this.handleCloseConfirmation([editor]);
		if (veto) {
			return false;
		}

		// Do close
		this.doCloseEditor(editor, options?.preserveFocus ? false : undefined, internalOptions);

		return true;
	}

	private doCloseEditor(editor: EditorInput, focusNext = (this.accessor.activeGroup === this), internalOptions?: IInternalEditorCloseOptions): void {
		let index: number | undefined;

		// Closing the active editor of the group is a bit more work
		if (this.model.isActive(editor)) {
			index = this.doCloseActiveEditor(focusNext, internalOptions);
		}

		// Closing inactive editor is just a model update
		else {
			index = this.doCloseInactiveEditor(editor, internalOptions);
		}

		// Forward to title control unless skipped via internal options
		if (!internalOptions?.skipTitleUpdate) {
			this.titleAreaControl.closeEditor(editor, index);
		}
	}

	private doCloseActiveEditor(focusNext = (this.accessor.activeGroup === this), internalOptions?: IInternalEditorCloseOptions): number | undefined {
		const editorToClose = this.activeEditor;
		const restoreFocus = this.shouldRestoreFocus(this.element);

		// Optimization: if we are about to close the last editor in this group and settings
		// are configured to close the group since it will be empty, we first set the last
		// active group as empty before closing the editor. This reduces the amount of editor
		// change events that this operation emits and will reduce flicker. Without this
		// optimization, this group (if active) would first trigger a active editor change
		// event because it became empty, only to then trigger another one when the next
		// group gets active.
		const closeEmptyGroup = this.accessor.partOptions.closeEmptyGroups;
		if (closeEmptyGroup && this.active && this.count === 1) {
			const mostRecentlyActiveGroups = this.accessor.getGroups(GroupsOrder.MOST_RECENTLY_ACTIVE);
			const nextActiveGroup = mostRecentlyActiveGroups[1]; // [0] will be the current one, so take [1]
			if (nextActiveGroup) {
				if (restoreFocus) {
					nextActiveGroup.focus();
				} else {
					this.accessor.activateGroup(nextActiveGroup);
				}
			}
		}

		// Update model
		let index: number | undefined = undefined;
		if (editorToClose) {
			index = this.model.closeEditor(editorToClose, internalOptions?.context)?.editorIndex;
		}

		// Open next active if there are more to show
		const nextActiveEditor = this.model.activeEditor;
		if (nextActiveEditor) {
			const preserveFocus = !focusNext;

			let activation: EditorActivation | undefined = undefined;
			if (preserveFocus && this.accessor.activeGroup !== this) {
				// If we are opening the next editor in an inactive group
				// without focussing it, ensure we preserve the editor
				// group sizes in case that group is minimized.
				// https://github.com/microsoft/vscode/issues/117686
				activation = EditorActivation.PRESERVE;
			}

			const options: IEditorOptions = {
				preserveFocus,
				activation,
				// When closing an editor due to an error we can end up in a loop where we continue closing
				// editors that fail to open (e.g. when the file no longer exists). We do not want to show
				// repeated errors in this case to the user. As such, if we open the next editor and we are
				// in a scope of a previous editor failing, we silence the input errors until the editor is
				// opened by setting ignoreError: true.
				ignoreError: internalOptions?.fromError
			};

			this.doOpenEditor(nextActiveEditor, options);
		}

		// Otherwise we are empty, so clear from editor control and send event
		else {

			// Forward to editor pane
			if (editorToClose) {
				this.editorPane.closeEditor(editorToClose);
			}

			// Restore focus to group container as needed unless group gets closed
			if (restoreFocus && !closeEmptyGroup) {
				this.focus();
			}

			// Events
			this._onDidActiveEditorChange.fire({ editor: undefined });

			// Remove empty group if we should
			if (closeEmptyGroup) {
				this.accessor.removeGroup(this);
			}
		}

		return index;
	}

	private shouldRestoreFocus(target: Element): boolean {
		const activeElement = document.activeElement;

		if (activeElement === document.body) {
			return true; // always restore focus if nothing is focused currently
		}

		// otherwise check for the active element being an ancestor of the target
		return isAncestor(activeElement, target);
	}

	private doCloseInactiveEditor(editor: EditorInput, internalOptions?: IInternalEditorCloseOptions): number | undefined {

		// Update model
		return this.model.closeEditor(editor, internalOptions?.context)?.editorIndex;
	}

	private async handleCloseConfirmation(editors: EditorInput[]): Promise<boolean /* veto */> {
		if (!editors.length) {
			return false; // no veto
		}

		const editor = editors.shift()!;

		// To prevent multiple confirmation dialogs from showing up one after the other
		// we check if a pending confirmation is currently showing and if so, join that
		let handleCloseConfirmationPromise = this.mapEditorToPendingConfirmation.get(editor);
		if (!handleCloseConfirmationPromise) {
			handleCloseConfirmationPromise = this.doHandleCloseConfirmation(editor);
			this.mapEditorToPendingConfirmation.set(editor, handleCloseConfirmationPromise);
		}

		let veto: boolean;
		try {
			veto = await handleCloseConfirmationPromise;
		} finally {
			this.mapEditorToPendingConfirmation.delete(editor);
		}

		// Return for the first veto we got
		if (veto) {
			return veto;
		}

		// Otherwise continue with the remainders
		return this.handleCloseConfirmation(editors);
	}

	private async doHandleCloseConfirmation(editor: EditorInput, options?: { skipAutoSave: boolean }): Promise<boolean /* veto */> {
		if (!this.shouldConfirmClose(editor)) {
			return false; // no veto
		}

		if (editor instanceof SideBySideEditorInput && this.model.contains(editor.primary)) {
			return false; // primary-side of editor is still opened somewhere else
		}

		// Note: we explicitly decide to ask for confirm if closing a normal editor even
		// if it is opened in a side-by-side editor in the group. This decision is made
		// because it may be less obvious that one side of a side by side editor is dirty
		// and can still be changed.
		// The only exception is when the same editor is opened on both sides of a side
		// by side editor (https://github.com/microsoft/vscode/issues/138442)

		if (this.accessor.groups.some(groupView => {
			if (groupView === this) {
				return false; // skip (we already handled our group above)
			}

			const otherGroup = groupView;
			if (otherGroup.contains(editor, { supportSideBySide: SideBySideEditor.BOTH })) {
				return true; // exact editor still opened (either single, or split-in-group)
			}

			if (editor instanceof SideBySideEditorInput && otherGroup.contains(editor.primary)) {
				return true; // primary side of side by side editor still opened
			}

			return false;
		})) {
			return false; // editor is still editable somewhere else
		}

		// In some cases trigger save before opening the dialog depending
		// on auto-save configuration.
		// However, make sure to respect `skipAutoSave` option in case the automated
		// save fails which would result in the editor never closing.
		// Also, we only do this if no custom confirmation handling is implemented.
		let confirmation = ConfirmResult.CANCEL;
		let saveReason = SaveReason.EXPLICIT;
		let autoSave = false;
		if (!editor.hasCapability(EditorInputCapabilities.Untitled) && !options?.skipAutoSave && !editor.closeHandler) {

			// Auto-save on focus change: save, because a dialog would steal focus
			// (see https://github.com/microsoft/vscode/issues/108752)
			if (this.filesConfigurationService.getAutoSaveMode() === AutoSaveMode.ON_FOCUS_CHANGE) {
				autoSave = true;
				confirmation = ConfirmResult.SAVE;
				saveReason = SaveReason.FOCUS_CHANGE;
			}

			// Auto-save on window change: save, because on Windows and Linux, a
			// native dialog triggers the window focus change
			// (see https://github.com/microsoft/vscode/issues/134250)
			else if ((isNative && (isWindows || isLinux)) && this.filesConfigurationService.getAutoSaveMode() === AutoSaveMode.ON_WINDOW_CHANGE) {
				autoSave = true;
				confirmation = ConfirmResult.SAVE;
				saveReason = SaveReason.WINDOW_CHANGE;
			}
		}

		// No auto-save on focus change or custom confirmation handler: ask user
		if (!autoSave) {

			// Switch to editor that we want to handle for confirmation
			await this.doOpenEditor(editor);

			// Let editor handle confirmation if implemented
			if (typeof editor.closeHandler?.confirm === 'function') {
				confirmation = await editor.closeHandler.confirm([{ editor, groupId: this.id }]);
			}

			// Show a file specific confirmation
			else {
				let name: string;
				if (editor instanceof SideBySideEditorInput) {
					name = editor.primary.getName(); // prefer shorter names by using primary's name in this case
				} else {
					name = editor.getName();
				}

				confirmation = await this.fileDialogService.showSaveConfirm([name]);
			}
		}

		// It could be that the editor's choice of confirmation has changed
		// given the check for confirmation is long running, so we check
		// again to see if anything needs to happen before closing for good.
		// This can happen for example if `autoSave: onFocusChange` is configured
		// so that the save happens when the dialog opens.
		// However, we only do this unless a custom confirm handler is installed
		// that may not be fit to be asked a second time right after.
		if (!editor.closeHandler && !this.shouldConfirmClose(editor)) {
			return confirmation === ConfirmResult.CANCEL ? true : false;
		}

		// Otherwise, handle accordingly
		switch (confirmation) {
			case ConfirmResult.SAVE: {
				const result = await editor.save(this.id, { reason: saveReason });
				if (!result && autoSave) {
					// Save failed and we need to signal this back to the user, so
					// we handle the dirty editor again but this time ensuring to
					// show the confirm dialog
					// (see https://github.com/microsoft/vscode/issues/108752)
					return this.doHandleCloseConfirmation(editor, { skipAutoSave: true });
				}

				return editor.isDirty(); // veto if still dirty
			}
			case ConfirmResult.DONT_SAVE:
				try {

					// first try a normal revert where the contents of the editor are restored
					await editor.revert(this.id);

					return editor.isDirty(); // veto if still dirty
				} catch (error) {
					this.logService.error(error);

					// if that fails, since we are about to close the editor, we accept that
					// the editor cannot be reverted and instead do a soft revert that just
					// enables us to close the editor. With this, a user can always close a
					// dirty editor even when reverting fails.

					await editor.revert(this.id, { soft: true });

					return editor.isDirty(); // veto if still dirty
				}
			case ConfirmResult.CANCEL:
				return true; // veto
		}
	}

	private shouldConfirmClose(editor: EditorInput): boolean {
		if (editor.closeHandler) {
			return editor.closeHandler.showConfirm(); // custom handling of confirmation on close
		}

		return editor.isDirty() && !editor.isSaving(); // editor must be dirty and not saving
	}

	//#endregion

	//#region closeEditors()

	async closeEditors(args: EditorInput[] | ICloseEditorsFilter, options?: ICloseEditorOptions): Promise<boolean> {
		if (this.isEmpty) {
			return true;
		}

		const editors = this.doGetEditorsToClose(args);

		// Check for confirmation and veto
		const veto = await this.handleCloseConfirmation(editors.slice(0));
		if (veto) {
			return false;
		}

		// Do close
		this.doCloseEditors(editors, options);

		return true;
	}

	private doGetEditorsToClose(args: EditorInput[] | ICloseEditorsFilter): EditorInput[] {
		if (Array.isArray(args)) {
			return args;
		}

		const filter = args;
		const hasDirection = typeof filter.direction === 'number';

		let editorsToClose = this.model.getEditors(hasDirection ? EditorsOrder.SEQUENTIAL : EditorsOrder.MOST_RECENTLY_ACTIVE, filter); // in MRU order only if direction is not specified

		// Filter: saved or saving only
		if (filter.savedOnly) {
			editorsToClose = editorsToClose.filter(editor => !editor.isDirty() || editor.isSaving());
		}

		// Filter: direction (left / right)
		else if (hasDirection && filter.except) {
			editorsToClose = (filter.direction === CloseDirection.LEFT) ?
				editorsToClose.slice(0, this.model.indexOf(filter.except, editorsToClose)) :
				editorsToClose.slice(this.model.indexOf(filter.except, editorsToClose) + 1);
		}

		// Filter: except
		else if (filter.except) {
			editorsToClose = editorsToClose.filter(editor => filter.except && !editor.matches(filter.except));
		}

		return editorsToClose;
	}

	private doCloseEditors(editors: EditorInput[], options?: ICloseEditorOptions): void {

		// Close all inactive editors first
		let closeActiveEditor = false;
		for (const editor of editors) {
			if (!this.isActive(editor)) {
				this.doCloseInactiveEditor(editor);
			} else {
				closeActiveEditor = true;
			}
		}

		// Close active editor last if contained in editors list to close
		if (closeActiveEditor) {
			this.doCloseActiveEditor(options?.preserveFocus ? false : undefined);
		}

		// Forward to title control
		if (editors.length) {
			this.titleAreaControl.closeEditors(editors);
		}
	}

	//#endregion

	//#region closeAllEditors()

	async closeAllEditors(options?: ICloseAllEditorsOptions): Promise<boolean> {
		if (this.isEmpty) {

			// If the group is empty and the request is to close all editors, we still close
			// the editor group is the related setting to close empty groups is enabled for
			// a convenient way of removing empty editor groups for the user.
			if (this.accessor.partOptions.closeEmptyGroups) {
				this.accessor.removeGroup(this);
			}

			return true;
		}

		// Check for confirmation and veto
		const veto = await this.handleCloseConfirmation(this.model.getEditors(EditorsOrder.MOST_RECENTLY_ACTIVE, options));
		if (veto) {
			return false;
		}

		// Do close
		this.doCloseAllEditors(options);

		return true;
	}

	private doCloseAllEditors(options?: ICloseAllEditorsOptions): void {

		// Close all inactive editors first
		const editorsToClose: EditorInput[] = [];
		for (const editor of this.model.getEditors(EditorsOrder.SEQUENTIAL, options)) {
			if (!this.isActive(editor)) {
				this.doCloseInactiveEditor(editor);
			}

			editorsToClose.push(editor);
		}

		// Close active editor last (unless we skip it, e.g. because it is sticky)
		if (this.activeEditor && editorsToClose.includes(this.activeEditor)) {
			this.doCloseActiveEditor();
		}

		// Forward to title control
		if (editorsToClose.length) {
			this.titleAreaControl.closeEditors(editorsToClose);
		}
	}

	//#endregion

	//#region replaceEditors()

	async replaceEditors(editors: EditorReplacement[]): Promise<void> {

		// Extract active vs. inactive replacements
		let activeReplacement: EditorReplacement | undefined;
		const inactiveReplacements: EditorReplacement[] = [];
		for (let { editor, replacement, forceReplaceDirty, options } of editors) {
			const index = this.getIndexOfEditor(editor);
			if (index >= 0) {
				const isActiveEditor = this.isActive(editor);

				// make sure we respect the index of the editor to replace
				if (options) {
					options.index = index;
				} else {
					options = { index };
				}

				options.inactive = !isActiveEditor;
				options.pinned = options.pinned ?? true; // unless specified, prefer to pin upon replace

				const editorToReplace = { editor, replacement, forceReplaceDirty, options };
				if (isActiveEditor) {
					activeReplacement = editorToReplace;
				} else {
					inactiveReplacements.push(editorToReplace);
				}
			}
		}

		// Handle inactive first
		for (const { editor, replacement, forceReplaceDirty, options } of inactiveReplacements) {

			// Open inactive editor
			await this.doOpenEditor(replacement, options);

			// Close replaced inactive editor unless they match
			if (!editor.matches(replacement)) {
				let closed = false;
				if (forceReplaceDirty) {
					this.doCloseEditor(editor, false, { context: EditorCloseContext.REPLACE });
					closed = true;
				} else {
					closed = await this.doCloseEditorWithConfirmationHandling(editor, { preserveFocus: true }, { context: EditorCloseContext.REPLACE });
				}

				if (!closed) {
					return; // canceled
				}
			}
		}

		// Handle active last
		if (activeReplacement) {

			// Open replacement as active editor
			const openEditorResult = this.doOpenEditor(activeReplacement.replacement, activeReplacement.options);

			// Close replaced active editor unless they match
			if (!activeReplacement.editor.matches(activeReplacement.replacement)) {
				if (activeReplacement.forceReplaceDirty) {
					this.doCloseEditor(activeReplacement.editor, false, { context: EditorCloseContext.REPLACE });
				} else {
					await this.doCloseEditorWithConfirmationHandling(activeReplacement.editor, { preserveFocus: true }, { context: EditorCloseContext.REPLACE });
				}
			}

			await openEditorResult;
		}
	}

	//#endregion

	//#region Locking

	get isLocked(): boolean {
		if (this.accessor.groups.length === 1) {
			// Special case: if only 1 group is opened, never report it as locked
			// to ensure editors can always open in the "default" editor group
			return false;
		}

		return this.model.isLocked;
	}

	lock(locked: boolean): void {
		if (this.accessor.groups.length === 1) {
			// Special case: if only 1 group is opened, never allow to lock
			// to ensure editors can always open in the "default" editor group
			locked = false;
		}

		this.model.lock(locked);
	}

	//#endregion

	//#region Themable

	override updateStyles(): void {
		const isEmpty = this.isEmpty;

		// Container
		if (isEmpty) {
			this.element.style.backgroundColor = this.getColor(EDITOR_GROUP_EMPTY_BACKGROUND) || '';
		} else {
			this.element.style.backgroundColor = '';
		}

		// Title control
		const borderColor = this.getColor(EDITOR_GROUP_HEADER_BORDER) || this.getColor(contrastBorder);
		if (!isEmpty && borderColor) {
			this.titleContainer.classList.add('title-border-bottom');
			this.titleContainer.style.setProperty('--title-border-bottom-color', borderColor.toString());
		} else {
			this.titleContainer.classList.remove('title-border-bottom');
			this.titleContainer.style.removeProperty('--title-border-bottom-color');
		}

		const { showTabs } = this.accessor.partOptions;
		this.titleContainer.style.backgroundColor = this.getColor(showTabs ? EDITOR_GROUP_HEADER_TABS_BACKGROUND : EDITOR_GROUP_HEADER_NO_TABS_BACKGROUND) || '';

		// Editor container
		this.editorContainer.style.backgroundColor = this.getColor(editorBackground) || '';
	}

	//#endregion

	//#region ISerializableView

	readonly element: HTMLElement = document.createElement('div');

	get minimumWidth(): number { return this.editorPane.minimumWidth; }
	get minimumHeight(): number { return this.editorPane.minimumHeight; }
	get maximumWidth(): number { return this.editorPane.maximumWidth; }
	get maximumHeight(): number { return this.editorPane.maximumHeight; }

	private _onDidChange = this._register(new Relay<{ width: number; height: number } | undefined>());
	readonly onDidChange = this._onDidChange.event;

	layout(width: number, height: number, top: number, left: number): void {
		this.lastLayout = { width, height, top, left };

		// Layout the title area first to receive the size it occupies
		const titleAreaSize = this.titleAreaControl.layout({
			container: new Dimension(width, height),
			available: new Dimension(width, height - this.editorPane.minimumHeight)
		});

		// Pass the container width and remaining height to the editor layout
		const editorHeight = Math.max(0, height - titleAreaSize.height);
		this.editorContainer.style.height = `${editorHeight}px`;
		this.editorPane.layout({ width, height: editorHeight, top: top + titleAreaSize.height, left });
	}

	relayout(): void {
		if (this.lastLayout) {
			const { width, height, top, left } = this.lastLayout;
			this.layout(width, height, top, left);
		}
	}

	toJSON(): ISerializedEditorGroupModel {
		return this.model.serialize();
	}

	//#endregion

	override dispose(): void {
		this._disposed = true;

		this._onWillDispose.fire();

		this.titleAreaControl.dispose();

		super.dispose();
	}
}

export interface EditorReplacement extends IEditorReplacement {
	readonly editor: EditorInput;
	readonly replacement: EditorInput;
	readonly options?: IEditorOptions;
}

registerThemingParticipant((theme, collector) => {

	// Letterpress
	const letterpress: AppResourcePath = `vs/workbench/browser/parts/editor/media/letterpress-${theme.type}.svg`;
	collector.addRule(`
		.monaco-workbench .part.editor > .content .editor-group-container.empty .editor-group-letterpress {
			background-image: ${asCSSUrl(FileAccess.asBrowserUri(letterpress))}
		}
	`);

	// Focused Empty Group Border
	const focusedEmptyGroupBorder = theme.getColor(EDITOR_GROUP_FOCUSED_EMPTY_BORDER);
	if (focusedEmptyGroupBorder) {
		collector.addRule(`
			.monaco-workbench .part.editor > .content:not(.empty) .editor-group-container.empty.active:focus {
				outline-width: 1px;
				outline-color: ${focusedEmptyGroupBorder};
				outline-offset: -2px;
				outline-style: solid;
			}

			.monaco-workbench .part.editor > .content.empty .editor-group-container.empty.active:focus {
				outline: none; /* never show outline for empty group if it is the last */
			}
		`);
	} else {
		collector.addRule(`
			.monaco-workbench .part.editor > .content .editor-group-container.empty.active:focus {
				outline: none; /* disable focus outline unless active empty group border is defined */
			}
		`);
	}
});<|MERGE_RESOLUTION|>--- conflicted
+++ resolved
@@ -39,15 +39,8 @@
 import { createAndFillInActionBarActions } from 'vs/platform/actions/browser/menuEntryActionViewItem';
 import { IContextMenuService } from 'vs/platform/contextview/browser/contextView';
 import { IEditorService } from 'vs/workbench/services/editor/common/editorService';
-<<<<<<< HEAD
 import { isEqual } from 'vs/base/common/resources';
-import { FileAccess } from 'vs/base/common/network';
-=======
-import { hash } from 'vs/base/common/hash';
-import { getMimeTypes } from 'vs/editor/common/services/languagesAssociations';
-import { extname, isEqual } from 'vs/base/common/resources';
-import { AppResourcePath, FileAccess, Schemas } from 'vs/base/common/network';
->>>>>>> 5235c6bb
+import { AppResourcePath, FileAccess } from 'vs/base/common/network';
 import { EditorActivation, IEditorOptions } from 'vs/platform/editor/common/editor';
 import { IFileDialogService, ConfirmResult } from 'vs/platform/dialogs/common/dialogs';
 import { IFilesConfigurationService, AutoSaveMode } from 'vs/workbench/services/filesConfiguration/common/filesConfigurationService';
@@ -56,7 +49,6 @@
 import { IUriIdentityService } from 'vs/platform/uriIdentity/common/uriIdentity';
 import { isLinux, isMacintosh, isNative, isWindows } from 'vs/base/common/platform';
 import { ILogService } from 'vs/platform/log/common/log';
-import { TrustedTelemetryValue } from 'vs/platform/telemetry/common/telemetryUtils';
 import { defaultProgressBarStyles } from 'vs/platform/theme/browser/defaultStyles';
 
 export class EditorGroupView extends Themable implements IEditorGroupView {
@@ -634,32 +626,6 @@
 		return true;
 	}
 
-<<<<<<< HEAD
-=======
-	private toEditorTelemetryDescriptor(editor: EditorInput): object {
-		const descriptor = editor.getTelemetryDescriptor();
-
-		const resource = EditorResourceAccessor.getOriginalUri(editor);
-		const path = resource ? resource.scheme === Schemas.file ? resource.fsPath : resource.path : undefined;
-		if (resource && path) {
-			let resourceExt = extname(resource);
-			// Remove query parameters from the resource extension
-			const queryStringLocation = resourceExt.indexOf('?');
-			resourceExt = queryStringLocation !== -1 ? resourceExt.substr(0, queryStringLocation) : resourceExt;
-			descriptor['resource'] = { mimeType: new TrustedTelemetryValue(getMimeTypes(resource).join(', ')), scheme: resource.scheme, ext: resourceExt, path: hash(path) };
-
-			/* __GDPR__FRAGMENT__
-				"EditorTelemetryDescriptor" : {
-					"resource": { "${inline}": [ "${URIDescriptor}" ] }
-				}
-			*/
-			return descriptor;
-		}
-
-		return descriptor;
-	}
-
->>>>>>> 5235c6bb
 	private onWillDisposeEditor(editor: EditorInput): void {
 
 		// To prevent race conditions, we handle disposed editors in our worker with a timeout
