--- conflicted
+++ resolved
@@ -79,11 +79,7 @@
 
 	constructor(
 		id: string,
-<<<<<<< HEAD
-=======
 		readonly group: IEditorGroup,
-		telemetryService: ITelemetryService,
->>>>>>> 5c3e652f
 		themeService: IThemeService,
 		storageService: IStorageService
 	) {
