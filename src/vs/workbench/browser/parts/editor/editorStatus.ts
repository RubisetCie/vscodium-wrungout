/*---------------------------------------------------------------------------------------------
 *  Copyright (c) Microsoft Corporation. All rights reserved.
 *  Licensed under the MIT License. See License.txt in the project root for license information.
 *--------------------------------------------------------------------------------------------*/

import 'vs/css!./media/editorstatus';
import { localize } from 'vs/nls';
import { runAtThisOrScheduleAtNextAnimationFrame } from 'vs/base/browser/dom';
import { format, compare, splitLines } from 'vs/base/common/strings';
import { extname, basename, isEqual } from 'vs/base/common/resources';
import { areFunctions, withNullAsUndefined, withUndefinedAsNull } from 'vs/base/common/types';
import { URI } from 'vs/base/common/uri';
import { Action } from 'vs/base/common/actions';
import { Language } from 'vs/base/common/platform';
import { UntitledTextEditorInput } from 'vs/workbench/services/untitled/common/untitledTextEditorInput';
import { IFileEditorInput, EditorResourceAccessor, IEditorPane, SideBySideEditor, EditorInputCapabilities } from 'vs/workbench/common/editor';
import { EditorInput } from 'vs/workbench/common/editor/editorInput';
import { Disposable, MutableDisposable, DisposableStore } from 'vs/base/common/lifecycle';
import { IEditorAction } from 'vs/editor/common/editorCommon';
import { EndOfLineSequence } from 'vs/editor/common/model';
import { TrimTrailingWhitespaceAction } from 'vs/editor/contrib/linesOperations/browser/linesOperations';
import { IndentUsingSpaces, IndentUsingTabs, DetectIndentation, IndentationToSpacesAction, IndentationToTabsAction } from 'vs/editor/contrib/indentation/browser/indentation';
import { BaseBinaryResourceEditor } from 'vs/workbench/browser/parts/editor/binaryEditor';
import { BinaryResourceDiffEditor } from 'vs/workbench/browser/parts/editor/binaryDiffEditor';
import { IEditorService } from 'vs/workbench/services/editor/common/editorService';
import { IFileService, FILES_ASSOCIATIONS_CONFIG } from 'vs/platform/files/common/files';
import { IInstantiationService } from 'vs/platform/instantiation/common/instantiation';
import { ILanguageService, ILanguageSelection } from 'vs/editor/common/languages/language';
import { Range } from 'vs/editor/common/core/range';
import { Selection } from 'vs/editor/common/core/selection';
import { TabFocus } from 'vs/editor/browser/config/tabFocus';
import { ICommandService, CommandsRegistry } from 'vs/platform/commands/common/commands';
import { IExtensionGalleryService } from 'vs/platform/extensionManagement/common/extensionManagement';
import { EncodingMode, IEncodingSupport, ILanguageSupport, ITextFileService } from 'vs/workbench/services/textfile/common/textfiles';
import { SUPPORTED_ENCODINGS } from 'vs/workbench/services/textfile/common/encoding';
import { ConfigurationChangedEvent, IEditorOptions, EditorOption } from 'vs/editor/common/config/editorOptions';
import { ITextResourceConfigurationService } from 'vs/editor/common/services/textResourceConfiguration';
import { ConfigurationTarget, IConfigurationService } from 'vs/platform/configuration/common/configuration';
import { deepClone } from 'vs/base/common/objects';
import { ICodeEditor, getCodeEditor } from 'vs/editor/browser/editorBrowser';
import { Schemas } from 'vs/base/common/network';
import { IPreferencesService } from 'vs/workbench/services/preferences/common/preferences';
import { IQuickInputService, IQuickPickItem, QuickPickInput } from 'vs/platform/quickinput/common/quickInput';
import { getIconClassesForLanguageId } from 'vs/editor/common/services/getIconClasses';
import { Promises, timeout } from 'vs/base/common/async';
import { INotificationHandle, INotificationService, Severity } from 'vs/platform/notification/common/notification';
import { Event } from 'vs/base/common/event';
import { IAccessibilityService, AccessibilitySupport } from 'vs/platform/accessibility/common/accessibility';
import { IWorkbenchContribution } from 'vs/workbench/common/contributions';
import { IStatusbarEntryAccessor, IStatusbarService, StatusbarAlignment, IStatusbarEntry } from 'vs/workbench/services/statusbar/browser/statusbar';
import { IMarker, IMarkerService, MarkerSeverity, IMarkerData } from 'vs/platform/markers/common/markers';
import { STATUS_BAR_PROMINENT_ITEM_BACKGROUND, STATUS_BAR_PROMINENT_ITEM_FOREGROUND } from 'vs/workbench/common/theme';
import { themeColorFromId } from 'vs/platform/theme/common/themeService';
import { SideBySideEditorInput } from 'vs/workbench/common/editor/sideBySideEditorInput';
import { ILanguageDetectionService } from 'vs/workbench/services/languageDetection/common/languageDetectionWorkerService';

class SideBySideEditorEncodingSupport implements IEncodingSupport {
	constructor(private primary: IEncodingSupport, private secondary: IEncodingSupport) { }

	getEncoding(): string | undefined {
		return this.primary.getEncoding(); // always report from modified (right hand) side
	}

	async setEncoding(encoding: string, mode: EncodingMode): Promise<void> {
		await Promises.settled([this.primary, this.secondary].map(editor => editor.setEncoding(encoding, mode)));
	}
}

class SideBySideEditorLanguageSupport implements ILanguageSupport {

	constructor(private primary: ILanguageSupport, private secondary: ILanguageSupport) { }

	setLanguageId(languageId: string, source?: string): void {
		[this.primary, this.secondary].forEach(editor => editor.setLanguageId(languageId, source));
	}
}

function toEditorWithEncodingSupport(input: EditorInput): IEncodingSupport | null {

	// Untitled Text Editor
	if (input instanceof UntitledTextEditorInput) {
		return input;
	}

	// Side by Side (diff) Editor
	if (input instanceof SideBySideEditorInput) {
		const primaryEncodingSupport = toEditorWithEncodingSupport(input.primary);
		const secondaryEncodingSupport = toEditorWithEncodingSupport(input.secondary);

		if (primaryEncodingSupport && secondaryEncodingSupport) {
			return new SideBySideEditorEncodingSupport(primaryEncodingSupport, secondaryEncodingSupport);
		}

		return primaryEncodingSupport;
	}

	// File or Resource Editor
	const encodingSupport = input as IFileEditorInput;
	if (areFunctions(encodingSupport.setEncoding, encodingSupport.getEncoding)) {
		return encodingSupport;
	}

	// Unsupported for any other editor
	return null;
}

function toEditorWithLanguageSupport(input: EditorInput): ILanguageSupport | null {

	// Untitled Text Editor
	if (input instanceof UntitledTextEditorInput) {
		return input;
	}

	// Side by Side (diff) Editor
	if (input instanceof SideBySideEditorInput) {
		const primaryLanguageSupport = toEditorWithLanguageSupport(input.primary);
		const secondaryLanguageSupport = toEditorWithLanguageSupport(input.secondary);

		if (primaryLanguageSupport && secondaryLanguageSupport) {
			return new SideBySideEditorLanguageSupport(primaryLanguageSupport, secondaryLanguageSupport);
		}

		return primaryLanguageSupport;
	}

	// File or Resource Editor
	const languageSupport = input as IFileEditorInput;
	if (typeof languageSupport.setLanguageId === 'function') {
		return languageSupport;
	}

	// Unsupported for any other editor
	return null;
}

interface IEditorSelectionStatus {
	selections?: Selection[];
	charactersSelected?: number;
}

class StateChange {
	indentation: boolean = false;
	selectionStatus: boolean = false;
	languageId: boolean = false;
	languageStatus: boolean = false;
	encoding: boolean = false;
	EOL: boolean = false;
	tabFocusMode: boolean = false;
	columnSelectionMode: boolean = false;
	screenReaderMode: boolean = false;
	metadata: boolean = false;

	combine(other: StateChange) {
		this.indentation = this.indentation || other.indentation;
		this.selectionStatus = this.selectionStatus || other.selectionStatus;
		this.languageId = this.languageId || other.languageId;
		this.languageStatus = this.languageStatus || other.languageStatus;
		this.encoding = this.encoding || other.encoding;
		this.EOL = this.EOL || other.EOL;
		this.tabFocusMode = this.tabFocusMode || other.tabFocusMode;
		this.columnSelectionMode = this.columnSelectionMode || other.columnSelectionMode;
		this.screenReaderMode = this.screenReaderMode || other.screenReaderMode;
		this.metadata = this.metadata || other.metadata;
	}

	hasChanges(): boolean {
		return this.indentation
			|| this.selectionStatus
			|| this.languageId
			|| this.languageStatus
			|| this.encoding
			|| this.EOL
			|| this.tabFocusMode
			|| this.columnSelectionMode
			|| this.screenReaderMode
			|| this.metadata;
	}
}

type StateDelta = (
	{ type: 'selectionStatus'; selectionStatus: string | undefined }
	| { type: 'languageId'; languageId: string | undefined }
	| { type: 'encoding'; encoding: string | undefined }
	| { type: 'EOL'; EOL: string | undefined }
	| { type: 'indentation'; indentation: string | undefined }
	| { type: 'tabFocusMode'; tabFocusMode: boolean }
	| { type: 'columnSelectionMode'; columnSelectionMode: boolean }
	| { type: 'screenReaderMode'; screenReaderMode: boolean }
	| { type: 'metadata'; metadata: string | undefined }
);

class State {

	private _selectionStatus: string | undefined;
	get selectionStatus(): string | undefined { return this._selectionStatus; }

	private _languageId: string | undefined;
	get languageId(): string | undefined { return this._languageId; }

	private _encoding: string | undefined;
	get encoding(): string | undefined { return this._encoding; }

	private _EOL: string | undefined;
	get EOL(): string | undefined { return this._EOL; }

	private _indentation: string | undefined;
	get indentation(): string | undefined { return this._indentation; }

	private _tabFocusMode: boolean | undefined;
	get tabFocusMode(): boolean | undefined { return this._tabFocusMode; }

	private _columnSelectionMode: boolean | undefined;
	get columnSelectionMode(): boolean | undefined { return this._columnSelectionMode; }

	private _screenReaderMode: boolean | undefined;
	get screenReaderMode(): boolean | undefined { return this._screenReaderMode; }

	private _metadata: string | undefined;
	get metadata(): string | undefined { return this._metadata; }

	update(update: StateDelta): StateChange {
		const change = new StateChange();

		if (update.type === 'selectionStatus') {
			if (this._selectionStatus !== update.selectionStatus) {
				this._selectionStatus = update.selectionStatus;
				change.selectionStatus = true;
			}
		}

		if (update.type === 'indentation') {
			if (this._indentation !== update.indentation) {
				this._indentation = update.indentation;
				change.indentation = true;
			}
		}

		if (update.type === 'languageId') {
			if (this._languageId !== update.languageId) {
				this._languageId = update.languageId;
				change.languageId = true;
			}
		}

		if (update.type === 'encoding') {
			if (this._encoding !== update.encoding) {
				this._encoding = update.encoding;
				change.encoding = true;
			}
		}

		if (update.type === 'EOL') {
			if (this._EOL !== update.EOL) {
				this._EOL = update.EOL;
				change.EOL = true;
			}
		}

		if (update.type === 'tabFocusMode') {
			if (this._tabFocusMode !== update.tabFocusMode) {
				this._tabFocusMode = update.tabFocusMode;
				change.tabFocusMode = true;
			}
		}

		if (update.type === 'columnSelectionMode') {
			if (this._columnSelectionMode !== update.columnSelectionMode) {
				this._columnSelectionMode = update.columnSelectionMode;
				change.columnSelectionMode = true;
			}
		}

		if (update.type === 'screenReaderMode') {
			if (this._screenReaderMode !== update.screenReaderMode) {
				this._screenReaderMode = update.screenReaderMode;
				change.screenReaderMode = true;
			}
		}

		if (update.type === 'metadata') {
			if (this._metadata !== update.metadata) {
				this._metadata = update.metadata;
				change.metadata = true;
			}
		}

		return change;
	}
}

const nlsSingleSelectionRange = localize('singleSelectionRange', "Ln {0}, Col {1} ({2} selected)");
const nlsSingleSelection = localize('singleSelection', "Ln {0}, Col {1}");
const nlsMultiSelectionRange = localize('multiSelectionRange', "{0} selections ({1} characters selected)");
const nlsMultiSelection = localize('multiSelection', "{0} selections");
const nlsEOLLF = localize('endOfLineLineFeed', "LF");
const nlsEOLCRLF = localize('endOfLineCarriageReturnLineFeed', "CRLF");

export class EditorStatus extends Disposable implements IWorkbenchContribution {

	private readonly tabFocusModeElement = this._register(new MutableDisposable<IStatusbarEntryAccessor>());
	private readonly columnSelectionModeElement = this._register(new MutableDisposable<IStatusbarEntryAccessor>());
	private readonly screenRedearModeElement = this._register(new MutableDisposable<IStatusbarEntryAccessor>());
	private readonly indentationElement = this._register(new MutableDisposable<IStatusbarEntryAccessor>());
	private readonly selectionElement = this._register(new MutableDisposable<IStatusbarEntryAccessor>());
	private readonly encodingElement = this._register(new MutableDisposable<IStatusbarEntryAccessor>());
	private readonly eolElement = this._register(new MutableDisposable<IStatusbarEntryAccessor>());
	private readonly languageElement = this._register(new MutableDisposable<IStatusbarEntryAccessor>());
	private readonly metadataElement = this._register(new MutableDisposable<IStatusbarEntryAccessor>());
	private readonly currentProblemStatus: ShowCurrentMarkerInStatusbarContribution = this._register(this.instantiationService.createInstance(ShowCurrentMarkerInStatusbarContribution));

	private readonly state = new State();
	private readonly activeEditorListeners = this._register(new DisposableStore());
	private readonly delayedRender = this._register(new MutableDisposable());
	private toRender: StateChange | null = null;
	private screenReaderNotification: INotificationHandle | null = null;
	private promptedScreenReader: boolean = false;

	constructor(
		@IEditorService private readonly editorService: IEditorService,
		@IQuickInputService private readonly quickInputService: IQuickInputService,
		@ILanguageService private readonly languageService: ILanguageService,
		@ITextFileService private readonly textFileService: ITextFileService,
		@IConfigurationService private readonly configurationService: IConfigurationService,
		@INotificationService private readonly notificationService: INotificationService,
		@IAccessibilityService private readonly accessibilityService: IAccessibilityService,
		@IStatusbarService private readonly statusbarService: IStatusbarService,
		@IInstantiationService private readonly instantiationService: IInstantiationService
	) {
		super();

		this.registerCommands();
		this.registerListeners();
	}

	private registerListeners(): void {
		this._register(this.editorService.onDidActiveEditorChange(() => this.updateStatusBar()));
		this._register(this.textFileService.untitled.onDidChangeEncoding(model => this.onResourceEncodingChange(model.resource)));
		this._register(this.textFileService.files.onDidChangeEncoding(model => this.onResourceEncodingChange((model.resource))));
		this._register(TabFocus.onDidChangeTabFocus(() => this.onTabFocusModeChange()));
	}

	private registerCommands(): void {
		CommandsRegistry.registerCommand({ id: 'showEditorScreenReaderNotification', handler: () => this.showScreenReaderNotification() });
		CommandsRegistry.registerCommand({ id: 'changeEditorIndentation', handler: () => this.showIndentationPicker() });
	}

	private showScreenReaderNotification(): void {
		if (!this.screenReaderNotification) {
			this.screenReaderNotification = this.notificationService.prompt(
				Severity.Info,
				localize('screenReaderDetectedExplanation.question', "Are you using a screen reader to operate VS Code? (word wrap is disabled when using a screen reader)"),
				[{
					label: localize('screenReaderDetectedExplanation.answerYes', "Yes"),
					run: () => {
						this.configurationService.updateValue('editor.accessibilitySupport', 'on');
					}
				}, {
					label: localize('screenReaderDetectedExplanation.answerNo', "No"),
					run: () => {
						this.configurationService.updateValue('editor.accessibilitySupport', 'off');
					}
				}],
				{ sticky: true }
			);

			Event.once(this.screenReaderNotification.onDidClose)(() => this.screenReaderNotification = null);
		}
	}

	private async showIndentationPicker(): Promise<unknown> {
		const activeTextEditorControl = getCodeEditor(this.editorService.activeTextEditorControl);
		if (!activeTextEditorControl) {
			return this.quickInputService.pick([{ label: localize('noEditor', "No text editor active at this time") }]);
		}

		if (this.editorService.activeEditor?.hasCapability(EditorInputCapabilities.Readonly)) {
			return this.quickInputService.pick([{ label: localize('noWritableCodeEditor', "The active code editor is read-only.") }]);
		}

		const picks: QuickPickInput<IQuickPickItem & { run(): void }>[] = [
			activeTextEditorControl.getAction(IndentUsingSpaces.ID),
			activeTextEditorControl.getAction(IndentUsingTabs.ID),
			activeTextEditorControl.getAction(DetectIndentation.ID),
			activeTextEditorControl.getAction(IndentationToSpacesAction.ID),
			activeTextEditorControl.getAction(IndentationToTabsAction.ID),
			activeTextEditorControl.getAction(TrimTrailingWhitespaceAction.ID)
		].map((a: IEditorAction) => {
			return {
				id: a.id,
				label: a.label,
				detail: (Language.isDefaultVariant() || a.label === a.alias) ? undefined : a.alias,
				run: () => {
					activeTextEditorControl.focus();
					a.run();
				}
			};
		});

		picks.splice(3, 0, { type: 'separator', label: localize('indentConvert', "convert file") });
		picks.unshift({ type: 'separator', label: localize('indentView', "change view") });

		const action = await this.quickInputService.pick(picks, { placeHolder: localize('pickAction', "Select Action"), matchOnDetail: true });
		return action?.run();
	}

	private updateTabFocusModeElement(visible: boolean): void {
		if (visible) {
			if (!this.tabFocusModeElement.value) {
				const text = localize('tabFocusModeEnabled', "Tab Moves Focus");
				this.tabFocusModeElement.value = this.statusbarService.addEntry({
					name: localize('status.editor.tabFocusMode', "Accessibility Mode"),
					text,
					ariaLabel: text,
					tooltip: localize('disableTabMode', "Disable Accessibility Mode"),
					command: 'editor.action.toggleTabFocusMode',
					backgroundColor: themeColorFromId(STATUS_BAR_PROMINENT_ITEM_BACKGROUND),
					color: themeColorFromId(STATUS_BAR_PROMINENT_ITEM_FOREGROUND)
				}, 'status.editor.tabFocusMode', StatusbarAlignment.RIGHT, 100.7);
			}
		} else {
			this.tabFocusModeElement.clear();
		}
	}

	private updateColumnSelectionModeElement(visible: boolean): void {
		if (visible) {
			if (!this.columnSelectionModeElement.value) {
				const text = localize('columnSelectionModeEnabled', "Column Selection");
				this.columnSelectionModeElement.value = this.statusbarService.addEntry({
					name: localize('status.editor.columnSelectionMode', "Column Selection Mode"),
					text,
					ariaLabel: text,
					tooltip: localize('disableColumnSelectionMode', "Disable Column Selection Mode"),
					command: 'editor.action.toggleColumnSelection',
					backgroundColor: themeColorFromId(STATUS_BAR_PROMINENT_ITEM_BACKGROUND),
					color: themeColorFromId(STATUS_BAR_PROMINENT_ITEM_FOREGROUND)
				}, 'status.editor.columnSelectionMode', StatusbarAlignment.RIGHT, 100.8);
			}
		} else {
			this.columnSelectionModeElement.clear();
		}
	}

	private updateScreenReaderModeElement(visible: boolean): void {
		if (visible) {
			if (!this.screenRedearModeElement.value) {
				const text = localize('screenReaderDetected', "Screen Reader Optimized");
				this.screenRedearModeElement.value = this.statusbarService.addEntry({
					name: localize('status.editor.screenReaderMode', "Screen Reader Mode"),
					text,
					ariaLabel: text,
					command: 'showEditorScreenReaderNotification',
					backgroundColor: themeColorFromId(STATUS_BAR_PROMINENT_ITEM_BACKGROUND),
					color: themeColorFromId(STATUS_BAR_PROMINENT_ITEM_FOREGROUND)
				}, 'status.editor.screenReaderMode', StatusbarAlignment.RIGHT, 100.6);
			}
		} else {
			this.screenRedearModeElement.clear();
		}
	}

	private updateSelectionElement(text: string | undefined): void {
		if (!text) {
			this.selectionElement.clear();
			return;
		}

		const props: IStatusbarEntry = {
			name: localize('status.editor.selection', "Editor Selection"),
			text,
			ariaLabel: text,
			tooltip: localize('gotoLine', "Go to Line/Column"),
			command: 'workbench.action.gotoLine'
		};

		this.updateElement(this.selectionElement, props, 'status.editor.selection', StatusbarAlignment.RIGHT, 100.5);
	}

	private updateIndentationElement(text: string | undefined): void {
		if (!text) {
			this.indentationElement.clear();
			return;
		}

		const props: IStatusbarEntry = {
			name: localize('status.editor.indentation', "Editor Indentation"),
			text,
			ariaLabel: text,
			tooltip: localize('selectIndentation', "Select Indentation"),
			command: 'changeEditorIndentation'
		};

		this.updateElement(this.indentationElement, props, 'status.editor.indentation', StatusbarAlignment.RIGHT, 100.4);
	}

	private updateEncodingElement(text: string | undefined): void {
		if (!text) {
			this.encodingElement.clear();
			return;
		}

		const props: IStatusbarEntry = {
			name: localize('status.editor.encoding', "Editor Encoding"),
			text,
			ariaLabel: text,
			tooltip: localize('selectEncoding', "Select Encoding"),
			command: 'workbench.action.editor.changeEncoding'
		};

		this.updateElement(this.encodingElement, props, 'status.editor.encoding', StatusbarAlignment.RIGHT, 100.3);
	}

	private updateEOLElement(text: string | undefined): void {
		if (!text) {
			this.eolElement.clear();
			return;
		}

		const props: IStatusbarEntry = {
			name: localize('status.editor.eol', "Editor End of Line"),
			text,
			ariaLabel: text,
			tooltip: localize('selectEOL', "Select End of Line Sequence"),
			command: 'workbench.action.editor.changeEOL'
		};

		this.updateElement(this.eolElement, props, 'status.editor.eol', StatusbarAlignment.RIGHT, 100.2);
	}

	private updateLanguageIdElement(text: string | undefined): void {
		if (!text) {
			this.languageElement.clear();
			return;
		}

		const props: IStatusbarEntry = {
			name: localize('status.editor.mode', "Editor Language"),
			text,
			ariaLabel: text,
			tooltip: localize('selectLanguageMode', "Select Language Mode"),
			command: 'workbench.action.editor.changeLanguageMode'
		};

		this.updateElement(this.languageElement, props, 'status.editor.mode', StatusbarAlignment.RIGHT, 100.1);
	}

	private updateMetadataElement(text: string | undefined): void {
		if (!text) {
			this.metadataElement.clear();
			return;
		}

		const props: IStatusbarEntry = {
			name: localize('status.editor.info', "File Information"),
			text,
			ariaLabel: text,
			tooltip: localize('fileInfo', "File Information")
		};

		this.updateElement(this.metadataElement, props, 'status.editor.info', StatusbarAlignment.RIGHT, 100);
	}

	private updateElement(element: MutableDisposable<IStatusbarEntryAccessor>, props: IStatusbarEntry, id: string, alignment: StatusbarAlignment, priority: number) {
		if (!element.value) {
			element.value = this.statusbarService.addEntry(props, id, alignment, priority);
		} else {
			element.value.update(props);
		}
	}

	private updateState(update: StateDelta): void {
		const changed = this.state.update(update);
		if (!changed.hasChanges()) {
			return; // Nothing really changed
		}

		if (!this.toRender) {
			this.toRender = changed;

			this.delayedRender.value = runAtThisOrScheduleAtNextAnimationFrame(() => {
				this.delayedRender.clear();

				const toRender = this.toRender;
				this.toRender = null;
				if (toRender) {
					this.doRenderNow(toRender);
				}
			});
		} else {
			this.toRender.combine(changed);
		}
	}

	private doRenderNow(changed: StateChange): void {
		this.updateTabFocusModeElement(!!this.state.tabFocusMode);
		this.updateColumnSelectionModeElement(!!this.state.columnSelectionMode);
		this.updateScreenReaderModeElement(!!this.state.screenReaderMode);
		this.updateIndentationElement(this.state.indentation);
		this.updateSelectionElement(this.state.selectionStatus);
		this.updateEncodingElement(this.state.encoding);
		this.updateEOLElement(this.state.EOL ? this.state.EOL === '\r\n' ? nlsEOLCRLF : nlsEOLLF : undefined);
		this.updateLanguageIdElement(this.state.languageId);
		this.updateMetadataElement(this.state.metadata);
	}

	private getSelectionLabel(info: IEditorSelectionStatus): string | undefined {
		if (!info || !info.selections) {
			return undefined;
		}

		if (info.selections.length === 1) {
			if (info.charactersSelected) {
				return format(nlsSingleSelectionRange, info.selections[0].positionLineNumber, info.selections[0].positionColumn, info.charactersSelected);
			}

			return format(nlsSingleSelection, info.selections[0].positionLineNumber, info.selections[0].positionColumn);
		}

		if (info.charactersSelected) {
			return format(nlsMultiSelectionRange, info.selections.length, info.charactersSelected);
		}

		if (info.selections.length > 0) {
			return format(nlsMultiSelection, info.selections.length);
		}

		return undefined;
	}

	private updateStatusBar(): void {
		const activeInput = this.editorService.activeEditor;
		const activeEditorPane = this.editorService.activeEditorPane;
		const activeCodeEditor = activeEditorPane ? withNullAsUndefined(getCodeEditor(activeEditorPane.getControl())) : undefined;

		// Update all states
		this.onColumnSelectionModeChange(activeCodeEditor);
		this.onScreenReaderModeChange(activeCodeEditor);
		this.onSelectionChange(activeCodeEditor);
		this.onLanguageChange(activeCodeEditor, activeInput);
		this.onEOLChange(activeCodeEditor);
		this.onEncodingChange(activeEditorPane, activeCodeEditor);
		this.onIndentationChange(activeCodeEditor);
		this.onMetadataChange(activeEditorPane);
		this.currentProblemStatus.update(activeCodeEditor);

		// Dispose old active editor listeners
		this.activeEditorListeners.clear();

		// Attach new listeners to active editor
		if (activeEditorPane) {
			this.activeEditorListeners.add(activeEditorPane.onDidChangeControl(() => {
				// Since our editor status is mainly observing the
				// active editor control, do a full update whenever
				// the control changes.
				this.updateStatusBar();
			}));
		}

		// Attach new listeners to active code editor
		if (activeCodeEditor) {

			// Hook Listener for Configuration changes
			this.activeEditorListeners.add(activeCodeEditor.onDidChangeConfiguration((event: ConfigurationChangedEvent) => {
				if (event.hasChanged(EditorOption.columnSelection)) {
					this.onColumnSelectionModeChange(activeCodeEditor);
				}
				if (event.hasChanged(EditorOption.accessibilitySupport)) {
					this.onScreenReaderModeChange(activeCodeEditor);
				}
			}));

			// Hook Listener for Selection changes
			this.activeEditorListeners.add(activeCodeEditor.onDidChangeCursorPosition(() => {
				this.onSelectionChange(activeCodeEditor);
				this.currentProblemStatus.update(activeCodeEditor);
			}));

			// Hook Listener for language changes
			this.activeEditorListeners.add(activeCodeEditor.onDidChangeModelLanguage(() => {
				this.onLanguageChange(activeCodeEditor, activeInput);
			}));

			// Hook Listener for content changes
			this.activeEditorListeners.add(activeCodeEditor.onDidChangeModelContent(e => {
				this.onEOLChange(activeCodeEditor);
				this.currentProblemStatus.update(activeCodeEditor);

				const selections = activeCodeEditor.getSelections();
				if (selections) {
					for (const change of e.changes) {
						if (selections.some(selection => Range.areIntersecting(selection, change.range))) {
							this.onSelectionChange(activeCodeEditor);
							break;
						}
					}
				}
			}));

			// Hook Listener for content options changes
			this.activeEditorListeners.add(activeCodeEditor.onDidChangeModelOptions(() => {
				this.onIndentationChange(activeCodeEditor);
			}));
		}

		// Handle binary editors
		else if (activeEditorPane instanceof BaseBinaryResourceEditor || activeEditorPane instanceof BinaryResourceDiffEditor) {
			const binaryEditors: BaseBinaryResourceEditor[] = [];
			if (activeEditorPane instanceof BinaryResourceDiffEditor) {
				const primary = activeEditorPane.getPrimaryEditorPane();
				if (primary instanceof BaseBinaryResourceEditor) {
					binaryEditors.push(primary);
				}

				const secondary = activeEditorPane.getSecondaryEditorPane();
				if (secondary instanceof BaseBinaryResourceEditor) {
					binaryEditors.push(secondary);
				}
			} else {
				binaryEditors.push(activeEditorPane);
			}

			for (const editor of binaryEditors) {
				this.activeEditorListeners.add(editor.onDidChangeMetadata(() => {
					this.onMetadataChange(activeEditorPane);
				}));

				this.activeEditorListeners.add(editor.onDidOpenInPlace(() => {
					this.updateStatusBar();
				}));
			}
		}
	}

	private onLanguageChange(editorWidget: ICodeEditor | undefined, editorInput: EditorInput | undefined): void {
		const info: StateDelta = { type: 'languageId', languageId: undefined };

		// We only support text based editors
		if (editorWidget && editorInput && toEditorWithLanguageSupport(editorInput)) {
			const textModel = editorWidget.getModel();
			if (textModel) {
				const languageId = textModel.getLanguageId();
				info.languageId = withNullAsUndefined(this.languageService.getLanguageName(languageId));
			}
		}

		this.updateState(info);
	}

	private onIndentationChange(editorWidget: ICodeEditor | undefined): void {
		const update: StateDelta = { type: 'indentation', indentation: undefined };

		if (editorWidget) {
			const model = editorWidget.getModel();
			if (model) {
				const modelOpts = model.getOptions();
				update.indentation = (
					modelOpts.insertSpaces
						? localize('spacesSize', "Spaces: {0}", modelOpts.indentSize)
						: localize({ key: 'tabSize', comment: ['Tab corresponds to the tab key'] }, "Tab Size: {0}", modelOpts.tabSize)
				);
			}
		}

		this.updateState(update);
	}

	private onMetadataChange(editor: IEditorPane | undefined): void {
		const update: StateDelta = { type: 'metadata', metadata: undefined };

		if (editor instanceof BaseBinaryResourceEditor || editor instanceof BinaryResourceDiffEditor) {
			update.metadata = editor.getMetadata();
		}

		this.updateState(update);
	}

	private onColumnSelectionModeChange(editorWidget: ICodeEditor | undefined): void {
		const info: StateDelta = { type: 'columnSelectionMode', columnSelectionMode: false };

		if (editorWidget?.getOption(EditorOption.columnSelection)) {
			info.columnSelectionMode = true;
		}

		this.updateState(info);
	}

	private onScreenReaderModeChange(editorWidget: ICodeEditor | undefined): void {
		let screenReaderMode = false;

		// We only support text based editors
		if (editorWidget) {
			const screenReaderDetected = this.accessibilityService.isScreenReaderOptimized();
			if (screenReaderDetected) {
				const screenReaderConfiguration = this.configurationService.getValue<IEditorOptions>('editor')?.accessibilitySupport;
				if (screenReaderConfiguration === 'auto') {
					if (!this.promptedScreenReader) {
						this.promptedScreenReader = true;
						setTimeout(() => this.showScreenReaderNotification(), 100);
					}
				}
			}

			screenReaderMode = (editorWidget.getOption(EditorOption.accessibilitySupport) === AccessibilitySupport.Enabled);
		}

		if (screenReaderMode === false && this.screenReaderNotification) {
			this.screenReaderNotification.close();
		}

		this.updateState({ type: 'screenReaderMode', screenReaderMode: screenReaderMode });
	}

	private onSelectionChange(editorWidget: ICodeEditor | undefined): void {
		const info: IEditorSelectionStatus = Object.create(null);

		// We only support text based editors
		if (editorWidget) {

			// Compute selection(s)
			info.selections = editorWidget.getSelections() || [];

			// Compute selection length
			info.charactersSelected = 0;
			const textModel = editorWidget.getModel();
			if (textModel) {
				for (const selection of info.selections) {
					if (typeof info.charactersSelected !== 'number') {
						info.charactersSelected = 0;
					}

					info.charactersSelected += textModel.getCharacterCountInRange(selection);
				}
			}

			// Compute the visible column for one selection. This will properly handle tabs and their configured widths
			if (info.selections.length === 1) {
				const editorPosition = editorWidget.getPosition();

				const selectionClone = new Selection(
					info.selections[0].selectionStartLineNumber,
					info.selections[0].selectionStartColumn,
					info.selections[0].positionLineNumber,
					editorPosition ? editorWidget.getStatusbarColumn(editorPosition) : info.selections[0].positionColumn
				);

				info.selections[0] = selectionClone;
			}
		}

		this.updateState({ type: 'selectionStatus', selectionStatus: this.getSelectionLabel(info) });
	}

	private onEOLChange(editorWidget: ICodeEditor | undefined): void {
		const info: StateDelta = { type: 'EOL', EOL: undefined };

		if (editorWidget && !editorWidget.getOption(EditorOption.readOnly)) {
			const codeEditorModel = editorWidget.getModel();
			if (codeEditorModel) {
				info.EOL = codeEditorModel.getEOL();
			}
		}

		this.updateState(info);
	}

	private onEncodingChange(editor: IEditorPane | undefined, editorWidget: ICodeEditor | undefined): void {
		if (editor && !this.isActiveEditor(editor)) {
			return;
		}

		const info: StateDelta = { type: 'encoding', encoding: undefined };

		// We only support text based editors that have a model associated
		// This ensures we do not show the encoding picker while an editor
		// is still loading.
		if (editor && editorWidget?.hasModel()) {
			const encodingSupport: IEncodingSupport | null = editor.input ? toEditorWithEncodingSupport(editor.input) : null;
			if (encodingSupport) {
				const rawEncoding = encodingSupport.getEncoding();
				const encodingInfo = typeof rawEncoding === 'string' ? SUPPORTED_ENCODINGS[rawEncoding] : undefined;
				if (encodingInfo) {
					info.encoding = encodingInfo.labelShort; // if we have a label, take it from there
				} else {
					info.encoding = rawEncoding; // otherwise use it raw
				}
			}
		}

		this.updateState(info);
	}

	private onResourceEncodingChange(resource: URI): void {
		const activeEditorPane = this.editorService.activeEditorPane;
		if (activeEditorPane) {
			const activeResource = EditorResourceAccessor.getCanonicalUri(activeEditorPane.input, { supportSideBySide: SideBySideEditor.PRIMARY });
			if (activeResource && isEqual(activeResource, resource)) {
				const activeCodeEditor = withNullAsUndefined(getCodeEditor(activeEditorPane.getControl()));

				return this.onEncodingChange(activeEditorPane, activeCodeEditor); // only update if the encoding changed for the active resource
			}
		}
	}

	private onTabFocusModeChange(): void {
		const info: StateDelta = { type: 'tabFocusMode', tabFocusMode: TabFocus.getTabFocusMode() };

		this.updateState(info);
	}

	private isActiveEditor(control: IEditorPane): boolean {
		const activeEditorPane = this.editorService.activeEditorPane;

		return !!activeEditorPane && activeEditorPane === control;
	}
}

class ShowCurrentMarkerInStatusbarContribution extends Disposable {

	private readonly statusBarEntryAccessor: MutableDisposable<IStatusbarEntryAccessor>;
	private editor: ICodeEditor | undefined = undefined;
	private markers: IMarker[] = [];
	private currentMarker: IMarker | null = null;

	constructor(
		@IStatusbarService private readonly statusbarService: IStatusbarService,
		@IMarkerService private readonly markerService: IMarkerService,
		@IConfigurationService private readonly configurationService: IConfigurationService,
	) {
		super();
		this.statusBarEntryAccessor = this._register(new MutableDisposable<IStatusbarEntryAccessor>());
		this._register(markerService.onMarkerChanged(changedResources => this.onMarkerChanged(changedResources)));
		this._register(Event.filter(configurationService.onDidChangeConfiguration, e => e.affectsConfiguration('problems.showCurrentInStatus'))(() => this.updateStatus()));
	}

	update(editor: ICodeEditor | undefined): void {
		this.editor = editor;
		this.updateMarkers();
		this.updateStatus();
	}

	private updateStatus(): void {
		const previousMarker = this.currentMarker;
		this.currentMarker = this.getMarker();
		if (this.hasToUpdateStatus(previousMarker, this.currentMarker)) {
			if (this.currentMarker) {
				const line = splitLines(this.currentMarker.message)[0];
				const text = `${this.getType(this.currentMarker)} ${line}`;
				if (!this.statusBarEntryAccessor.value) {
					this.statusBarEntryAccessor.value = this.statusbarService.addEntry({ name: localize('currentProblem', "Current Problem"), text: '', ariaLabel: '' }, 'statusbar.currentProblem', StatusbarAlignment.LEFT);
				}
				this.statusBarEntryAccessor.value.update({ name: localize('currentProblem', "Current Problem"), text, ariaLabel: text });
			} else {
				this.statusBarEntryAccessor.clear();
			}
		}
	}

	private hasToUpdateStatus(previousMarker: IMarker | null, currentMarker: IMarker | null): boolean {
		if (!currentMarker) {
			return true;
		}

		if (!previousMarker) {
			return true;
		}

		return IMarkerData.makeKey(previousMarker) !== IMarkerData.makeKey(currentMarker);
	}

	private getType(marker: IMarker): string {
		switch (marker.severity) {
			case MarkerSeverity.Error: return '$(error)';
			case MarkerSeverity.Warning: return '$(warning)';
			case MarkerSeverity.Info: return '$(info)';
		}

		return '';
	}

	private getMarker(): IMarker | null {
		if (!this.configurationService.getValue<boolean>('problems.showCurrentInStatus')) {
			return null;
		}

		if (!this.editor) {
			return null;
		}

		const model = this.editor.getModel();
		if (!model) {
			return null;
		}

		const position = this.editor.getPosition();
		if (!position) {
			return null;
		}

		return this.markers.find(marker => Range.containsPosition(marker, position)) || null;
	}

	private onMarkerChanged(changedResources: readonly URI[]): void {
		if (!this.editor) {
			return;
		}

		const model = this.editor.getModel();
		if (!model) {
			return;
		}

		if (model && !changedResources.some(r => isEqual(model.uri, r))) {
			return;
		}

		this.updateMarkers();
	}

	private updateMarkers(): void {
		if (!this.editor) {
			return;
		}

		const model = this.editor.getModel();
		if (!model) {
			return;
		}

		if (model) {
			this.markers = this.markerService.read({
				resource: model.uri,
				severities: MarkerSeverity.Error | MarkerSeverity.Warning | MarkerSeverity.Info
			});
			this.markers.sort(compareMarker);
		} else {
			this.markers = [];
		}

		this.updateStatus();
	}
}

function compareMarker(a: IMarker, b: IMarker): number {
	let res = compare(a.resource.toString(), b.resource.toString());
	if (res === 0) {
		res = MarkerSeverity.compare(a.severity, b.severity);
	}

	if (res === 0) {
		res = Range.compareRangesUsingStarts(a, b);
	}

	return res;
}

export class ShowLanguageExtensionsAction extends Action {

	static readonly ID = 'workbench.action.showLanguageExtensions';

	constructor(
		private fileExtension: string,
		@ICommandService private readonly commandService: ICommandService,
		@IExtensionGalleryService galleryService: IExtensionGalleryService
	) {
		super(ShowLanguageExtensionsAction.ID, localize('showLanguageExtensions', "Search Marketplace Extensions for '{0}'...", fileExtension));

		this.enabled = galleryService.isEnabled();
	}

	override async run(): Promise<void> {
		await this.commandService.executeCommand('workbench.extensions.action.showExtensionsForLanguage', this.fileExtension);
	}
}

export class ChangeLanguageAction extends Action {

	static readonly ID = 'workbench.action.editor.changeLanguageMode';
	static readonly LABEL = localize('changeMode', "Change Language Mode");

	constructor(
		actionId: string,
		actionLabel: string,
		@ILanguageService private readonly languageService: ILanguageService,
		@IEditorService private readonly editorService: IEditorService,
		@IConfigurationService private readonly configurationService: IConfigurationService,
		@IQuickInputService private readonly quickInputService: IQuickInputService,
		@IPreferencesService private readonly preferencesService: IPreferencesService,
		@IInstantiationService private readonly instantiationService: IInstantiationService,
		@ITextFileService private readonly textFileService: ITextFileService,
		@ILanguageDetectionService private readonly languageDetectionService: ILanguageDetectionService,
	) {
		super(actionId, actionLabel);
	}

	override async run(event: unknown): Promise<void> {
		const activeTextEditorControl = getCodeEditor(this.editorService.activeTextEditorControl);
		if (!activeTextEditorControl) {
			await this.quickInputService.pick([{ label: localize('noEditor', "No text editor active at this time") }]);
			return;
		}

		const textModel = activeTextEditorControl.getModel();
		const resource = EditorResourceAccessor.getOriginalUri(this.editorService.activeEditor, { supportSideBySide: SideBySideEditor.PRIMARY });

		// Compute language
		let currentLanguageName: string | undefined;
		let currentLanguageId: string | undefined;
		if (textModel) {
			currentLanguageId = textModel.getLanguageId();
			currentLanguageName = withNullAsUndefined(this.languageService.getLanguageName(currentLanguageId));
		}

		let hasLanguageSupport = !!resource;
		if (resource?.scheme === Schemas.untitled && !this.textFileService.untitled.get(resource)?.hasAssociatedFilePath) {
			hasLanguageSupport = false; // no configuration for untitled resources (e.g. "Untitled-1")
		}

		// All languages are valid picks
		const languages = this.languageService.getSortedRegisteredLanguageNames();
		const picks: QuickPickInput[] = languages
			.map(({ languageName, languageId }) => {
				const extensions = this.languageService.getExtensions(languageId).join(' ');
				let description: string;
				if (currentLanguageName === languageName) {
					description = localize('languageDescription', "({0}) - Configured Language", languageId);
				} else {
					description = localize('languageDescriptionConfigured', "({0})", languageId);
				}

				return {
					label: languageName,
					meta: extensions,
					iconClasses: getIconClassesForLanguageId(languageId),
					description
				};
			});

		picks.unshift({ type: 'separator', label: localize('languagesPicks', "languages (identifier)") });

		// Offer action to configure via settings
		let configureLanguageAssociations: IQuickPickItem | undefined;
		let configureLanguageSettings: IQuickPickItem | undefined;
		let galleryAction: Action | undefined;
		if (hasLanguageSupport && resource) {
			const ext = extname(resource) || basename(resource);

			galleryAction = this.instantiationService.createInstance(ShowLanguageExtensionsAction, ext);
			if (galleryAction.enabled) {
				picks.unshift(galleryAction);
			}

			configureLanguageSettings = { label: localize('configureModeSettings', "Configure '{0}' language based settings...", currentLanguageName) };
			picks.unshift(configureLanguageSettings);
			configureLanguageAssociations = { label: localize('configureAssociationsExt', "Configure File Association for '{0}'...", ext) };
			picks.unshift(configureLanguageAssociations);
		}

		// Offer to "Auto Detect"
		const autoDetectLanguage: IQuickPickItem = {
			label: localize('autoDetect', "Auto Detect")
		};
		picks.unshift(autoDetectLanguage);

		const pick = await this.quickInputService.pick(picks, { placeHolder: localize('pickLanguage', "Select Language Mode"), matchOnDescription: true });
		if (!pick) {
			return;
		}

		if (pick === galleryAction) {
			galleryAction.run();
			return;
		}

		// User decided to permanently configure associations, return right after
		if (pick === configureLanguageAssociations) {
			if (resource) {
				this.configureFileAssociation(resource);
			}
			return;
		}

		// User decided to configure settings for current language
		if (pick === configureLanguageSettings) {
			this.preferencesService.openUserSettings({ jsonEditor: true, revealSetting: { key: `[${withUndefinedAsNull(currentLanguageId)}]`, edit: true } });
			return;
		}

		// Change language for active editor
		const activeEditor = this.editorService.activeEditor;
		if (activeEditor) {
			const languageSupport = toEditorWithLanguageSupport(activeEditor);
			if (languageSupport) {

				// Find language
				let languageSelection: ILanguageSelection | undefined;
				let detectedLanguage: string | undefined;
				if (pick === autoDetectLanguage) {
					if (textModel) {
						const resource = EditorResourceAccessor.getOriginalUri(activeEditor, { supportSideBySide: SideBySideEditor.PRIMARY });
						if (resource) {
							// Detect languages since we are in an untitled file
							let languageId: string | undefined = withNullAsUndefined(this.languageService.guessLanguageIdByFilepathOrFirstLine(resource, textModel.getLineContent(1)));
							if (!languageId || languageId === 'unknown') {
								detectedLanguage = await this.languageDetectionService.detectLanguage(resource);
								languageId = detectedLanguage;
							}
							if (languageId) {
								languageSelection = this.languageService.createById(languageId);
							}
						}
					}
				} else {
					const languageId = this.languageService.getLanguageIdByLanguageName(pick.label);
					languageSelection = this.languageService.createById(languageId);
				}

				// Change language
				if (typeof languageSelection !== 'undefined') {
<<<<<<< HEAD
					languageSupport.setLanguageId(languageSelection.languageId);
=======
					languageSupport.setLanguageId(languageSelection.languageId, ChangeLanguageAction.ID);

					if (resource?.scheme === Schemas.untitled) {
						type SetUntitledDocumentLanguageEvent = { to: string; from: string; modelPreference: string };
						type SetUntitledDocumentLanguageClassification = {
							owner: 'TylerLeonhardt';
							comment: 'Helps understand what the automatic language detection does for untitled files';
							to: {
								classification: 'SystemMetaData';
								purpose: 'FeatureInsight';
								owner: 'TylerLeonhardt';
								comment: 'Help understand effectiveness of automatic language detection';
							};
							from: {
								classification: 'SystemMetaData';
								purpose: 'FeatureInsight';
								owner: 'TylerLeonhardt';
								comment: 'Help understand effectiveness of automatic language detection';
							};
							modelPreference: {
								classification: 'SystemMetaData';
								purpose: 'FeatureInsight';
								owner: 'TylerLeonhardt';
								comment: 'Help understand effectiveness of automatic language detection';
							};
						};
						const modelPreference = this.configurationService.getValue<boolean>('workbench.editor.preferHistoryBasedLanguageDetection') ? 'history' : 'classic';
						this.telemetryService.publicLog2<SetUntitledDocumentLanguageEvent, SetUntitledDocumentLanguageClassification>('setUntitledDocumentLanguage', {
							to: languageSelection.languageId,
							from: currentLanguageId ?? 'none',
							modelPreference,
						});
					}
>>>>>>> 64bbfbf6
				}
			}

			activeTextEditorControl.focus();
		}
	}

	private configureFileAssociation(resource: URI): void {
		const extension = extname(resource);
		const base = basename(resource);
		const currentAssociation = this.languageService.guessLanguageIdByFilepathOrFirstLine(URI.file(base));

		const languages = this.languageService.getSortedRegisteredLanguageNames();
		const picks: IQuickPickItem[] = languages.map(({ languageName, languageId }) => {
			return {
				id: languageId,
				label: languageName,
				iconClasses: getIconClassesForLanguageId(languageId),
				description: (languageId === currentAssociation) ? localize('currentAssociation', "Current Association") : undefined
			};
		});

		setTimeout(async () => {
			const language = await this.quickInputService.pick(picks, { placeHolder: localize('pickLanguageToConfigure', "Select Language Mode to Associate with '{0}'", extension || base) });
			if (language) {
				const fileAssociationsConfig = this.configurationService.inspect<{}>(FILES_ASSOCIATIONS_CONFIG);

				let associationKey: string;
				if (extension && base[0] !== '.') {
					associationKey = `*${extension}`; // only use "*.ext" if the file path is in the form of <name>.<ext>
				} else {
					associationKey = base; // otherwise use the basename (e.g. .gitignore, Dockerfile)
				}

				// If the association is already being made in the workspace, make sure to target workspace settings
				let target = ConfigurationTarget.USER;
				if (fileAssociationsConfig.workspaceValue && !!(fileAssociationsConfig.workspaceValue as any)[associationKey]) {
					target = ConfigurationTarget.WORKSPACE;
				}

				// Make sure to write into the value of the target and not the merged value from USER and WORKSPACE config
				const currentAssociations = deepClone((target === ConfigurationTarget.WORKSPACE) ? fileAssociationsConfig.workspaceValue : fileAssociationsConfig.userValue) || Object.create(null);
				currentAssociations[associationKey] = language.id;

				this.configurationService.updateValue(FILES_ASSOCIATIONS_CONFIG, currentAssociations, target);
			}
		}, 50 /* quick input is sensitive to being opened so soon after another */);
	}
}

export interface IChangeEOLEntry extends IQuickPickItem {
	eol: EndOfLineSequence;
}

export class ChangeEOLAction extends Action {

	static readonly ID = 'workbench.action.editor.changeEOL';
	static readonly LABEL = localize('changeEndOfLine', "Change End of Line Sequence");

	constructor(
		actionId: string,
		actionLabel: string,
		@IEditorService private readonly editorService: IEditorService,
		@IQuickInputService private readonly quickInputService: IQuickInputService
	) {
		super(actionId, actionLabel);
	}

	override async run(): Promise<void> {
		const activeTextEditorControl = getCodeEditor(this.editorService.activeTextEditorControl);
		if (!activeTextEditorControl) {
			await this.quickInputService.pick([{ label: localize('noEditor', "No text editor active at this time") }]);
			return;
		}

		if (this.editorService.activeEditor?.hasCapability(EditorInputCapabilities.Readonly)) {
			await this.quickInputService.pick([{ label: localize('noWritableCodeEditor', "The active code editor is read-only.") }]);
			return;
		}

		let textModel = activeTextEditorControl.getModel();

		const EOLOptions: IChangeEOLEntry[] = [
			{ label: nlsEOLLF, eol: EndOfLineSequence.LF },
			{ label: nlsEOLCRLF, eol: EndOfLineSequence.CRLF },
		];

		const selectedIndex = (textModel?.getEOL() === '\n') ? 0 : 1;

		const eol = await this.quickInputService.pick(EOLOptions, { placeHolder: localize('pickEndOfLine', "Select End of Line Sequence"), activeItem: EOLOptions[selectedIndex] });
		if (eol) {
			const activeCodeEditor = getCodeEditor(this.editorService.activeTextEditorControl);
			if (activeCodeEditor?.hasModel() && !this.editorService.activeEditor?.hasCapability(EditorInputCapabilities.Readonly)) {
				textModel = activeCodeEditor.getModel();
				textModel.pushStackElement();
				textModel.pushEOL(eol.eol);
				textModel.pushStackElement();
			}
		}

		activeTextEditorControl.focus();
	}
}

export class ChangeEncodingAction extends Action {

	static readonly ID = 'workbench.action.editor.changeEncoding';
	static readonly LABEL = localize('changeEncoding', "Change File Encoding");

	constructor(
		actionId: string,
		actionLabel: string,
		@IEditorService private readonly editorService: IEditorService,
		@IQuickInputService private readonly quickInputService: IQuickInputService,
		@ITextResourceConfigurationService private readonly textResourceConfigurationService: ITextResourceConfigurationService,
		@IFileService private readonly fileService: IFileService,
		@ITextFileService private readonly textFileService: ITextFileService
	) {
		super(actionId, actionLabel);
	}

	override async run(): Promise<void> {
		const activeTextEditorControl = getCodeEditor(this.editorService.activeTextEditorControl);
		if (!activeTextEditorControl) {
			await this.quickInputService.pick([{ label: localize('noEditor', "No text editor active at this time") }]);
			return;
		}

		const activeEditorPane = this.editorService.activeEditorPane;
		if (!activeEditorPane) {
			await this.quickInputService.pick([{ label: localize('noEditor', "No text editor active at this time") }]);
			return;
		}

		const encodingSupport: IEncodingSupport | null = toEditorWithEncodingSupport(activeEditorPane.input);
		if (!encodingSupport) {
			await this.quickInputService.pick([{ label: localize('noFileEditor', "No file active at this time") }]);
			return;
		}

		const saveWithEncodingPick: IQuickPickItem = { label: localize('saveWithEncoding', "Save with Encoding") };
		const reopenWithEncodingPick: IQuickPickItem = { label: localize('reopenWithEncoding', "Reopen with Encoding") };

		if (!Language.isDefaultVariant()) {
			const saveWithEncodingAlias = 'Save with Encoding';
			if (saveWithEncodingAlias !== saveWithEncodingPick.label) {
				saveWithEncodingPick.detail = saveWithEncodingAlias;
			}

			const reopenWithEncodingAlias = 'Reopen with Encoding';
			if (reopenWithEncodingAlias !== reopenWithEncodingPick.label) {
				reopenWithEncodingPick.detail = reopenWithEncodingAlias;
			}
		}

		let action: IQuickPickItem | undefined;
		if (encodingSupport instanceof UntitledTextEditorInput) {
			action = saveWithEncodingPick;
		} else if (activeEditorPane.input.hasCapability(EditorInputCapabilities.Readonly)) {
			action = reopenWithEncodingPick;
		} else {
			action = await this.quickInputService.pick([reopenWithEncodingPick, saveWithEncodingPick], { placeHolder: localize('pickAction', "Select Action"), matchOnDetail: true });
		}

		if (!action) {
			return;
		}

		await timeout(50); // quick input is sensitive to being opened so soon after another

		const resource = EditorResourceAccessor.getOriginalUri(activeEditorPane.input, { supportSideBySide: SideBySideEditor.PRIMARY });
		if (!resource || (!this.fileService.hasProvider(resource) && resource.scheme !== Schemas.untitled)) {
			return; // encoding detection only possible for resources the file service can handle or that are untitled
		}

		let guessedEncoding: string | undefined = undefined;
		if (this.fileService.hasProvider(resource)) {
			const content = await this.textFileService.readStream(resource, { autoGuessEncoding: true });
			guessedEncoding = content.encoding;
		}

		const isReopenWithEncoding = (action === reopenWithEncodingPick);

		const configuredEncoding = this.textResourceConfigurationService.getValue(withNullAsUndefined(resource), 'files.encoding');

		let directMatchIndex: number | undefined;
		let aliasMatchIndex: number | undefined;

		// All encodings are valid picks
		const picks: QuickPickInput[] = Object.keys(SUPPORTED_ENCODINGS)
			.sort((k1, k2) => {
				if (k1 === configuredEncoding) {
					return -1;
				} else if (k2 === configuredEncoding) {
					return 1;
				}

				return SUPPORTED_ENCODINGS[k1].order - SUPPORTED_ENCODINGS[k2].order;
			})
			.filter(k => {
				if (k === guessedEncoding && guessedEncoding !== configuredEncoding) {
					return false; // do not show encoding if it is the guessed encoding that does not match the configured
				}

				return !isReopenWithEncoding || !SUPPORTED_ENCODINGS[k].encodeOnly; // hide those that can only be used for encoding if we are about to decode
			})
			.map((key, index) => {
				if (key === encodingSupport.getEncoding()) {
					directMatchIndex = index;
				} else if (SUPPORTED_ENCODINGS[key].alias === encodingSupport.getEncoding()) {
					aliasMatchIndex = index;
				}

				return { id: key, label: SUPPORTED_ENCODINGS[key].labelLong, description: key };
			});

		const items = picks.slice() as IQuickPickItem[];

		// If we have a guessed encoding, show it first unless it matches the configured encoding
		if (guessedEncoding && configuredEncoding !== guessedEncoding && SUPPORTED_ENCODINGS[guessedEncoding]) {
			picks.unshift({ type: 'separator' });
			picks.unshift({ id: guessedEncoding, label: SUPPORTED_ENCODINGS[guessedEncoding].labelLong, description: localize('guessedEncoding', "Guessed from content") });
		}

		const encoding = await this.quickInputService.pick(picks, {
			placeHolder: isReopenWithEncoding ? localize('pickEncodingForReopen', "Select File Encoding to Reopen File") : localize('pickEncodingForSave', "Select File Encoding to Save with"),
			activeItem: items[typeof directMatchIndex === 'number' ? directMatchIndex : typeof aliasMatchIndex === 'number' ? aliasMatchIndex : -1]
		});

		if (!encoding) {
			return;
		}

		if (!this.editorService.activeEditorPane) {
			return;
		}

		const activeEncodingSupport = toEditorWithEncodingSupport(this.editorService.activeEditorPane.input);
		if (typeof encoding.id !== 'undefined' && activeEncodingSupport) {
			await activeEncodingSupport.setEncoding(encoding.id, isReopenWithEncoding ? EncodingMode.Decode : EncodingMode.Encode); // Set new encoding
		}

		activeTextEditorControl.focus();
	}
}<|MERGE_RESOLUTION|>--- conflicted
+++ resolved
@@ -1216,43 +1216,7 @@
 
 				// Change language
 				if (typeof languageSelection !== 'undefined') {
-<<<<<<< HEAD
-					languageSupport.setLanguageId(languageSelection.languageId);
-=======
 					languageSupport.setLanguageId(languageSelection.languageId, ChangeLanguageAction.ID);
-
-					if (resource?.scheme === Schemas.untitled) {
-						type SetUntitledDocumentLanguageEvent = { to: string; from: string; modelPreference: string };
-						type SetUntitledDocumentLanguageClassification = {
-							owner: 'TylerLeonhardt';
-							comment: 'Helps understand what the automatic language detection does for untitled files';
-							to: {
-								classification: 'SystemMetaData';
-								purpose: 'FeatureInsight';
-								owner: 'TylerLeonhardt';
-								comment: 'Help understand effectiveness of automatic language detection';
-							};
-							from: {
-								classification: 'SystemMetaData';
-								purpose: 'FeatureInsight';
-								owner: 'TylerLeonhardt';
-								comment: 'Help understand effectiveness of automatic language detection';
-							};
-							modelPreference: {
-								classification: 'SystemMetaData';
-								purpose: 'FeatureInsight';
-								owner: 'TylerLeonhardt';
-								comment: 'Help understand effectiveness of automatic language detection';
-							};
-						};
-						const modelPreference = this.configurationService.getValue<boolean>('workbench.editor.preferHistoryBasedLanguageDetection') ? 'history' : 'classic';
-						this.telemetryService.publicLog2<SetUntitledDocumentLanguageEvent, SetUntitledDocumentLanguageClassification>('setUntitledDocumentLanguage', {
-							to: languageSelection.languageId,
-							from: currentLanguageId ?? 'none',
-							modelPreference,
-						});
-					}
->>>>>>> 64bbfbf6
 				}
 			}
 
