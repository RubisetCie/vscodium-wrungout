/*---------------------------------------------------------------------------------------------
 *  Copyright (c) Microsoft Corporation. All rights reserved.
 *  Licensed under the MIT License. See License.txt in the project root for license information.
 *--------------------------------------------------------------------------------------------*/

import { localize } from 'vs/nls';
import { deepClone } from 'vs/base/common/objects';
import { isObject, isArray, assertIsDefined, withUndefinedAsNull, withNullAsUndefined } from 'vs/base/common/types';
import { ICodeEditor, IDiffEditor } from 'vs/editor/browser/editorBrowser';
import { IDiffEditorOptions, IEditorOptions as ICodeEditorOptions } from 'vs/editor/common/config/editorOptions';
import { AbstractTextEditor, IEditorConfiguration } from 'vs/workbench/browser/parts/editor/textEditor';
import { TEXT_DIFF_EDITOR_ID, IEditorFactoryRegistry, EditorExtensions, ITextDiffEditorPane, IEditorOpenContext, EditorInputCapabilities, isEditorInput, isTextEditorViewState } from 'vs/workbench/common/editor';
import { EditorInput } from 'vs/workbench/common/editor/editorInput';
import { applyTextEditorOptions } from 'vs/workbench/common/editor/editorOptions';
import { DiffEditorInput } from 'vs/workbench/common/editor/diffEditorInput';
import { DiffNavigator } from 'vs/editor/browser/widget/diffNavigator';
import { DiffEditorWidget } from 'vs/editor/browser/widget/diffEditorWidget';
import { TextDiffEditorModel } from 'vs/workbench/common/editor/textDiffEditorModel';
import { IStorageService } from 'vs/platform/storage/common/storage';
import { ITextResourceConfigurationService } from 'vs/editor/common/services/textResourceConfiguration';
import { IInstantiationService } from 'vs/platform/instantiation/common/instantiation';
import { IThemeService } from 'vs/platform/theme/common/themeService';
import { TextFileOperationError, TextFileOperationResult } from 'vs/workbench/services/textfile/common/textfiles';
import { ScrollType, IDiffEditorViewState, IDiffEditorModel } from 'vs/editor/common/editorCommon';
import { DisposableStore } from 'vs/base/common/lifecycle';
import { Registry } from 'vs/platform/registry/common/platform';
import { URI } from 'vs/base/common/uri';
import { IEditorGroup, IEditorGroupsService } from 'vs/workbench/services/editor/common/editorGroupsService';
import { IEditorService } from 'vs/workbench/services/editor/common/editorService';
import { CancellationToken } from 'vs/base/common/cancellation';
import { EditorActivation, ITextEditorOptions } from 'vs/platform/editor/common/editor';
import { IContextKeyService } from 'vs/platform/contextkey/common/contextkey';
import { isEqual } from 'vs/base/common/resources';
import { Dimension, multibyteAwareBtoa } from 'vs/base/browser/dom';
import { IFileService } from 'vs/platform/files/common/files';

/**
 * The text editor that leverages the diff text editor for the editing experience.
 */
export class TextDiffEditor extends AbstractTextEditor<IDiffEditorViewState> implements ITextDiffEditorPane {

	static readonly ID = TEXT_DIFF_EDITOR_ID;

	private diffEditorControl: IDiffEditor | undefined = undefined;

	private diffNavigator: DiffNavigator | undefined;
	private readonly diffNavigatorDisposables = this._register(new DisposableStore());

	override get scopedContextKeyService(): IContextKeyService | undefined {
		if (!this.diffEditorControl) {
			return undefined;
		}

		const originalEditor = this.diffEditorControl.getOriginalEditor();
		const modifiedEditor = this.diffEditorControl.getModifiedEditor();

		return (originalEditor.hasTextFocus() ? originalEditor : modifiedEditor).invokeWithinContext(accessor => accessor.get(IContextKeyService));
	}

	constructor(
		@IInstantiationService instantiationService: IInstantiationService,
		@IStorageService storageService: IStorageService,
		@ITextResourceConfigurationService configurationService: ITextResourceConfigurationService,
		@IEditorService editorService: IEditorService,
		@IThemeService themeService: IThemeService,
		@IEditorGroupsService editorGroupService: IEditorGroupsService,
		@IFileService fileService: IFileService
	) {
<<<<<<< HEAD
		super(TextDiffEditor.ID, instantiationService, storageService, configurationService, themeService, editorService, editorGroupService);

		// Listen to file system provider changes
		this._register(this.fileService.onDidChangeFileSystemProviderCapabilities(e => this.onDidChangeFileSystemProvider(e.scheme)));
		this._register(this.fileService.onDidChangeFileSystemProviderRegistrations(e => this.onDidChangeFileSystemProvider(e.scheme)));
	}

	private onDidChangeFileSystemProvider(scheme: string): void {
		if (this.input instanceof DiffEditorInput && (this.input.original.resource?.scheme === scheme || this.input.modified.resource?.scheme === scheme)) {
			this.updateReadonly(this.input);
		}
	}

	private onDidChangeInputCapabilities(input: DiffEditorInput): void {
		if (this.input === input) {
			this.updateReadonly(input);
		}
	}

	private updateReadonly(input: DiffEditorInput): void {
		const control = this.getControl();
		if (control) {
			control.updateOptions({
				readOnly: input.modified.hasCapability(EditorInputCapabilities.Readonly),
				originalEditable: !input.original.hasCapability(EditorInputCapabilities.Readonly)
			});
		}
=======
		super(TextDiffEditor.ID, telemetryService, instantiationService, storageService, configurationService, themeService, editorService, editorGroupService, fileService);
>>>>>>> 0edb88f3
	}

	override getTitle(): string {
		if (this.input) {
			return this.input.getName();
		}

		return localize('textDiffEditor', "Text Diff Editor");
	}

	override createEditorControl(parent: HTMLElement, configuration: ICodeEditorOptions): void {
		this.diffEditorControl = this._register(this.instantiationService.createInstance(DiffEditorWidget, parent, configuration, {}));
	}

	protected updateEditorControlOptions(options: ICodeEditorOptions): void {
		this.diffEditorControl?.updateOptions(options);
	}

	protected getMainControl(): ICodeEditor | undefined {
		return this.diffEditorControl?.getModifiedEditor();
	}

	override async setInput(input: DiffEditorInput, options: ITextEditorOptions | undefined, context: IEditorOpenContext, token: CancellationToken): Promise<void> {

		// Dispose previous diff navigator
		this.diffNavigatorDisposables.clear();

		// Set input and resolve
		await super.setInput(input, options, context, token);

		try {
			const resolvedModel = await input.resolve();

			// Check for cancellation
			if (token.isCancellationRequested) {
				return undefined;
			}

			// Fallback to open as binary if not text
			if (!(resolvedModel instanceof TextDiffEditorModel)) {
				this.openAsBinary(input, options);
				return undefined;
			}

			// Set Editor Model
			const control = assertIsDefined(this.diffEditorControl);
			const resolvedDiffEditorModel = resolvedModel as TextDiffEditorModel;
			control.setModel(withUndefinedAsNull(resolvedDiffEditorModel.textDiffEditorModel));

			// Restore view state (unless provided by options)
			let hasPreviousViewState = false;
			if (!isTextEditorViewState(options?.viewState)) {
				hasPreviousViewState = this.restoreTextDiffEditorViewState(input, options, context, control);
			}

			// Apply options to editor if any
			let optionsGotApplied = false;
			if (options) {
				optionsGotApplied = applyTextEditorOptions(options, control, ScrollType.Immediate);
			}

			// Diff navigator
			this.diffNavigator = new DiffNavigator(control, {
				alwaysRevealFirst: !optionsGotApplied && !hasPreviousViewState // only reveal first change if we had no options or viewstate
			});
			this.diffNavigatorDisposables.add(this.diffNavigator);

			// Since the resolved model provides information about being readonly
			// or not, we apply it here to the editor even though the editor input
			// was already asked for being readonly or not. The rationale is that
			// a resolved model might have more specific information about being
			// readonly or not that the input did not have.
			control.updateOptions({
				readOnly: resolvedDiffEditorModel.modifiedModel?.isReadonly(),
				originalEditable: !resolvedDiffEditorModel.originalModel?.isReadonly()
			});
		} catch (error) {

			// In case we tried to open a file and the response indicates that this is not a text file, fallback to binary diff.
			if (this.isFileBinaryError(error)) {
				this.openAsBinary(input, options);
				return;
			}

			throw error;
		}
	}

	private restoreTextDiffEditorViewState(editor: DiffEditorInput, options: ITextEditorOptions | undefined, context: IEditorOpenContext, control: IDiffEditor): boolean {
		const editorViewState = this.loadEditorViewState(editor, context);
		if (editorViewState) {
			if (options?.selection && editorViewState.modified) {
				editorViewState.modified.cursorState = []; // prevent duplicate selections via options
			}

			control.restoreViewState(editorViewState);

			return true;
		}

		return false;
	}

	private openAsBinary(input: DiffEditorInput, options: ITextEditorOptions | undefined): void {
		const original = input.original;
		const modified = input.modified;

		const binaryDiffInput = this.instantiationService.createInstance(DiffEditorInput, input.getName(), input.getDescription(), original, modified, true);

		// Forward binary flag to input if supported
		const fileEditorFactory = Registry.as<IEditorFactoryRegistry>(EditorExtensions.EditorFactory).getFileEditorFactory();
		if (fileEditorFactory.isFileEditor(original)) {
			original.setForceOpenAsBinary();
		}

		if (fileEditorFactory.isFileEditor(modified)) {
			modified.setForceOpenAsBinary();
		}

		// Replace this editor with the binary one
		(this.group ?? this.editorGroupService.activeGroup).replaceEditors([{
			editor: input,
			replacement: binaryDiffInput,
			options: {
				...options,
				// Make sure to not steal away the currently active group
				// because we are triggering another openEditor() call
				// and do not control the initial intent that resulted
				// in us now opening as binary.
				activation: EditorActivation.PRESERVE,
				pinned: this.group?.isPinned(input),
				sticky: this.group?.isSticky(input)
			}
		}]);
	}

	override setOptions(options: ITextEditorOptions | undefined): void {
		super.setOptions(options);

		if (options) {
			applyTextEditorOptions(options, assertIsDefined(this.diffEditorControl), ScrollType.Smooth);
		}
	}

	protected override computeConfiguration(configuration: IEditorConfiguration): ICodeEditorOptions {
		const editorConfiguration = super.computeConfiguration(configuration);

		// Handle diff editor specially by merging in diffEditor configuration
		if (isObject(configuration.diffEditor)) {
			const diffEditorConfiguration: IDiffEditorOptions = deepClone(configuration.diffEditor);

			// User settings defines `diffEditor.codeLens`, but here we rename that to `diffEditor.diffCodeLens` to avoid collisions with `editor.codeLens`.
			diffEditorConfiguration.diffCodeLens = diffEditorConfiguration.codeLens;
			delete diffEditorConfiguration.codeLens;

			// User settings defines `diffEditor.wordWrap`, but here we rename that to `diffEditor.diffWordWrap` to avoid collisions with `editor.wordWrap`.
			diffEditorConfiguration.diffWordWrap = <'off' | 'on' | 'inherit' | undefined>diffEditorConfiguration.wordWrap;
			delete diffEditorConfiguration.wordWrap;

			Object.assign(editorConfiguration, diffEditorConfiguration);
		}

		return editorConfiguration;
	}

	protected override getConfigurationOverrides(): IDiffEditorOptions {
		const readOnly = this.input instanceof DiffEditorInput && this.input.modified.hasCapability(EditorInputCapabilities.Readonly);

		return {
			...super.getConfigurationOverrides(),
			readOnly,
			enableDropIntoEditor: !readOnly,
			originalEditable: this.input instanceof DiffEditorInput && !this.input.original.hasCapability(EditorInputCapabilities.Readonly),
			lineDecorationsWidth: '2ch'
		};
	}

	protected override updateReadonly(input: EditorInput): void {
		if (input instanceof DiffEditorInput) {
			this.diffEditorControl?.updateOptions({
				readOnly: input.hasCapability(EditorInputCapabilities.Readonly),
				originalEditable: !input.original.hasCapability(EditorInputCapabilities.Readonly),
				enableDropIntoEditor: !input.hasCapability(EditorInputCapabilities.Readonly)
			});
		} else {
			super.updateReadonly(input);
		}
	}

	private isFileBinaryError(error: Error[]): boolean;
	private isFileBinaryError(error: Error): boolean;
	private isFileBinaryError(error: Error | Error[]): boolean {
		if (isArray(error)) {
			const errors = <Error[]>error;

			return errors.some(error => this.isFileBinaryError(error));
		}

		return (<TextFileOperationError>error).textFileOperationResult === TextFileOperationResult.FILE_IS_BINARY;
	}

	override clearInput(): void {
		super.clearInput();

		// Dispose previous diff navigator
		this.diffNavigatorDisposables.clear();

		// Clear Model
		this.diffEditorControl?.setModel(null);
	}

	getDiffNavigator(): DiffNavigator | undefined {
		return this.diffNavigator;
	}

	override getControl(): IDiffEditor | undefined {
		return this.diffEditorControl;
	}

	override focus(): void {
		this.diffEditorControl?.focus();
	}

	override hasFocus(): boolean {
		return this.diffEditorControl?.hasTextFocus() || super.hasFocus();
	}

	protected override setEditorVisible(visible: boolean, group: IEditorGroup | undefined): void {
		super.setEditorVisible(visible, group);

		if (visible) {
			this.diffEditorControl?.onVisible();
		} else {
			this.diffEditorControl?.onHide();
		}
	}

	override layout(dimension: Dimension): void {
		this.diffEditorControl?.layout(dimension);
	}

	protected override tracksEditorViewState(input: EditorInput): boolean {
		return input instanceof DiffEditorInput;
	}

	protected override computeEditorViewState(resource: URI): IDiffEditorViewState | undefined {
		if (!this.diffEditorControl) {
			return undefined;
		}

		const model = this.diffEditorControl.getModel();
		if (!model || !model.modified || !model.original) {
			return undefined; // view state always needs a model
		}

		const modelUri = this.toEditorViewStateResource(model);
		if (!modelUri) {
			return undefined; // model URI is needed to make sure we save the view state correctly
		}

		if (!isEqual(modelUri, resource)) {
			return undefined; // prevent saving view state for a model that is not the expected one
		}

		return withNullAsUndefined(this.diffEditorControl.saveViewState());
	}

	protected override toEditorViewStateResource(modelOrInput: IDiffEditorModel | EditorInput): URI | undefined {
		let original: URI | undefined;
		let modified: URI | undefined;

		if (modelOrInput instanceof DiffEditorInput) {
			original = modelOrInput.original.resource;
			modified = modelOrInput.modified.resource;
		} else if (!isEditorInput(modelOrInput)) {
			original = modelOrInput.original.uri;
			modified = modelOrInput.modified.uri;
		}

		if (!original || !modified) {
			return undefined;
		}

		// create a URI that is the Base64 concatenation of original + modified resource
		return URI.from({ scheme: 'diff', path: `${multibyteAwareBtoa(original.toString())}${multibyteAwareBtoa(modified.toString())}` });
	}
}<|MERGE_RESOLUTION|>--- conflicted
+++ resolved
@@ -66,37 +66,7 @@
 		@IEditorGroupsService editorGroupService: IEditorGroupsService,
 		@IFileService fileService: IFileService
 	) {
-<<<<<<< HEAD
-		super(TextDiffEditor.ID, instantiationService, storageService, configurationService, themeService, editorService, editorGroupService);
-
-		// Listen to file system provider changes
-		this._register(this.fileService.onDidChangeFileSystemProviderCapabilities(e => this.onDidChangeFileSystemProvider(e.scheme)));
-		this._register(this.fileService.onDidChangeFileSystemProviderRegistrations(e => this.onDidChangeFileSystemProvider(e.scheme)));
-	}
-
-	private onDidChangeFileSystemProvider(scheme: string): void {
-		if (this.input instanceof DiffEditorInput && (this.input.original.resource?.scheme === scheme || this.input.modified.resource?.scheme === scheme)) {
-			this.updateReadonly(this.input);
-		}
-	}
-
-	private onDidChangeInputCapabilities(input: DiffEditorInput): void {
-		if (this.input === input) {
-			this.updateReadonly(input);
-		}
-	}
-
-	private updateReadonly(input: DiffEditorInput): void {
-		const control = this.getControl();
-		if (control) {
-			control.updateOptions({
-				readOnly: input.modified.hasCapability(EditorInputCapabilities.Readonly),
-				originalEditable: !input.original.hasCapability(EditorInputCapabilities.Readonly)
-			});
-		}
-=======
-		super(TextDiffEditor.ID, telemetryService, instantiationService, storageService, configurationService, themeService, editorService, editorGroupService, fileService);
->>>>>>> 0edb88f3
+		super(TextDiffEditor.ID, instantiationService, storageService, configurationService, themeService, editorService, editorGroupService, fileService);
 	}
 
 	override getTitle(): string {
