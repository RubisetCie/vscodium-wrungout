/*---------------------------------------------------------------------------------------------
 *  Copyright (c) Microsoft Corporation. All rights reserved.
 *  Licensed under the MIT License. See License.txt in the project root for license information.
 *--------------------------------------------------------------------------------------------*/

import { localize } from 'vs/nls';
import { deepClone } from 'vs/base/common/objects';
import { isObject, assertIsDefined } from 'vs/base/common/types';
import { ICodeEditor, IDiffEditor } from 'vs/editor/browser/editorBrowser';
import { IDiffEditorOptions, IEditorOptions as ICodeEditorOptions } from 'vs/editor/common/config/editorOptions';
import { AbstractTextEditor, IEditorConfiguration } from 'vs/workbench/browser/parts/editor/textEditor';
import { TEXT_DIFF_EDITOR_ID, IEditorFactoryRegistry, EditorExtensions, ITextDiffEditorPane, IEditorOpenContext, isEditorInput, isTextEditorViewState, createTooLargeFileError } from 'vs/workbench/common/editor';
import { EditorInput } from 'vs/workbench/common/editor/editorInput';
import { applyTextEditorOptions } from 'vs/workbench/common/editor/editorOptions';
import { DiffEditorInput } from 'vs/workbench/common/editor/diffEditorInput';
import { TextDiffEditorModel } from 'vs/workbench/common/editor/textDiffEditorModel';
import { IStorageService } from 'vs/platform/storage/common/storage';
import { ITextResourceConfigurationChangeEvent, ITextResourceConfigurationService } from 'vs/editor/common/services/textResourceConfiguration';
import { IInstantiationService } from 'vs/platform/instantiation/common/instantiation';
import { IThemeService } from 'vs/platform/theme/common/themeService';
import { TextFileOperationError, TextFileOperationResult } from 'vs/workbench/services/textfile/common/textfiles';
import { ScrollType, IDiffEditorViewState, IDiffEditorModel, IDiffEditorViewModel } from 'vs/editor/common/editorCommon';
import { Registry } from 'vs/platform/registry/common/platform';
import { URI } from 'vs/base/common/uri';
import { IEditorGroup, IEditorGroupsService } from 'vs/workbench/services/editor/common/editorGroupsService';
import { IEditorService } from 'vs/workbench/services/editor/common/editorService';
import { CancellationToken } from 'vs/base/common/cancellation';
import { EditorActivation, ITextEditorOptions } from 'vs/platform/editor/common/editor';
import { IContextKeyService } from 'vs/platform/contextkey/common/contextkey';
import { isEqual } from 'vs/base/common/resources';
import { Dimension, multibyteAwareBtoa } from 'vs/base/browser/dom';
import { ByteSize, FileOperationError, FileOperationResult, IFileService, TooLargeFileOperationError } from 'vs/platform/files/common/files';
import { IBoundarySashes } from 'vs/base/browser/ui/sash/sash';
import { IPreferencesService } from 'vs/workbench/services/preferences/common/preferences';
import { DiffEditorWidget } from 'vs/editor/browser/widget/diffEditor/diffEditorWidget';

/**
 * The text editor that leverages the diff text editor for the editing experience.
 */
export class TextDiffEditor extends AbstractTextEditor<IDiffEditorViewState> implements ITextDiffEditorPane {
	static readonly ID = TEXT_DIFF_EDITOR_ID;

	private diffEditorControl: IDiffEditor | undefined = undefined;

	override get scopedContextKeyService(): IContextKeyService | undefined {
		if (!this.diffEditorControl) {
			return undefined;
		}

		const originalEditor = this.diffEditorControl.getOriginalEditor();
		const modifiedEditor = this.diffEditorControl.getModifiedEditor();

		return (originalEditor.hasTextFocus() ? originalEditor : modifiedEditor).invokeWithinContext(accessor => accessor.get(IContextKeyService));
	}

	constructor(
		@IInstantiationService instantiationService: IInstantiationService,
		@IStorageService storageService: IStorageService,
		@ITextResourceConfigurationService configurationService: ITextResourceConfigurationService,
		@IEditorService editorService: IEditorService,
		@IThemeService themeService: IThemeService,
		@IEditorGroupsService editorGroupService: IEditorGroupsService,
		@IFileService fileService: IFileService,
		@IPreferencesService private readonly preferencesService: IPreferencesService
	) {
		super(TextDiffEditor.ID, instantiationService, storageService, configurationService, themeService, editorService, editorGroupService, fileService);
	}

	override getTitle(): string {
		if (this.input) {
			return this.input.getName();
		}

		return localize('textDiffEditor', "Text Diff Editor");
	}

	protected override createEditorControl(parent: HTMLElement, configuration: ICodeEditorOptions): void {
		this.diffEditorControl = this._register(this.instantiationService.createInstance(DiffEditorWidget, parent, configuration, {}));
	}

	protected updateEditorControlOptions(options: ICodeEditorOptions): void {
		this.diffEditorControl?.updateOptions(options);
	}

	protected getMainControl(): ICodeEditor | undefined {
		return this.diffEditorControl?.getModifiedEditor();
	}

	private _previousViewModel: IDiffEditorViewModel | null = null;

	override async setInput(input: DiffEditorInput, options: ITextEditorOptions | undefined, context: IEditorOpenContext, token: CancellationToken): Promise<void> {
		if (this._previousViewModel) {
			this._previousViewModel.dispose();
			this._previousViewModel = null;
		}

		// Set input and resolve
		await super.setInput(input, options, context, token);

		try {
			const resolvedModel = await input.resolve(options);

			// Check for cancellation
			if (token.isCancellationRequested) {
				return undefined;
			}

			// Fallback to open as binary if not text
			if (!(resolvedModel instanceof TextDiffEditorModel)) {
				this.openAsBinary(input, options);
				return undefined;
			}

			// Set Editor Model
			const control = assertIsDefined(this.diffEditorControl);
			const resolvedDiffEditorModel = resolvedModel as TextDiffEditorModel;

			const vm = resolvedDiffEditorModel.textDiffEditorModel ? control.createViewModel(resolvedDiffEditorModel.textDiffEditorModel) : null;
			this._previousViewModel = vm;
			await vm?.waitForDiff();
			control.setModel(vm);

			// Restore view state (unless provided by options)
			let hasPreviousViewState = false;
			if (!isTextEditorViewState(options?.viewState)) {
				hasPreviousViewState = this.restoreTextDiffEditorViewState(input, options, context, control);
			}

			// Apply options to editor if any
			let optionsGotApplied = false;
			if (options) {
				optionsGotApplied = applyTextEditorOptions(options, control, ScrollType.Immediate);
			}

			if (!optionsGotApplied && !hasPreviousViewState) {
				control.revealFirstDiff();
			}

			// Since the resolved model provides information about being readonly
			// or not, we apply it here to the editor even though the editor input
			// was already asked for being readonly or not. The rationale is that
			// a resolved model might have more specific information about being
			// readonly or not that the input did not have.
			control.updateOptions({
				...this.getReadonlyConfiguration(resolvedDiffEditorModel.modifiedModel?.isReadonly()),
				originalEditable: !resolvedDiffEditorModel.originalModel?.isReadonly()
			});
<<<<<<< HEAD
=======

			control.handleInitialized();

			// Start to measure input lifecycle
			this.inputLifecycleStopWatch = new StopWatch(false);
>>>>>>> af28b32d
		} catch (error) {
			await this.handleSetInputError(error, input, options);
		}
	}

	private async handleSetInputError(error: Error, input: DiffEditorInput, options: ITextEditorOptions | undefined): Promise<void> {

		// Handle case where content appears to be binary
		if (this.isFileBinaryError(error)) {
			return this.openAsBinary(input, options);
		}

		// Handle case where a file is too large to open without confirmation
		if ((<FileOperationError>error).fileOperationResult === FileOperationResult.FILE_TOO_LARGE && this.group) {
			let message: string;
			if (error instanceof TooLargeFileOperationError) {
				message = localize('fileTooLargeForHeapErrorWithSize', "At least one file is not displayed in the text compare editor because it is very large ({0}).", ByteSize.formatSize(error.size));
			} else {
				message = localize('fileTooLargeForHeapErrorWithoutSize', "At least one file is not displayed in the text compare editor because it is very large.");
			}

			throw createTooLargeFileError(this.group, input, options, message, this.preferencesService);
		}

		// Otherwise make sure the error bubbles up
		throw error;
	}

	private restoreTextDiffEditorViewState(editor: DiffEditorInput, options: ITextEditorOptions | undefined, context: IEditorOpenContext, control: IDiffEditor): boolean {
		const editorViewState = this.loadEditorViewState(editor, context);
		if (editorViewState) {
			if (options?.selection && editorViewState.modified) {
				editorViewState.modified.cursorState = []; // prevent duplicate selections via options
			}

			control.restoreViewState(editorViewState);

			return true;
		}

		return false;
	}

	private openAsBinary(input: DiffEditorInput, options: ITextEditorOptions | undefined): void {
		const original = input.original;
		const modified = input.modified;

		const binaryDiffInput = this.instantiationService.createInstance(DiffEditorInput, input.getName(), input.getDescription(), original, modified, true);

		// Forward binary flag to input if supported
		const fileEditorFactory = Registry.as<IEditorFactoryRegistry>(EditorExtensions.EditorFactory).getFileEditorFactory();
		if (fileEditorFactory.isFileEditor(original)) {
			original.setForceOpenAsBinary();
		}

		if (fileEditorFactory.isFileEditor(modified)) {
			modified.setForceOpenAsBinary();
		}

		// Replace this editor with the binary one
		(this.group ?? this.editorGroupService.activeGroup).replaceEditors([{
			editor: input,
			replacement: binaryDiffInput,
			options: {
				...options,
				// Make sure to not steal away the currently active group
				// because we are triggering another openEditor() call
				// and do not control the initial intent that resulted
				// in us now opening as binary.
				activation: EditorActivation.PRESERVE,
				pinned: this.group?.isPinned(input),
				sticky: this.group?.isSticky(input)
			}
		}]);
	}

	override setOptions(options: ITextEditorOptions | undefined): void {
		super.setOptions(options);

		if (options) {
			applyTextEditorOptions(options, assertIsDefined(this.diffEditorControl), ScrollType.Smooth);
		}
	}

	protected override shouldHandleConfigurationChangeEvent(e: ITextResourceConfigurationChangeEvent, resource: URI): boolean {
		if (super.shouldHandleConfigurationChangeEvent(e, resource)) {
			return true;
		}

		return e.affectsConfiguration(resource, 'diffEditor') || e.affectsConfiguration(resource, 'accessibility.verbosity.diffEditor');
	}

	protected override computeConfiguration(configuration: IEditorConfiguration): ICodeEditorOptions {
		const editorConfiguration = super.computeConfiguration(configuration);

		// Handle diff editor specially by merging in diffEditor configuration
		if (isObject(configuration.diffEditor)) {
			const diffEditorConfiguration: IDiffEditorOptions = deepClone(configuration.diffEditor);

			// User settings defines `diffEditor.codeLens`, but here we rename that to `diffEditor.diffCodeLens` to avoid collisions with `editor.codeLens`.
			diffEditorConfiguration.diffCodeLens = diffEditorConfiguration.codeLens;
			delete diffEditorConfiguration.codeLens;

			// User settings defines `diffEditor.wordWrap`, but here we rename that to `diffEditor.diffWordWrap` to avoid collisions with `editor.wordWrap`.
			diffEditorConfiguration.diffWordWrap = <'off' | 'on' | 'inherit' | undefined>diffEditorConfiguration.wordWrap;
			delete diffEditorConfiguration.wordWrap;

			Object.assign(editorConfiguration, diffEditorConfiguration);
		}

		const verbose = configuration.accessibility?.verbosity?.diffEditor ?? false;
		(editorConfiguration as IDiffEditorOptions).accessibilityVerbose = verbose;

		return editorConfiguration;
	}

	protected override getConfigurationOverrides(configuration: IEditorConfiguration): IDiffEditorOptions {
		return {
			...super.getConfigurationOverrides(configuration),
			...this.getReadonlyConfiguration(this.input?.isReadonly()),
			originalEditable: this.input instanceof DiffEditorInput && !this.input.original.isReadonly(),
			lineDecorationsWidth: '2ch'
		};
	}

	protected override updateReadonly(input: EditorInput): void {
		if (input instanceof DiffEditorInput) {
			this.diffEditorControl?.updateOptions({
				...this.getReadonlyConfiguration(input.isReadonly()),
				originalEditable: !input.original.isReadonly(),
			});
		} else {
			super.updateReadonly(input);
		}
	}

	private isFileBinaryError(error: Error[]): boolean;
	private isFileBinaryError(error: Error): boolean;
	private isFileBinaryError(error: Error | Error[]): boolean {
		if (Array.isArray(error)) {
			const errors = <Error[]>error;

			return errors.some(error => this.isFileBinaryError(error));
		}

		return (<TextFileOperationError>error).textFileOperationResult === TextFileOperationResult.FILE_IS_BINARY;
	}

	override clearInput(): void {
		if (this._previousViewModel) {
			this._previousViewModel.dispose();
			this._previousViewModel = null;
		}

		super.clearInput();

		// Clear Model
		this.diffEditorControl?.setModel(null);
	}

	override getControl(): IDiffEditor | undefined {
		return this.diffEditorControl;
	}

	override focus(): void {
		super.focus();

		this.diffEditorControl?.focus();
	}

	override hasFocus(): boolean {
		return this.diffEditorControl?.hasTextFocus() || super.hasFocus();
	}

	protected override setEditorVisible(visible: boolean, group: IEditorGroup | undefined): void {
		super.setEditorVisible(visible, group);

		if (visible) {
			this.diffEditorControl?.onVisible();
		} else {
			this.diffEditorControl?.onHide();
		}
	}

	override layout(dimension: Dimension): void {
		this.diffEditorControl?.layout(dimension);
	}

	override setBoundarySashes(sashes: IBoundarySashes) {
		this.diffEditorControl?.setBoundarySashes(sashes);
	}

	protected override tracksEditorViewState(input: EditorInput): boolean {
		return input instanceof DiffEditorInput;
	}

	protected override computeEditorViewState(resource: URI): IDiffEditorViewState | undefined {
		if (!this.diffEditorControl) {
			return undefined;
		}

		const model = this.diffEditorControl.getModel();
		if (!model || !model.modified || !model.original) {
			return undefined; // view state always needs a model
		}

		const modelUri = this.toEditorViewStateResource(model);
		if (!modelUri) {
			return undefined; // model URI is needed to make sure we save the view state correctly
		}

		if (!isEqual(modelUri, resource)) {
			return undefined; // prevent saving view state for a model that is not the expected one
		}

		return this.diffEditorControl.saveViewState() ?? undefined;
	}

	protected override toEditorViewStateResource(modelOrInput: IDiffEditorModel | EditorInput): URI | undefined {
		let original: URI | undefined;
		let modified: URI | undefined;

		if (modelOrInput instanceof DiffEditorInput) {
			original = modelOrInput.original.resource;
			modified = modelOrInput.modified.resource;
		} else if (!isEditorInput(modelOrInput)) {
			original = modelOrInput.original.uri;
			modified = modelOrInput.modified.uri;
		}

		if (!original || !modified) {
			return undefined;
		}

		// create a URI that is the Base64 concatenation of original + modified resource
		return URI.from({ scheme: 'diff', path: `${multibyteAwareBtoa(original.toString())}${multibyteAwareBtoa(modified.toString())}` });
	}
}<|MERGE_RESOLUTION|>--- conflicted
+++ resolved
@@ -145,14 +145,8 @@
 				...this.getReadonlyConfiguration(resolvedDiffEditorModel.modifiedModel?.isReadonly()),
 				originalEditable: !resolvedDiffEditorModel.originalModel?.isReadonly()
 			});
-<<<<<<< HEAD
-=======
 
 			control.handleInitialized();
-
-			// Start to measure input lifecycle
-			this.inputLifecycleStopWatch = new StopWatch(false);
->>>>>>> af28b32d
 		} catch (error) {
 			await this.handleSetInputError(error, input, options);
 		}
