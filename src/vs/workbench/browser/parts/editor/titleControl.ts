/*---------------------------------------------------------------------------------------------
 *  Copyright (c) Microsoft Corporation. All rights reserved.
 *  Licensed under the MIT License. See License.txt in the project root for license information.
 *--------------------------------------------------------------------------------------------*/

import 'vs/css!./media/titlecontrol';
import { localize } from 'vs/nls';
import { applyDragImage, DataTransfers } from 'vs/base/browser/dnd';
import { addDisposableListener, Dimension, EventType } from 'vs/base/browser/dom';
import { StandardMouseEvent } from 'vs/base/browser/mouseEvent';
import { ActionsOrientation, IActionViewItem, prepareActions } from 'vs/base/browser/ui/actionbar/actionbar';
import { IAction, SubmenuAction, ActionRunner } from 'vs/base/common/actions';
import { ResolvedKeybinding } from 'vs/base/common/keybindings';
import { dispose, DisposableStore } from 'vs/base/common/lifecycle';
import { createActionViewItem, createAndFillInActionBarActions } from 'vs/platform/actions/browser/menuEntryActionViewItem';
import { IMenuService, MenuId } from 'vs/platform/actions/common/actions';
import { IConfigurationService } from 'vs/platform/configuration/common/configuration';
import { IContextKeyService, IContextKey } from 'vs/platform/contextkey/common/contextkey';
import { IContextMenuService } from 'vs/platform/contextview/browser/contextView';
import { IInstantiationService } from 'vs/platform/instantiation/common/instantiation';
import { IKeybindingService } from 'vs/platform/keybinding/common/keybinding';
import { INotificationService } from 'vs/platform/notification/common/notification';
import { IQuickInputService } from 'vs/platform/quickinput/common/quickInput';
import { listActiveSelectionBackground, listActiveSelectionForeground } from 'vs/platform/theme/common/colorRegistry';
import { IThemeService, registerThemingParticipant, Themable } from 'vs/platform/theme/common/themeService';
import { DraggedEditorGroupIdentifier, DraggedEditorIdentifier, DraggedTreeItemsIdentifier, fillEditorsDragData, LocalSelectionTransfer } from 'vs/workbench/browser/dnd';
import { EditorPane } from 'vs/workbench/browser/parts/editor/editorPane';
import { BreadcrumbsConfig } from 'vs/workbench/browser/parts/editor/breadcrumbs';
import { BreadcrumbsControl, IBreadcrumbsControlOptions } from 'vs/workbench/browser/parts/editor/breadcrumbsControl';
import { IEditorGroupsAccessor, IEditorGroupTitleHeight, IEditorGroupView } from 'vs/workbench/browser/parts/editor/editor';
import { IEditorCommandsContext, EditorResourceAccessor, IEditorPartOptions, SideBySideEditor, EditorsOrder, EditorInputCapabilities } from 'vs/workbench/common/editor';
import { EditorInput } from 'vs/workbench/common/editor/editorInput';
import { ResourceContextKey, ActiveEditorPinnedContext, ActiveEditorStickyContext, ActiveEditorGroupLockedContext, ActiveEditorCanSplitInGroupContext, SideBySideEditorActiveContext, ActiveEditorLastInGroupContext, ActiveEditorFirstInGroupContext } from 'vs/workbench/common/contextkeys';
import { AnchorAlignment } from 'vs/base/browser/ui/contextview/contextview';
import { IFileService } from 'vs/platform/files/common/files';
import { withNullAsUndefined, withUndefinedAsNull, assertIsDefined } from 'vs/base/common/types';
import { isFirefox } from 'vs/base/browser/browser';
import { isCancellationError } from 'vs/base/common/errors';
import { SideBySideEditorInput } from 'vs/workbench/common/editor/sideBySideEditorInput';
import { WorkbenchToolBar } from 'vs/platform/actions/browser/toolbar';

export interface IToolbarActions {
	primary: IAction[];
	secondary: IAction[];
}

export interface ITitleControlDimensions {

	/**
	 * The size of the parent container the title control is layed out in.
	 */
	container: Dimension;

	/**
	 * The maximum size the title control is allowed to consume based on
	 * other controls that are positioned inside the container.
	 */
	available: Dimension;
}

export class EditorCommandsContextActionRunner extends ActionRunner {

	constructor(
		private context: IEditorCommandsContext
	) {
		super();
	}

	override run(action: IAction, context?: { preserveFocus?: boolean }): Promise<void> {

		// Even though we have a fixed context for editor commands,
		// allow to preserve the context that is given to us in case
		// it applies.

		let mergedContext = this.context;
		if (context?.preserveFocus) {
			mergedContext = {
				...this.context,
				preserveFocus: true
			};
		}

		return super.run(action, mergedContext);
	}
}

export abstract class TitleControl extends Themable {

	protected readonly editorTransfer = LocalSelectionTransfer.getInstance<DraggedEditorIdentifier>();
	protected readonly groupTransfer = LocalSelectionTransfer.getInstance<DraggedEditorGroupIdentifier>();
	protected readonly treeItemsTransfer = LocalSelectionTransfer.getInstance<DraggedTreeItemsIdentifier>();

	protected breadcrumbsControl: BreadcrumbsControl | undefined = undefined;

	private editorActionsToolbar: WorkbenchToolBar | undefined;

	private resourceContext: ResourceContextKey;

	private editorPinnedContext: IContextKey<boolean>;
	private editorIsFirstContext: IContextKey<boolean>;
	private editorIsLastContext: IContextKey<boolean>;
	private editorStickyContext: IContextKey<boolean>;

	private editorCanSplitInGroupContext: IContextKey<boolean>;
	private sideBySideEditorContext: IContextKey<boolean>;

	private groupLockedContext: IContextKey<boolean>;

	private readonly editorToolBarMenuDisposables = this._register(new DisposableStore());

	private renderDropdownAsChildElement: boolean;

	constructor(
		parent: HTMLElement,
		protected accessor: IEditorGroupsAccessor,
		protected group: IEditorGroupView,
		@IContextMenuService private readonly contextMenuService: IContextMenuService,
		@IInstantiationService protected instantiationService: IInstantiationService,
		@IContextKeyService private readonly contextKeyService: IContextKeyService,
		@IKeybindingService private readonly keybindingService: IKeybindingService,
		@INotificationService private readonly notificationService: INotificationService,
		@IMenuService private readonly menuService: IMenuService,
		@IQuickInputService protected quickInputService: IQuickInputService,
		@IThemeService themeService: IThemeService,
		@IConfigurationService protected configurationService: IConfigurationService,
		@IFileService private readonly fileService: IFileService
	) {
		super(themeService);

		this.resourceContext = this._register(instantiationService.createInstance(ResourceContextKey));

		this.editorPinnedContext = ActiveEditorPinnedContext.bindTo(contextKeyService);
		this.editorIsFirstContext = ActiveEditorFirstInGroupContext.bindTo(contextKeyService);
		this.editorIsLastContext = ActiveEditorLastInGroupContext.bindTo(contextKeyService);
		this.editorStickyContext = ActiveEditorStickyContext.bindTo(contextKeyService);

		this.editorCanSplitInGroupContext = ActiveEditorCanSplitInGroupContext.bindTo(contextKeyService);
		this.sideBySideEditorContext = SideBySideEditorActiveContext.bindTo(contextKeyService);

		this.groupLockedContext = ActiveEditorGroupLockedContext.bindTo(contextKeyService);

		this.renderDropdownAsChildElement = false;

		this.create(parent);
	}

	protected abstract create(parent: HTMLElement): void;

	protected createBreadcrumbsControl(container: HTMLElement, options: IBreadcrumbsControlOptions): void {
		const config = this._register(BreadcrumbsConfig.IsEnabled.bindTo(this.configurationService));
		this._register(config.onDidChange(() => {
			const value = config.getValue();
			if (!value && this.breadcrumbsControl) {
				this.breadcrumbsControl.dispose();
				this.breadcrumbsControl = undefined;
				this.handleBreadcrumbsEnablementChange();
			} else if (value && !this.breadcrumbsControl) {
				this.breadcrumbsControl = this.instantiationService.createInstance(BreadcrumbsControl, container, options, this.group);
				this.breadcrumbsControl.update();
				this.handleBreadcrumbsEnablementChange();
			}
		}));

		if (config.getValue()) {
			this.breadcrumbsControl = this.instantiationService.createInstance(BreadcrumbsControl, container, options, this.group);
		}

		this._register(this.fileService.onDidChangeFileSystemProviderRegistrations(() => {
			if (this.breadcrumbsControl?.update()) {
				this.handleBreadcrumbsEnablementChange();
			}
		}));
	}

	protected abstract handleBreadcrumbsEnablementChange(): void;

	protected createEditorActionsToolBar(container: HTMLElement): void {
		const context: IEditorCommandsContext = { groupId: this.group.id };

		// Toolbar Widget

		this.editorActionsToolbar = this._register(this.instantiationService.createInstance(WorkbenchToolBar, container, {
			actionViewItemProvider: action => this.actionViewItemProvider(action),
			orientation: ActionsOrientation.HORIZONTAL,
			ariaLabel: localize('ariaLabelEditorActions', "Editor actions"),
			getKeyBinding: action => this.getKeybinding(action),
			actionRunner: this._register(new EditorCommandsContextActionRunner(context)),
			anchorAlignmentProvider: () => AnchorAlignment.RIGHT,
			renderDropdownAsChildElement: this.renderDropdownAsChildElement,
<<<<<<< HEAD
			resetMenu: MenuId.EditorTitle
=======
			telemetrySource: 'editorPart',
			resetMenu: MenuId.EditorTitle,
			maxNumberOfItems: 9
>>>>>>> 5235c6bb
		}));

		// Context
		this.editorActionsToolbar.context = context;

		// Action Run Handling
		this._register(this.editorActionsToolbar.actionRunner.onDidRun(e => {

			// Notify for Error
			if (e.error && !isCancellationError(e.error)) {
				this.notificationService.error(e.error);
			}
		}));
	}

	private actionViewItemProvider(action: IAction): IActionViewItem | undefined {
		const activeEditorPane = this.group.activeEditorPane;

		// Check Active Editor
		if (activeEditorPane instanceof EditorPane) {
			const result = activeEditorPane.getActionViewItem(action);

			if (result) {
				return result;
			}
		}

		// Check extensions
		return createActionViewItem(this.instantiationService, action, { menuAsChild: this.renderDropdownAsChildElement });
	}

	protected updateEditorActionsToolbar(): void {
		const { primary, secondary } = this.prepareEditorActions(this.getEditorActions());

		const editorActionsToolbar = assertIsDefined(this.editorActionsToolbar);
		editorActionsToolbar.setActions(prepareActions(primary), prepareActions(secondary));
	}

	protected abstract prepareEditorActions(editorActions: IToolbarActions): IToolbarActions;

	private getEditorActions(): IToolbarActions {
		const primary: IAction[] = [];
		const secondary: IAction[] = [];

		// Dispose previous listeners
		this.editorToolBarMenuDisposables.clear();

		// Update contexts
		this.contextKeyService.bufferChangeEvents(() => {
			const activeEditor = this.group.activeEditor;

			this.resourceContext.set(withUndefinedAsNull(EditorResourceAccessor.getOriginalUri(activeEditor, { supportSideBySide: SideBySideEditor.PRIMARY })));

			this.editorPinnedContext.set(activeEditor ? this.group.isPinned(activeEditor) : false);
			this.editorIsFirstContext.set(activeEditor ? this.group.isFirst(activeEditor) : false);
			this.editorIsLastContext.set(activeEditor ? this.group.isLast(activeEditor) : false);
			this.editorStickyContext.set(activeEditor ? this.group.isSticky(activeEditor) : false);

			this.editorCanSplitInGroupContext.set(activeEditor ? activeEditor.hasCapability(EditorInputCapabilities.CanSplitInGroup) : false);
			this.sideBySideEditorContext.set(activeEditor?.typeId === SideBySideEditorInput.ID);

			this.groupLockedContext.set(this.group.isLocked);
		});

		// Editor actions require the editor control to be there, so we retrieve it via service
		const activeEditorPane = this.group.activeEditorPane;
		if (activeEditorPane instanceof EditorPane) {
			const scopedContextKeyService = this.getEditorPaneAwareContextKeyService();
			const titleBarMenu = this.menuService.createMenu(MenuId.EditorTitle, scopedContextKeyService, { emitEventsForSubmenuChanges: true, eventDebounceDelay: 0 });
			this.editorToolBarMenuDisposables.add(titleBarMenu);
			this.editorToolBarMenuDisposables.add(titleBarMenu.onDidChange(() => {
				this.updateEditorActionsToolbar(); // Update editor toolbar whenever contributed actions change
			}));

			const shouldInlineGroup = (action: SubmenuAction, group: string) => group === 'navigation' && action.actions.length <= 1;

			createAndFillInActionBarActions(
				titleBarMenu,
				{ arg: this.resourceContext.get(), shouldForwardArgs: true },
				{ primary, secondary },
				'navigation',
				shouldInlineGroup
			);
		}

		return { primary, secondary };
	}

	private getEditorPaneAwareContextKeyService(): IContextKeyService {
		return this.group.activeEditorPane?.scopedContextKeyService ?? this.contextKeyService;
	}

	protected clearEditorActionsToolbar(): void {
		this.editorActionsToolbar?.setActions([], []);
	}

	protected enableGroupDragging(element: HTMLElement): void {

		// Drag start
		this._register(addDisposableListener(element, EventType.DRAG_START, e => {
			if (e.target !== element) {
				return; // only if originating from tabs container
			}

			// Set editor group as transfer
			this.groupTransfer.setData([new DraggedEditorGroupIdentifier(this.group.id)], DraggedEditorGroupIdentifier.prototype);
			if (e.dataTransfer) {
				e.dataTransfer.effectAllowed = 'copyMove';
			}

			// Drag all tabs of the group if tabs are enabled
			let hasDataTransfer = false;
			if (this.accessor.partOptions.showTabs) {
				hasDataTransfer = this.doFillResourceDataTransfers(this.group.getEditors(EditorsOrder.SEQUENTIAL), e);
			}

			// Otherwise only drag the active editor
			else {
				if (this.group.activeEditor) {
					hasDataTransfer = this.doFillResourceDataTransfers([this.group.activeEditor], e);
				}
			}

			// Firefox: requires to set a text data transfer to get going
			if (!hasDataTransfer && isFirefox) {
				e.dataTransfer?.setData(DataTransfers.TEXT, String(this.group.label));
			}

			// Drag Image
			if (this.group.activeEditor) {
				let label = this.group.activeEditor.getName();
				if (this.accessor.partOptions.showTabs && this.group.count > 1) {
					label = localize('draggedEditorGroup', "{0} (+{1})", label, this.group.count - 1);
				}

				applyDragImage(e, label, 'monaco-editor-group-drag-image');
			}
		}));

		// Drag end
		this._register(addDisposableListener(element, EventType.DRAG_END, () => {
			this.groupTransfer.clearData(DraggedEditorGroupIdentifier.prototype);
		}));
	}

	protected doFillResourceDataTransfers(editors: readonly EditorInput[], e: DragEvent): boolean {
		if (editors.length) {
			this.instantiationService.invokeFunction(fillEditorsDragData, editors.map(editor => ({ editor, groupId: this.group.id })), e);

			return true;
		}

		return false;
	}

	protected onContextMenu(editor: EditorInput, e: Event, node: HTMLElement): void {

		// Update contexts based on editor picked and remember previous to restore
		const currentResourceContext = this.resourceContext.get();
		this.resourceContext.set(withUndefinedAsNull(EditorResourceAccessor.getOriginalUri(editor, { supportSideBySide: SideBySideEditor.PRIMARY })));
		const currentPinnedContext = !!this.editorPinnedContext.get();
		this.editorPinnedContext.set(this.group.isPinned(editor));
		const currentEditorIsFirstContext = !!this.editorIsFirstContext.get();
		this.editorIsFirstContext.set(this.group.isFirst(editor));
		const currentEditorIsLastContext = !!this.editorIsLastContext.get();
		this.editorIsLastContext.set(this.group.isLast(editor));
		const currentStickyContext = !!this.editorStickyContext.get();
		this.editorStickyContext.set(this.group.isSticky(editor));
		const currentGroupLockedContext = !!this.groupLockedContext.get();
		this.groupLockedContext.set(this.group.isLocked);
		const currentEditorCanSplitContext = !!this.editorCanSplitInGroupContext.get();
		this.editorCanSplitInGroupContext.set(editor.hasCapability(EditorInputCapabilities.CanSplitInGroup));
		const currentSideBySideEditorContext = !!this.sideBySideEditorContext.get();
		this.sideBySideEditorContext.set(editor.typeId === SideBySideEditorInput.ID);

		// Find target anchor
		let anchor: HTMLElement | { x: number; y: number } = node;
		if (e instanceof MouseEvent) {
			const event = new StandardMouseEvent(e);
			anchor = { x: event.posx, y: event.posy };
		}

		// Show it
		this.contextMenuService.showContextMenu({
			getAnchor: () => anchor,
			menuId: MenuId.EditorTitleContext,
			menuActionOptions: { shouldForwardArgs: true, arg: this.resourceContext.get() },
			contextKeyService: this.contextKeyService,
			getActionsContext: () => ({ groupId: this.group.id, editorIndex: this.group.getIndexOfEditor(editor) }),
			getKeyBinding: action => this.getKeybinding(action),
			onHide: () => {

				// restore previous contexts
				this.resourceContext.set(currentResourceContext || null);
				this.editorPinnedContext.set(currentPinnedContext);
				this.editorIsFirstContext.set(currentEditorIsFirstContext);
				this.editorIsLastContext.set(currentEditorIsLastContext);
				this.editorStickyContext.set(currentStickyContext);
				this.groupLockedContext.set(currentGroupLockedContext);
				this.editorCanSplitInGroupContext.set(currentEditorCanSplitContext);
				this.sideBySideEditorContext.set(currentSideBySideEditorContext);

				// restore focus to active group
				this.accessor.activeGroup.focus();
			}
		});
	}

	private getKeybinding(action: IAction): ResolvedKeybinding | undefined {
		return this.keybindingService.lookupKeybinding(action.id, this.getEditorPaneAwareContextKeyService());
	}

	protected getKeybindingLabel(action: IAction): string | undefined {
		const keybinding = this.getKeybinding(action);

		return keybinding ? withNullAsUndefined(keybinding.getLabel()) : undefined;
	}

	abstract openEditor(editor: EditorInput): void;

	abstract openEditors(editors: EditorInput[]): void;

	abstract closeEditor(editor: EditorInput, index: number | undefined): void;

	abstract closeEditors(editors: EditorInput[]): void;

	abstract moveEditor(editor: EditorInput, fromIndex: number, targetIndex: number): void;

	abstract pinEditor(editor: EditorInput): void;

	abstract stickEditor(editor: EditorInput): void;

	abstract unstickEditor(editor: EditorInput): void;

	abstract setActive(isActive: boolean): void;

	abstract updateEditorLabel(editor: EditorInput): void;

	abstract updateEditorDirty(editor: EditorInput): void;

	abstract updateOptions(oldOptions: IEditorPartOptions, newOptions: IEditorPartOptions): void;

	abstract layout(dimensions: ITitleControlDimensions): Dimension;

	abstract getHeight(): IEditorGroupTitleHeight;

	override dispose(): void {
		dispose(this.breadcrumbsControl);
		this.breadcrumbsControl = undefined;

		super.dispose();
	}
}

registerThemingParticipant((theme, collector) => {

	// Drag Feedback
	const dragImageBackground = theme.getColor(listActiveSelectionBackground);
	const dragImageForeground = theme.getColor(listActiveSelectionForeground);
	collector.addRule(`
		.monaco-editor-group-drag-image {
			background: ${dragImageBackground};
			color: ${dragImageForeground};
		}
	`);
});<|MERGE_RESOLUTION|>--- conflicted
+++ resolved
@@ -187,13 +187,8 @@
 			actionRunner: this._register(new EditorCommandsContextActionRunner(context)),
 			anchorAlignmentProvider: () => AnchorAlignment.RIGHT,
 			renderDropdownAsChildElement: this.renderDropdownAsChildElement,
-<<<<<<< HEAD
-			resetMenu: MenuId.EditorTitle
-=======
-			telemetrySource: 'editorPart',
 			resetMenu: MenuId.EditorTitle,
 			maxNumberOfItems: 9
->>>>>>> 5235c6bb
 		}));
 
 		// Context
