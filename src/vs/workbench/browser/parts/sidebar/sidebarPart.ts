/*---------------------------------------------------------------------------------------------
 *  Copyright (c) Microsoft Corporation. All rights reserved.
 *  Licensed under the MIT License. See License.txt in the project root for license information.
 *--------------------------------------------------------------------------------------------*/

import 'vs/css!./media/sidebarpart';
import 'vs/workbench/browser/parts/sidebar/sidebarActions';
import { ActivityBarPosition, IWorkbenchLayoutService, LayoutSettings, Parts, Position as SideBarPosition } from 'vs/workbench/services/layout/browser/layoutService';
import { SidebarFocusContext, ActiveViewletContext } from 'vs/workbench/common/contextkeys';
import { IStorageService, StorageScope, StorageTarget } from 'vs/platform/storage/common/storage';
import { IContextMenuService } from 'vs/platform/contextview/browser/contextView';
import { IKeybindingService } from 'vs/platform/keybinding/common/keybinding';
import { IInstantiationService } from 'vs/platform/instantiation/common/instantiation';
import { IThemeService } from 'vs/platform/theme/common/themeService';
import { contrastBorder } from 'vs/platform/theme/common/colorRegistry';
import { SIDE_BAR_TITLE_FOREGROUND, SIDE_BAR_BACKGROUND, SIDE_BAR_FOREGROUND, SIDE_BAR_BORDER, SIDE_BAR_DRAG_AND_DROP_BACKGROUND, PANEL_ACTIVE_TITLE_BORDER, PANEL_ACTIVE_TITLE_FOREGROUND, PANEL_INACTIVE_TITLE_FOREGROUND, PANEL_DRAG_AND_DROP_BORDER, ACTIVITY_BAR_BADGE_BACKGROUND, ACTIVITY_BAR_BADGE_FOREGROUND } from 'vs/workbench/common/theme';
import { INotificationService } from 'vs/platform/notification/common/notification';
import { IContextKeyService } from 'vs/platform/contextkey/common/contextkey';
import { AnchorAlignment } from 'vs/base/browser/ui/contextview/contextview';
import { IExtensionService } from 'vs/workbench/services/extensions/common/extensions';
import { LayoutPriority } from 'vs/base/browser/ui/grid/grid';
import { assertIsDefined } from 'vs/base/common/types';
import { IViewDescriptorService } from 'vs/workbench/common/views';
import { AbstractPaneCompositePart } from 'vs/workbench/browser/parts/paneCompositePart';
import { ActivityBarCompositeBar, ActivitybarPart } from 'vs/workbench/browser/parts/activitybar/activitybarPart';
import { ActionsOrientation } from 'vs/base/browser/ui/actionbar/actionbar';
import { HoverPosition } from 'vs/base/browser/ui/hover/hoverWidget';
import { IPaneCompositeBarOptions } from 'vs/workbench/browser/parts/paneCompositeBar';
import { IConfigurationService } from 'vs/platform/configuration/common/configuration';
<<<<<<< HEAD
import { Action2, IMenuService, MenuId, registerAction2 } from 'vs/platform/actions/common/actions';
import { localize } from 'vs/nls';
import { ACCOUNTS_ACTIVITY_ID, GLOBAL_ACTIVITY_ID } from 'vs/workbench/common/activity';
import { ILifecycleService } from 'vs/workbench/services/lifecycle/common/lifecycle';
=======
import { Action2, IMenuService, registerAction2 } from 'vs/platform/actions/common/actions';
import { ITelemetryService } from 'vs/platform/telemetry/common/telemetry';
import { ILifecycleService, LifecyclePhase } from 'vs/workbench/services/lifecycle/common/lifecycle';
>>>>>>> af28b32d
import { Separator } from 'vs/base/common/actions';
import { ToggleActivityBarVisibilityActionId } from 'vs/workbench/browser/actions/layoutActions';
import { localize } from 'vs/nls';
import { mainWindow } from 'vs/base/browser/window';

export class SidebarPart extends AbstractPaneCompositePart {

	static readonly activeViewletSettingsKey = 'workbench.sidebar.activeviewletid';

	//#region IView

	readonly minimumWidth: number = 170;
	readonly maximumWidth: number = Number.POSITIVE_INFINITY;
	readonly minimumHeight: number = 0;
	readonly maximumHeight: number = Number.POSITIVE_INFINITY;

	readonly priority: LayoutPriority = LayoutPriority.Low;

	get preferredWidth(): number | undefined {
		const viewlet = this.getActivePaneComposite();

		if (!viewlet) {
			return;
		}

		const width = viewlet.getOptimalWidth();
		if (typeof width !== 'number') {
			return;
		}

		return Math.max(width, 300);
	}

	private readonly acitivityBarPart: ActivitybarPart;

	//#endregion

	constructor(
		@INotificationService notificationService: INotificationService,
		@IStorageService storageService: IStorageService,
		@IContextMenuService contextMenuService: IContextMenuService,
		@IWorkbenchLayoutService layoutService: IWorkbenchLayoutService,
		@IKeybindingService keybindingService: IKeybindingService,
		@IInstantiationService instantiationService: IInstantiationService,
		@IThemeService themeService: IThemeService,
		@IViewDescriptorService viewDescriptorService: IViewDescriptorService,
		@IContextKeyService contextKeyService: IContextKeyService,
		@IExtensionService extensionService: IExtensionService,
		@IConfigurationService private readonly configurationService: IConfigurationService,
		@ILifecycleService lifecycleService: ILifecycleService,
		@IMenuService menuService: IMenuService,
	) {
		super(
			Parts.SIDEBAR_PART,
			{ hasTitle: true, borderWidth: () => (this.getColor(SIDE_BAR_BORDER) || this.getColor(contrastBorder)) ? 1 : 0 },
			SidebarPart.activeViewletSettingsKey,
			ActiveViewletContext.bindTo(contextKeyService),
			SidebarFocusContext.bindTo(contextKeyService),
			'viewlet',
			SIDE_BAR_TITLE_FOREGROUND,
			notificationService,
			storageService,
			contextMenuService,
			layoutService,
			keybindingService,
			instantiationService,
			themeService,
			viewDescriptorService,
			contextKeyService,
			extensionService,
			menuService,
		);

		this.acitivityBarPart = this._register(instantiationService.createInstance(ActivitybarPart, this));
		this.rememberActivityBarVisiblePosition();
		this._register(configurationService.onDidChangeConfiguration(e => {
			if (e.affectsConfiguration(LayoutSettings.ACTIVITY_BAR_LOCATION)) {
				this.onDidChangeActivityBarLocation();
			}
		}));

<<<<<<< HEAD
		this.registerGlobalActions();
=======
		this.registerActions();

		lifecycleService.when(LifecyclePhase.Eventually).then(() => {
			telemetryService.publicLog2<{ location: string }, {
				owner: 'sandy081';
				location: { classification: 'SystemMetaData'; purpose: 'FeatureInsight'; comment: 'Locaiton where the activity bar is shown' };
				comment: 'This is used to know where activity bar is shown in the workbench.';
			}>('activityBar:location', { location: configurationService.getValue(LayoutSettings.ACTIVITY_BAR_LOCATION) });
		});
>>>>>>> af28b32d
	}

	private onDidChangeActivityBarLocation(): void {
		this.updateTitleArea();
		const id = this.getActiveComposite()?.getId();
		if (id) {
			this.onTitleAreaUpdate(id!);
		}
		this.updateActivityBarVisiblity();
		this.rememberActivityBarVisiblePosition();
	}

	override updateStyles(): void {
		super.updateStyles();

		// Part container
		const container = assertIsDefined(this.getContainer());

		container.style.backgroundColor = this.getColor(SIDE_BAR_BACKGROUND) || '';
		container.style.color = this.getColor(SIDE_BAR_FOREGROUND) || '';

		const borderColor = this.getColor(SIDE_BAR_BORDER) || this.getColor(contrastBorder);
		const isPositionLeft = this.layoutService.getSideBarPosition() === SideBarPosition.LEFT;
		container.style.borderRightWidth = borderColor && isPositionLeft ? '1px' : '';
		container.style.borderRightStyle = borderColor && isPositionLeft ? 'solid' : '';
		container.style.borderRightColor = isPositionLeft ? borderColor || '' : '';
		container.style.borderLeftWidth = borderColor && !isPositionLeft ? '1px' : '';
		container.style.borderLeftStyle = borderColor && !isPositionLeft ? 'solid' : '';
		container.style.borderLeftColor = !isPositionLeft ? borderColor || '' : '';
		container.style.outlineColor = this.getColor(SIDE_BAR_DRAG_AND_DROP_BACKGROUND) ?? '';
	}

	override layout(width: number, height: number, top: number, left: number): void {
		if (!this.layoutService.isVisible(Parts.SIDEBAR_PART)) {
			return;
		}

		super.layout(width, height, top, left);
	}

	protected override getTitleAreaDropDownAnchorAlignment(): AnchorAlignment {
		return this.layoutService.getSideBarPosition() === SideBarPosition.LEFT ? AnchorAlignment.LEFT : AnchorAlignment.RIGHT;
	}

	protected override createCompisteBar(): ActivityBarCompositeBar {
		return this.instantiationService.createInstance(ActivityBarCompositeBar, this.getCompositeBarOptions(), this.partId, this, false);
	}

	protected getCompositeBarOptions(): IPaneCompositeBarOptions {
		return {
			partContainerClass: 'sidebar',
			pinnedViewContainersKey: ActivitybarPart.pinnedViewContainersKey,
			placeholderViewContainersKey: ActivitybarPart.placeholderViewContainersKey,
			viewContainersWorkspaceStateKey: ActivitybarPart.viewContainersWorkspaceStateKey,
			icon: true,
			orientation: ActionsOrientation.HORIZONTAL,
			recomputeSizes: true,
			activityHoverOptions: {
				position: () => HoverPosition.BELOW,
			},
			fillExtraContextMenuActions: actions => {
				const viewsSubmenuAction = this.getViewsSubmenuAction();
				if (viewsSubmenuAction) {
					actions.push(new Separator());
					actions.push(viewsSubmenuAction);
				}
			},
			compositeSize: 0,
			iconSize: 16,
			overflowActionSize: 44,
			colors: theme => ({
				activeBackgroundColor: theme.getColor(SIDE_BAR_BACKGROUND),
				inactiveBackgroundColor: theme.getColor(SIDE_BAR_BACKGROUND),
				activeBorderBottomColor: theme.getColor(PANEL_ACTIVE_TITLE_BORDER),
				activeForegroundColor: theme.getColor(PANEL_ACTIVE_TITLE_FOREGROUND),
				inactiveForegroundColor: theme.getColor(PANEL_INACTIVE_TITLE_FOREGROUND),
				badgeBackground: theme.getColor(ACTIVITY_BAR_BADGE_BACKGROUND),
				badgeForeground: theme.getColor(ACTIVITY_BAR_BADGE_FOREGROUND),
				dragAndDropBorder: theme.getColor(PANEL_DRAG_AND_DROP_BORDER)
			}),
			compact: true
		};
	}

	protected shouldShowCompositeBar(): boolean {
		return this.layoutService.isVisible(Parts.TITLEBAR_PART, mainWindow) && this.configurationService.getValue(LayoutSettings.ACTIVITY_BAR_LOCATION) === ActivityBarPosition.TOP;
	}

	private shouldShowActivityBar(): boolean {
		if (this.shouldShowCompositeBar()) {
			return false;
		}
		return this.configurationService.getValue(LayoutSettings.ACTIVITY_BAR_LOCATION) !== ActivityBarPosition.HIDDEN;
	}

	private rememberActivityBarVisiblePosition(): void {
		const activityBarPosition = this.configurationService.getValue<string>(LayoutSettings.ACTIVITY_BAR_LOCATION);
		if (activityBarPosition !== ActivityBarPosition.HIDDEN) {
			this.storageService.store(LayoutSettings.ACTIVITY_BAR_LOCATION, activityBarPosition, StorageScope.PROFILE, StorageTarget.USER);
		}
	}

	private getRememberedActivityBarVisiblePosition(): ActivityBarPosition {
		const activityBarPosition = this.storageService.get(LayoutSettings.ACTIVITY_BAR_LOCATION, StorageScope.PROFILE);
		switch (activityBarPosition) {
			case ActivityBarPosition.SIDE: return ActivityBarPosition.SIDE;
			default: return ActivityBarPosition.TOP;
		}
	}

	private updateActivityBarVisiblity(): void {
		if (this.shouldShowActivityBar()) {
			this.acitivityBarPart.show();
		} else {
			this.acitivityBarPart.hide();
		}
	}

	override getPinnedPaneCompositeIds(): string[] {
		return this.shouldShowCompositeBar() ? super.getPinnedPaneCompositeIds() : this.acitivityBarPart.getPinnedPaneCompositeIds();
	}

	override getVisiblePaneCompositeIds(): string[] {
		return this.shouldShowCompositeBar() ? super.getVisiblePaneCompositeIds() : this.acitivityBarPart.getVisiblePaneCompositeIds();
	}

	async focusActivityBar(): Promise<void> {
		if (this.configurationService.getValue(LayoutSettings.ACTIVITY_BAR_LOCATION) === ActivityBarPosition.HIDDEN) {
			await this.configurationService.updateValue(LayoutSettings.ACTIVITY_BAR_LOCATION, this.getRememberedActivityBarVisiblePosition());
			this.onDidChangeActivityBarLocation();
		}
		if (this.shouldShowCompositeBar()) {
			this.focusComositeBar();
		} else {
			if (!this.layoutService.isVisible(Parts.ACTIVITYBAR_PART)) {
				this.layoutService.setPartHidden(false, Parts.ACTIVITYBAR_PART);
			}
			this.acitivityBarPart.show(true);
		}
	}

	private registerActions(): void {
		const that = this;
		this._register(registerAction2(class extends Action2 {
			constructor() {
				super({
					id: ToggleActivityBarVisibilityActionId,
					title: {
						value: localize('toggleActivityBar', "Toggle Activity Bar Visibility"),
						original: 'Toggle Activity Bar Visibility'
					},
				});
			}
			run(): Promise<void> {
				const value = that.configurationService.getValue(LayoutSettings.ACTIVITY_BAR_LOCATION) === ActivityBarPosition.HIDDEN ? that.getRememberedActivityBarVisiblePosition() : ActivityBarPosition.HIDDEN;
				return that.configurationService.updateValue(LayoutSettings.ACTIVITY_BAR_LOCATION, value);
			}
		}));
	}

	toJSON(): object {
		return {
			type: Parts.SIDEBAR_PART
		};
	}
}<|MERGE_RESOLUTION|>--- conflicted
+++ resolved
@@ -27,16 +27,8 @@
 import { HoverPosition } from 'vs/base/browser/ui/hover/hoverWidget';
 import { IPaneCompositeBarOptions } from 'vs/workbench/browser/parts/paneCompositeBar';
 import { IConfigurationService } from 'vs/platform/configuration/common/configuration';
-<<<<<<< HEAD
-import { Action2, IMenuService, MenuId, registerAction2 } from 'vs/platform/actions/common/actions';
-import { localize } from 'vs/nls';
-import { ACCOUNTS_ACTIVITY_ID, GLOBAL_ACTIVITY_ID } from 'vs/workbench/common/activity';
+import { Action2, IMenuService, registerAction2 } from 'vs/platform/actions/common/actions';
 import { ILifecycleService } from 'vs/workbench/services/lifecycle/common/lifecycle';
-=======
-import { Action2, IMenuService, registerAction2 } from 'vs/platform/actions/common/actions';
-import { ITelemetryService } from 'vs/platform/telemetry/common/telemetry';
-import { ILifecycleService, LifecyclePhase } from 'vs/workbench/services/lifecycle/common/lifecycle';
->>>>>>> af28b32d
 import { Separator } from 'vs/base/common/actions';
 import { ToggleActivityBarVisibilityActionId } from 'vs/workbench/browser/actions/layoutActions';
 import { localize } from 'vs/nls';
@@ -118,19 +110,7 @@
 			}
 		}));
 
-<<<<<<< HEAD
-		this.registerGlobalActions();
-=======
 		this.registerActions();
-
-		lifecycleService.when(LifecyclePhase.Eventually).then(() => {
-			telemetryService.publicLog2<{ location: string }, {
-				owner: 'sandy081';
-				location: { classification: 'SystemMetaData'; purpose: 'FeatureInsight'; comment: 'Locaiton where the activity bar is shown' };
-				comment: 'This is used to know where activity bar is shown in the workbench.';
-			}>('activityBar:location', { location: configurationService.getValue(LayoutSettings.ACTIVITY_BAR_LOCATION) });
-		});
->>>>>>> af28b32d
 	}
 
 	private onDidChangeActivityBarLocation(): void {
