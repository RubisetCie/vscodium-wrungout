/*---------------------------------------------------------------------------------------------
 *  Copyright (c) Microsoft Corporation. All rights reserved.
 *  Licensed under the MIT License. See License.txt in the project root for license information.
 *--------------------------------------------------------------------------------------------*/

import { isActiveDocument, reset } from 'vs/base/browser/dom';
import { BaseActionViewItem, IBaseActionViewItemOptions } from 'vs/base/browser/ui/actionbar/actionViewItems';
import { getDefaultHoverDelegate } from 'vs/base/browser/ui/hover/hoverDelegateFactory';
import { IHoverDelegate } from 'vs/base/browser/ui/hover/hoverDelegate';
import { setupCustomHover } from 'vs/base/browser/ui/hover/updatableHoverWidget';
import { renderIcon } from 'vs/base/browser/ui/iconLabel/iconLabels';
import { IAction, SubmenuAction } from 'vs/base/common/actions';
import { Codicon } from 'vs/base/common/codicons';
import { Emitter, Event } from 'vs/base/common/event';
import { DisposableStore } from 'vs/base/common/lifecycle';
import { localize } from 'vs/nls';
import { createActionViewItem } from 'vs/platform/actions/browser/menuEntryActionViewItem';
import { HiddenItemStrategy, MenuWorkbenchToolBar, WorkbenchToolBar } from 'vs/platform/actions/browser/toolbar';
import { MenuId, MenuRegistry, SubmenuItemAction } from 'vs/platform/actions/common/actions';
import { IInstantiationService } from 'vs/platform/instantiation/common/instantiation';
import { IKeybindingService } from 'vs/platform/keybinding/common/keybinding';
import { IQuickInputService } from 'vs/platform/quickinput/common/quickInput';
import { WindowTitle } from 'vs/workbench/browser/parts/titlebar/windowTitle';
import { IEditorGroupsService } from 'vs/workbench/services/editor/common/editorGroupsService';

export class CommandCenterControl {

	private readonly _disposables = new DisposableStore();

	private readonly _onDidChangeVisibility = new Emitter<void>();
	readonly onDidChangeVisibility: Event<void> = this._onDidChangeVisibility.event;

	readonly element: HTMLElement = document.createElement('div');

	constructor(
		windowTitle: WindowTitle,
		hoverDelegate: IHoverDelegate,
		@IInstantiationService instantiationService: IInstantiationService,
		@IQuickInputService quickInputService: IQuickInputService,
	) {
		this.element.classList.add('command-center');

		const titleToolbar = instantiationService.createInstance(MenuWorkbenchToolBar, this.element, MenuId.CommandCenter, {
			contextMenu: MenuId.TitleBarContext,
			hiddenItemStrategy: HiddenItemStrategy.NoHide,
			toolbarOptions: {
				primaryGroup: () => true,
			},
<<<<<<< HEAD
			actionViewItemProvider: (action) => {
=======
			telemetrySource: 'commandCenter',
			actionViewItemProvider: (action, options) => {
>>>>>>> 5c3e652f
				if (action instanceof SubmenuItemAction && action.item.submenu === MenuId.CommandCenterCenter) {
					return instantiationService.createInstance(CommandCenterCenterViewItem, action, windowTitle, { ...options, hoverDelegate });
				} else {
					return createActionViewItem(instantiationService, action, { ...options, hoverDelegate });
				}
			}
		});

		this._disposables.add(Event.filter(quickInputService.onShow, () => isActiveDocument(this.element), this._disposables)(this._setVisibility.bind(this, false)));
		this._disposables.add(Event.filter(quickInputService.onHide, () => isActiveDocument(this.element), this._disposables)(this._setVisibility.bind(this, true)));
		this._disposables.add(titleToolbar);
	}

	private _setVisibility(show: boolean): void {
		this.element.classList.toggle('hide', !show);
		this._onDidChangeVisibility.fire();
	}

	dispose(): void {
		this._disposables.dispose();
	}
}


class CommandCenterCenterViewItem extends BaseActionViewItem {

	private static readonly _quickOpenCommandId = 'workbench.action.quickOpenWithModes';

	private readonly _hoverDelegate: IHoverDelegate;

	constructor(
		private readonly _submenu: SubmenuItemAction,
		private readonly _windowTitle: WindowTitle,
		options: IBaseActionViewItemOptions,
		@IKeybindingService private _keybindingService: IKeybindingService,
		@IInstantiationService private _instaService: IInstantiationService,
		@IEditorGroupsService private _editorGroupService: IEditorGroupsService,
	) {
		super(undefined, _submenu.actions.find(action => action.id === 'workbench.action.quickOpenWithModes') ?? _submenu.actions[0], options);
		this._hoverDelegate = options.hoverDelegate ?? getDefaultHoverDelegate('mouse');
	}

	override render(container: HTMLElement): void {
		super.render(container);
		container.classList.add('command-center-center');
		container.classList.toggle('multiple', (this._submenu.actions.length > 1));

		const hover = this._store.add(setupCustomHover(this._hoverDelegate, container, this.getTooltip()));

		// update label & tooltip when window title changes
		this._store.add(this._windowTitle.onDidChange(() => {
			hover.update(this.getTooltip());
		}));

		const groups: (readonly IAction[])[] = [];
		for (const action of this._submenu.actions) {
			if (action instanceof SubmenuAction) {
				groups.push(action.actions);
			} else {
				groups.push([action]);
			}
		}


		for (let i = 0; i < groups.length; i++) {
			const group = groups[i];

			// nested toolbar
			const toolbar = this._instaService.createInstance(WorkbenchToolBar, container, {
				hiddenItemStrategy: HiddenItemStrategy.NoHide,
				actionViewItemProvider: (action, options) => {
					options = {
						...options,
						hoverDelegate: this._hoverDelegate,
					};

					if (action.id !== CommandCenterCenterViewItem._quickOpenCommandId) {
						return createActionViewItem(this._instaService, action, options);
					}

					const that = this;

					return this._instaService.createInstance(class CommandCenterQuickPickItem extends BaseActionViewItem {

						constructor() {
							super(undefined, action, options);
						}

						override render(container: HTMLElement): void {
							super.render(container);
							container.classList.toggle('command-center-quick-pick');

							const action = this.action;

							// icon (search)
							const searchIcon = document.createElement('span');
							searchIcon.ariaHidden = 'true';
							searchIcon.className = action.class ?? '';
							searchIcon.classList.add('search-icon');

							// label: just workspace name and optional decorations
							const label = this._getLabel();
							const labelElement = document.createElement('span');
							labelElement.classList.add('search-label');
							labelElement.innerText = label;
							reset(container, searchIcon, labelElement);

							const hover = this._store.add(setupCustomHover(that._hoverDelegate, container, this.getTooltip()));

							// update label & tooltip when window title changes
							this._store.add(that._windowTitle.onDidChange(() => {
								hover.update(this.getTooltip());
								labelElement.innerText = this._getLabel();
							}));

							// update label & tooltip when tabs visibility changes
							this._store.add(that._editorGroupService.onDidChangeEditorPartOptions(({ newPartOptions, oldPartOptions }) => {
								if (newPartOptions.showTabs !== oldPartOptions.showTabs) {
									hover.update(this.getTooltip());
									labelElement.innerText = this._getLabel();
								}
							}));
						}

						protected override getTooltip() {
							return that.getTooltip();
						}

						private _getLabel(): string {
							const { prefix, suffix } = that._windowTitle.getTitleDecorations();
							let label = that._windowTitle.workspaceName;
							if (that._windowTitle.isCustomTitleFormat()) {
								label = that._windowTitle.getWindowTitle();
							} else if (that._editorGroupService.partOptions.showTabs === 'none') {
								label = that._windowTitle.fileName ?? label;
							}
							if (!label) {
								label = localize('label.dfl', "Search");
							}
							if (prefix) {
								label = localize('label1', "{0} {1}", prefix, label);
							}
							if (suffix) {
								label = localize('label2', "{0} {1}", label, suffix);
							}

							return label.replaceAll(/\r\n|\r|\n/g, '\u23CE');
						}
					});
				}
			});
			toolbar.setActions(group);
			this._store.add(toolbar);


			// spacer
			if (i < groups.length - 1) {
				const icon = renderIcon(Codicon.circleSmallFilled);
				icon.style.padding = '0 12px';
				icon.style.height = '100%';
				icon.style.opacity = '0.5';
				container.appendChild(icon);
			}
		}
	}

	protected override getTooltip() {

		// tooltip: full windowTitle
		const kb = this._keybindingService.lookupKeybinding(this.action.id)?.getLabel();
		const title = kb
			? localize('title', "Search {0} ({1}) \u2014 {2}", this._windowTitle.workspaceName, kb, this._windowTitle.value)
			: localize('title2', "Search {0} \u2014 {1}", this._windowTitle.workspaceName, this._windowTitle.value);

		return title;
	}
}

MenuRegistry.appendMenuItem(MenuId.CommandCenter, {
	submenu: MenuId.CommandCenterCenter,
	title: localize('title3', "Command Center"),
	icon: Codicon.shield,
	order: 101,
});<|MERGE_RESOLUTION|>--- conflicted
+++ resolved
@@ -46,12 +46,7 @@
 			toolbarOptions: {
 				primaryGroup: () => true,
 			},
-<<<<<<< HEAD
-			actionViewItemProvider: (action) => {
-=======
-			telemetrySource: 'commandCenter',
 			actionViewItemProvider: (action, options) => {
->>>>>>> 5c3e652f
 				if (action instanceof SubmenuItemAction && action.item.submenu === MenuId.CommandCenterCenter) {
 					return instantiationService.createInstance(CommandCenterCenterViewItem, action, windowTitle, { ...options, hoverDelegate });
 				} else {
