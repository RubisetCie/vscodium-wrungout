--- conflicted
+++ resolved
@@ -8,10 +8,6 @@
 import { IHoverDelegate } from 'vs/base/browser/ui/iconLabel/iconHoverDelegate';
 import { setupCustomHover } from 'vs/base/browser/ui/iconLabel/iconLabelHover';
 import { renderIcon } from 'vs/base/browser/ui/iconLabel/iconLabels';
-<<<<<<< HEAD
-import { ToolBar } from 'vs/base/browser/ui/toolbar/toolbar';
-=======
->>>>>>> 64bbfbf6
 import { IAction } from 'vs/base/common/actions';
 import { Codicon } from 'vs/base/common/codicons';
 import { Emitter, Event } from 'vs/base/common/event';
@@ -41,11 +37,7 @@
 		hoverDelegate: IHoverDelegate,
 		@IInstantiationService instantiationService: IInstantiationService,
 		@IQuickInputService quickInputService: IQuickInputService,
-<<<<<<< HEAD
-		@IKeybindingService keybindingService: IKeybindingService,
-=======
 		@IKeybindingService keybindingService: IKeybindingService
->>>>>>> 64bbfbf6
 	) {
 		this.element.classList.add('command-center');
 
@@ -55,7 +47,6 @@
 			toolbarOptions: {
 				primaryGroup: () => true,
 			},
-			telemetrySource: 'commandCenter',
 			actionViewItemProvider: (action) => {
 
 				if (action instanceof MenuItemAction && action.id === 'workbench.action.quickOpen') {
@@ -155,10 +146,7 @@
 
 		this._disposables.add(quickInputService.onShow(this._setVisibility.bind(this, false)));
 		this._disposables.add(quickInputService.onHide(this._setVisibility.bind(this, true)));
-<<<<<<< HEAD
-=======
 		this._disposables.add(titleToolbar);
->>>>>>> 64bbfbf6
 	}
 
 	private _setVisibility(show: boolean): void {
