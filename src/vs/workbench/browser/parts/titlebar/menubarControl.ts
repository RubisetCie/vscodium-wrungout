--- conflicted
+++ resolved
@@ -186,12 +186,6 @@
 		// Update when config changes
 		this._register(this.configurationService.onDidChangeConfiguration(e => this.onConfigurationUpdated(e)));
 
-<<<<<<< HEAD
-=======
-		// Listen to update service
-		this._register(this.updateService.onStateChange(() => this.onUpdateStateChange()));
-
->>>>>>> 5c3e652f
 		// Listen for changes in recently opened menu
 		this._register(this.workspacesService.onDidChangeRecentlyOpened(() => { this.onDidChangeRecentlyOpened(); }));
 
@@ -451,43 +445,6 @@
 		}
 	}
 
-<<<<<<< HEAD
-=======
-	private getUpdateAction(): IAction | null {
-		const state = this.updateService.state;
-
-		switch (state.type) {
-			case StateType.Idle:
-				return new Action('update.check', localize({ key: 'checkForUpdates', comment: ['&& denotes a mnemonic'] }, "Check for &&Updates..."), undefined, true, () =>
-					this.updateService.checkForUpdates(true));
-
-			case StateType.CheckingForUpdates:
-				return new Action('update.checking', localize('checkingForUpdates', "Checking for Updates..."), undefined, false);
-
-			case StateType.AvailableForDownload:
-				return new Action('update.downloadNow', localize({ key: 'download now', comment: ['&& denotes a mnemonic'] }, "D&&ownload Update"), undefined, true, () =>
-					this.updateService.downloadUpdate());
-
-			case StateType.Downloading:
-				return new Action('update.downloading', localize('DownloadingUpdate', "Downloading Update..."), undefined, false);
-
-			case StateType.Downloaded:
-				return isMacintosh ? null : new Action('update.install', localize({ key: 'installUpdate...', comment: ['&& denotes a mnemonic'] }, "Install &&Update..."), undefined, true, () =>
-					this.updateService.applyUpdate());
-
-			case StateType.Updating:
-				return new Action('update.updating', localize('installingUpdate', "Installing Update..."), undefined, false);
-
-			case StateType.Ready:
-				return new Action('update.restart', localize({ key: 'restartToUpdate', comment: ['&& denotes a mnemonic'] }, "Restart to &&Update"), undefined, true, () =>
-					this.updateService.quitAndInstall());
-
-			default:
-				return null;
-		}
-	}
-
->>>>>>> 5c3e652f
 	private get currentMenubarVisibility(): MenuBarVisibility {
 		return getMenuBarVisibility(this.configurationService);
 	}
