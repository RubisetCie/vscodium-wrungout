/*---------------------------------------------------------------------------------------------
 *  Copyright (c) Microsoft Corporation. All rights reserved.
 *  Licensed under the MIT License. See License.txt in the project root for license information.
 *--------------------------------------------------------------------------------------------*/

import { Emitter } from 'vs/base/common/event';
import { URI } from 'vs/base/common/uri';
import { IEditorOptions } from 'vs/platform/editor/common/editor';
import { firstOrDefault } from 'vs/base/common/arrays';
import { EditorInputCapabilities, Verbosity, GroupIdentifier, ISaveOptions, IRevertOptions, IMoveResult, IEditorDescriptor, IEditorPane, IUntypedEditorInput, EditorResourceAccessor, AbstractEditorInput, isEditorInput, IEditorIdentifier } from 'vs/workbench/common/editor';
import { isEqual } from 'vs/base/common/resources';
import { ConfirmResult } from 'vs/platform/dialogs/common/dialogs';
import { IMarkdownString } from 'vs/base/common/htmlContent';
import { IDisposable } from 'vs/base/common/lifecycle';
import { ThemeIcon } from 'vs/base/common/themables';

export interface IEditorCloseHandler {

	/**
	 * If `true`, will call into the `confirm` method to ask for confirmation
	 * before closing the editor.
	 */
	showConfirm(): boolean;

	/**
	 * Allows an editor to control what should happen when the editor
	 * (or a list of editor of the same kind) is being closed.
	 *
	 * By default a file specific dialog will open if the editor is
	 * dirty and not in the process of saving.
	 *
	 * If the editor is not dealing with files or another condition
	 * should be used besides dirty state, this method should be
	 * implemented to show a different dialog.
	 *
	 * @param editors All editors of the same kind that are being closed. Should be used
	 * to show a combined dialog.
	 */
	confirm(editors: ReadonlyArray<IEditorIdentifier>): Promise<ConfirmResult>;
}

/**
 * Editor inputs are lightweight objects that can be passed to the workbench API to open inside the editor part.
 * Each editor input is mapped to an editor that is capable of opening it through the Platform facade.
 */
export abstract class EditorInput extends AbstractEditorInput {

	protected readonly _onDidChangeDirty = this._register(new Emitter<void>());
	protected readonly _onDidChangeLabel = this._register(new Emitter<void>());
	protected readonly _onDidChangeCapabilities = this._register(new Emitter<void>());

	private readonly _onWillDispose = this._register(new Emitter<void>());

	/**
	 * Triggered when this input changes its dirty state.
	 */
	readonly onDidChangeDirty = this._onDidChangeDirty.event;

	/**
	 * Triggered when this input changes its label
	 */
	readonly onDidChangeLabel = this._onDidChangeLabel.event;

	/**
	 * Triggered when this input changes its capabilities.
	 */
	readonly onDidChangeCapabilities = this._onDidChangeCapabilities.event;

	/**
	 * Triggered when this input is about to be disposed.
	 */
	readonly onWillDispose = this._onWillDispose.event;

	/**
	 * Optional: subclasses can override to implement
	 * custom confirmation on close behavior.
	 */
	readonly closeHandler?: IEditorCloseHandler;

	/**
	 * Unique type identifier for this input. Every editor input of the
	 * same class should share the same type identifier. The type identifier
	 * is used for example for serialising/deserialising editor inputs
	 * via the serialisers of the `EditorInputFactoryRegistry`.
	 */
	abstract get typeId(): string;

	/**
	 * Returns the optional associated resource of this input.
	 *
	 * This resource should be unique for all editors of the same
	 * kind and input and is often used to identify the editor input among
	 * others.
	 *
	 * **Note:** DO NOT use this property for anything but identity
	 * checks. DO NOT use this property to present as label to the user.
	 * Please refer to `EditorResourceAccessor` documentation in that case.
	 */
	abstract get resource(): URI | undefined;

	/**
	 * Identifies the type of editor this input represents
	 * This ID is registered with the {@link EditorResolverService} to allow
	 * for resolving an untyped input to a typed one
	 */
	get editorId(): string | undefined {
		return undefined;
	}

	/**
	 * The capabilities of the input.
	 */
	get capabilities(): EditorInputCapabilities {
		return EditorInputCapabilities.Readonly;
	}

	/**
	 * Figure out if the input has the provided capability.
	 */
	hasCapability(capability: EditorInputCapabilities): boolean {
		if (capability === EditorInputCapabilities.None) {
			return this.capabilities === EditorInputCapabilities.None;
		}

		return (this.capabilities & capability) !== 0;
	}

	isReadonly(): boolean | IMarkdownString {
		return this.hasCapability(EditorInputCapabilities.Readonly);
	}

	/**
	 * Returns the display name of this input.
	 */
	getName(): string {
		return `Editor ${this.typeId}`;
	}

	/**
	 * Returns the display description of this input.
	 */
	getDescription(verbosity?: Verbosity): string | undefined {
		return undefined;
	}

	/**
	 * Returns the display title of this input.
	 */
	getTitle(verbosity?: Verbosity): string {
		return this.getName();
	}

	/**
	 * Returns the extra classes to apply to the label of this input.
	 */
	getLabelExtraClasses(): string[] {
		return [];
	}

	/**
	 * Returns the aria label to be read out by a screen reader.
	 */
	getAriaLabel(): string {
		return this.getTitle(Verbosity.SHORT);
	}

	/**
<<<<<<< HEAD
=======
	 * Returns the icon which represents this editor input.
	 * If undefined, the default icon will be used.
	 */
	getIcon(): ThemeIcon | undefined {
		return undefined;
	}

	/**
	 * Returns a descriptor suitable for telemetry events.
	 *
	 * Subclasses should extend if they can contribute.
	 */
	getTelemetryDescriptor(): { [key: string]: unknown } {
		/* __GDPR__FRAGMENT__
			"EditorTelemetryDescriptor" : {
				"typeId" : { "classification": "SystemMetaData", "purpose": "FeatureInsight" }
			}
		*/
		return { typeId: this.typeId };
	}

	/**
>>>>>>> f5442d1f
	 * Returns if this input is dirty or not.
	 */
	isDirty(): boolean {
		return false;
	}

	/**
	 * Returns if the input has unsaved changes.
	 */
	isModified(): boolean {
		return this.isDirty();
	}

	/**
	 * Returns if this input is currently being saved or soon to be
	 * saved. Based on this assumption the editor may for example
	 * decide to not signal the dirty state to the user assuming that
	 * the save is scheduled to happen anyway.
	 */
	isSaving(): boolean {
		return false;
	}

	/**
	 * Returns a type of `IDisposable` that represents the resolved input.
	 * Subclasses should override to provide a meaningful model or return
	 * `null` if the editor does not require a model.
	 *
	 * The `options` parameter are passed down from the editor when the
	 * input is resolved as part of it.
	 */
	async resolve(options?: IEditorOptions): Promise<IDisposable | null> {
		return null;
	}

	/**
	 * Saves the editor. The provided groupId helps implementors
	 * to e.g. preserve view state of the editor and re-open it
	 * in the correct group after saving.
	 *
	 * @returns the resulting editor input (typically the same) of
	 * this operation or `undefined` to indicate that the operation
	 * failed or was canceled.
	 */
	async save(group: GroupIdentifier, options?: ISaveOptions): Promise<EditorInput | IUntypedEditorInput | undefined> {
		return this;
	}

	/**
	 * Saves the editor to a different location. The provided `group`
	 * helps implementors to e.g. preserve view state of the editor
	 * and re-open it in the correct group after saving.
	 *
	 * @returns the resulting editor input (typically a different one)
	 * of this operation or `undefined` to indicate that the operation
	 * failed or was canceled.
	 */
	async saveAs(group: GroupIdentifier, options?: ISaveOptions): Promise<EditorInput | IUntypedEditorInput | undefined> {
		return this;
	}

	/**
	 * Reverts this input from the provided group.
	 */
	async revert(group: GroupIdentifier, options?: IRevertOptions): Promise<void> { }

	/**
	 * Called to determine how to handle a resource that is renamed that matches
	 * the editors resource (or is a child of).
	 *
	 * Implementors are free to not implement this method to signal no intent
	 * to participate. If an editor is returned though, it will replace the
	 * current one with that editor and optional options.
	 */
	async rename(group: GroupIdentifier, target: URI): Promise<IMoveResult | undefined> {
		return undefined;
	}

	/**
	 * Returns a copy of the current editor input. Used when we can't just reuse the input
	 */
	copy(): EditorInput {
		return this;
	}

	/**
	 * Returns if the other object matches this input.
	 */
	matches(otherInput: EditorInput | IUntypedEditorInput): boolean {

		// Typed inputs: via  === check
		if (isEditorInput(otherInput)) {
			return this === otherInput;
		}

		// Untyped inputs: go into properties
		const otherInputEditorId = otherInput.options?.override;

		// If the overrides are both defined and don't match that means they're separate inputs
		if (this.editorId !== otherInputEditorId && otherInputEditorId !== undefined && this.editorId !== undefined) {
			return false;
		}

		return isEqual(this.resource, EditorResourceAccessor.getCanonicalUri(otherInput));
	}

	/**
	 * If a editor was registered onto multiple editor panes, this method
	 * will be asked to return the preferred one to use.
	 *
	 * @param editorPanes a list of editor pane descriptors that are candidates
	 * for the editor to open in.
	 */
	prefersEditorPane<T extends IEditorDescriptor<IEditorPane>>(editorPanes: T[]): T | undefined {
		return firstOrDefault(editorPanes);
	}

	/**
	 * Returns a representation of this typed editor input as untyped
	 * resource editor input that e.g. can be used to serialize the
	 * editor input into a form that it can be restored.
	 *
	 * May return `undefined` if an untyped representation is not supported.
	 *
	 * @param options additional configuration for the expected return type.
	 * When `preserveViewState` is provided, implementations should try to
	 * preserve as much view state as possible from the typed input based on
	 * the group the editor is opened.
	 */
	toUntyped(options?: { preserveViewState: GroupIdentifier }): IUntypedEditorInput | undefined {
		return undefined;
	}

	/**
	 * Returns if this editor is disposed.
	 */
	isDisposed(): boolean {
		return this._store.isDisposed;
	}

	override dispose(): void {
		if (!this.isDisposed()) {
			this._onWillDispose.fire();
		}

		super.dispose();
	}
}<|MERGE_RESOLUTION|>--- conflicted
+++ resolved
@@ -165,8 +165,6 @@
 	}
 
 	/**
-<<<<<<< HEAD
-=======
 	 * Returns the icon which represents this editor input.
 	 * If undefined, the default icon will be used.
 	 */
@@ -175,21 +173,6 @@
 	}
 
 	/**
-	 * Returns a descriptor suitable for telemetry events.
-	 *
-	 * Subclasses should extend if they can contribute.
-	 */
-	getTelemetryDescriptor(): { [key: string]: unknown } {
-		/* __GDPR__FRAGMENT__
-			"EditorTelemetryDescriptor" : {
-				"typeId" : { "classification": "SystemMetaData", "purpose": "FeatureInsight" }
-			}
-		*/
-		return { typeId: this.typeId };
-	}
-
-	/**
->>>>>>> f5442d1f
 	 * Returns if this input is dirty or not.
 	 */
 	isDirty(): boolean {
