--- conflicted
+++ resolved
@@ -227,24 +227,6 @@
 					'default': 1000
 				}
 			},
-<<<<<<< HEAD
-			'default': {
-				'volume': 70,
-				'debouncePositionChanges': false,
-				'experimental.delays': {
-					'general': {
-						'announcement': 3000,
-						'sound': 400
-					},
-					'warningAtPosition': {
-						'announcement': 3000,
-						'sound': 1000
-					},
-					'errorAtPosition': {
-						'announcement': 3000,
-						'sound': 1000
-					}
-=======
 			'tags': ['accessibility']
 		},
 		'accessibility.signalOptions.experimental.delays.errorAtPosition': {
@@ -262,7 +244,6 @@
 					'type': 'number',
 					'minimum': 0,
 					'default': 1000
->>>>>>> ea1445cc
 				}
 			},
 			'tags': ['accessibility']
