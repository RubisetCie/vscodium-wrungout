/*---------------------------------------------------------------------------------------------
 *  Copyright (c) Microsoft Corporation. All rights reserved.
 *  Licensed under the MIT License. See License.txt in the project root for license information.
 *--------------------------------------------------------------------------------------------*/

import { Registry } from 'vs/platform/registry/common/platform';
import { IWorkbenchContribution, registerWorkbenchContribution2, WorkbenchPhase } from 'vs/workbench/common/contributions';
import { Disposable, MutableDisposable } from 'vs/base/common/lifecycle';
import { ContextKeyExpr, IContextKeyService, RawContextKey } from 'vs/platform/contextkey/common/contextkey';
import { ServicesAccessor } from 'vs/platform/instantiation/common/instantiation';
import { ICommandService } from 'vs/platform/commands/common/commands';
import { AuthenticationSession, IAuthenticationService } from 'vs/workbench/services/authentication/common/authentication';
import { Action2, MenuId, registerAction2 } from 'vs/platform/actions/common/actions';
import { IActivityService, NumberBadge } from 'vs/workbench/services/activity/common/activity';
import { IProductService } from 'vs/platform/product/common/productService';
import { IExtensionManagementService } from 'vs/platform/extensionManagement/common/extensionManagement';
import { ExtensionIdentifier } from 'vs/platform/extensions/common/extensions';
import { IStorageService, StorageScope, StorageTarget } from 'vs/platform/storage/common/storage';
import { IExtensionService } from 'vs/workbench/services/extensions/common/extensions';
import { IConfigurationRegistry, Extensions as ConfigurationExtensions, ConfigurationScope, } from 'vs/platform/configuration/common/configurationRegistry';
import { applicationConfigurationNodeBase } from 'vs/workbench/common/configuration';
import { localize } from 'vs/nls';
import { IConfigurationService } from 'vs/platform/configuration/common/configuration';
import { IRequestService, asText } from 'vs/platform/request/common/request';
import { CancellationToken } from 'vs/base/common/cancellation';
import { IDialogService } from 'vs/platform/dialogs/common/dialogs';
import { isWeb } from 'vs/base/common/platform';

const accountsBadgeConfigKey = 'workbench.accounts.experimental.showEntitlements';

class EntitlementsContribution extends Disposable implements IWorkbenchContribution {

	private isInitialized = false;
	private showAccountsBadgeContextKey = new RawContextKey<boolean>(accountsBadgeConfigKey, false).bindTo(this.contextService);
	private readonly accountsMenuBadgeDisposable = this._register(new MutableDisposable());

	constructor(
		@IContextKeyService private readonly contextService: IContextKeyService,
		@IAuthenticationService private readonly authenticationService: IAuthenticationService,
		@IProductService private readonly productService: IProductService,
		@IStorageService private readonly storageService: IStorageService,
		@IExtensionManagementService private readonly extensionManagementService: IExtensionManagementService,
		@IActivityService private readonly activityService: IActivityService,
		@IExtensionService private readonly extensionService: IExtensionService,
		@IConfigurationService private readonly configurationService: IConfigurationService,
		@IRequestService private readonly requestService: IRequestService) {
		super();

		if (!this.productService.gitHubEntitlement || isWeb) {
			return;
		}

		this.extensionManagementService.getInstalled().then(async exts => {
			const installed = exts.find(value => ExtensionIdentifier.equals(value.identifier.id, this.productService.gitHubEntitlement!.extensionId));
			if (installed) {
				this.disableEntitlements();
			} else {
				this.registerListeners();
			}
		});
	}

	private registerListeners() {

		if (this.storageService.getBoolean(accountsBadgeConfigKey, StorageScope.APPLICATION) === false) {
			// we have already shown the entitlements. Do not show again
			return;
		}

		this._register(this.extensionService.onDidChangeExtensions(async (result) => {
			for (const ext of result.added) {
				if (ExtensionIdentifier.equals(this.productService.gitHubEntitlement!.extensionId, ext.identifier)) {
					this.disableEntitlements();
					return;
				}
			}
		}));

		this._register(this.authenticationService.onDidChangeSessions(async (e) => {
			if (e.providerId === this.productService.gitHubEntitlement!.providerId && e.event.added?.length) {
				await this.enableEntitlements(e.event.added[0]);
			} else if (e.providerId === this.productService.gitHubEntitlement!.providerId && e.event.removed?.length) {
				this.showAccountsBadgeContextKey.set(false);
				this.accountsMenuBadgeDisposable.clear();
			}
		}));

		this._register(this.authenticationService.onDidRegisterAuthenticationProvider(async e => {
			if (e.id === this.productService.gitHubEntitlement!.providerId) {
				await this.enableEntitlements((await this.authenticationService.getSessions(e.id))[0]);
			}
		}));
	}

	private async getEntitlementsInfo(session: AuthenticationSession): Promise<[enabled: boolean, org: string | undefined]> {

		if (this.isInitialized) {
			return [false, ''];
		}

		const context = await this.requestService.request({
			type: 'GET',
			url: this.productService.gitHubEntitlement!.entitlementUrl,
			headers: {
				'Authorization': `Bearer ${session.accessToken}`
			}
		}, CancellationToken.None);

		if (context.res.statusCode && context.res.statusCode !== 200) {
			return [false, ''];
		}
		const result = await asText(context);
		if (!result) {
			return [false, ''];
		}

		let parsedResult: any;
		try {
			parsedResult = JSON.parse(result);
		}
		catch (err) {
			//ignore
			return [false, ''];
		}

		if (!(this.productService.gitHubEntitlement!.enablementKey in parsedResult) || !parsedResult[this.productService.gitHubEntitlement!.enablementKey]) {
			return [false, ''];
		}
		this.isInitialized = true;
		const orgs: { login: string; name: string }[] = parsedResult['organization_list'] as { login: string; name: string }[];
		return [true, orgs && orgs.length > 0 ? (orgs[0].name ? orgs[0].name : orgs[0].login) : undefined];
	}

	private async enableEntitlements(session: AuthenticationSession | undefined) {
		if (!session) {
			return;
		}

		const showAccountsBadge = this.configurationService.inspect<boolean>(accountsBadgeConfigKey).value ?? false;

		const [enabled, org] = await this.getEntitlementsInfo(session);
<<<<<<< HEAD
		if (enabled) {
			if (showWelcomeView) {
				this.showChatWelcomeViewContextKey.set(true);
			}
			if (showAccountsBadge) {
				this.createAccountsBadge(org);
				this.showAccountsBadgeContextKey.set(showAccountsBadge);
			}
=======
		if (enabled && showAccountsBadge) {
			this.createAccountsBadge(org);
			this.showAccountsBadgeContextKey.set(showAccountsBadge);
			this.telemetryService.publicLog2<{ enabled: boolean }, EntitlementEnablementClassification>(accountsBadgeConfigKey, { enabled: true });
>>>>>>> b1c0a14d
		}
	}

	private disableEntitlements() {
		this.storageService.store(accountsBadgeConfigKey, false, StorageScope.APPLICATION, StorageTarget.MACHINE);
		this.showAccountsBadgeContextKey.set(false);
		this.accountsMenuBadgeDisposable.clear();
	}

	private async createAccountsBadge(org: string | undefined) {

		const menuTitle = org ? this.productService.gitHubEntitlement!.command.title.replace('{{org}}', org) : this.productService.gitHubEntitlement!.command.titleWithoutPlaceHolder;

		const badge = new NumberBadge(1, () => menuTitle);
		this.accountsMenuBadgeDisposable.value = this.activityService.showAccountsActivity({ badge });

		this.contextService.onDidChangeContext(e => {
			if (e.affectsSome(new Set([accountsBadgeConfigKey]))) {
				if (!this.contextService.getContextKeyValue<boolean>(accountsBadgeConfigKey)) {
					this.accountsMenuBadgeDisposable.clear();
				}
			}
		});

		this._register(registerAction2(class extends Action2 {
			constructor() {
				super({
					id: 'workbench.action.entitlementAction',
					title: menuTitle,
					f1: false,
					menu: {
						id: MenuId.AccountsContext,
						group: '5_AccountsEntitlements',
						when: ContextKeyExpr.equals(accountsBadgeConfigKey, true),
					}
				});
			}

			public async run(
				accessor: ServicesAccessor
			) {
				const productService = accessor.get(IProductService);
				const commandService = accessor.get(ICommandService);
				const contextKeyService = accessor.get(IContextKeyService);
				const storageService = accessor.get(IStorageService);
				const dialogService = accessor.get(IDialogService);

				const confirmation = await dialogService.confirm({
					type: 'question',
					message: productService.gitHubEntitlement!.confirmationMessage,
					primaryButton: productService.gitHubEntitlement!.confirmationAction,
				});

				if (confirmation.confirmed) {
					commandService.executeCommand(productService.gitHubEntitlement!.command.action, productService.gitHubEntitlement!.extensionId!);
				}

				const contextKey = new RawContextKey<boolean>(accountsBadgeConfigKey, false).bindTo(contextKeyService);
				contextKey.set(false);
				storageService.store(accountsBadgeConfigKey, false, StorageScope.APPLICATION, StorageTarget.MACHINE);
			}
		}));
	}
}

const configurationRegistry = Registry.as<IConfigurationRegistry>(ConfigurationExtensions.Configuration);
configurationRegistry.registerConfiguration({
	...applicationConfigurationNodeBase,
	properties: {
		'workbench.accounts.experimental.showEntitlements': {
			scope: ConfigurationScope.MACHINE,
			type: 'boolean',
			default: false,
			tags: ['experimental'],
			description: localize('workbench.accounts.showEntitlements', "When enabled, available entitlements for the account will be show in the accounts menu.")
		}
	}
});

registerWorkbenchContribution2('workbench.contrib.entitlements', EntitlementsContribution, WorkbenchPhase.BlockRestore);<|MERGE_RESOLUTION|>--- conflicted
+++ resolved
@@ -139,21 +139,9 @@
 		const showAccountsBadge = this.configurationService.inspect<boolean>(accountsBadgeConfigKey).value ?? false;
 
 		const [enabled, org] = await this.getEntitlementsInfo(session);
-<<<<<<< HEAD
-		if (enabled) {
-			if (showWelcomeView) {
-				this.showChatWelcomeViewContextKey.set(true);
-			}
-			if (showAccountsBadge) {
-				this.createAccountsBadge(org);
-				this.showAccountsBadgeContextKey.set(showAccountsBadge);
-			}
-=======
 		if (enabled && showAccountsBadge) {
 			this.createAccountsBadge(org);
 			this.showAccountsBadgeContextKey.set(showAccountsBadge);
-			this.telemetryService.publicLog2<{ enabled: boolean }, EntitlementEnablementClassification>(accountsBadgeConfigKey, { enabled: true });
->>>>>>> b1c0a14d
 		}
 	}
 
