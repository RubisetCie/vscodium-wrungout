--- conflicted
+++ resolved
@@ -213,12 +213,8 @@
 			const chatWidgetService = accessor.get(IChatWidgetService);
 
 			let item = args[0];
-<<<<<<< HEAD
-			if (typeof item === 'object' && !!item && 'sessionId' in item) {
-=======
 			if (isChatEditingActionContext(item)) {
 				// Resolve chat editing action context to the last response VM
->>>>>>> 138f619c
 				item = chatWidgetService.getWidgetBySessionId(item.sessionId)?.viewModel?.getItems().at(-1);
 			}
 			if (!isResponseVM(item)) {
@@ -226,10 +222,6 @@
 			}
 
 			const chatService = accessor.get(IChatService);
-<<<<<<< HEAD
-			const chatEditingService = accessor.get(IChatEditingService);
-=======
->>>>>>> 138f619c
 			const chatModel = chatService.getSession(item.sessionId);
 			const chatRequests = chatModel?.getRequests();
 			if (!chatRequests) {
@@ -469,62 +461,7 @@
 				return;
 			}
 
-<<<<<<< HEAD
-			const requestId = isRequestVM(item) ? item.id :
-				isResponseVM(item) ? item.requestId : undefined;
-			const request = chatModel?.getRequests().find(candidate => candidate.id === requestId);
-
-			if (request) {
-				const currentEditingSession = chatEditingService.currentEditingSessionObs.get();
-				const currentEdits = currentEditingSession?.entries.get();
-				const currentEditCount = currentEdits?.length;
-
-				if (currentEditingSession && currentEditCount) {
-
-					const undecidedEdits = currentEdits.filter((edit) => edit.state.get() === WorkingSetEntryState.Modified);
-					if (undecidedEdits.length) {
-						const { result } = await dialogService.prompt({
-							title: localize('chat.startEditing.confirmation.title', "Start new editing session?"),
-							message: localize('chat.startEditing.confirmation.pending.message', "Starting a new editing session will end your current session. Do you want to discard pending edits to {0} files?", undecidedEdits.length),
-							type: 'info',
-							buttons: [
-								{
-									label: localize('chat.startEditing.confirmation.discardEdits', "Discard & Continue"),
-									run: async () => {
-										await currentEditingSession.reject();
-										return true;
-									}
-								},
-								{
-									label: localize('chat.startEditing.confirmation.acceptEdits', "Accept & Continue"),
-									run: async () => {
-										await currentEditingSession.accept();
-										return true;
-									}
-								}
-							],
-						});
-
-						if (!result) {
-							return;
-						}
-					} else {
-						const result = await dialogService.confirm({
-							title: localize('chat.startEditing.confirmation.title', "Start new editing session?"),
-							message: currentEditCount
-								? localize('chat.startEditing.confirmation.message.one', "Starting a new editing session will end your current editing session containing {0} file. Do you wish to proceed?", currentEditCount)
-								: localize('chat.startEditing.confirmation.message.many', "Starting a new editing session will end your current editing session containing {0} files. Do you wish to proceed?", currentEditCount),
-							type: 'info',
-							primaryButton: localize('chat.startEditing.confirmation.primaryButton', "Yes")
-						});
-
-						if (!result.confirmed) {
-							return;
-						}
-					}
-=======
 			await viewsService.openView(EditsViewId);
->>>>>>> 138f619c
 
 			let editingSession = chatEditingService.currentEditingSessionObs.get();
 			if (!editingSession) {
