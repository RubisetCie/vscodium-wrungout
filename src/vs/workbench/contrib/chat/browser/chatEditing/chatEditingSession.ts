--- conflicted
+++ resolved
@@ -167,12 +167,6 @@
 
 	constructor(
 		public readonly chatSessionId: string,
-<<<<<<< HEAD
-		private editorPane: MultiDiffEditor | undefined,
-		private editingSessionFileLimitPromise: number,
-=======
-		private editingSessionFileLimitPromise: Promise<number>,
->>>>>>> 138f619c
 		@IInstantiationService private readonly _instantiationService: IInstantiationService,
 		@IModelService private readonly _modelService: IModelService,
 		@ILanguageService private readonly _languageService: ILanguageService,
@@ -636,11 +630,7 @@
 			return;
 		}
 
-<<<<<<< HEAD
-		if (!this._entriesObs.get().find(e => e.resource.toString() === resource.toString()) && this._entriesObs.get().length >= this.editingSessionFileLimitPromise) {
-=======
-		if (!this._entriesObs.get().find(e => isEqual(e.modifiedURI, resource)) && this._entriesObs.get().length >= (await this.editingSessionFileLimitPromise)) {
->>>>>>> 138f619c
+		if (!this._entriesObs.get().find(e => isEqual(e.modifiedURI, resource))) {
 			// Do not create files in a single editing session that would be in excess of our limit
 			return;
 		}
@@ -725,11 +715,7 @@
 			// this file does not exist yet, create it and try again
 			await this._bulkEditService.apply({ edits: [{ newResource: resource }] });
 			this._editorService.openEditor({ resource, options: { inactive: true, preserveFocus: true, pinned: true } });
-<<<<<<< HEAD
-			return this._createModifiedFileEntry(resource, responseModel, true);
-=======
 			return this._createModifiedFileEntry(resource, responseModel, true, initialContent);
->>>>>>> 138f619c
 		}
 	}
 
