--- conflicted
+++ resolved
@@ -304,10 +304,6 @@
 				domNode.className = 'chat-editing-original-zone view-lines line-delete monaco-mouse-cursor-text';
 				const result = renderLines(source, renderOptions, decorations, domNode);
 
-<<<<<<< HEAD
-				const isCreatedContent = decorations.length === 1 && decorations[0].range.isEmpty() && decorations[0].range.startLineNumber === 1;
-=======
->>>>>>> 138f619c
 				if (!isCreatedContent) {
 					const viewZoneData: IViewZone = {
 						afterLineNumber: diffEntry.modified.startLineNumber - 1,
@@ -318,8 +314,6 @@
 
 					this._viewZones.push(viewZoneChangeAccessor.addZone(viewZoneData));
 				}
-<<<<<<< HEAD
-=======
 
 				// Add content widget for each diff change
 				const undoEdits: ISingleEditOperation[] = [];
@@ -345,7 +339,6 @@
 					range: diffEntry.modified.toInclusiveRange() ?? new Range(diffEntry.modified.startLineNumber, 1, diffEntry.modified.startLineNumber, Number.MAX_SAFE_INTEGER),
 					options: ChatEditorController._diffLineDecorationData
 				});
->>>>>>> 138f619c
 			}
 
 			this._diffVisualDecorations.set(modifiedVisualDecorations);
@@ -574,7 +567,6 @@
 		this._domNode.className = 'chat-diff-change-content-widget';
 
 		const toolbar = instaService.createInstance(MenuWorkbenchToolBar, this._domNode, MenuId.ChatEditingEditorHunk, {
-			telemetrySource: 'chatEditingEditorHunk',
 			hiddenItemStrategy: HiddenItemStrategy.NoHide,
 			toolbarOptions: { primaryGroup: () => true, },
 			menuOptions: {
