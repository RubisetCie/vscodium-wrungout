--- conflicted
+++ resolved
@@ -7,11 +7,7 @@
 import { StandardMouseEvent } from '../../../../base/browser/mouseEvent.js';
 import { getDefaultHoverDelegate } from '../../../../base/browser/ui/hover/hoverDelegateFactory.js';
 import { IAction } from '../../../../base/common/actions.js';
-<<<<<<< HEAD
-=======
 import { KeyCode, KeyMod } from '../../../../base/common/keyCodes.js';
-import { Lazy } from '../../../../base/common/lazy.js';
->>>>>>> 912bb683
 import { Disposable } from '../../../../base/common/lifecycle.js';
 import { URI } from '../../../../base/common/uri.js';
 import { ICodeEditorService } from '../../../../editor/browser/services/codeEditorService.js';
@@ -81,11 +77,7 @@
 		@ILanguageService languageService: ILanguageService,
 		@IMenuService menuService: IMenuService,
 		@IModelService modelService: IModelService,
-<<<<<<< HEAD
-=======
 		@ITextModelService textModelService: ITextModelService,
-		@ITelemetryService telemetryService: ITelemetryService,
->>>>>>> 912bb683
 	) {
 		super();
 
@@ -98,12 +90,7 @@
 				: { uri: inlineReference.inlineReference };
 
 		const contextKeyService = this._register(originalContextKeyService.createScoped(element));
-<<<<<<< HEAD
-=======
 		this._chatResourceContext = chatResourceContextKey.bindTo(contextKeyService);
-
-		const anchorId = new Lazy(generateUuid);
->>>>>>> 912bb683
 
 		element.classList.add(InlineAnchorWidget.className, 'show-file-icons');
 
@@ -137,15 +124,6 @@
 						return;
 					}
 
-<<<<<<< HEAD
-					hasDefinitionProvider.set(languageFeaturesService.definitionProvider.has(model));
-					hasReferenceProvider.set(languageFeaturesService.definitionProvider.has(model));
-				};
-				updateContents();
-				this._register(languageFeaturesService.definitionProvider.onDidChange(updateContents));
-				this._register(languageFeaturesService.referenceProvider.onDidChange(updateContents));
-			}
-=======
 					const model = modelRef.object.textEditorModel;
 					for (const [contextKey, registry] of providerContexts) {
 						contextKey.set(registry.has(model));
@@ -154,19 +132,6 @@
 					modelRef.dispose();
 				}
 			};
-
-			this._register(dom.addDisposableListener(element, 'click', () => {
-				telemetryService.publicLog2<{
-					anchorId: string;
-				}, {
-					anchorId: { classification: 'SystemMetaData'; purpose: 'FeatureInsight'; comment: 'Unique identifier for the current anchor.' };
-					owner: 'mjbvz';
-					comment: 'Provides insight into the usage of Chat features.';
-				}>('chat.inlineAnchor.openSymbol', {
-					anchorId: anchorId.value
-				});
-			}));
->>>>>>> 912bb683
 		} else {
 			location = this.data;
 			contextMenuId = MenuId.ChatInlineResourceAnchorContext;
