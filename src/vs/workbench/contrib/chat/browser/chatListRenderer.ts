--- conflicted
+++ resolved
@@ -89,17 +89,9 @@
 	height: number;
 }
 
-<<<<<<< HEAD
-interface IChatMarkdownRenderResult extends IMarkdownRenderResult {
-	codeBlockCount: number;
-}
-
-const forceVerboseLayoutTracing = false;
-=======
 const forceVerboseLayoutTracing = false
 	// || Boolean("TRUE") // causes a linter warning so that it cannot be pushed
 	;
->>>>>>> ea1445cc
 
 export interface IChatRendererDelegate {
 	getListLength(): number;
@@ -481,32 +473,6 @@
 			this.renderDetail(element, templateData);
 		}
 
-<<<<<<< HEAD
-		this.renderContentReferencesIfNeeded(element, templateData, templateData.elementDisposables);
-
-		let fileTreeIndex = 0;
-		let codeBlockIndex = 0;
-		value.forEach((data, index) => {
-			const result = data.kind === 'treeData'
-				? this.renderTreeData(data.treeData, element, templateData, fileTreeIndex++)
-				: data.kind === 'markdownContent'
-					? this.renderMarkdown(data.content, element, templateData, fillInIncompleteTokens, codeBlockIndex)
-					: data.kind === 'progressMessage' && onlyProgressMessagesAfterI(value, index) ? this.renderProgressMessage(data, false) // TODO render command
-						: data.kind === 'progressTask' ? this.renderProgressTask(data, false, element, templateData)
-							: data.kind === 'command' ? this.renderCommandButton(element, data)
-								: data.kind === 'textEditGroup' ? this.renderTextEdit(element, data, templateData)
-									: data.kind === 'warning' ? this.renderNotification('warning', data.content)
-										: data.kind === 'confirmation' ? this.renderConfirmation(element, data, templateData)
-											: undefined;
-
-			if (result) {
-				templateData.value.appendChild(result.element);
-				templateData.elementDisposables.add(result);
-
-				if ('codeBlockCount' in result) {
-					codeBlockIndex += (result as IChatMarkdownRenderResult).codeBlockCount;
-				}
-=======
 		const parts: IChatContentPart[] = [];
 		value.forEach((data, index) => {
 			const context: IChatContentPartRenderContext = {
@@ -519,7 +485,6 @@
 			if (newPart) {
 				templateData.value.appendChild(newPart.domNode);
 				parts.push(newPart);
->>>>>>> ea1445cc
 			}
 		});
 		templateData.renderedParts = parts;
@@ -795,72 +760,12 @@
 			this.updateItemHeight(templateData);
 		}));
 
-<<<<<<< HEAD
-		const data: ICodeCompareBlockData = {
-			element,
-			edit: chatTextEdit,
-			diffData: (async () => {
-
-				const ref = await this.textModelService.createModelReference(chatTextEdit.uri);
-
-				if (isDisposed) {
-					ref.dispose();
-					return;
-				}
-
-				store.add(ref);
-
-				const original = ref.object.textEditorModel;
-				let originalSha1: string = '';
-
-				if (chatTextEdit.state) {
-					originalSha1 = chatTextEdit.state.sha1;
-				} else {
-					const sha1 = new DefaultModelSHA1Computer();
-					if (sha1.canComputeSHA1(original)) {
-						originalSha1 = sha1.computeSHA1(original);
-						chatTextEdit.state = { sha1: originalSha1, applied: 0 };
-					}
-				}
-
-				const modified = this.modelService.createModel(
-					createTextBufferFactoryFromSnapshot(original.createSnapshot()),
-					{ languageId: original.getLanguageId(), onDidChange: Event.None },
-					URI.from({ scheme: Schemas.vscodeChatCodeBlock, path: original.uri.path, query: generateUuid() }),
-					false
-				);
-				const modRef = await this.textModelService.createModelReference(modified.uri);
-				store.add(modRef);
-
-				const editGroups: ISingleEditOperation[][] = [];
-				if (isResponseVM(element)) {
-					const chatModel = this.chatService.getSession(element.sessionId)!;
-
-					for (const request of chatModel.getRequests()) {
-						if (!request.response) {
-							continue;
-						}
-						for (const item of request.response.response.value) {
-							if (item.kind !== 'textEditGroup' || item.state?.applied || !isEqual(item.uri, chatTextEdit.uri)) {
-								continue;
-							}
-							for (const group of item.edits) {
-								const edits = group.map(TextEdit.asEditOperation);
-								editGroups.push(edits);
-							}
-						}
-						if (request.response === element.model) {
-							break;
-						}
-					}
-=======
 		if (isResponseVM(context.element)) {
 			const fileTreeFocusInfo = {
 				treeDataId: data.uri.toString(),
 				treeIndex: treeDataIndex,
 				focus() {
 					treePart.domFocus();
->>>>>>> ea1445cc
 				}
 			};
 
@@ -875,50 +780,6 @@
 			treePart.addDisposable(toDisposable(() => this.fileTreesByResponseId.set(context.element.id, fileTrees.filter(v => v.treeDataId !== data.uri.toString()))));
 		}
 
-<<<<<<< HEAD
-		return {
-			element: ref.object.element,
-			dispose() {
-				store.dispose();
-				ref.dispose();
-			},
-		};
-	}
-
-	private renderMarkdown(markdown: IMarkdownString, element: ChatTreeItem, templateData: IChatListItemTemplate, fillInIncompleteTokens = false, codeBlockStartIndex = 0): IChatMarkdownRenderResult {
-		const disposables = new DisposableStore();
-
-		// We release editors in order so that it's more likely that the same editor will be assigned if this element is re-rendered right away, like it often is during progressive rendering
-		const orderedDisposablesList: IDisposable[] = [];
-		const codeblocks: IChatCodeBlockInfo[] = [];
-		let codeBlockIndex = codeBlockStartIndex;
-		const result = this.renderer.render(markdown, {
-			fillInIncompleteTokens,
-			codeBlockRendererSync: (languageId, text) => {
-				const index = codeBlockIndex++;
-				let textModel: Promise<IResolvedTextEditorModel>;
-				let range: Range | undefined;
-				let vulns: readonly IMarkdownVulnerability[] | undefined;
-				if (equalsIgnoreCase(languageId, localFileLanguageId)) {
-					try {
-						const parsedBody = parseLocalFileData(text);
-						range = parsedBody.range && Range.lift(parsedBody.range);
-						textModel = this.textModelService.createModelReference(parsedBody.uri).then(ref => ref.object);
-					} catch (e) {
-						return $('div');
-					}
-				} else {
-					if (!isRequestVM(element) && !isResponseVM(element)) {
-						console.error('Trying to render code block in welcome', element.id, index);
-						return $('div');
-					}
-
-					const sessionId = isResponseVM(element) || isRequestVM(element) ? element.sessionId : '';
-					const modelEntry = this.codeBlockModelCollection.getOrCreate(sessionId, element, index);
-					vulns = modelEntry.vulns;
-					textModel = modelEntry.model;
-				}
-=======
 		return treePart;
 	}
 
@@ -927,7 +788,6 @@
 		referencesPart.addDisposable(referencesPart.onDidChangeHeight(() => {
 			this.updateItemHeight(templateData);
 		}));
->>>>>>> ea1445cc
 
 		return referencesPart;
 	}
@@ -937,25 +797,11 @@
 			return;
 		}
 
-<<<<<<< HEAD
-		disposables.add(this.markdownDecorationsRenderer.walkTreeAndAnnotateReferenceLinks(result.element));
-
-		orderedDisposablesList.reverse().forEach(d => disposables.add(d));
-		return {
-			codeBlockCount: codeBlockIndex - codeBlockStartIndex,
-			element: result.element,
-			dispose() {
-				result.dispose();
-				disposables.dispose();
-			}
-		};
-=======
 		const taskPart = this.instantiationService.createInstance(ChatTaskContentPart, task, this._contentReferencesListPool, this.renderer, context);
 		taskPart.addDisposable(taskPart.onDidChangeHeight(() => {
 			this.updateItemHeight(templateData);
 		}));
 		return taskPart;
->>>>>>> ea1445cc
 	}
 
 	private renderConfirmation(context: IChatContentPartRenderContext, confirmation: IChatConfirmation, templateData: IChatListItemTemplate): IChatContentPart {
