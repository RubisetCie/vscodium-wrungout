/*---------------------------------------------------------------------------------------------
 *  Copyright (c) Microsoft Corporation. All rights reserved.
 *  Licensed under the MIT License. See License.txt in the project root for license information.
 *--------------------------------------------------------------------------------------------*/

import { CancelablePromise, createCancelablePromise } from 'vs/base/common/async';
import { CancellationToken } from 'vs/base/common/cancellation';
import { Emitter, Event } from 'vs/base/common/event';
import { MarkdownString, isMarkdownString } from 'vs/base/common/htmlContent';
import { Iterable } from 'vs/base/common/iterator';
import { Disposable, IDisposable, toDisposable } from 'vs/base/common/lifecycle';
import { revive } from 'vs/base/common/marshalling';
import { URI, UriComponents } from 'vs/base/common/uri';
import { localize } from 'vs/nls';
import { IContextKey, IContextKeyService } from 'vs/platform/contextkey/common/contextkey';
import { IInstantiationService } from 'vs/platform/instantiation/common/instantiation';
import { ILogService } from 'vs/platform/log/common/log';
import { Progress } from 'vs/platform/progress/common/progress';
import { IStorageService, StorageScope, StorageTarget } from 'vs/platform/storage/common/storage';
import { IWorkspaceContextService } from 'vs/platform/workspace/common/workspace';
import { IChatAgentCommand, IChatAgentData, IChatAgentRequest, IChatAgentService } from 'vs/workbench/contrib/chat/common/chatAgents';
import { CONTEXT_PROVIDER_EXISTS } from 'vs/workbench/contrib/chat/common/chatContextKeys';
import { ChatModel, ChatModelInitState, ChatRequestModel, ChatWelcomeMessageModel, IChatModel, ISerializableChatData, ISerializableChatsData, isCompleteInteractiveProgressTreeData } from 'vs/workbench/contrib/chat/common/chatModel';
import { ChatRequestAgentPart, ChatRequestAgentSubcommandPart, ChatRequestSlashCommandPart } from 'vs/workbench/contrib/chat/common/chatParserTypes';
import { ChatMessageRole, IChatMessage } from 'vs/workbench/contrib/chat/common/chatProvider';
import { ChatRequestParser } from 'vs/workbench/contrib/chat/common/chatRequestParser';
<<<<<<< HEAD
import { IChat, IChatCompleteResponse, IChatDetail, IChatDynamicRequest, IChatFollowup, IChatProgress, IChatProvider, IChatProviderInfo, IChatReplyFollowup, IChatRequest, IChatResponse, IChatService, IChatTransferredSessionData, IChatUserActionEvent, ISlashCommand } from 'vs/workbench/contrib/chat/common/chatService';
=======
import { IChat, IChatCompleteResponse, IChatDetail, IChatDynamicRequest, IChatFollowup, IChatProgress, IChatProvider, IChatProviderInfo, IChatRequest, IChatResponse, IChatService, IChatTransferredSessionData, IChatUserActionEvent, ISlashCommand, InteractiveSessionCopyKind, InteractiveSessionVoteDirection } from 'vs/workbench/contrib/chat/common/chatService';
>>>>>>> d037ac07
import { IChatSlashCommandService, IChatSlashFragment } from 'vs/workbench/contrib/chat/common/chatSlashCommands';
import { IChatVariablesService } from 'vs/workbench/contrib/chat/common/chatVariables';
import { IExtensionService } from 'vs/workbench/services/extensions/common/extensions';

const serializedChatKey = 'interactive.sessions';

const globalChatKey = 'chat.workspaceTransfer';
interface IChatTransfer {
	toWorkspace: UriComponents;
	timestampInMilliseconds: number;
	chat: ISerializableChatData;
	inputValue: string;
}
const SESSION_TRANSFER_EXPIRATION_IN_MILLISECONDS = 1000 * 60;

<<<<<<< HEAD
=======
type ChatProviderInvokedEvent = {
	providerId: string;
	timeToFirstProgress: number | undefined;
	totalTime: number | undefined;
	result: 'success' | 'error' | 'errorWithOutput' | 'cancelled' | 'filtered';
	requestType: 'string' | 'followup' | 'slashCommand';
	chatSessionId: string;
	agent: string;
	slashCommand: string | undefined;
};

type ChatProviderInvokedClassification = {
	providerId: { classification: 'PublicNonPersonalData'; purpose: 'FeatureInsight'; comment: 'The identifier of the provider that was invoked.' };
	timeToFirstProgress: { classification: 'SystemMetaData'; purpose: 'PerformanceAndHealth'; isMeasurement: true; comment: 'The time in milliseconds from invoking the provider to getting the first data.' };
	totalTime: { classification: 'SystemMetaData'; purpose: 'PerformanceAndHealth'; isMeasurement: true; comment: 'The total time it took to run the provider\'s `provideResponseWithProgress`.' };
	result: { classification: 'SystemMetaData'; purpose: 'FeatureInsight'; comment: 'Whether invoking the ChatProvider resulted in an error.' };
	requestType: { classification: 'SystemMetaData'; purpose: 'FeatureInsight'; comment: 'The type of request that the user made.' };
	chatSessionId: { classification: 'SystemMetaData'; purpose: 'FeatureInsight'; comment: 'A random ID for the session.' };
	agent: { classification: 'SystemMetaData'; purpose: 'FeatureInsight'; comment: 'The type of agent used.' };
	slashCommand?: { classification: 'SystemMetaData'; purpose: 'FeatureInsight'; comment: 'The type of slashCommand used.' };
	owner: 'roblourens';
	comment: 'Provides insight into the performance of Chat providers.';
};

type ChatVoteEvent = {
	providerId: string;
	direction: 'up' | 'down';
};

type ChatVoteClassification = {
	providerId: { classification: 'PublicNonPersonalData'; purpose: 'FeatureInsight'; comment: 'The identifier of the provider that this response came from.' };
	direction: { classification: 'SystemMetaData'; purpose: 'FeatureInsight'; comment: 'Whether the user voted up or down.' };
	owner: 'roblourens';
	comment: 'Provides insight into the performance of Chat providers.';
};

type ChatCopyEvent = {
	providerId: string;
	copyKind: 'action' | 'toolbar';
};

type ChatCopyClassification = {
	providerId: { classification: 'PublicNonPersonalData'; purpose: 'FeatureInsight'; comment: 'The identifier of the provider that this codeblock response came from.' };
	copyKind: { classification: 'SystemMetaData'; purpose: 'FeatureInsight'; comment: 'How the copy was initiated.' };
	owner: 'roblourens';
	comment: 'Provides insight into the usage of Chat features.';
};

type ChatInsertEvent = {
	providerId: string;
	newFile: boolean;
};

type ChatInsertClassification = {
	providerId: { classification: 'PublicNonPersonalData'; purpose: 'FeatureInsight'; comment: 'The identifier of the provider that this codeblock response came from.' };
	newFile: { classification: 'SystemMetaData'; purpose: 'FeatureInsight'; comment: 'Whether the code was inserted into a new untitled file.' };
	owner: 'roblourens';
	comment: 'Provides insight into the usage of Chat features.';
};

type ChatCommandEvent = {
	providerId: string;
	commandId: string;
};

type ChatCommandClassification = {
	providerId: { classification: 'PublicNonPersonalData'; purpose: 'FeatureInsight'; comment: 'The identifier of the provider that this codeblock response came from.' };
	commandId: { classification: 'SystemMetaData'; purpose: 'FeatureInsight'; comment: 'The id of the command that was executed.' };
	owner: 'roblourens';
	comment: 'Provides insight into the usage of Chat features.';
};

type ChatTerminalEvent = {
	providerId: string;
	languageId: string;
};

type ChatTerminalClassification = {
	providerId: { classification: 'PublicNonPersonalData'; purpose: 'FeatureInsight'; comment: 'The identifier of the provider that this codeblock response came from.' };
	languageId: { classification: 'SystemMetaData'; purpose: 'FeatureInsight'; comment: 'The language of the code that was run in the terminal.' };
	owner: 'roblourens';
	comment: 'Provides insight into the usage of Chat features.';
};

>>>>>>> d037ac07
const maxPersistedSessions = 25;

export class ChatService extends Disposable implements IChatService {
	declare _serviceBrand: undefined;

	private readonly _providers = new Map<string, IChatProvider>();

	private readonly _sessionModels = new Map<string, ChatModel>();
	private readonly _pendingRequests = new Map<string, CancelablePromise<void>>();
	private readonly _persistedSessions: ISerializableChatsData;
	private readonly _hasProvider: IContextKey<boolean>;

	private _transferredSessionData: IChatTransferredSessionData | undefined;
	public get transferredSessionData(): IChatTransferredSessionData | undefined {
		return this._transferredSessionData;
	}

	private readonly _onDidPerformUserAction = this._register(new Emitter<IChatUserActionEvent>());
	public readonly onDidPerformUserAction: Event<IChatUserActionEvent> = this._onDidPerformUserAction.event;

	private readonly _onDidSubmitSlashCommand = this._register(new Emitter<{ slashCommand: string; sessionId: string } | { agent: IChatAgentData; slashCommand: IChatAgentCommand; sessionId: string }>());
	public readonly onDidSubmitSlashCommand = this._onDidSubmitSlashCommand.event;

	private readonly _onDidDisposeSession = this._register(new Emitter<{ sessionId: string; providerId: string; reason: 'initializationFailed' | 'cleared' }>());
	public readonly onDidDisposeSession = this._onDidDisposeSession.event;

	private readonly _onDidRegisterProvider = this._register(new Emitter<{ providerId: string }>());
	public readonly onDidRegisterProvider = this._onDidRegisterProvider.event;

	constructor(
		@IStorageService private readonly storageService: IStorageService,
		@ILogService private readonly logService: ILogService,
		@IExtensionService private readonly extensionService: IExtensionService,
		@IInstantiationService private readonly instantiationService: IInstantiationService,
		@IContextKeyService private readonly contextKeyService: IContextKeyService,
		@IWorkspaceContextService private readonly workspaceContextService: IWorkspaceContextService,
		@IChatSlashCommandService private readonly chatSlashCommandService: IChatSlashCommandService,
		@IChatVariablesService private readonly chatVariablesService: IChatVariablesService,
		@IChatAgentService private readonly chatAgentService: IChatAgentService
	) {
		super();

		this._hasProvider = CONTEXT_PROVIDER_EXISTS.bindTo(this.contextKeyService);

		const sessionData = storageService.get(serializedChatKey, StorageScope.WORKSPACE, '');
		if (sessionData) {
			this._persistedSessions = this.deserializeChats(sessionData);
			const countsForLog = Object.keys(this._persistedSessions).length;
			if (countsForLog > 0) {
				this.trace('constructor', `Restored ${countsForLog} persisted sessions`);
			}
		} else {
			this._persistedSessions = {};
		}

		const transferredData = this.getTransferredSessionData();
		const transferredChat = transferredData?.chat;
		if (transferredChat) {
			this.trace('constructor', `Transferred session ${transferredChat.sessionId}`);
			this._persistedSessions[transferredChat.sessionId] = transferredChat;
			this._transferredSessionData = { sessionId: transferredChat.sessionId, inputValue: transferredData.inputValue };
		}

		this._register(storageService.onWillSaveState(() => this.saveState()));
	}

	private saveState(): void {
		let allSessions: (ChatModel | ISerializableChatData)[] = Array.from(this._sessionModels.values())
			.filter(session => session.getRequests().length > 0);
		allSessions = allSessions.concat(
			Object.values(this._persistedSessions)
				.filter(session => !this._sessionModels.has(session.sessionId))
				.filter(session => session.requests.length));
		allSessions.sort((a, b) => (b.creationDate ?? 0) - (a.creationDate ?? 0));
		allSessions = allSessions.slice(0, maxPersistedSessions);
		if (allSessions.length) {
			this.trace('onWillSaveState', `Persisting ${allSessions.length} sessions`);
		}

		const serialized = JSON.stringify(allSessions);

		if (allSessions.length) {
			this.trace('onWillSaveState', `Persisting ${serialized.length} chars`);
		}

		this.storageService.store(serializedChatKey, serialized, StorageScope.WORKSPACE, StorageTarget.MACHINE);
	}

	notifyUserAction(action: IChatUserActionEvent): void {
		this._onDidPerformUserAction.fire(action);
	}

	private trace(method: string, message: string): void {
		this.logService.trace(`ChatService#${method}: ${message}`);
	}

	private error(method: string, message: string): void {
		this.logService.error(`ChatService#${method} ${message}`);
	}

	private deserializeChats(sessionData: string): ISerializableChatsData {
		try {
			const arrayOfSessions: ISerializableChatData[] = revive(JSON.parse(sessionData)); // Revive serialized URIs in session data
			if (!Array.isArray(arrayOfSessions)) {
				throw new Error('Expected array');
			}

			const sessions = arrayOfSessions.reduce((acc, session) => {
				// Revive serialized markdown strings in response data
				for (const request of session.requests) {
					if (Array.isArray(request.response)) {
						request.response = request.response.map((response) => {
							if (typeof response === 'string') {
								return new MarkdownString(response);
							}
							return response;
						});
					} else if (typeof request.response === 'string') {
						request.response = [new MarkdownString(request.response)];
					}
				}

				acc[session.sessionId] = session;
				return acc;
			}, {} as ISerializableChatsData);
			return sessions;
		} catch (err) {
			this.error('deserializeChats', `Malformed session data: ${err}. [${sessionData.substring(0, 20)}${sessionData.length > 20 ? '...' : ''}]`);
			return {};
		}
	}

	private getTransferredSessionData(): IChatTransfer | undefined {
		const data: IChatTransfer[] = this.storageService.getObject(globalChatKey, StorageScope.PROFILE, []);
		const workspaceUri = this.workspaceContextService.getWorkspace().folders[0]?.uri;
		if (!workspaceUri) {
			return;
		}

		const thisWorkspace = workspaceUri.toString();
		const currentTime = Date.now();
		// Only use transferred data if it was created recently
		const transferred = data.find(item => URI.revive(item.toWorkspace).toString() === thisWorkspace && (currentTime - item.timestampInMilliseconds < SESSION_TRANSFER_EXPIRATION_IN_MILLISECONDS));
		// Keep data that isn't for the current workspace and that hasn't expired yet
		const filtered = data.filter(item => URI.revive(item.toWorkspace).toString() !== thisWorkspace && (currentTime - item.timestampInMilliseconds < SESSION_TRANSFER_EXPIRATION_IN_MILLISECONDS));
		this.storageService.store(globalChatKey, JSON.stringify(filtered), StorageScope.PROFILE, StorageTarget.MACHINE);
		return transferred;
	}

	getHistory(): IChatDetail[] {
		const sessions = Object.values(this._persistedSessions)
			.filter(session => session.requests.length > 0);
		sessions.sort((a, b) => (b.creationDate ?? 0) - (a.creationDate ?? 0));

		return sessions
			.filter(session => !this._sessionModels.has(session.sessionId))
			.filter(session => !session.isImported)
			.map(item => {
				const firstRequestMessage = item.requests[0]?.message;
				return {
					sessionId: item.sessionId,
					title: (typeof firstRequestMessage === 'string' ? firstRequestMessage :
						firstRequestMessage?.text) ?? '',
				};
			});
	}

	removeHistoryEntry(sessionId: string): void {
		delete this._persistedSessions[sessionId];
	}

	startSession(providerId: string, token: CancellationToken): ChatModel {
		this.trace('startSession', `providerId=${providerId}`);
		return this._startSession(providerId, undefined, token);
	}

	private _startSession(providerId: string, someSessionHistory: ISerializableChatData | undefined, token: CancellationToken): ChatModel {
		this.trace('_startSession', `providerId=${providerId}`);
		const model = this.instantiationService.createInstance(ChatModel, providerId, someSessionHistory);
		this._sessionModels.set(model.sessionId, model);
		this.initializeSession(model, token);
		return model;
	}

	private reinitializeModel(model: ChatModel): void {
		this.trace('reinitializeModel', `Start reinit`);
		this.initializeSession(model, CancellationToken.None);
	}

	private async initializeSession(model: ChatModel, token: CancellationToken): Promise<void> {
		try {
			this.trace('initializeSession', `Initialize session ${model.sessionId}`);
			model.startInitialize();
			await this.extensionService.activateByEvent(`onInteractiveSession:${model.providerId}`);

			const provider = this._providers.get(model.providerId);
			if (!provider) {
				throw new Error(`Unknown provider: ${model.providerId}`);
			}

			let session: IChat | undefined;
			try {
				session = await provider.prepareSession(model.providerState, token) ?? undefined;
			} catch (err) {
				this.trace('initializeSession', `Provider initializeSession threw: ${err}`);
			}

			if (!session) {
				throw new Error('Provider returned no session');
			}

			this.trace('startSession', `Provider returned session`);

			const welcomeMessage = model.welcomeMessage ? undefined : await provider.provideWelcomeMessage?.(token) ?? undefined;
			const welcomeModel = welcomeMessage && new ChatWelcomeMessageModel(
				model,
				welcomeMessage.map(item => typeof item === 'string' ? new MarkdownString(item) : item),
				await provider.provideSampleQuestions?.(token) ?? []
			);

			model.initialize(session, welcomeModel);
		} catch (err) {
			this.trace('startSession', `initializeSession failed: ${err}`);
			model.setInitializationError(err);
			model.dispose();
			this._sessionModels.delete(model.sessionId);
			this._onDidDisposeSession.fire({ sessionId: model.sessionId, providerId: model.providerId, reason: 'initializationFailed' });
		}
	}

	getSession(sessionId: string): IChatModel | undefined {
		return this._sessionModels.get(sessionId);
	}

	getSessionId(sessionProviderId: number): string | undefined {
		return Iterable.find(this._sessionModels.values(), model => model.session?.id === sessionProviderId)?.sessionId;
	}

	getOrRestoreSession(sessionId: string): ChatModel | undefined {
		this.trace('getOrRestoreSession', `sessionId: ${sessionId}`);
		const model = this._sessionModels.get(sessionId);
		if (model) {
			return model;
		}

		const sessionData = this._persistedSessions[sessionId];
		if (!sessionData) {
			return undefined;
		}

		if (sessionId === this.transferredSessionData?.sessionId) {
			this._transferredSessionData = undefined;
		}

		return this._startSession(sessionData.providerId, sessionData, CancellationToken.None);
	}

	loadSessionFromContent(data: ISerializableChatData): IChatModel | undefined {
		return this._startSession(data.providerId, data, CancellationToken.None);
	}

	async sendRequest(sessionId: string, request: string, usedSlashCommand?: ISlashCommand): Promise<{ responseCompletePromise: Promise<void> } | undefined> {
		this.trace('sendRequest', `sessionId: ${sessionId}, message: ${request.substring(0, 20)}${request.length > 20 ? '[...]' : ''}}`);
		if (!request.trim()) {
			this.trace('sendRequest', 'Rejected empty message');
			return;
		}

		const model = this._sessionModels.get(sessionId);
		if (!model) {
			throw new Error(`Unknown session: ${sessionId}`);
		}

		await model.waitForInitialization();
		const provider = this._providers.get(model.providerId);
		if (!provider) {
			throw new Error(`Unknown provider: ${model.providerId}`);
		}

		if (this._pendingRequests.has(sessionId)) {
			this.trace('sendRequest', `Session ${sessionId} already has a pending request`);
			return;
		}

		// This method is only returning whether the request was accepted - don't block on the actual request
		return { responseCompletePromise: this._sendRequestAsync(model, sessionId, provider, request, usedSlashCommand) };
	}

	private async _sendRequestAsync(model: ChatModel, sessionId: string, provider: IChatProvider, message: string, usedSlashCommand?: ISlashCommand): Promise<void> {
		const parsedRequest = await this.instantiationService.createInstance(ChatRequestParser).parseChatRequest(sessionId, message);

		let request: ChatRequestModel;
		const agentPart = 'kind' in parsedRequest ? undefined : parsedRequest.parts.find((r): r is ChatRequestAgentPart => r instanceof ChatRequestAgentPart);
		const agentSlashCommandPart = 'kind' in parsedRequest ? undefined : parsedRequest.parts.find((r): r is ChatRequestAgentSubcommandPart => r instanceof ChatRequestAgentSubcommandPart);
		const commandPart = 'kind' in parsedRequest ? undefined : parsedRequest.parts.find((r): r is ChatRequestSlashCommandPart => r instanceof ChatRequestSlashCommandPart);

<<<<<<< HEAD
=======
		let gotProgress = false;
		const requestType = commandPart ? 'slashCommand' : 'string';

>>>>>>> d037ac07
		const rawResponsePromise = createCancelablePromise<void>(async token => {
			const progressCallback = (progress: IChatProgress) => {
				if (token.isCancellationRequested) {
					return;
				}


				if ('content' in progress) {
					this.trace('sendRequest', `Provider returned progress for session ${model.sessionId}, ${typeof progress.content === 'string' ? progress.content.length : progress.content.value.length} chars`);
				} else if ('placeholder' in progress) {
					this.trace('sendRequest', `Provider returned placeholder for session ${model.sessionId}, ${progress.placeholder}`);
				} else if (isCompleteInteractiveProgressTreeData(progress)) {
					// This isn't exposed in API
					this.trace('sendRequest', `Provider returned tree data for session ${model.sessionId}, ${progress.treeData.label}`);
				} else if ('documents' in progress) {
					this.trace('sendRequest', `Provider returned documents for session ${model.sessionId}:\n ${JSON.stringify(progress.documents, null, '\t')}`);
				} else if ('reference' in progress) {
					this.trace('sendRequest', `Provider returned a reference for session ${model.sessionId}:\n ${JSON.stringify(progress.reference, null, '\t')}`);
				} else if ('inlineReference' in progress) {
					this.trace('sendRequest', `Provider returned an inline reference for session ${model.sessionId}:\n ${JSON.stringify(progress.inlineReference, null, '\t')}`);
				} else if ('agentName' in progress) {
					this.trace('sendRequest', `Provider returned an agent detection for session ${model.sessionId}:\n ${JSON.stringify(progress, null, '\t')}`);
				} else {
					this.trace('sendRequest', `Provider returned id for session ${model.sessionId}, ${progress.requestId}`);
				}

				model.acceptResponseProgress(request, progress);
			};

			const listener = token.onCancellationRequested(() => {
				this.trace('sendRequest', `Request for session ${model.sessionId} was cancelled`);
<<<<<<< HEAD
=======
				this.telemetryService.publicLog2<ChatProviderInvokedEvent, ChatProviderInvokedClassification>('interactiveSessionProviderInvoked', {
					providerId: provider.id,
					timeToFirstProgress: undefined,
					// Normally timings happen inside the EH around the actual provider. For cancellation we can measure how long the user waited before cancelling
					totalTime: stopWatch.elapsed(),
					result: 'cancelled',
					requestType,
					agent: agentPart?.agent.id ?? '',
					slashCommand: agentSlashCommandPart ? agentSlashCommandPart.command.name : usedSlashCommand?.command,
					chatSessionId: model.sessionId
				});

>>>>>>> d037ac07
				model.cancelRequest(request);
			});

			try {
				if (usedSlashCommand?.command) {
					this._onDidSubmitSlashCommand.fire({ slashCommand: usedSlashCommand.command, sessionId: model.sessionId });
				} else if (agentPart && agentSlashCommandPart?.command) {
					this._onDidSubmitSlashCommand.fire({ agent: agentPart.agent, slashCommand: agentSlashCommandPart.command, sessionId: model.sessionId });
				}

				let rawResponse: IChatResponse | null | undefined;
				let agentOrCommandFollowups: Promise<IChatFollowup[] | undefined> | undefined = undefined;

				const defaultAgent = this.chatAgentService.getDefaultAgent();
				if (agentPart || (defaultAgent && !commandPart)) {
					const agent = (agentPart?.agent ?? defaultAgent)!;
					const history: IChatMessage[] = [];
					for (const request of model.getRequests()) {
						if (!request.response) {
							continue;
						}

						history.push({ role: ChatMessageRole.User, content: request.message.text });
						history.push({ role: ChatMessageRole.Assistant, content: request.response.response.asString() });
					}

					request = model.addRequest(parsedRequest, agent);
					const requestProps: IChatAgentRequest = {
						sessionId,
						requestId: request.id,
						message,
						variables: {},
						command: agentSlashCommandPart?.command.name ?? '',
					};
					if ('parts' in parsedRequest) {
						const varResult = await this.chatVariablesService.resolveVariables(parsedRequest, model, token);
						requestProps.variables = varResult.variables;
						requestProps.message = varResult.prompt;
					}

					const agentResult = await this.chatAgentService.invokeAgent(agent.id, requestProps, progressCallback, history, token);
					rawResponse = {
						session: model.session!,
						errorDetails: agentResult.errorDetails,
						timings: agentResult.timings
					};
					agentOrCommandFollowups = agentResult?.followUp ? Promise.resolve(agentResult.followUp) :
						this.chatAgentService.getFollowups(agent.id, sessionId, CancellationToken.None);
				} else if (commandPart && this.chatSlashCommandService.hasCommand(commandPart.slashCommand.command)) {
					request = model.addRequest(parsedRequest);
					// contributed slash commands
					// TODO: spell this out in the UI
					const history: IChatMessage[] = [];
					for (const request of model.getRequests()) {
						if (!request.response) {
							continue;
						}
						history.push({ role: ChatMessageRole.User, content: request.message.text });
						history.push({ role: ChatMessageRole.Assistant, content: request.response.response.asString() });
					}
					const commandResult = await this.chatSlashCommandService.executeCommand(commandPart.slashCommand.command, message.substring(commandPart.slashCommand.command.length + 1).trimStart(), new Progress<IChatSlashFragment>(p => {
						const { content } = p;
						const data = isCompleteInteractiveProgressTreeData(content) ? content : { content };
						progressCallback(data);
					}), history, token);
					agentOrCommandFollowups = Promise.resolve(commandResult?.followUp);
					rawResponse = { session: model.session! };

				} else {
					request = model.addRequest(parsedRequest);
					const requestProps: IChatRequest = {
						session: model.session!,
						message,
						variables: {}
					};

					if ('parts' in parsedRequest) {
						const varResult = await this.chatVariablesService.resolveVariables(parsedRequest, model, token);
						requestProps.variables = varResult.variables;
						requestProps.message = varResult.prompt;
					}
					rawResponse = await provider.provideReply(requestProps, progressCallback, token);
				}

				if (token.isCancellationRequested) {
					return;
				} else {
					if (!rawResponse) {
						this.trace('sendRequest', `Provider returned no response for session ${model.sessionId}`);
						rawResponse = { session: model.session!, errorDetails: { message: localize('emptyResponse', "Provider returned null response") } };
					}

<<<<<<< HEAD
=======
					const result = rawResponse.errorDetails?.responseIsFiltered ? 'filtered' :
						rawResponse.errorDetails && gotProgress ? 'errorWithOutput' :
							rawResponse.errorDetails ? 'error' :
								'success';
					this.telemetryService.publicLog2<ChatProviderInvokedEvent, ChatProviderInvokedClassification>('interactiveSessionProviderInvoked', {
						providerId: provider.id,
						timeToFirstProgress: rawResponse.timings?.firstProgress,
						totalTime: rawResponse.timings?.totalElapsed,
						result,
						requestType,
						agent: agentPart?.agent.id ?? '',
						slashCommand: agentSlashCommandPart ? agentSlashCommandPart.command.name : usedSlashCommand?.command,
						chatSessionId: model.sessionId
					});
>>>>>>> d037ac07
					model.setResponse(request, rawResponse);
					this.trace('sendRequest', `Provider returned response for session ${model.sessionId}`);

					// TODO refactor this or rethink the API https://github.com/microsoft/vscode-copilot/issues/593
					if (agentOrCommandFollowups) {
						agentOrCommandFollowups.then(followups => {
							model.setFollowups(request, followups);
							model.completeResponse(request);
						});
					} else if (provider.provideFollowups) {
						Promise.resolve(provider.provideFollowups(model.session!, CancellationToken.None)).then(providerFollowups => {
							model.setFollowups(request, providerFollowups ?? undefined);
							model.completeResponse(request);
						});
					} else {
						model.completeResponse(request);
					}
				}
			} finally {
				listener.dispose();
			}
		});
		this._pendingRequests.set(model.sessionId, rawResponsePromise);
		rawResponsePromise.finally(() => {
			this._pendingRequests.delete(model.sessionId);
		});
		return rawResponsePromise;
	}

	async removeRequest(sessionId: string, requestId: string): Promise<void> {
		const model = this._sessionModels.get(sessionId);
		if (!model) {
			throw new Error(`Unknown session: ${sessionId}`);
		}

		await model.waitForInitialization();
		const provider = this._providers.get(model.providerId);
		if (!provider) {
			throw new Error(`Unknown provider: ${model.providerId}`);
		}

		model.removeRequest(requestId);
		provider.removeRequest?.(model.session!, requestId);
	}

	async getSlashCommands(sessionId: string, token: CancellationToken): Promise<ISlashCommand[]> {
		const model = this._sessionModels.get(sessionId);
		if (!model) {
			throw new Error(`Unknown session: ${sessionId}`);
		}

		await model.waitForInitialization();
		const provider = this._providers.get(model.providerId);
		if (!provider) {
			throw new Error(`Unknown provider: ${model.providerId}`);
		}

		const serviceResults = this.chatSlashCommandService.getCommands().map(data => {
			return <ISlashCommand>{
				command: data.command,
				detail: data.detail,
				sortText: data.sortText,
				executeImmediately: data.executeImmediately
			};
		});

		const mainProviderRequest = provider.provideSlashCommands?.(model.session!, token);

		try {
			const providerResults = await mainProviderRequest;
			if (providerResults) {
				return providerResults.concat(serviceResults);
			}
			return serviceResults;

		} catch (e) {
			this.logService.error(e);
			return serviceResults;
		}
	}

	async sendRequestToProvider(sessionId: string, message: IChatDynamicRequest): Promise<{ responseCompletePromise: Promise<void> } | undefined> {
		this.trace('sendRequestToProvider', `sessionId: ${sessionId}`);
		return await this.sendRequest(sessionId, message.message);
	}

	getProviders(): string[] {
		return Array.from(this._providers.keys());
	}

	async addCompleteRequest(sessionId: string, message: string, response: IChatCompleteResponse): Promise<void> {
		this.trace('addCompleteRequest', `message: ${message}`);

		const model = this._sessionModels.get(sessionId);
		if (!model) {
			throw new Error(`Unknown session: ${sessionId}`);
		}

		await model.waitForInitialization();
		const parsedRequest = await this.instantiationService.createInstance(ChatRequestParser).parseChatRequest(sessionId, message);
		const request = model.addRequest(parsedRequest);
		if (typeof response.message === 'string') {
			model.acceptResponseProgress(request, { content: response.message });
		} else {
			for (const part of response.message) {
				const progress = 'inlineReference' in part ? part :
					isMarkdownString(part) ? { content: part.value } :
						{ treeData: part };
				model.acceptResponseProgress(request, progress, true);
			}
		}
		model.setResponse(request, {
			session: model.session!,
			errorDetails: response.errorDetails,
		});
		if (response.followups !== undefined) {
			model.setFollowups(request, response.followups);
		}
		model.completeResponse(request);
	}

	cancelCurrentRequestForSession(sessionId: string): void {
		this.trace('cancelCurrentRequestForSession', `sessionId: ${sessionId}`);
		this._pendingRequests.get(sessionId)?.cancel();
	}

	clearSession(sessionId: string): void {
		this.trace('clearSession', `sessionId: ${sessionId}`);
		const model = this._sessionModels.get(sessionId);
		if (!model) {
			throw new Error(`Unknown session: ${sessionId}`);
		}

		this._persistedSessions[sessionId] = model.toJSON();

		model.dispose();
		this._sessionModels.delete(sessionId);
		this._pendingRequests.get(sessionId)?.cancel();
		this._onDidDisposeSession.fire({ sessionId, providerId: model.providerId, reason: 'cleared' });
	}

	registerProvider(provider: IChatProvider): IDisposable {
		this.trace('registerProvider', `Adding new chat provider`);

		if (this._providers.has(provider.id)) {
			throw new Error(`Provider ${provider.id} already registered`);
		}

		this._providers.set(provider.id, provider);
		this._hasProvider.set(true);
		this._onDidRegisterProvider.fire({ providerId: provider.id });

		Array.from(this._sessionModels.values())
			.filter(model => model.providerId === provider.id)
			// The provider may have been registered in the process of initializing this model. Only grab models that were deinitialized when the provider was unregistered
			.filter(model => model.initState === ChatModelInitState.Created)
			.forEach(model => this.reinitializeModel(model));

		return toDisposable(() => {
			this.trace('registerProvider', `Disposing chat provider`);
			this._providers.delete(provider.id);
			this._hasProvider.set(this._providers.size > 0);
			Array.from(this._sessionModels.values())
				.filter(model => model.providerId === provider.id)
				.forEach(model => model.deinitialize());
		});
	}

	public hasSessions(providerId: string): boolean {
		return !!Object.values(this._persistedSessions).find((session) => session.providerId === providerId);
	}

	getProviderInfos(): IChatProviderInfo[] {
		return Array.from(this._providers.values()).map(provider => {
			return {
				id: provider.id,
				displayName: provider.displayName
			};
		});
	}

	transferChatSession(transferredSessionData: IChatTransferredSessionData, toWorkspace: URI): void {
		const model = Iterable.find(this._sessionModels.values(), model => model.sessionId === transferredSessionData.sessionId);
		if (!model) {
			throw new Error(`Failed to transfer session. Unknown session ID: ${transferredSessionData.sessionId}`);
		}

		const existingRaw: IChatTransfer[] = this.storageService.getObject(globalChatKey, StorageScope.PROFILE, []);
		existingRaw.push({
			chat: model.toJSON(),
			timestampInMilliseconds: Date.now(),
			toWorkspace: toWorkspace,
			inputValue: transferredSessionData.inputValue,
		});

		this.storageService.store(globalChatKey, JSON.stringify(existingRaw), StorageScope.PROFILE, StorageTarget.MACHINE);
		this.trace('transferChatSession', `Transferred session ${model.sessionId} to workspace ${toWorkspace.toString()}`);
	}
}<|MERGE_RESOLUTION|>--- conflicted
+++ resolved
@@ -24,11 +24,7 @@
 import { ChatRequestAgentPart, ChatRequestAgentSubcommandPart, ChatRequestSlashCommandPart } from 'vs/workbench/contrib/chat/common/chatParserTypes';
 import { ChatMessageRole, IChatMessage } from 'vs/workbench/contrib/chat/common/chatProvider';
 import { ChatRequestParser } from 'vs/workbench/contrib/chat/common/chatRequestParser';
-<<<<<<< HEAD
-import { IChat, IChatCompleteResponse, IChatDetail, IChatDynamicRequest, IChatFollowup, IChatProgress, IChatProvider, IChatProviderInfo, IChatReplyFollowup, IChatRequest, IChatResponse, IChatService, IChatTransferredSessionData, IChatUserActionEvent, ISlashCommand } from 'vs/workbench/contrib/chat/common/chatService';
-=======
-import { IChat, IChatCompleteResponse, IChatDetail, IChatDynamicRequest, IChatFollowup, IChatProgress, IChatProvider, IChatProviderInfo, IChatRequest, IChatResponse, IChatService, IChatTransferredSessionData, IChatUserActionEvent, ISlashCommand, InteractiveSessionCopyKind, InteractiveSessionVoteDirection } from 'vs/workbench/contrib/chat/common/chatService';
->>>>>>> d037ac07
+import { IChat, IChatCompleteResponse, IChatDetail, IChatDynamicRequest, IChatFollowup, IChatProgress, IChatProvider, IChatProviderInfo, IChatRequest, IChatResponse, IChatService, IChatTransferredSessionData, IChatUserActionEvent, ISlashCommand } from 'vs/workbench/contrib/chat/common/chatService';
 import { IChatSlashCommandService, IChatSlashFragment } from 'vs/workbench/contrib/chat/common/chatSlashCommands';
 import { IChatVariablesService } from 'vs/workbench/contrib/chat/common/chatVariables';
 import { IExtensionService } from 'vs/workbench/services/extensions/common/extensions';
@@ -44,93 +40,6 @@
 }
 const SESSION_TRANSFER_EXPIRATION_IN_MILLISECONDS = 1000 * 60;
 
-<<<<<<< HEAD
-=======
-type ChatProviderInvokedEvent = {
-	providerId: string;
-	timeToFirstProgress: number | undefined;
-	totalTime: number | undefined;
-	result: 'success' | 'error' | 'errorWithOutput' | 'cancelled' | 'filtered';
-	requestType: 'string' | 'followup' | 'slashCommand';
-	chatSessionId: string;
-	agent: string;
-	slashCommand: string | undefined;
-};
-
-type ChatProviderInvokedClassification = {
-	providerId: { classification: 'PublicNonPersonalData'; purpose: 'FeatureInsight'; comment: 'The identifier of the provider that was invoked.' };
-	timeToFirstProgress: { classification: 'SystemMetaData'; purpose: 'PerformanceAndHealth'; isMeasurement: true; comment: 'The time in milliseconds from invoking the provider to getting the first data.' };
-	totalTime: { classification: 'SystemMetaData'; purpose: 'PerformanceAndHealth'; isMeasurement: true; comment: 'The total time it took to run the provider\'s `provideResponseWithProgress`.' };
-	result: { classification: 'SystemMetaData'; purpose: 'FeatureInsight'; comment: 'Whether invoking the ChatProvider resulted in an error.' };
-	requestType: { classification: 'SystemMetaData'; purpose: 'FeatureInsight'; comment: 'The type of request that the user made.' };
-	chatSessionId: { classification: 'SystemMetaData'; purpose: 'FeatureInsight'; comment: 'A random ID for the session.' };
-	agent: { classification: 'SystemMetaData'; purpose: 'FeatureInsight'; comment: 'The type of agent used.' };
-	slashCommand?: { classification: 'SystemMetaData'; purpose: 'FeatureInsight'; comment: 'The type of slashCommand used.' };
-	owner: 'roblourens';
-	comment: 'Provides insight into the performance of Chat providers.';
-};
-
-type ChatVoteEvent = {
-	providerId: string;
-	direction: 'up' | 'down';
-};
-
-type ChatVoteClassification = {
-	providerId: { classification: 'PublicNonPersonalData'; purpose: 'FeatureInsight'; comment: 'The identifier of the provider that this response came from.' };
-	direction: { classification: 'SystemMetaData'; purpose: 'FeatureInsight'; comment: 'Whether the user voted up or down.' };
-	owner: 'roblourens';
-	comment: 'Provides insight into the performance of Chat providers.';
-};
-
-type ChatCopyEvent = {
-	providerId: string;
-	copyKind: 'action' | 'toolbar';
-};
-
-type ChatCopyClassification = {
-	providerId: { classification: 'PublicNonPersonalData'; purpose: 'FeatureInsight'; comment: 'The identifier of the provider that this codeblock response came from.' };
-	copyKind: { classification: 'SystemMetaData'; purpose: 'FeatureInsight'; comment: 'How the copy was initiated.' };
-	owner: 'roblourens';
-	comment: 'Provides insight into the usage of Chat features.';
-};
-
-type ChatInsertEvent = {
-	providerId: string;
-	newFile: boolean;
-};
-
-type ChatInsertClassification = {
-	providerId: { classification: 'PublicNonPersonalData'; purpose: 'FeatureInsight'; comment: 'The identifier of the provider that this codeblock response came from.' };
-	newFile: { classification: 'SystemMetaData'; purpose: 'FeatureInsight'; comment: 'Whether the code was inserted into a new untitled file.' };
-	owner: 'roblourens';
-	comment: 'Provides insight into the usage of Chat features.';
-};
-
-type ChatCommandEvent = {
-	providerId: string;
-	commandId: string;
-};
-
-type ChatCommandClassification = {
-	providerId: { classification: 'PublicNonPersonalData'; purpose: 'FeatureInsight'; comment: 'The identifier of the provider that this codeblock response came from.' };
-	commandId: { classification: 'SystemMetaData'; purpose: 'FeatureInsight'; comment: 'The id of the command that was executed.' };
-	owner: 'roblourens';
-	comment: 'Provides insight into the usage of Chat features.';
-};
-
-type ChatTerminalEvent = {
-	providerId: string;
-	languageId: string;
-};
-
-type ChatTerminalClassification = {
-	providerId: { classification: 'PublicNonPersonalData'; purpose: 'FeatureInsight'; comment: 'The identifier of the provider that this codeblock response came from.' };
-	languageId: { classification: 'SystemMetaData'; purpose: 'FeatureInsight'; comment: 'The language of the code that was run in the terminal.' };
-	owner: 'roblourens';
-	comment: 'Provides insight into the usage of Chat features.';
-};
-
->>>>>>> d037ac07
 const maxPersistedSessions = 25;
 
 export class ChatService extends Disposable implements IChatService {
@@ -427,12 +336,6 @@
 		const agentSlashCommandPart = 'kind' in parsedRequest ? undefined : parsedRequest.parts.find((r): r is ChatRequestAgentSubcommandPart => r instanceof ChatRequestAgentSubcommandPart);
 		const commandPart = 'kind' in parsedRequest ? undefined : parsedRequest.parts.find((r): r is ChatRequestSlashCommandPart => r instanceof ChatRequestSlashCommandPart);
 
-<<<<<<< HEAD
-=======
-		let gotProgress = false;
-		const requestType = commandPart ? 'slashCommand' : 'string';
-
->>>>>>> d037ac07
 		const rawResponsePromise = createCancelablePromise<void>(async token => {
 			const progressCallback = (progress: IChatProgress) => {
 				if (token.isCancellationRequested) {
@@ -464,21 +367,6 @@
 
 			const listener = token.onCancellationRequested(() => {
 				this.trace('sendRequest', `Request for session ${model.sessionId} was cancelled`);
-<<<<<<< HEAD
-=======
-				this.telemetryService.publicLog2<ChatProviderInvokedEvent, ChatProviderInvokedClassification>('interactiveSessionProviderInvoked', {
-					providerId: provider.id,
-					timeToFirstProgress: undefined,
-					// Normally timings happen inside the EH around the actual provider. For cancellation we can measure how long the user waited before cancelling
-					totalTime: stopWatch.elapsed(),
-					result: 'cancelled',
-					requestType,
-					agent: agentPart?.agent.id ?? '',
-					slashCommand: agentSlashCommandPart ? agentSlashCommandPart.command.name : usedSlashCommand?.command,
-					chatSessionId: model.sessionId
-				});
-
->>>>>>> d037ac07
 				model.cancelRequest(request);
 			});
 
@@ -571,23 +459,6 @@
 						rawResponse = { session: model.session!, errorDetails: { message: localize('emptyResponse', "Provider returned null response") } };
 					}
 
-<<<<<<< HEAD
-=======
-					const result = rawResponse.errorDetails?.responseIsFiltered ? 'filtered' :
-						rawResponse.errorDetails && gotProgress ? 'errorWithOutput' :
-							rawResponse.errorDetails ? 'error' :
-								'success';
-					this.telemetryService.publicLog2<ChatProviderInvokedEvent, ChatProviderInvokedClassification>('interactiveSessionProviderInvoked', {
-						providerId: provider.id,
-						timeToFirstProgress: rawResponse.timings?.firstProgress,
-						totalTime: rawResponse.timings?.totalElapsed,
-						result,
-						requestType,
-						agent: agentPart?.agent.id ?? '',
-						slashCommand: agentSlashCommandPart ? agentSlashCommandPart.command.name : usedSlashCommand?.command,
-						chatSessionId: model.sessionId
-					});
->>>>>>> d037ac07
 					model.setResponse(request, rawResponse);
 					this.trace('sendRequest', `Provider returned response for session ${model.sessionId}`);
 
