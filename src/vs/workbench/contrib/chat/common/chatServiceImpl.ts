--- conflicted
+++ resolved
@@ -3,44 +3,14 @@
  *  Licensed under the MIT License. See License.txt in the project root for license information.
  *--------------------------------------------------------------------------------------------*/
 
-<<<<<<< HEAD
-import { DeferredPromise } from 'vs/base/common/async';
-import { CancellationToken, CancellationTokenSource } from 'vs/base/common/cancellation';
-import { toErrorMessage } from 'vs/base/common/errorMessage';
-import { Emitter, Event } from 'vs/base/common/event';
-import { MarkdownString } from 'vs/base/common/htmlContent';
-import { Iterable } from 'vs/base/common/iterator';
-import { Disposable, DisposableMap, IDisposable } from 'vs/base/common/lifecycle';
-import { revive } from 'vs/base/common/marshalling';
-import { URI, UriComponents } from 'vs/base/common/uri';
-import { localize } from 'vs/nls';
-import { IConfigurationService } from 'vs/platform/configuration/common/configuration';
-import { IContextKeyService } from 'vs/platform/contextkey/common/contextkey';
-import { IInstantiationService } from 'vs/platform/instantiation/common/instantiation';
-import { ILogService } from 'vs/platform/log/common/log';
-import { Progress } from 'vs/platform/progress/common/progress';
-import { IStorageService, StorageScope, StorageTarget } from 'vs/platform/storage/common/storage';
-import { IWorkspaceContextService } from 'vs/platform/workspace/common/workspace';
-import { ChatAgentLocation, IChatAgent, IChatAgentCommand, IChatAgentData, IChatAgentHistoryEntry, IChatAgentRequest, IChatAgentResult, IChatAgentService } from 'vs/workbench/contrib/chat/common/chatAgents';
-import { ChatModel, ChatRequestModel, ChatRequestRemovalReason, ChatWelcomeMessageModel, IChatModel, IChatRequestModel, IChatRequestVariableData, IChatResponseModel, IExportableChatData, ISerializableChatData, ISerializableChatDataIn, ISerializableChatsData, normalizeSerializableChatData, updateRanges } from 'vs/workbench/contrib/chat/common/chatModel';
-import { ChatRequestAgentPart, ChatRequestAgentSubcommandPart, ChatRequestSlashCommandPart, IParsedChatRequest, chatAgentLeader, chatSubcommandLeader, getPromptText } from 'vs/workbench/contrib/chat/common/chatParserTypes';
-import { ChatRequestParser } from 'vs/workbench/contrib/chat/common/chatRequestParser';
-import { IChatCompleteResponse, IChatDetail, IChatFollowup, IChatProgress, IChatSendRequestData, IChatSendRequestOptions, IChatSendRequestResponseState, IChatService, IChatTransferredSessionData, IChatUserActionEvent } from 'vs/workbench/contrib/chat/common/chatService';
-import { IChatSlashCommandService } from 'vs/workbench/contrib/chat/common/chatSlashCommands';
-import { IChatVariablesService } from 'vs/workbench/contrib/chat/common/chatVariables';
-import { ChatMessageRole, IChatMessage } from 'vs/workbench/contrib/chat/common/languageModels';
-import { IExtensionService } from 'vs/workbench/services/extensions/common/extensions';
-=======
 import { DeferredPromise } from '../../../../base/common/async.js';
 import { CancellationToken, CancellationTokenSource } from '../../../../base/common/cancellation.js';
 import { toErrorMessage } from '../../../../base/common/errorMessage.js';
-import { ErrorNoTelemetry } from '../../../../base/common/errors.js';
 import { Emitter, Event } from '../../../../base/common/event.js';
 import { MarkdownString } from '../../../../base/common/htmlContent.js';
 import { Iterable } from '../../../../base/common/iterator.js';
 import { Disposable, DisposableMap, IDisposable } from '../../../../base/common/lifecycle.js';
 import { revive } from '../../../../base/common/marshalling.js';
-import { StopWatch } from '../../../../base/common/stopwatch.js';
 import { URI, UriComponents } from '../../../../base/common/uri.js';
 import { localize } from '../../../../nls.js';
 import { IConfigurationService } from '../../../../platform/configuration/common/configuration.js';
@@ -49,20 +19,16 @@
 import { ILogService } from '../../../../platform/log/common/log.js';
 import { Progress } from '../../../../platform/progress/common/progress.js';
 import { IStorageService, StorageScope, StorageTarget } from '../../../../platform/storage/common/storage.js';
-import { ITelemetryService } from '../../../../platform/telemetry/common/telemetry.js';
 import { IWorkspaceContextService } from '../../../../platform/workspace/common/workspace.js';
-import { IWorkbenchAssignmentService } from '../../../services/assignment/common/assignmentService.js';
 import { IExtensionService } from '../../../services/extensions/common/extensions.js';
 import { ChatAgentLocation, IChatAgent, IChatAgentCommand, IChatAgentData, IChatAgentHistoryEntry, IChatAgentRequest, IChatAgentResult, IChatAgentService } from './chatAgents.js';
 import { ChatModel, ChatRequestModel, ChatRequestRemovalReason, IChatModel, IChatRequestModel, IChatRequestVariableData, IChatResponseModel, IExportableChatData, ISerializableChatData, ISerializableChatDataIn, ISerializableChatsData, normalizeSerializableChatData, toChatHistoryContent, updateRanges } from './chatModel.js';
 import { ChatRequestAgentPart, ChatRequestAgentSubcommandPart, ChatRequestSlashCommandPart, IParsedChatRequest, chatAgentLeader, chatSubcommandLeader, getPromptText } from './chatParserTypes.js';
 import { ChatRequestParser } from './chatRequestParser.js';
 import { IChatCompleteResponse, IChatDetail, IChatFollowup, IChatProgress, IChatSendRequestData, IChatSendRequestOptions, IChatSendRequestResponseState, IChatService, IChatTransferredSessionData, IChatUserActionEvent } from './chatService.js';
-import { ChatServiceTelemetry } from './chatServiceTelemetry.js';
 import { IChatSlashCommandService } from './chatSlashCommands.js';
 import { IChatVariablesService } from './chatVariables.js';
 import { ChatMessageRole, IChatMessage } from './languageModels.js';
->>>>>>> d78a74bc
 
 const serializedChatKey = 'interactive.sessions';
 
@@ -75,43 +41,6 @@
 }
 const SESSION_TRANSFER_EXPIRATION_IN_MILLISECONDS = 1000 * 60;
 
-<<<<<<< HEAD
-=======
-type ChatProviderInvokedEvent = {
-	timeToFirstProgress: number | undefined;
-	totalTime: number | undefined;
-	result: 'success' | 'error' | 'errorWithOutput' | 'cancelled' | 'filtered';
-	requestType: 'string' | 'followup' | 'slashCommand';
-	chatSessionId: string;
-	agent: string;
-	agentExtensionId: string | undefined;
-	slashCommand: string | undefined;
-	location: ChatAgentLocation;
-	citations: number;
-	numCodeBlocks: number;
-	isParticipantDetected: boolean;
-	enableCommandDetection: boolean;
-};
-
-type ChatProviderInvokedClassification = {
-	timeToFirstProgress: { classification: 'SystemMetaData'; purpose: 'PerformanceAndHealth'; comment: 'The time in milliseconds from invoking the provider to getting the first data.' };
-	totalTime: { classification: 'SystemMetaData'; purpose: 'PerformanceAndHealth'; comment: 'The total time it took to run the provider\'s `provideResponseWithProgress`.' };
-	result: { classification: 'SystemMetaData'; purpose: 'FeatureInsight'; comment: 'Whether invoking the ChatProvider resulted in an error.' };
-	requestType: { classification: 'SystemMetaData'; purpose: 'FeatureInsight'; comment: 'The type of request that the user made.' };
-	chatSessionId: { classification: 'SystemMetaData'; purpose: 'FeatureInsight'; comment: 'A random ID for the session.' };
-	agent: { classification: 'SystemMetaData'; purpose: 'FeatureInsight'; comment: 'The type of agent used.' };
-	agentExtensionId: { classification: 'SystemMetaData'; purpose: 'FeatureInsight'; comment: 'The extension that contributed the agent.' };
-	slashCommand?: { classification: 'SystemMetaData'; purpose: 'FeatureInsight'; comment: 'The type of slashCommand used.' };
-	location: { classification: 'SystemMetaData'; purpose: 'FeatureInsight'; comment: 'The location at which chat request was made.' };
-	citations: { classification: 'SystemMetaData'; purpose: 'FeatureInsight'; comment: 'The number of public code citations that were returned with the response.' };
-	numCodeBlocks: { classification: 'SystemMetaData'; purpose: 'FeatureInsight'; comment: 'The number of code blocks in the response.' };
-	isParticipantDetected: { classification: 'SystemMetaData'; purpose: 'FeatureInsight'; comment: 'Whether the participant was automatically detected.' };
-	enableCommandDetection: { classification: 'SystemMetaData'; purpose: 'FeatureInsight'; comment: 'Whether participation detection was disabled for this invocation.' };
-	owner: 'roblourens';
-	comment: 'Provides insight into the performance of Chat agents.';
-};
-
->>>>>>> d78a74bc
 const maxPersistedSessions = 25;
 
 class CancellableRequest implements IDisposable {
@@ -600,26 +529,6 @@
 
 			const listener = token.onCancellationRequested(() => {
 				this.trace('sendRequest', `Request for session ${model.sessionId} was cancelled`);
-<<<<<<< HEAD
-=======
-				this.telemetryService.publicLog2<ChatProviderInvokedEvent, ChatProviderInvokedClassification>('interactiveSessionProviderInvoked', {
-					timeToFirstProgress: undefined,
-					// Normally timings happen inside the EH around the actual provider. For cancellation we can measure how long the user waited before cancelling
-					totalTime: stopWatch.elapsed(),
-					result: 'cancelled',
-					requestType,
-					agent: agentPart?.agent.id ?? '',
-					agentExtensionId: agentPart?.agent.extensionId.value ?? '',
-					slashCommand: agentSlashCommandPart ? agentSlashCommandPart.command.name : commandPart?.slashCommand.command,
-					chatSessionId: model.sessionId,
-					location,
-					citations: request?.response?.codeCitations.length ?? 0,
-					numCodeBlocks: getCodeBlocks(request.response?.response.toString() ?? '').length,
-					isParticipantDetected: !!detectedAgent,
-					enableCommandDetection
-				});
-
->>>>>>> d78a74bc
 				model.cancelRequest(request);
 			});
 
@@ -721,29 +630,6 @@
 						rawResult = { errorDetails: { message: localize('emptyResponse', "Provider returned null response") } };
 					}
 
-<<<<<<< HEAD
-=======
-					const result = rawResult.errorDetails?.responseIsFiltered ? 'filtered' :
-						rawResult.errorDetails && gotProgress ? 'errorWithOutput' :
-							rawResult.errorDetails ? 'error' :
-								'success';
-					const commandForTelemetry = agentSlashCommandPart ? agentSlashCommandPart.command.name : commandPart?.slashCommand.command;
-					this.telemetryService.publicLog2<ChatProviderInvokedEvent, ChatProviderInvokedClassification>('interactiveSessionProviderInvoked', {
-						timeToFirstProgress: rawResult.timings?.firstProgress,
-						totalTime: rawResult.timings?.totalElapsed,
-						result,
-						requestType,
-						agent: agentPart?.agent.id ?? '',
-						agentExtensionId: agentPart?.agent.extensionId.value ?? '',
-						slashCommand: commandForTelemetry,
-						chatSessionId: model.sessionId,
-						enableCommandDetection,
-						isParticipantDetected: !!detectedAgent,
-						location,
-						citations: request.response?.codeCitations.length ?? 0,
-						numCodeBlocks: getCodeBlocks(request.response?.response.toString() ?? '').length
-					});
->>>>>>> d78a74bc
 					model.setResponse(request, rawResult);
 					completeResponseCreated();
 					this.trace('sendRequest', `Provider returned response for session ${model.sessionId}`);
@@ -761,25 +647,6 @@
 					});
 				}
 			} catch (err) {
-<<<<<<< HEAD
-=======
-				const result = 'error';
-				this.telemetryService.publicLog2<ChatProviderInvokedEvent, ChatProviderInvokedClassification>('interactiveSessionProviderInvoked', {
-					timeToFirstProgress: undefined,
-					totalTime: undefined,
-					result,
-					requestType,
-					agent: agentPart?.agent.id ?? '',
-					agentExtensionId: agentPart?.agent.extensionId.value ?? '',
-					slashCommand: agentSlashCommandPart ? agentSlashCommandPart.command.name : commandPart?.slashCommand.command,
-					chatSessionId: model.sessionId,
-					location,
-					citations: 0,
-					numCodeBlocks: 0,
-					enableCommandDetection,
-					isParticipantDetected: !!detectedAgent
-				});
->>>>>>> d78a74bc
 				this.logService.error(`Error while handling chat request: ${toErrorMessage(err, true)}`);
 				if (request) {
 					const rawResult: IChatAgentResult = { errorDetails: { message: err.message } };
