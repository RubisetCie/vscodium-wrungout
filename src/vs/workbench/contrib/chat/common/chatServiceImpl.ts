--- conflicted
+++ resolved
@@ -23,13 +23,8 @@
 import { ChatRequestAgentPart, ChatRequestAgentSubcommandPart, ChatRequestSlashCommandPart, IParsedChatRequest } from 'vs/workbench/contrib/chat/common/chatParserTypes';
 import { ChatMessageRole, IChatMessage } from 'vs/workbench/contrib/chat/common/chatProvider';
 import { ChatRequestParser } from 'vs/workbench/contrib/chat/common/chatRequestParser';
-<<<<<<< HEAD
-import { IChat, IChatCompleteResponse, IChatDetail, IChatDynamicRequest, IChatFollowup, IChatProgress, IChatProvider, IChatProviderInfo, IChatRequest, IChatResponse, IChatService, IChatTransferredSessionData, IChatUserActionEvent, ISlashCommand } from 'vs/workbench/contrib/chat/common/chatService';
-import { IChatSlashCommandService, IChatSlashFragment } from 'vs/workbench/contrib/chat/common/chatSlashCommands';
-=======
-import { IChat, IChatCompleteResponse, IChatDetail, IChatDynamicRequest, IChatFollowup, IChatProgress, IChatProvider, IChatProviderInfo, IChatResponse, IChatService, IChatTransferredSessionData, IChatUserActionEvent, InteractiveSessionCopyKind, InteractiveSessionVoteDirection } from 'vs/workbench/contrib/chat/common/chatService';
+import { IChat, IChatCompleteResponse, IChatDetail, IChatDynamicRequest, IChatFollowup, IChatProgress, IChatProvider, IChatProviderInfo, IChatResponse, IChatService, IChatTransferredSessionData, IChatUserActionEvent } from 'vs/workbench/contrib/chat/common/chatService';
 import { IChatSlashCommandService } from 'vs/workbench/contrib/chat/common/chatSlashCommands';
->>>>>>> af28b32d
 import { IChatVariablesService } from 'vs/workbench/contrib/chat/common/chatVariables';
 import { IExtensionService } from 'vs/workbench/services/extensions/common/extensions';
 
@@ -345,16 +340,9 @@
 		const agentSlashCommandPart = 'kind' in parsedRequest ? undefined : parsedRequest.parts.find((r): r is ChatRequestAgentSubcommandPart => r instanceof ChatRequestAgentSubcommandPart);
 		const commandPart = 'kind' in parsedRequest ? undefined : parsedRequest.parts.find((r): r is ChatRequestSlashCommandPart => r instanceof ChatRequestSlashCommandPart);
 
-<<<<<<< HEAD
-		const rawResponsePromise = createCancelablePromise<void>(async token => {
-=======
-		let gotProgress = false;
-		const requestType = commandPart ? 'slashCommand' : 'string';
-
 		const source = new CancellationTokenSource();
 		const token = source.token;
 		const sendRequestInternal = async () => {
->>>>>>> af28b32d
 			const progressCallback = (progress: IChatProgress) => {
 				if (token.isCancellationRequested) {
 					return;
@@ -372,21 +360,6 @@
 
 			const listener = token.onCancellationRequested(() => {
 				this.trace('sendRequest', `Request for session ${model.sessionId} was cancelled`);
-<<<<<<< HEAD
-=======
-				this.telemetryService.publicLog2<ChatProviderInvokedEvent, ChatProviderInvokedClassification>('interactiveSessionProviderInvoked', {
-					providerId: provider.id,
-					timeToFirstProgress: undefined,
-					// Normally timings happen inside the EH around the actual provider. For cancellation we can measure how long the user waited before cancelling
-					totalTime: stopWatch.elapsed(),
-					result: 'cancelled',
-					requestType,
-					agent: agentPart?.agent.id ?? '',
-					slashCommand: agentSlashCommandPart ? agentSlashCommandPart.command.name : commandPart?.slashCommand.command,
-					chatSessionId: model.sessionId
-				});
-
->>>>>>> af28b32d
 				model.cancelRequest(request);
 			});
 
@@ -463,23 +436,6 @@
 						rawResponse = { session: model.session!, errorDetails: { message: localize('emptyResponse', "Provider returned null response") } };
 					}
 
-<<<<<<< HEAD
-=======
-					const result = rawResponse.errorDetails?.responseIsFiltered ? 'filtered' :
-						rawResponse.errorDetails && gotProgress ? 'errorWithOutput' :
-							rawResponse.errorDetails ? 'error' :
-								'success';
-					this.telemetryService.publicLog2<ChatProviderInvokedEvent, ChatProviderInvokedClassification>('interactiveSessionProviderInvoked', {
-						providerId: provider.id,
-						timeToFirstProgress: rawResponse.timings?.firstProgress,
-						totalTime: rawResponse.timings?.totalElapsed,
-						result,
-						requestType,
-						agent: agentPart?.agent.id ?? '',
-						slashCommand: agentSlashCommandPart ? agentSlashCommandPart.command.name : commandPart?.slashCommand.command,
-						chatSessionId: model.sessionId
-					});
->>>>>>> af28b32d
 					model.setResponse(request, rawResponse);
 					this.trace('sendRequest', `Provider returned response for session ${model.sessionId}`);
 
