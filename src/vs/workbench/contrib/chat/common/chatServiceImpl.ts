--- conflicted
+++ resolved
@@ -23,10 +23,6 @@
 import { ChatRequestAgentPart, ChatRequestAgentSubcommandPart, ChatRequestSlashCommandPart, IParsedChatRequest, chatAgentLeader, chatSubcommandLeader, getPromptText } from 'vs/workbench/contrib/chat/common/chatParserTypes';
 import { ChatRequestParser } from 'vs/workbench/contrib/chat/common/chatRequestParser';
 import { IChatCompleteResponse, IChatDetail, IChatFollowup, IChatProgress, IChatSendRequestData, IChatSendRequestOptions, IChatSendRequestResponseState, IChatService, IChatTransferredSessionData, IChatUserActionEvent } from 'vs/workbench/contrib/chat/common/chatService';
-<<<<<<< HEAD
-=======
-import { ChatServiceTelemetry } from 'vs/workbench/contrib/chat/common/chatServiceTelemetry';
->>>>>>> b1c0a14d
 import { IChatSlashCommandService } from 'vs/workbench/contrib/chat/common/chatSlashCommands';
 import { IChatVariablesService } from 'vs/workbench/contrib/chat/common/chatVariables';
 import { ChatMessageRole, IChatMessage } from 'vs/workbench/contrib/chat/common/languageModels';
@@ -43,37 +39,6 @@
 }
 const SESSION_TRANSFER_EXPIRATION_IN_MILLISECONDS = 1000 * 60;
 
-<<<<<<< HEAD
-=======
-type ChatProviderInvokedEvent = {
-	timeToFirstProgress: number | undefined;
-	totalTime: number | undefined;
-	result: 'success' | 'error' | 'errorWithOutput' | 'cancelled' | 'filtered';
-	requestType: 'string' | 'followup' | 'slashCommand';
-	chatSessionId: string;
-	agent: string;
-	agentExtensionId: string | undefined;
-	slashCommand: string | undefined;
-	location: ChatAgentLocation;
-	citations: number;
-};
-
-type ChatProviderInvokedClassification = {
-	timeToFirstProgress: { classification: 'SystemMetaData'; purpose: 'PerformanceAndHealth'; comment: 'The time in milliseconds from invoking the provider to getting the first data.' };
-	totalTime: { classification: 'SystemMetaData'; purpose: 'PerformanceAndHealth'; comment: 'The total time it took to run the provider\'s `provideResponseWithProgress`.' };
-	result: { classification: 'SystemMetaData'; purpose: 'FeatureInsight'; comment: 'Whether invoking the ChatProvider resulted in an error.' };
-	requestType: { classification: 'SystemMetaData'; purpose: 'FeatureInsight'; comment: 'The type of request that the user made.' };
-	chatSessionId: { classification: 'SystemMetaData'; purpose: 'FeatureInsight'; comment: 'A random ID for the session.' };
-	agent: { classification: 'SystemMetaData'; purpose: 'FeatureInsight'; comment: 'The type of agent used.' };
-	agentExtensionId: { classification: 'SystemMetaData'; purpose: 'FeatureInsight'; comment: 'The extension that contributed the agent.' };
-	slashCommand?: { classification: 'SystemMetaData'; purpose: 'FeatureInsight'; comment: 'The type of slashCommand used.' };
-	location: { classification: 'SystemMetaData'; purpose: 'FeatureInsight'; comment: 'The location at which chat request was made.' };
-	citations: { classification: 'SystemMetaData'; purpose: 'FeatureInsight'; comment: 'The number of public code citations that were returned with the response.' };
-	owner: 'roblourens';
-	comment: 'Provides insight into the performance of Chat agents.';
-};
-
->>>>>>> b1c0a14d
 const maxPersistedSessions = 25;
 
 export class ChatService extends Disposable implements IChatService {
@@ -96,7 +61,6 @@
 	public readonly onDidDisposeSession = this._onDidDisposeSession.event;
 
 	private readonly _sessionFollowupCancelTokens = this._register(new DisposableMap<string, CancellationTokenSource>());
-	private readonly _chatServiceTelemetry: ChatServiceTelemetry;
 
 	constructor(
 		@IStorageService private readonly storageService: IStorageService,
@@ -110,7 +74,6 @@
 	) {
 		super();
 
-		this._chatServiceTelemetry = this.instantiationService.createInstance(ChatServiceTelemetry);
 		const sessionData = storageService.get(serializedChatKey, StorageScope.WORKSPACE, '');
 		if (sessionData) {
 			this._persistedSessions = this.deserializeChats(sessionData);
@@ -161,10 +124,6 @@
 	}
 
 	notifyUserAction(action: IChatUserActionEvent): void {
-<<<<<<< HEAD
-=======
-		this._chatServiceTelemetry.notifyUserAction(action);
->>>>>>> b1c0a14d
 		this._onDidPerformUserAction.fire(action);
 	}
 
@@ -455,23 +414,6 @@
 
 			const listener = token.onCancellationRequested(() => {
 				this.trace('sendRequest', `Request for session ${model.sessionId} was cancelled`);
-<<<<<<< HEAD
-=======
-				this.telemetryService.publicLog2<ChatProviderInvokedEvent, ChatProviderInvokedClassification>('interactiveSessionProviderInvoked', {
-					timeToFirstProgress: undefined,
-					// Normally timings happen inside the EH around the actual provider. For cancellation we can measure how long the user waited before cancelling
-					totalTime: stopWatch.elapsed(),
-					result: 'cancelled',
-					requestType,
-					agent: agentPart?.agent.id ?? '',
-					agentExtensionId: agentPart?.agent.extensionId.value ?? '',
-					slashCommand: agentSlashCommandPart ? agentSlashCommandPart.command.name : commandPart?.slashCommand.command,
-					chatSessionId: model.sessionId,
-					location,
-					citations: request?.response?.codeCitations.length ?? 0
-				});
-
->>>>>>> b1c0a14d
 				model.cancelRequest(request);
 			});
 
@@ -543,25 +485,6 @@
 						rawResult = { errorDetails: { message: localize('emptyResponse', "Provider returned null response") } };
 					}
 
-<<<<<<< HEAD
-=======
-					const result = rawResult.errorDetails?.responseIsFiltered ? 'filtered' :
-						rawResult.errorDetails && gotProgress ? 'errorWithOutput' :
-							rawResult.errorDetails ? 'error' :
-								'success';
-					this.telemetryService.publicLog2<ChatProviderInvokedEvent, ChatProviderInvokedClassification>('interactiveSessionProviderInvoked', {
-						timeToFirstProgress: rawResult.timings?.firstProgress,
-						totalTime: rawResult.timings?.totalElapsed,
-						result,
-						requestType,
-						agent: agentPart?.agent.id ?? '',
-						agentExtensionId: agentPart?.agent.extensionId.value ?? '',
-						slashCommand: agentSlashCommandPart ? agentSlashCommandPart.command.name : commandPart?.slashCommand.command,
-						chatSessionId: model.sessionId,
-						location,
-						citations: request.response?.codeCitations.length ?? 0
-					});
->>>>>>> b1c0a14d
 					model.setResponse(request, rawResult);
 					completeResponseCreated();
 					this.trace('sendRequest', `Provider returned response for session ${model.sessionId}`);
@@ -574,22 +497,6 @@
 					}
 				}
 			} catch (err) {
-<<<<<<< HEAD
-=======
-				const result = 'error';
-				this.telemetryService.publicLog2<ChatProviderInvokedEvent, ChatProviderInvokedClassification>('interactiveSessionProviderInvoked', {
-					timeToFirstProgress: undefined,
-					totalTime: undefined,
-					result,
-					requestType,
-					agent: agentPart?.agent.id ?? '',
-					agentExtensionId: agentPart?.agent.extensionId.value ?? '',
-					slashCommand: agentSlashCommandPart ? agentSlashCommandPart.command.name : commandPart?.slashCommand.command,
-					chatSessionId: model.sessionId,
-					location,
-					citations: 0
-				});
->>>>>>> b1c0a14d
 				this.logService.error(`Error while handling chat request: ${toErrorMessage(err, true)}`);
 				if (request) {
 					const rawResult: IChatAgentResult = { errorDetails: { message: err.message } };
