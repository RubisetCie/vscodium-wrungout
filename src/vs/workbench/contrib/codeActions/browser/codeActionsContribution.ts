/*---------------------------------------------------------------------------------------------
 *  Copyright (c) Microsoft Corporation. All rights reserved.
 *  Licensed under the MIT License. See License.txt in the project root for license information.
 *--------------------------------------------------------------------------------------------*/

import { Emitter } from 'vs/base/common/event';
import { IJSONSchema, IJSONSchemaMap } from 'vs/base/common/jsonSchema';
import { Disposable } from 'vs/base/common/lifecycle';
import { editorConfigurationBaseNode } from 'vs/editor/common/config/editorConfigurationSchema';
import { codeActionCommandId, refactorCommandId, sourceActionCommandId } from 'vs/editor/contrib/codeAction/browser/codeAction';
import { CodeActionKind } from 'vs/editor/contrib/codeAction/common/types';
import * as nls from 'vs/nls';
import { ConfigurationScope, Extensions, IConfigurationNode, IConfigurationPropertySchema, IConfigurationRegistry } from 'vs/platform/configuration/common/configurationRegistry';
import { IKeybindingService } from 'vs/platform/keybinding/common/keybinding';
import { Registry } from 'vs/platform/registry/common/platform';
import { IWorkbenchContribution } from 'vs/workbench/common/contributions';
import { CodeActionsExtensionPoint, ContributedCodeAction } from 'vs/workbench/contrib/codeActions/common/codeActionsExtensionPoint';
import { IExtensionPoint } from 'vs/workbench/services/extensions/common/extensionsRegistry';

const createCodeActionsAutoSave = (description: string): IJSONSchema => {
	return {
		type: ['string', 'boolean'],
		enum: ['always', 'explicit', 'never', true, false],
		enumDescriptions: [
			nls.localize('alwaysSave', 'Triggers Code Actions on explicit saves and auto saves triggered by window or focus changes.'),
			nls.localize('explicitSave', 'Triggers Code Actions only when explicitly saved'),
			nls.localize('neverSave', 'Never triggers Code Actions on save'),
			nls.localize('explicitSaveBoolean', 'Triggers Code Actions only when explicitly saved. This value will be deprecated in favor of "explicit".'),
			nls.localize('neverSaveBoolean', 'Never triggers Code Actions on save. This value will be deprecated in favor of "never".')
		],
		default: true,
		description: description
	};
};

const codeActionsOnSaveDefaultProperties = Object.freeze<IJSONSchemaMap>({
	'source.fixAll': createCodeActionsAutoSave(nls.localize('codeActionsOnSave.fixAll', "Controls whether auto fix action should be run on file save.")),
});

const codeActionsOnSaveSchema: IConfigurationPropertySchema = {
	oneOf: [
		{
			type: 'object',
			properties: codeActionsOnSaveDefaultProperties,
			additionalProperties: {
				type: ['string', 'boolean']
			},
		},
		{
			type: 'array',
			items: { type: 'string' }
		}
	],
<<<<<<< HEAD
	markdownDescription: nls.localize('editor.codeActionsOnSave', 'Run CodeActions for the editor on save. CodeActions must be specified and the editor must not be shutting down. Example: `"source.organizeImports": "explicit" `'),
=======
	markdownDescription: nls.localize('editor.codeActionsOnSave', 'Run Code Actions for the editor on save. Code Actions must be specified and the editor must not be shutting down. Example: `"source.organizeImports": "explicit" `'),
>>>>>>> d037ac07
	type: ['object', 'array'],
	additionalProperties: {
		type: ['string', 'boolean'],
		enum: ['always', 'explicit', 'never', true, false],
	},
	default: {},
	scope: ConfigurationScope.LANGUAGE_OVERRIDABLE,
};

export const editorConfiguration = Object.freeze<IConfigurationNode>({
	...editorConfigurationBaseNode,
	properties: {
		'editor.codeActionsOnSave': codeActionsOnSaveSchema
	}
});

export class CodeActionsContribution extends Disposable implements IWorkbenchContribution {

	private _contributedCodeActions: CodeActionsExtensionPoint[] = [];

	private readonly _onDidChangeContributions = this._register(new Emitter<void>());

	constructor(
		codeActionsExtensionPoint: IExtensionPoint<CodeActionsExtensionPoint[]>,
		@IKeybindingService keybindingService: IKeybindingService,
	) {
		super();

		codeActionsExtensionPoint.setHandler(extensionPoints => {
			this._contributedCodeActions = extensionPoints.flatMap(x => x.value).filter(x => Array.isArray(x.actions));
			this.updateConfigurationSchema(this._contributedCodeActions);
			this._onDidChangeContributions.fire();
		});

		keybindingService.registerSchemaContribution({
			getSchemaAdditions: () => this.getSchemaAdditions(),
			onDidChange: this._onDidChangeContributions.event,
		});
	}

	private updateConfigurationSchema(codeActionContributions: readonly CodeActionsExtensionPoint[]) {
		const newProperties: IJSONSchemaMap = { ...codeActionsOnSaveDefaultProperties };
		for (const [sourceAction, props] of this.getSourceActions(codeActionContributions)) {
			newProperties[sourceAction] = createCodeActionsAutoSave(nls.localize('codeActionsOnSave.generic', "Controls whether '{0}' actions should be run on file save.", props.title));
		}
		codeActionsOnSaveSchema.properties = newProperties;
		Registry.as<IConfigurationRegistry>(Extensions.Configuration)
			.notifyConfigurationSchemaUpdated(editorConfiguration);
	}

	private getSourceActions(contributions: readonly CodeActionsExtensionPoint[]) {
		const defaultKinds = Object.keys(codeActionsOnSaveDefaultProperties).map(value => new CodeActionKind(value));
		const sourceActions = new Map<string, { readonly title: string }>();
		for (const contribution of contributions) {
			for (const action of contribution.actions) {
				const kind = new CodeActionKind(action.kind);
				if (CodeActionKind.Source.contains(kind)
					// Exclude any we already included by default
					&& !defaultKinds.some(defaultKind => defaultKind.contains(kind))
				) {
					sourceActions.set(kind.value, action);
				}
			}
		}
		return sourceActions;
	}

	private getSchemaAdditions(): IJSONSchema[] {
		const conditionalSchema = (command: string, actions: readonly ContributedCodeAction[]): IJSONSchema => {
			return {
				if: {
					required: ['command'],
					properties: {
						'command': { const: command }
					}
				},
				then: {
					properties: {
						'args': {
							required: ['kind'],
							properties: {
								'kind': {
									anyOf: [
										{
											enum: actions.map(action => action.kind),
											enumDescriptions: actions.map(action => action.description ?? action.title),
										},
										{ type: 'string' },
									]
								}
							}
						}
					}
				}
			};
		};

		const getActions = (ofKind: CodeActionKind): ContributedCodeAction[] => {
			const allActions = this._contributedCodeActions.flatMap(desc => desc.actions);

			const out = new Map<string, ContributedCodeAction>();
			for (const action of allActions) {
				if (!out.has(action.kind) && ofKind.contains(new CodeActionKind(action.kind))) {
					out.set(action.kind, action);
				}
			}
			return Array.from(out.values());
		};

		return [
			conditionalSchema(codeActionCommandId, getActions(CodeActionKind.Empty)),
			conditionalSchema(refactorCommandId, getActions(CodeActionKind.Refactor)),
			conditionalSchema(sourceActionCommandId, getActions(CodeActionKind.Source)),
		];
	}
}<|MERGE_RESOLUTION|>--- conflicted
+++ resolved
@@ -51,11 +51,7 @@
 			items: { type: 'string' }
 		}
 	],
-<<<<<<< HEAD
-	markdownDescription: nls.localize('editor.codeActionsOnSave', 'Run CodeActions for the editor on save. CodeActions must be specified and the editor must not be shutting down. Example: `"source.organizeImports": "explicit" `'),
-=======
 	markdownDescription: nls.localize('editor.codeActionsOnSave', 'Run Code Actions for the editor on save. Code Actions must be specified and the editor must not be shutting down. Example: `"source.organizeImports": "explicit" `'),
->>>>>>> d037ac07
 	type: ['object', 'array'],
 	additionalProperties: {
 		type: ['string', 'boolean'],
