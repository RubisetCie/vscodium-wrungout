/*---------------------------------------------------------------------------------------------
 *  Copyright (c) Microsoft Corporation. All rights reserved.
 *  Licensed under the MIT License. See License.txt in the project root for license information.
 *--------------------------------------------------------------------------------------------*/

import 'vs/css!./emptyTextEditorHint';
import * as dom from 'vs/base/browser/dom';
import { DisposableStore, dispose, IDisposable } from 'vs/base/common/lifecycle';
import { ContentWidgetPositionPreference, ICodeEditor, IContentWidget, IContentWidgetPosition } from 'vs/editor/browser/editorBrowser';
import { localize } from 'vs/nls';
import { ChangeLanguageAction } from 'vs/workbench/browser/parts/editor/editorStatus';
import { ICommandService } from 'vs/platform/commands/common/commands';
import { PLAINTEXT_LANGUAGE_ID } from 'vs/editor/common/languages/modesRegistry';
import { IEditorContribution } from 'vs/editor/common/editorCommon';
import { Schemas } from 'vs/base/common/network';
import { Event } from 'vs/base/common/event';
import { IConfigurationService } from 'vs/platform/configuration/common/configuration';
import { ConfigurationChangedEvent, EditorOption } from 'vs/editor/common/config/editorOptions';
import { EditorContributionInstantiation, registerEditorContribution } from 'vs/editor/browser/editorExtensions';
import { IKeybindingService } from 'vs/platform/keybinding/common/keybinding';
import { IEditorGroupsService } from 'vs/workbench/services/editor/common/editorGroupsService';
import { IContentActionHandler, renderFormattedText } from 'vs/base/browser/formattedTextRenderer';
import { ApplyFileSnippetAction } from 'vs/workbench/contrib/snippets/browser/commands/fileTemplateSnippets';
import { IInlineChatSessionService } from 'vs/workbench/contrib/inlineChat/browser/inlineChatSessionService';
<<<<<<< HEAD
import { IInlineChatService, IInlineChatSessionProvider } from 'vs/workbench/contrib/inlineChat/common/inlineChat';
=======
import { ITelemetryService } from 'vs/platform/telemetry/common/telemetry';
import { WorkbenchActionExecutedClassification, WorkbenchActionExecutedEvent } from 'vs/base/common/actions';
>>>>>>> 89de5a8d
import { IProductService } from 'vs/platform/product/common/productService';
import { KeybindingLabel } from 'vs/base/browser/ui/keybindingLabel/keybindingLabel';
import { OS } from 'vs/base/common/platform';
import { status } from 'vs/base/browser/ui/aria/aria';
import { AccessibilityVerbositySettingId } from 'vs/workbench/contrib/accessibility/browser/accessibilityConfiguration';
import { Registry } from 'vs/platform/registry/common/platform';
import { Extensions, IConfigurationMigrationRegistry } from 'vs/workbench/common/configuration';
import { LOG_MODE_ID, OUTPUT_MODE_ID } from 'vs/workbench/services/output/common/output';
import { SEARCH_RESULT_LANGUAGE_ID } from 'vs/workbench/services/search/common/search';
import { getDefaultHoverDelegate } from 'vs/base/browser/ui/hover/hoverDelegateFactory';
import { IHoverService } from 'vs/platform/hover/browser/hover';
import { ChatAgentLocation, IChatAgent, IChatAgentService } from 'vs/workbench/contrib/chat/common/chatAgents';

const $ = dom.$;

// TODO@joyceerhl remove this after a few iterations
Registry.as<IConfigurationMigrationRegistry>(Extensions.ConfigurationMigration)
	.registerConfigurationMigrations([{
		key: 'workbench.editor.untitled.hint',
		migrateFn: (value, _accessor) => ([
			[emptyTextEditorHintSetting, { value }],
			['workbench.editor.untitled.hint', { value: undefined }]
		])
	},
	{
		key: 'accessibility.verbosity.untitledHint',
		migrateFn: (value, _accessor) => ([
			[AccessibilityVerbositySettingId.EmptyEditorHint, { value }],
			['accessibility.verbosity.untitledHint', { value: undefined }]
		])
	}]);

export interface IEmptyTextEditorHintOptions {
	readonly clickable?: boolean;
}

export const emptyTextEditorHintSetting = 'workbench.editor.empty.hint';
export class EmptyTextEditorHintContribution implements IEditorContribution {

	public static readonly ID = 'editor.contrib.emptyTextEditorHint';

	protected toDispose: IDisposable[];
	private textHintContentWidget: EmptyTextEditorHintContentWidget | undefined;

	constructor(
		protected readonly editor: ICodeEditor,
		@IEditorGroupsService private readonly editorGroupsService: IEditorGroupsService,
		@ICommandService private readonly commandService: ICommandService,
		@IConfigurationService protected readonly configurationService: IConfigurationService,
		@IHoverService protected readonly hoverService: IHoverService,
		@IKeybindingService private readonly keybindingService: IKeybindingService,
		@IInlineChatSessionService private readonly inlineChatSessionService: IInlineChatSessionService,
<<<<<<< HEAD
		@IInlineChatService protected readonly inlineChatService: IInlineChatService,
=======
		@IChatAgentService private readonly chatAgentService: IChatAgentService,
		@ITelemetryService private readonly telemetryService: ITelemetryService,
>>>>>>> 89de5a8d
		@IProductService protected readonly productService: IProductService,
	) {
		this.toDispose = [];
		this.toDispose.push(this.editor.onDidChangeModel(() => this.update()));
		this.toDispose.push(this.editor.onDidChangeModelLanguage(() => this.update()));
		this.toDispose.push(this.editor.onDidChangeModelContent(() => this.update()));
		this.toDispose.push(this.chatAgentService.onDidChangeAgents(() => this.update()));
		this.toDispose.push(this.editor.onDidChangeModelDecorations(() => this.update()));
		this.toDispose.push(this.editor.onDidChangeConfiguration((e: ConfigurationChangedEvent) => {
			if (e.hasChanged(EditorOption.readOnly)) {
				this.update();
			}
		}));
		this.toDispose.push(this.configurationService.onDidChangeConfiguration(e => {
			if (e.affectsConfiguration(emptyTextEditorHintSetting)) {
				this.update();
			}
		}));
		this.toDispose.push(inlineChatSessionService.onWillStartSession(editor => {
			if (this.editor === editor) {
				this.textHintContentWidget?.dispose();
			}
		}));
		this.toDispose.push(inlineChatSessionService.onDidEndSession(e => {
			if (this.editor === e.editor) {
				this.update();
			}
		}));
	}

	protected _getOptions(): IEmptyTextEditorHintOptions {
		return { clickable: true };
	}

	protected _shouldRenderHint() {
		const configValue = this.configurationService.getValue(emptyTextEditorHintSetting);
		if (configValue === 'hidden') {
			return false;
		}

		if (this.editor.getOption(EditorOption.readOnly)) {
			return false;
		}

		const model = this.editor.getModel();
		const languageId = model?.getLanguageId();
		if (!model || languageId === OUTPUT_MODE_ID || languageId === LOG_MODE_ID || languageId === SEARCH_RESULT_LANGUAGE_ID) {
			return false;
		}

		if (this.inlineChatSessionService.getSession(this.editor, model.uri)) {
			return false;
		}

		if (this.editor.getModel()?.getValueLength()) {
			return false;
		}

		const hasConflictingDecorations = Boolean(this.editor.getLineDecorations(1)?.find((d) =>
			d.options.beforeContentClassName
			|| d.options.afterContentClassName
			|| d.options.before?.content
			|| d.options.after?.content
		));
		if (hasConflictingDecorations) {
			return false;
		}

		const hasEditorAgents = Boolean(this.chatAgentService.getDefaultAgent(ChatAgentLocation.Editor));
		const shouldRenderDefaultHint = model?.uri.scheme === Schemas.untitled && languageId === PLAINTEXT_LANGUAGE_ID && hasEditorAgents;
		return hasEditorAgents || shouldRenderDefaultHint;
	}

	protected update(): void {
		const shouldRenderHint = this._shouldRenderHint();
		if (shouldRenderHint && !this.textHintContentWidget) {
			this.textHintContentWidget = new EmptyTextEditorHintContentWidget(
				this.editor,
				this._getOptions(),
				this.editorGroupsService,
				this.commandService,
				this.configurationService,
				this.hoverService,
				this.keybindingService,
<<<<<<< HEAD
				this.inlineChatService,
=======
				this.chatAgentService,
				this.telemetryService,
>>>>>>> 89de5a8d
				this.productService
			);
		} else if (!shouldRenderHint && this.textHintContentWidget) {
			this.textHintContentWidget.dispose();
			this.textHintContentWidget = undefined;
		}
	}

	dispose(): void {
		dispose(this.toDispose);
		this.textHintContentWidget?.dispose();
	}
}

class EmptyTextEditorHintContentWidget implements IContentWidget {

	private static readonly ID = 'editor.widget.emptyHint';

	private domNode: HTMLElement | undefined;
	private readonly toDispose: DisposableStore;
	private isVisible = false;
	private ariaLabel: string = '';

	constructor(
		private readonly editor: ICodeEditor,
		private readonly options: IEmptyTextEditorHintOptions,
		private readonly editorGroupsService: IEditorGroupsService,
		private readonly commandService: ICommandService,
		private readonly configurationService: IConfigurationService,
		private readonly hoverService: IHoverService,
		private readonly keybindingService: IKeybindingService,
<<<<<<< HEAD
		private readonly inlineChatService: IInlineChatService,
=======
		private readonly chatAgentService: IChatAgentService,
		private readonly telemetryService: ITelemetryService,
>>>>>>> 89de5a8d
		private readonly productService: IProductService
	) {
		this.toDispose = new DisposableStore();
		this.toDispose.add(this.editor.onDidChangeConfiguration((e: ConfigurationChangedEvent) => {
			if (this.domNode && e.hasChanged(EditorOption.fontInfo)) {
				this.editor.applyFontInfo(this.domNode);
			}
		}));
		const onDidFocusEditorText = Event.debounce(this.editor.onDidFocusEditorText, () => undefined, 500);
		this.toDispose.add(onDidFocusEditorText(() => {
			if (this.editor.hasTextFocus() && this.isVisible && this.ariaLabel && this.configurationService.getValue(AccessibilityVerbositySettingId.EmptyEditorHint)) {
				status(this.ariaLabel);
			}
		}));
		this.editor.addContentWidget(this);
	}

	getId(): string {
		return EmptyTextEditorHintContentWidget.ID;
	}

	private _getHintInlineChat(providers: IChatAgent[]) {
		const providerName = (providers.length === 1 ? providers[0].fullName : undefined) ?? this.productService.nameShort;

		const inlineChatId = 'inlineChat.start';
		let ariaLabel = `Ask ${providerName} something or start typing to dismiss.`;

		const handleClick = () => {
			this.commandService.executeCommand(inlineChatId, { from: 'hint' });
		};

		const hintHandler: IContentActionHandler = {
			disposables: this.toDispose,
			callback: (index, _event) => {
				switch (index) {
					case '0':
						handleClick();
						break;
				}
			}
		};

		const hintElement = $('empty-hint-text');
		hintElement.style.display = 'block';

		const keybindingHint = this.keybindingService.lookupKeybinding(inlineChatId);
		const keybindingHintLabel = keybindingHint?.getLabel();

		if (keybindingHint && keybindingHintLabel) {
			const actionPart = localize('emptyHintText', 'Press {0} to ask {1} to do something. ', keybindingHintLabel, providerName);

			const [before, after] = actionPart.split(keybindingHintLabel).map((fragment) => {
				if (this.options.clickable) {
					const hintPart = $('a', undefined, fragment);
					hintPart.style.fontStyle = 'italic';
					hintPart.style.cursor = 'pointer';
					this.toDispose.add(dom.addDisposableListener(hintPart, dom.EventType.CLICK, handleClick));
					return hintPart;
				} else {
					const hintPart = $('span', undefined, fragment);
					hintPart.style.fontStyle = 'italic';
					return hintPart;
				}
			});

			hintElement.appendChild(before);

			const label = hintHandler.disposables.add(new KeybindingLabel(hintElement, OS));
			label.set(keybindingHint);
			label.element.style.width = 'min-content';
			label.element.style.display = 'inline';

			if (this.options.clickable) {
				label.element.style.cursor = 'pointer';
				this.toDispose.add(dom.addDisposableListener(label.element, dom.EventType.CLICK, handleClick));
			}

			hintElement.appendChild(after);

			const typeToDismiss = localize('emptyHintTextDismiss', 'Start typing to dismiss.');
			const textHint2 = $('span', undefined, typeToDismiss);
			textHint2.style.fontStyle = 'italic';
			hintElement.appendChild(textHint2);

			ariaLabel = actionPart.concat(typeToDismiss);
		} else {
			const hintMsg = localize({
				key: 'inlineChatHint',
				comment: [
					'Preserve double-square brackets and their order',
				]
			}, '[[Ask {0} to do something]] or start typing to dismiss.', providerName);
			const rendered = renderFormattedText(hintMsg, { actionHandler: hintHandler });
			hintElement.appendChild(rendered);
		}

		return { ariaLabel, hintHandler, hintElement };
	}

	private _getHintDefault() {
		const hintHandler: IContentActionHandler = {
			disposables: this.toDispose,
			callback: (index, event) => {
				switch (index) {
					case '0':
						languageOnClickOrTap(event.browserEvent);
						break;
					case '1':
						snippetOnClickOrTap(event.browserEvent);
						break;
					case '2':
						chooseEditorOnClickOrTap(event.browserEvent);
						break;
					case '3':
						dontShowOnClickOrTap();
						break;
				}
			}
		};

		// the actual command handlers...
		const languageOnClickOrTap = async (e: UIEvent) => {
			e.stopPropagation();
			// Need to focus editor before so current editor becomes active and the command is properly executed
			this.editor.focus();
			await this.commandService.executeCommand(ChangeLanguageAction.ID, { from: 'hint' });
			this.editor.focus();
		};

		const snippetOnClickOrTap = async (e: UIEvent) => {
			e.stopPropagation();
			await this.commandService.executeCommand(ApplyFileSnippetAction.Id);
		};

		const chooseEditorOnClickOrTap = async (e: UIEvent) => {
			e.stopPropagation();

			const activeEditorInput = this.editorGroupsService.activeGroup.activeEditor;
			const newEditorSelected = await this.commandService.executeCommand('welcome.showNewFileEntries', { from: 'hint' });

			// Close the active editor as long as it is untitled (swap the editors out)
			if (newEditorSelected && activeEditorInput !== null && activeEditorInput.resource?.scheme === Schemas.untitled) {
				this.editorGroupsService.activeGroup.closeEditor(activeEditorInput, { preserveFocus: true });
			}
		};

		const dontShowOnClickOrTap = () => {
			this.configurationService.updateValue(emptyTextEditorHintSetting, 'hidden');
			this.dispose();
			this.editor.focus();
		};

		const hintMsg = localize({
			key: 'message',
			comment: [
				'Preserve double-square brackets and their order',
				'language refers to a programming language'
			]
		}, '[[Select a language]], or [[fill with template]], or [[open a different editor]] to get started.\nStart typing to dismiss or [[don\'t show]] this again.');
		const hintElement = renderFormattedText(hintMsg, {
			actionHandler: hintHandler,
			renderCodeSegments: false,
		});
		hintElement.style.fontStyle = 'italic';

		// ugly way to associate keybindings...
		const keybindingsLookup = [ChangeLanguageAction.ID, ApplyFileSnippetAction.Id, 'welcome.showNewFileEntries'];
		const keybindingLabels = keybindingsLookup.map((id) => this.keybindingService.lookupKeybinding(id)?.getLabel() ?? id);
		const ariaLabel = localize('defaultHintAriaLabel', 'Execute {0} to select a language, execute {1} to fill with template, or execute {2} to open a different editor and get started. Start typing to dismiss.', ...keybindingLabels);
		for (const anchor of hintElement.querySelectorAll('a')) {
			anchor.style.cursor = 'pointer';
			const id = keybindingsLookup.shift();
			const title = id && this.keybindingService.lookupKeybinding(id)?.getLabel();
			hintHandler.disposables.add(this.hoverService.setupUpdatableHover(getDefaultHoverDelegate('mouse'), anchor, title ?? ''));
		}

		return { hintElement, ariaLabel };
	}

	getDomNode(): HTMLElement {
		if (!this.domNode) {
			this.domNode = $('.empty-editor-hint');
			this.domNode.style.width = 'max-content';
			this.domNode.style.paddingLeft = '4px';

			const inlineChatProviders = this.chatAgentService.getActivatedAgents().filter(candidate => candidate.locations.includes(ChatAgentLocation.Editor));
			const { hintElement, ariaLabel } = !inlineChatProviders.length ? this._getHintDefault() : this._getHintInlineChat(inlineChatProviders);
			this.domNode.append(hintElement);
			this.ariaLabel = ariaLabel.concat(localize('disableHint', ' Toggle {0} in settings to disable this hint.', AccessibilityVerbositySettingId.EmptyEditorHint));

			this.toDispose.add(dom.addDisposableListener(this.domNode, 'click', () => {
				this.editor.focus();
			}));

			this.editor.applyFontInfo(this.domNode);
		}

		return this.domNode;
	}

	getPosition(): IContentWidgetPosition | null {
		return {
			position: { lineNumber: 1, column: 1 },
			preference: [ContentWidgetPositionPreference.EXACT]
		};
	}

	dispose(): void {
		this.editor.removeContentWidget(this);
		dispose(this.toDispose);
	}
}

registerEditorContribution(EmptyTextEditorHintContribution.ID, EmptyTextEditorHintContribution, EditorContributionInstantiation.Eager); // eager because it needs to render a help message<|MERGE_RESOLUTION|>--- conflicted
+++ resolved
@@ -22,12 +22,6 @@
 import { IContentActionHandler, renderFormattedText } from 'vs/base/browser/formattedTextRenderer';
 import { ApplyFileSnippetAction } from 'vs/workbench/contrib/snippets/browser/commands/fileTemplateSnippets';
 import { IInlineChatSessionService } from 'vs/workbench/contrib/inlineChat/browser/inlineChatSessionService';
-<<<<<<< HEAD
-import { IInlineChatService, IInlineChatSessionProvider } from 'vs/workbench/contrib/inlineChat/common/inlineChat';
-=======
-import { ITelemetryService } from 'vs/platform/telemetry/common/telemetry';
-import { WorkbenchActionExecutedClassification, WorkbenchActionExecutedEvent } from 'vs/base/common/actions';
->>>>>>> 89de5a8d
 import { IProductService } from 'vs/platform/product/common/productService';
 import { KeybindingLabel } from 'vs/base/browser/ui/keybindingLabel/keybindingLabel';
 import { OS } from 'vs/base/common/platform';
@@ -80,12 +74,7 @@
 		@IHoverService protected readonly hoverService: IHoverService,
 		@IKeybindingService private readonly keybindingService: IKeybindingService,
 		@IInlineChatSessionService private readonly inlineChatSessionService: IInlineChatSessionService,
-<<<<<<< HEAD
-		@IInlineChatService protected readonly inlineChatService: IInlineChatService,
-=======
 		@IChatAgentService private readonly chatAgentService: IChatAgentService,
-		@ITelemetryService private readonly telemetryService: ITelemetryService,
->>>>>>> 89de5a8d
 		@IProductService protected readonly productService: IProductService,
 	) {
 		this.toDispose = [];
@@ -170,12 +159,7 @@
 				this.configurationService,
 				this.hoverService,
 				this.keybindingService,
-<<<<<<< HEAD
-				this.inlineChatService,
-=======
 				this.chatAgentService,
-				this.telemetryService,
->>>>>>> 89de5a8d
 				this.productService
 			);
 		} else if (!shouldRenderHint && this.textHintContentWidget) {
@@ -207,12 +191,7 @@
 		private readonly configurationService: IConfigurationService,
 		private readonly hoverService: IHoverService,
 		private readonly keybindingService: IKeybindingService,
-<<<<<<< HEAD
-		private readonly inlineChatService: IInlineChatService,
-=======
 		private readonly chatAgentService: IChatAgentService,
-		private readonly telemetryService: ITelemetryService,
->>>>>>> 89de5a8d
 		private readonly productService: IProductService
 	) {
 		this.toDispose = new DisposableStore();
