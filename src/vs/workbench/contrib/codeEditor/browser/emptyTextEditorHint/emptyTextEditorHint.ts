/*---------------------------------------------------------------------------------------------
 *  Copyright (c) Microsoft Corporation. All rights reserved.
 *  Licensed under the MIT License. See License.txt in the project root for license information.
 *--------------------------------------------------------------------------------------------*/

import 'vs/css!./emptyTextEditorHint';
import * as dom from 'vs/base/browser/dom';
import { DisposableStore, dispose, IDisposable } from 'vs/base/common/lifecycle';
import { ContentWidgetPositionPreference, ICodeEditor, IContentWidget, IContentWidgetPosition } from 'vs/editor/browser/editorBrowser';
import { localize } from 'vs/nls';
import { ChangeLanguageAction } from 'vs/workbench/browser/parts/editor/editorStatus';
import { ICommandService } from 'vs/platform/commands/common/commands';
import { PLAINTEXT_LANGUAGE_ID } from 'vs/editor/common/languages/modesRegistry';
import { IEditorContribution } from 'vs/editor/common/editorCommon';
import { Schemas } from 'vs/base/common/network';
import { Event } from 'vs/base/common/event';
import { IConfigurationService } from 'vs/platform/configuration/common/configuration';
import { ConfigurationChangedEvent, EditorOption } from 'vs/editor/common/config/editorOptions';
import { EditorContributionInstantiation, registerEditorContribution } from 'vs/editor/browser/editorExtensions';
import { IKeybindingService } from 'vs/platform/keybinding/common/keybinding';
import { IEditorGroupsService } from 'vs/workbench/services/editor/common/editorGroupsService';
import { IContentActionHandler, renderFormattedText } from 'vs/base/browser/formattedTextRenderer';
import { ApplyFileSnippetAction } from 'vs/workbench/contrib/snippets/browser/commands/fileTemplateSnippets';
import { IInlineChatSessionService } from 'vs/workbench/contrib/inlineChat/browser/inlineChatSessionService';
import { IProductService } from 'vs/platform/product/common/productService';
import { KeybindingLabel } from 'vs/base/browser/ui/keybindingLabel/keybindingLabel';
import { OS } from 'vs/base/common/platform';
import { status } from 'vs/base/browser/ui/aria/aria';
import { AccessibilityVerbositySettingId } from 'vs/workbench/contrib/accessibility/browser/accessibilityConfiguration';
import { LOG_MODE_ID, OUTPUT_MODE_ID } from 'vs/workbench/services/output/common/output';
import { SEARCH_RESULT_LANGUAGE_ID } from 'vs/workbench/services/search/common/search';
import { getDefaultHoverDelegate } from 'vs/base/browser/ui/hover/hoverDelegateFactory';
import { IHoverService } from 'vs/platform/hover/browser/hover';
import { ChatAgentLocation, IChatAgent, IChatAgentService } from 'vs/workbench/contrib/chat/common/chatAgents';
import { IContextMenuService } from 'vs/platform/contextview/browser/contextView';
import { StandardMouseEvent } from 'vs/base/browser/mouseEvent';

const $ = dom.$;

export interface IEmptyTextEditorHintOptions {
	readonly clickable?: boolean;
}

export const emptyTextEditorHintSetting = 'workbench.editor.empty.hint';
export class EmptyTextEditorHintContribution implements IEditorContribution {

	public static readonly ID = 'editor.contrib.emptyTextEditorHint';

	protected toDispose: IDisposable[];
	private textHintContentWidget: EmptyTextEditorHintContentWidget | undefined;

	constructor(
		protected readonly editor: ICodeEditor,
		@IEditorGroupsService private readonly editorGroupsService: IEditorGroupsService,
		@ICommandService private readonly commandService: ICommandService,
		@IConfigurationService protected readonly configurationService: IConfigurationService,
		@IHoverService protected readonly hoverService: IHoverService,
		@IKeybindingService private readonly keybindingService: IKeybindingService,
		@IInlineChatSessionService private readonly inlineChatSessionService: IInlineChatSessionService,
		@IChatAgentService private readonly chatAgentService: IChatAgentService,
		@IProductService protected readonly productService: IProductService,
		@IContextMenuService private readonly contextMenuService: IContextMenuService
	) {
		this.toDispose = [];
		this.toDispose.push(this.editor.onDidChangeModel(() => this.update()));
		this.toDispose.push(this.editor.onDidChangeModelLanguage(() => this.update()));
		this.toDispose.push(this.editor.onDidChangeModelContent(() => this.update()));
		this.toDispose.push(this.chatAgentService.onDidChangeAgents(() => this.update()));
		this.toDispose.push(this.editor.onDidChangeModelDecorations(() => this.update()));
		this.toDispose.push(this.editor.onDidChangeConfiguration((e: ConfigurationChangedEvent) => {
			if (e.hasChanged(EditorOption.readOnly)) {
				this.update();
			}
		}));
		this.toDispose.push(this.configurationService.onDidChangeConfiguration(e => {
			if (e.affectsConfiguration(emptyTextEditorHintSetting)) {
				this.update();
			}
		}));
		this.toDispose.push(inlineChatSessionService.onWillStartSession(editor => {
			if (this.editor === editor) {
				this.textHintContentWidget?.dispose();
			}
		}));
		this.toDispose.push(inlineChatSessionService.onDidEndSession(e => {
			if (this.editor === e.editor) {
				this.update();
			}
		}));
	}

	protected _getOptions(): IEmptyTextEditorHintOptions {
		return { clickable: true };
	}

	protected _shouldRenderHint() {
		const configValue = this.configurationService.getValue(emptyTextEditorHintSetting);
		if (configValue === 'hidden') {
			return false;
		}

		if (this.editor.getOption(EditorOption.readOnly)) {
			return false;
		}

		const model = this.editor.getModel();
		const languageId = model?.getLanguageId();
		if (!model || languageId === OUTPUT_MODE_ID || languageId === LOG_MODE_ID || languageId === SEARCH_RESULT_LANGUAGE_ID) {
			return false;
		}

		if (this.inlineChatSessionService.getSession(this.editor, model.uri)) {
			return false;
		}

		if (this.editor.getModel()?.getValueLength()) {
			return false;
		}

		const hasConflictingDecorations = Boolean(this.editor.getLineDecorations(1)?.find((d) =>
			d.options.beforeContentClassName
			|| d.options.afterContentClassName
			|| d.options.before?.content
			|| d.options.after?.content
		));
		if (hasConflictingDecorations) {
			return false;
		}

		const hasEditorAgents = Boolean(this.chatAgentService.getDefaultAgent(ChatAgentLocation.Editor));
		const shouldRenderDefaultHint = model?.uri.scheme === Schemas.untitled && languageId === PLAINTEXT_LANGUAGE_ID;
		return hasEditorAgents || shouldRenderDefaultHint;
	}

	protected update(): void {
		const shouldRenderHint = this._shouldRenderHint();
		if (shouldRenderHint && !this.textHintContentWidget) {
			this.textHintContentWidget = new EmptyTextEditorHintContentWidget(
				this.editor,
				this._getOptions(),
				this.editorGroupsService,
				this.commandService,
				this.configurationService,
				this.hoverService,
				this.keybindingService,
				this.chatAgentService,
				this.productService,
				this.contextMenuService
			);
		} else if (!shouldRenderHint && this.textHintContentWidget) {
			this.textHintContentWidget.dispose();
			this.textHintContentWidget = undefined;
		}
	}

	dispose(): void {
		dispose(this.toDispose);
		this.textHintContentWidget?.dispose();
	}
}

class EmptyTextEditorHintContentWidget implements IContentWidget {

	private static readonly ID = 'editor.widget.emptyHint';

	private domNode: HTMLElement | undefined;
	private readonly toDispose: DisposableStore;
	private isVisible = false;
	private ariaLabel: string = '';

	constructor(
		private readonly editor: ICodeEditor,
		private readonly options: IEmptyTextEditorHintOptions,
		private readonly editorGroupsService: IEditorGroupsService,
		private readonly commandService: ICommandService,
		private readonly configurationService: IConfigurationService,
		private readonly hoverService: IHoverService,
		private readonly keybindingService: IKeybindingService,
		private readonly chatAgentService: IChatAgentService,
		private readonly productService: IProductService,
		private readonly contextMenuService: IContextMenuService,
	) {
		this.toDispose = new DisposableStore();
		this.toDispose.add(this.editor.onDidChangeConfiguration((e: ConfigurationChangedEvent) => {
			if (this.domNode && e.hasChanged(EditorOption.fontInfo)) {
				this.editor.applyFontInfo(this.domNode);
			}
		}));
		const onDidFocusEditorText = Event.debounce(this.editor.onDidFocusEditorText, () => undefined, 500);
		this.toDispose.add(onDidFocusEditorText(() => {
			if (this.editor.hasTextFocus() && this.isVisible && this.ariaLabel && this.configurationService.getValue(AccessibilityVerbositySettingId.EmptyEditorHint)) {
				status(this.ariaLabel);
			}
		}));
		this.editor.addContentWidget(this);
	}

	getId(): string {
		return EmptyTextEditorHintContentWidget.ID;
	}

	private _disableHint(e?: MouseEvent) {
		const disableHint = () => {
			this.configurationService.updateValue(emptyTextEditorHintSetting, 'hidden');
			this.dispose();
			this.editor.focus();
		};

		if (!e) {
			disableHint();
			return;
		}

		this.contextMenuService.showContextMenu({
			getAnchor: () => { return new StandardMouseEvent(dom.getActiveWindow(), e); },
			getActions: () => {
				return [{
					id: 'workench.action.disableEmptyEditorHint',
					label: localize('disableEditorEmptyHint', "Disable Empty Editor Hint"),
					tooltip: localize('disableEditorEmptyHint', "Disable Empty Editor Hint"),
					enabled: true,
					class: undefined,
					run: () => {
						disableHint();
					}
				}
				];
			}
		});
	}

	private _getHintInlineChat(providers: IChatAgent[]) {
		const providerName = (providers.length === 1 ? providers[0].fullName : undefined) ?? this.productService.nameShort;

		const inlineChatId = 'inlineChat.start';
		let ariaLabel = `Ask ${providerName} something or start typing to dismiss.`;

		const handleClick = () => {
			this.commandService.executeCommand(inlineChatId, { from: 'hint' });
		};

		const hintHandler: IContentActionHandler = {
			disposables: this.toDispose,
			callback: (index, _event) => {
				switch (index) {
					case '0':
						handleClick();
						break;
				}
			}
		};

		const hintElement = $('empty-hint-text');
		hintElement.style.display = 'block';

		const keybindingHint = this.keybindingService.lookupKeybinding(inlineChatId);
		const keybindingHintLabel = keybindingHint?.getLabel();

		if (keybindingHint && keybindingHintLabel) {
			const actionPart = localize('emptyHintText', 'Press {0} to ask {1} to do something. ', keybindingHintLabel, providerName);

			const [before, after] = actionPart.split(keybindingHintLabel).map((fragment) => {
				if (this.options.clickable) {
					const hintPart = $('a', undefined, fragment);
					hintPart.style.fontStyle = 'italic';
					hintPart.style.cursor = 'pointer';
					this.toDispose.add(dom.addDisposableListener(hintPart, dom.EventType.CONTEXT_MENU, (e) => this._disableHint(e)));
					this.toDispose.add(dom.addDisposableListener(hintPart, dom.EventType.CLICK, handleClick));
					return hintPart;
				} else {
					const hintPart = $('span', undefined, fragment);
					hintPart.style.fontStyle = 'italic';
					return hintPart;
				}
			});

			hintElement.appendChild(before);

			const label = hintHandler.disposables.add(new KeybindingLabel(hintElement, OS));
			label.set(keybindingHint);
			label.element.style.width = 'min-content';
			label.element.style.display = 'inline';

			if (this.options.clickable) {
				label.element.style.cursor = 'pointer';
				this.toDispose.add(dom.addDisposableListener(label.element, dom.EventType.CONTEXT_MENU, (e) => this._disableHint(e)));
				this.toDispose.add(dom.addDisposableListener(label.element, dom.EventType.CLICK, handleClick));
			}

			hintElement.appendChild(after);

			const typeToDismiss = localize('emptyHintTextDismiss', 'Start typing to dismiss.');
			const textHint2 = $('span', undefined, typeToDismiss);
			textHint2.style.fontStyle = 'italic';
			hintElement.appendChild(textHint2);

			ariaLabel = actionPart.concat(typeToDismiss);
		} else {
			const hintMsg = localize({
				key: 'inlineChatHint',
				comment: [
					'Preserve double-square brackets and their order',
				]
			}, '[[Ask {0} to do something]] or start typing to dismiss.', providerName);
			const rendered = renderFormattedText(hintMsg, { actionHandler: hintHandler });
			hintElement.appendChild(rendered);
		}

		return { ariaLabel, hintElement };
	}

	private _getHintDefault() {
		const hintHandler: IContentActionHandler = {
			disposables: this.toDispose,
			callback: (index, event) => {
				switch (index) {
					case '0':
						languageOnClickOrTap(event.browserEvent);
						break;
					case '1':
						snippetOnClickOrTap(event.browserEvent);
						break;
					case '2':
						chooseEditorOnClickOrTap(event.browserEvent);
						break;
					case '3':
						this._disableHint();
						break;
				}
			}
		};

		// the actual command handlers...
		const languageOnClickOrTap = async (e: UIEvent) => {
			e.stopPropagation();
			// Need to focus editor before so current editor becomes active and the command is properly executed
			this.editor.focus();
<<<<<<< HEAD
			await this.commandService.executeCommand(ChangeLanguageAction.ID, { from: 'hint' });
=======
			this.telemetryService.publicLog2<WorkbenchActionExecutedEvent, WorkbenchActionExecutedClassification>('workbenchActionExecuted', {
				id: ChangeLanguageAction.ID,
				from: 'hint'
			});
			await this.commandService.executeCommand(ChangeLanguageAction.ID);
>>>>>>> f1e16e1e
			this.editor.focus();
		};

		const snippetOnClickOrTap = async (e: UIEvent) => {
			e.stopPropagation();
			await this.commandService.executeCommand(ApplyFileSnippetAction.Id);
		};

		const chooseEditorOnClickOrTap = async (e: UIEvent) => {
			e.stopPropagation();

			const activeEditorInput = this.editorGroupsService.activeGroup.activeEditor;
			const newEditorSelected = await this.commandService.executeCommand('welcome.showNewFileEntries', { from: 'hint' });

			// Close the active editor as long as it is untitled (swap the editors out)
			if (newEditorSelected && activeEditorInput !== null && activeEditorInput.resource?.scheme === Schemas.untitled) {
				this.editorGroupsService.activeGroup.closeEditor(activeEditorInput, { preserveFocus: true });
			}
		};

		const hintMsg = localize({
			key: 'message',
			comment: [
				'Preserve double-square brackets and their order',
				'language refers to a programming language'
			]
		}, '[[Select a language]], or [[fill with template]], or [[open a different editor]] to get started.\nStart typing to dismiss or [[don\'t show]] this again.');
		const hintElement = renderFormattedText(hintMsg, {
			actionHandler: hintHandler,
			renderCodeSegments: false,
		});
		hintElement.style.fontStyle = 'italic';

		// ugly way to associate keybindings...
		const keybindingsLookup = [ChangeLanguageAction.ID, ApplyFileSnippetAction.Id, 'welcome.showNewFileEntries'];
		const keybindingLabels = keybindingsLookup.map((id) => this.keybindingService.lookupKeybinding(id)?.getLabel() ?? id);
		const ariaLabel = localize('defaultHintAriaLabel', 'Execute {0} to select a language, execute {1} to fill with template, or execute {2} to open a different editor and get started. Start typing to dismiss.', ...keybindingLabels);
		for (const anchor of hintElement.querySelectorAll('a')) {
			anchor.style.cursor = 'pointer';
			const id = keybindingsLookup.shift();
			const title = id && this.keybindingService.lookupKeybinding(id)?.getLabel();
			hintHandler.disposables.add(this.hoverService.setupManagedHover(getDefaultHoverDelegate('mouse'), anchor, title ?? ''));
		}

		return { hintElement, ariaLabel };
	}

	getDomNode(): HTMLElement {
		if (!this.domNode) {
			this.domNode = $('.empty-editor-hint');
			this.domNode.style.width = 'max-content';
			this.domNode.style.paddingLeft = '4px';

			const inlineChatProviders = this.chatAgentService.getActivatedAgents().filter(candidate => candidate.locations.includes(ChatAgentLocation.Editor));
			const { hintElement, ariaLabel } = !inlineChatProviders.length ? this._getHintDefault() : this._getHintInlineChat(inlineChatProviders);
			this.domNode.append(hintElement);
			this.ariaLabel = ariaLabel.concat(localize('disableHint', ' Toggle {0} in settings to disable this hint.', AccessibilityVerbositySettingId.EmptyEditorHint));

			this.toDispose.add(dom.addDisposableListener(this.domNode, 'click', () => {
				this.editor.focus();
			}));

			this.editor.applyFontInfo(this.domNode);
		}

		return this.domNode;
	}

	getPosition(): IContentWidgetPosition | null {
		return {
			position: { lineNumber: 1, column: 1 },
			preference: [ContentWidgetPositionPreference.EXACT]
		};
	}

	dispose(): void {
		this.editor.removeContentWidget(this);
		dispose(this.toDispose);
	}
}

registerEditorContribution(EmptyTextEditorHintContribution.ID, EmptyTextEditorHintContribution, EditorContributionInstantiation.Eager); // eager because it needs to render a help message<|MERGE_RESOLUTION|>--- conflicted
+++ resolved
@@ -335,15 +335,7 @@
 			e.stopPropagation();
 			// Need to focus editor before so current editor becomes active and the command is properly executed
 			this.editor.focus();
-<<<<<<< HEAD
-			await this.commandService.executeCommand(ChangeLanguageAction.ID, { from: 'hint' });
-=======
-			this.telemetryService.publicLog2<WorkbenchActionExecutedEvent, WorkbenchActionExecutedClassification>('workbenchActionExecuted', {
-				id: ChangeLanguageAction.ID,
-				from: 'hint'
-			});
 			await this.commandService.executeCommand(ChangeLanguageAction.ID);
->>>>>>> f1e16e1e
 			this.editor.focus();
 		};
 
