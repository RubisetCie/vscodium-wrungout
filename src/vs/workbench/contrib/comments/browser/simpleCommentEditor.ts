--- conflicted
+++ resolved
@@ -147,11 +147,7 @@
 export function calculateEditorHeight(parentEditor: LayoutableEditor, editor: ICodeEditor, currentHeight: number): number {
 	const layoutInfo = editor.getLayoutInfo();
 	const lineHeight = editor.getOption(EditorOption.lineHeight);
-<<<<<<< HEAD
-	const contentHeight = (editor._getViewModel()?.getLineCount()! * lineHeight);
-=======
 	const contentHeight = (editor._getViewModel()?.getLineCount()! * lineHeight); // Can't just call getContentHeight() because it returns an incorrect, large, value when the editor is first created.
->>>>>>> 4849ca9b
 	if ((contentHeight > layoutInfo.height) ||
 		(contentHeight < layoutInfo.height && currentHeight > MIN_EDITOR_HEIGHT)) {
 		const linesToAdd = Math.ceil((contentHeight - layoutInfo.height) / lineHeight);
