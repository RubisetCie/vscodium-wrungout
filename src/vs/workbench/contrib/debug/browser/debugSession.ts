--- conflicted
+++ resolved
@@ -1080,25 +1080,6 @@
 				}
 
 				const outputSeverity = event.body.category === 'stderr' ? Severity.Error : event.body.category === 'console' ? Severity.Warning : Severity.Info;
-<<<<<<< HEAD
-=======
-				if (event.body.category === 'telemetry') {
-					// only log telemetry events from debug adapter if the debug extension provided the telemetry key
-					// and the user opted in telemetry
-					const telemetryEndpoint = this.raw.dbgr.getCustomTelemetryEndpoint();
-					if (telemetryEndpoint && this.telemetryService.telemetryLevel !== TelemetryLevel.NONE) {
-						// __GDPR__TODO__ We're sending events in the name of the debug extension and we can not ensure that those are declared correctly.
-						let data = event.body.data;
-						if (!telemetryEndpoint.sendErrorTelemetry && event.body.data) {
-							data = filterExceptionsFromTelemetry(event.body.data);
-						}
-
-						this.customEndpointTelemetryService.publicLog(telemetryEndpoint, event.body.output, data);
-					}
-
-					return;
-				}
->>>>>>> 5235c6bb
 
 				// Make sure to append output in the correct order by properly waiting on preivous promises #33822
 				const source = event.body.source && event.body.line ? {
