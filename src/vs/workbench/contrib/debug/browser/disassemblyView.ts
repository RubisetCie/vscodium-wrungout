--- conflicted
+++ resolved
@@ -92,22 +92,14 @@
 	private readonly _referenceToMemoryAddress = new Map<string, bigint>();
 
 	constructor(
-<<<<<<< HEAD
-=======
 		group: IEditorGroup,
-		@ITelemetryService telemetryService: ITelemetryService,
->>>>>>> 5c3e652f
 		@IThemeService themeService: IThemeService,
 		@IStorageService storageService: IStorageService,
 		@IConfigurationService private readonly _configurationService: IConfigurationService,
 		@IInstantiationService private readonly _instantiationService: IInstantiationService,
 		@IDebugService private readonly _debugService: IDebugService,
 	) {
-<<<<<<< HEAD
-		super(DISASSEMBLY_VIEW_ID, themeService, storageService);
-=======
-		super(DISASSEMBLY_VIEW_ID, group, telemetryService, themeService, storageService);
->>>>>>> 5c3e652f
+		super(DISASSEMBLY_VIEW_ID, group, themeService, storageService);
 
 		this._disassembledInstructions = undefined;
 		this._onDidChangeStackFrame = this._register(new Emitter<void>({ leakWarningThreshold: 1000 }));
