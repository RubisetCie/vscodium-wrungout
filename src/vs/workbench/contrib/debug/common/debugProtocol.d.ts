--- conflicted
+++ resolved
@@ -237,11 +237,6 @@
 			line?: number;
 			/** The position in `line` where the output was produced. It is measured in UTF-16 code units and the client capability `columnsStartAt1` determines whether it is 0- or 1-based. */
 			column?: number;
-<<<<<<< HEAD
-=======
-			/** Additional data to report. For the `telemetry` category the data is sent to telemetry, for the other categories the data is shown in JSON format. */
-			data?: any;
->>>>>>> 8fa188b2
 		};
 	}
 
