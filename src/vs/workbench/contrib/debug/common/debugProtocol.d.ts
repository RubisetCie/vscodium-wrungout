--- conflicted
+++ resolved
@@ -219,18 +219,13 @@
 				'stderr': Show the output as error program output from the debuggee.
 				etc.
 			*/
-<<<<<<< HEAD
 			category?: 'console' | 'important' | 'stdout' | 'stderr' | string;
-			/** The output to report. */
-=======
-			category?: 'console' | 'important' | 'stdout' | 'stderr' | 'telemetry' | string;
 			/** The output to report.
 
 				ANSI escape sequences may be used to inflience text color and styling if `supportsANSIStyling` is present in both the adapter's `Capabilities` and the client's `InitializeRequestArguments`. A client may strip any unrecognized ANSI sequences.
 
 				If the `supportsANSIStyling` capabilities are not both true, then the client should display the output literally.
 			*/
->>>>>>> d78a74bc
 			output: string;
 			/** Support for keeping an output log organized by grouping related messages.
 				'start': Start a new group in expanded mode. Subsequent output events are members of the group and should be shown indented.
