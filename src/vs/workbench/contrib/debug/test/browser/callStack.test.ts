/*---------------------------------------------------------------------------------------------
 *  Copyright (c) Microsoft Corporation. All rights reserved.
 *  Licensed under the MIT License. See License.txt in the project root for license information.
 *--------------------------------------------------------------------------------------------*/

import assert from 'assert';
import * as sinon from 'sinon';
import { ThemeIcon } from 'vs/base/common/themables';
import { Constants } from 'vs/base/common/uint';
import { generateUuid } from 'vs/base/common/uuid';
import { ensureNoDisposablesAreLeakedInTestSuite } from 'vs/base/test/common/utils';
import { Range } from 'vs/editor/common/core/range';
import { TestConfigurationService } from 'vs/platform/configuration/test/common/testConfigurationService';
import { TestInstantiationService } from 'vs/platform/instantiation/test/common/instantiationServiceMock';
import { NullLogService } from 'vs/platform/log/common/log';
import { createDecorationsForStackFrame } from 'vs/workbench/contrib/debug/browser/callStackEditorContribution';
import { getContext, getContextForContributedActions, getSpecificSourceName } from 'vs/workbench/contrib/debug/browser/callStackView';
import { debugStackframe, debugStackframeFocused } from 'vs/workbench/contrib/debug/browser/debugIcons';
import { getStackFrameThreadAndSessionToFocus } from 'vs/workbench/contrib/debug/browser/debugService';
import { DebugSession } from 'vs/workbench/contrib/debug/browser/debugSession';
import { IDebugService, IDebugSessionOptions, State } from 'vs/workbench/contrib/debug/common/debug';
import { DebugModel, StackFrame, Thread } from 'vs/workbench/contrib/debug/common/debugModel';
import { Source } from 'vs/workbench/contrib/debug/common/debugSource';
import { createMockDebugModel, mockUriIdentityService } from 'vs/workbench/contrib/debug/test/browser/mockDebugModel';
import { MockRawSession } from 'vs/workbench/contrib/debug/test/common/mockDebug';

const mockWorkspaceContextService = {
	getWorkspace: () => {
		return {
			folders: []
		};
	}
} as any;

export function createTestSession(model: DebugModel, name = 'mockSession', options?: IDebugSessionOptions): DebugSession {
	return new DebugSession(generateUuid(), { resolved: { name, type: 'node', request: 'launch' }, unresolved: undefined }, undefined, model, options, {
		getViewModel(): any {
			return {
				updateViews(): void {
					// noop
				}
			};
		}
<<<<<<< HEAD
	} as IDebugService, undefined!, new TestConfigurationService({ debug: { console: { collapseIdenticalLines: true } } }), undefined!, mockWorkspaceContextService, undefined!, undefined!, undefined!, mockUriIdentityService, new TestInstantiationService(), undefined!, new NullLogService());
=======
	} as IDebugService, undefined!, undefined!, new TestConfigurationService({ debug: { console: { collapseIdenticalLines: true } } }), undefined!, mockWorkspaceContextService, undefined!, undefined!, undefined!, mockUriIdentityService, new TestInstantiationService(), undefined!, undefined!, new NullLogService(), undefined!, undefined!);
>>>>>>> ea1445cc
}

function createTwoStackFrames(session: DebugSession): { firstStackFrame: StackFrame; secondStackFrame: StackFrame } {
	const thread = new class extends Thread {
		public override getCallStack(): StackFrame[] {
			return [firstStackFrame, secondStackFrame];
		}
	}(session, 'mockthread', 1);

	const firstSource = new Source({
		name: 'internalModule.js',
		path: 'a/b/c/d/internalModule.js',
		sourceReference: 10,
	}, 'aDebugSessionId', mockUriIdentityService, new NullLogService());
	const secondSource = new Source({
		name: 'internalModule.js',
		path: 'z/x/c/d/internalModule.js',
		sourceReference: 11,
	}, 'aDebugSessionId', mockUriIdentityService, new NullLogService());

	const firstStackFrame = new StackFrame(thread, 0, firstSource, 'app.js', 'normal', { startLineNumber: 1, startColumn: 2, endLineNumber: 1, endColumn: 10 }, 0, true);
	const secondStackFrame = new StackFrame(thread, 1, secondSource, 'app2.js', 'normal', { startLineNumber: 1, startColumn: 2, endLineNumber: 1, endColumn: 10 }, 1, true);

	return { firstStackFrame, secondStackFrame };
}

suite('Debug - CallStack', () => {
	let model: DebugModel;
	let mockRawSession: MockRawSession;
	const disposables = ensureNoDisposablesAreLeakedInTestSuite();

	setup(() => {
		model = createMockDebugModel(disposables);
		mockRawSession = new MockRawSession();
	});

	teardown(() => {
		sinon.restore();
	});

	// Threads

	test('threads simple', () => {
		const threadId = 1;
		const threadName = 'firstThread';
		const session = createTestSession(model);
		disposables.add(session);
		model.addSession(session);

		assert.strictEqual(model.getSessions(true).length, 1);
		model.rawUpdate({
			sessionId: session.getId(),
			threads: [{
				id: threadId,
				name: threadName
			}]
		});

		assert.strictEqual(session.getThread(threadId)!.name, threadName);

		model.clearThreads(session.getId(), true);
		assert.strictEqual(session.getThread(threadId), undefined);
		assert.strictEqual(model.getSessions(true).length, 1);
	});

	test('threads multiple with allThreadsStopped', async () => {
		const threadId1 = 1;
		const threadName1 = 'firstThread';
		const threadId2 = 2;
		const threadName2 = 'secondThread';
		const stoppedReason = 'breakpoint';

		// Add the threads
		const session = createTestSession(model);
		disposables.add(session);
		model.addSession(session);

		session['raw'] = <any>mockRawSession;

		model.rawUpdate({
			sessionId: session.getId(),
			threads: [{
				id: threadId1,
				name: threadName1
			}]
		});

		// Stopped event with all threads stopped
		model.rawUpdate({
			sessionId: session.getId(),
			threads: [{
				id: threadId1,
				name: threadName1
			}, {
				id: threadId2,
				name: threadName2
			}],
			stoppedDetails: {
				reason: stoppedReason,
				threadId: 1,
				allThreadsStopped: true
			},
		});

		const thread1 = session.getThread(threadId1)!;
		const thread2 = session.getThread(threadId2)!;

		// at the beginning, callstacks are obtainable but not available
		assert.strictEqual(session.getAllThreads().length, 2);
		assert.strictEqual(thread1.name, threadName1);
		assert.strictEqual(thread1.stopped, true);
		assert.strictEqual(thread1.getCallStack().length, 0);
		assert.strictEqual(thread1.stoppedDetails!.reason, stoppedReason);
		assert.strictEqual(thread2.name, threadName2);
		assert.strictEqual(thread2.stopped, true);
		assert.strictEqual(thread2.getCallStack().length, 0);
		assert.strictEqual(thread2.stoppedDetails!.reason, undefined);

		// after calling getCallStack, the callstack becomes available
		// and results in a request for the callstack in the debug adapter
		await thread1.fetchCallStack();
		assert.notStrictEqual(thread1.getCallStack().length, 0);

		await thread2.fetchCallStack();
		assert.notStrictEqual(thread2.getCallStack().length, 0);

		// calling multiple times getCallStack doesn't result in multiple calls
		// to the debug adapter
		await thread1.fetchCallStack();
		await thread2.fetchCallStack();

		// clearing the callstack results in the callstack not being available
		thread1.clearCallStack();
		assert.strictEqual(thread1.stopped, true);
		assert.strictEqual(thread1.getCallStack().length, 0);

		thread2.clearCallStack();
		assert.strictEqual(thread2.stopped, true);
		assert.strictEqual(thread2.getCallStack().length, 0);

		model.clearThreads(session.getId(), true);
		assert.strictEqual(session.getThread(threadId1), undefined);
		assert.strictEqual(session.getThread(threadId2), undefined);
		assert.strictEqual(session.getAllThreads().length, 0);
	});

	test('allThreadsStopped in multiple events', async () => {
		const threadId1 = 1;
		const threadName1 = 'firstThread';
		const threadId2 = 2;
		const threadName2 = 'secondThread';
		const stoppedReason = 'breakpoint';

		// Add the threads
		const session = createTestSession(model);
		disposables.add(session);
		model.addSession(session);

		session['raw'] = <any>mockRawSession;

		// Stopped event with all threads stopped
		model.rawUpdate({
			sessionId: session.getId(),
			threads: [{
				id: threadId1,
				name: threadName1
			}, {
				id: threadId2,
				name: threadName2
			}],
			stoppedDetails: {
				reason: stoppedReason,
				threadId: threadId1,
				allThreadsStopped: true
			},
		});

		model.rawUpdate({
			sessionId: session.getId(),
			threads: [{
				id: threadId1,
				name: threadName1
			}, {
				id: threadId2,
				name: threadName2
			}],
			stoppedDetails: {
				reason: stoppedReason,
				threadId: threadId2,
				allThreadsStopped: true
			},
		});

		const thread1 = session.getThread(threadId1)!;
		const thread2 = session.getThread(threadId2)!;

		assert.strictEqual(thread1.stoppedDetails?.reason, stoppedReason);
		assert.strictEqual(thread2.stoppedDetails?.reason, stoppedReason);
	});

	test('threads multiple without allThreadsStopped', async () => {
		const sessionStub = sinon.spy(mockRawSession, 'stackTrace');

		const stoppedThreadId = 1;
		const stoppedThreadName = 'stoppedThread';
		const runningThreadId = 2;
		const runningThreadName = 'runningThread';
		const stoppedReason = 'breakpoint';
		const session = createTestSession(model);
		disposables.add(session);
		model.addSession(session);

		session['raw'] = <any>mockRawSession;

		// Add the threads
		model.rawUpdate({
			sessionId: session.getId(),
			threads: [{
				id: stoppedThreadId,
				name: stoppedThreadName
			}]
		});

		// Stopped event with only one thread stopped
		model.rawUpdate({
			sessionId: session.getId(),
			threads: [{
				id: 1,
				name: stoppedThreadName
			}, {
				id: runningThreadId,
				name: runningThreadName
			}],
			stoppedDetails: {
				reason: stoppedReason,
				threadId: 1,
				allThreadsStopped: false
			}
		});

		const stoppedThread = session.getThread(stoppedThreadId)!;
		const runningThread = session.getThread(runningThreadId)!;

		// the callstack for the stopped thread is obtainable but not available
		// the callstack for the running thread is not obtainable nor available
		assert.strictEqual(stoppedThread.name, stoppedThreadName);
		assert.strictEqual(stoppedThread.stopped, true);
		assert.strictEqual(session.getAllThreads().length, 2);
		assert.strictEqual(stoppedThread.getCallStack().length, 0);
		assert.strictEqual(stoppedThread.stoppedDetails!.reason, stoppedReason);
		assert.strictEqual(runningThread.name, runningThreadName);
		assert.strictEqual(runningThread.stopped, false);
		assert.strictEqual(runningThread.getCallStack().length, 0);
		assert.strictEqual(runningThread.stoppedDetails, undefined);

		// after calling getCallStack, the callstack becomes available
		// and results in a request for the callstack in the debug adapter
		await stoppedThread.fetchCallStack();
		assert.notStrictEqual(stoppedThread.getCallStack().length, 0);
		assert.strictEqual(runningThread.getCallStack().length, 0);
		assert.strictEqual(sessionStub.callCount, 1);

		// calling getCallStack on the running thread returns empty array
		// and does not return in a request for the callstack in the debug
		// adapter
		await runningThread.fetchCallStack();
		assert.strictEqual(runningThread.getCallStack().length, 0);
		assert.strictEqual(sessionStub.callCount, 1);

		// clearing the callstack results in the callstack not being available
		stoppedThread.clearCallStack();
		assert.strictEqual(stoppedThread.stopped, true);
		assert.strictEqual(stoppedThread.getCallStack().length, 0);

		model.clearThreads(session.getId(), true);
		assert.strictEqual(session.getThread(stoppedThreadId), undefined);
		assert.strictEqual(session.getThread(runningThreadId), undefined);
		assert.strictEqual(session.getAllThreads().length, 0);
	});

	test('stack frame get specific source name', () => {
		const session = createTestSession(model);
		disposables.add(session);
		model.addSession(session);
		const { firstStackFrame, secondStackFrame } = createTwoStackFrames(session);

		assert.strictEqual(getSpecificSourceName(firstStackFrame), '.../b/c/d/internalModule.js');
		assert.strictEqual(getSpecificSourceName(secondStackFrame), '.../x/c/d/internalModule.js');
	});

	test('stack frame toString()', () => {
		const session = createTestSession(model);
		disposables.add(session);
		const thread = new Thread(session, 'mockthread', 1);
		const firstSource = new Source({
			name: 'internalModule.js',
			path: 'a/b/c/d/internalModule.js',
			sourceReference: 10,
		}, 'aDebugSessionId', mockUriIdentityService, new NullLogService());
		const stackFrame = new StackFrame(thread, 1, firstSource, 'app', 'normal', { startLineNumber: 1, startColumn: 1, endLineNumber: 1, endColumn: 10 }, 1, true);
		assert.strictEqual(stackFrame.toString(), 'app (internalModule.js:1)');

		const secondSource = new Source(undefined, 'aDebugSessionId', mockUriIdentityService, new NullLogService());
		const stackFrame2 = new StackFrame(thread, 2, secondSource, 'module', 'normal', { startLineNumber: undefined!, startColumn: undefined!, endLineNumber: undefined!, endColumn: undefined! }, 2, true);
		assert.strictEqual(stackFrame2.toString(), 'module');
	});

	test('debug child sessions are added in correct order', () => {
		const session = disposables.add(createTestSession(model));
		model.addSession(session);
		const secondSession = disposables.add(createTestSession(model, 'mockSession2'));
		model.addSession(secondSession);
		const firstChild = disposables.add(createTestSession(model, 'firstChild', { parentSession: session }));
		model.addSession(firstChild);
		const secondChild = disposables.add(createTestSession(model, 'secondChild', { parentSession: session }));
		model.addSession(secondChild);
		const thirdSession = disposables.add(createTestSession(model, 'mockSession3'));
		model.addSession(thirdSession);
		const anotherChild = disposables.add(createTestSession(model, 'secondChild', { parentSession: secondSession }));
		model.addSession(anotherChild);

		const sessions = model.getSessions();
		assert.strictEqual(sessions[0].getId(), session.getId());
		assert.strictEqual(sessions[1].getId(), firstChild.getId());
		assert.strictEqual(sessions[2].getId(), secondChild.getId());
		assert.strictEqual(sessions[3].getId(), secondSession.getId());
		assert.strictEqual(sessions[4].getId(), anotherChild.getId());
		assert.strictEqual(sessions[5].getId(), thirdSession.getId());
	});

	test('decorations', () => {
		const session = createTestSession(model);
		disposables.add(session);
		model.addSession(session);
		const { firstStackFrame, secondStackFrame } = createTwoStackFrames(session);
		let decorations = createDecorationsForStackFrame(firstStackFrame, true, false);
		assert.strictEqual(decorations.length, 3);
		assert.deepStrictEqual(decorations[0].range, new Range(1, 2, 1, 3));
		assert.strictEqual(decorations[0].options.glyphMarginClassName, ThemeIcon.asClassName(debugStackframe));
		assert.deepStrictEqual(decorations[1].range, new Range(1, 2, 1, Constants.MAX_SAFE_SMALL_INTEGER));
		assert.strictEqual(decorations[1].options.className, 'debug-top-stack-frame-line');
		assert.strictEqual(decorations[1].options.isWholeLine, true);

		decorations = createDecorationsForStackFrame(secondStackFrame, true, false);
		assert.strictEqual(decorations.length, 2);
		assert.deepStrictEqual(decorations[0].range, new Range(1, 2, 1, 3));
		assert.strictEqual(decorations[0].options.glyphMarginClassName, ThemeIcon.asClassName(debugStackframeFocused));
		assert.deepStrictEqual(decorations[1].range, new Range(1, 2, 1, Constants.MAX_SAFE_SMALL_INTEGER));
		assert.strictEqual(decorations[1].options.className, 'debug-focused-stack-frame-line');
		assert.strictEqual(decorations[1].options.isWholeLine, true);

		decorations = createDecorationsForStackFrame(firstStackFrame, true, false);
		assert.strictEqual(decorations.length, 3);
		assert.deepStrictEqual(decorations[0].range, new Range(1, 2, 1, 3));
		assert.strictEqual(decorations[0].options.glyphMarginClassName, ThemeIcon.asClassName(debugStackframe));
		assert.deepStrictEqual(decorations[1].range, new Range(1, 2, 1, Constants.MAX_SAFE_SMALL_INTEGER));
		assert.strictEqual(decorations[1].options.className, 'debug-top-stack-frame-line');
		assert.strictEqual(decorations[1].options.isWholeLine, true);
		// Inline decoration gets rendered in this case
		assert.strictEqual(decorations[2].options.before?.inlineClassName, 'debug-top-stack-frame-column');
		assert.deepStrictEqual(decorations[2].range, new Range(1, 2, 1, Constants.MAX_SAFE_SMALL_INTEGER));
	});

	test('contexts', () => {
		const session = createTestSession(model);
		disposables.add(session);
		model.addSession(session);
		const { firstStackFrame, secondStackFrame } = createTwoStackFrames(session);
		let context = getContext(firstStackFrame);
		assert.strictEqual(context.sessionId, firstStackFrame.thread.session.getId());
		assert.strictEqual(context.threadId, firstStackFrame.thread.getId());
		assert.strictEqual(context.frameId, firstStackFrame.getId());

		context = getContext(secondStackFrame.thread);
		assert.strictEqual(context.sessionId, secondStackFrame.thread.session.getId());
		assert.strictEqual(context.threadId, secondStackFrame.thread.getId());
		assert.strictEqual(context.frameId, undefined);

		context = getContext(session);
		assert.strictEqual(context.sessionId, session.getId());
		assert.strictEqual(context.threadId, undefined);
		assert.strictEqual(context.frameId, undefined);

		let contributedContext = getContextForContributedActions(firstStackFrame);
		assert.strictEqual(contributedContext, firstStackFrame.source.raw.path);
		contributedContext = getContextForContributedActions(firstStackFrame.thread);
		assert.strictEqual(contributedContext, firstStackFrame.thread.threadId);
		contributedContext = getContextForContributedActions(session);
		assert.strictEqual(contributedContext, session.getId());
	});

	test('focusStackFrameThreadAndSession', () => {
		const threadId1 = 1;
		const threadName1 = 'firstThread';
		const threadId2 = 2;
		const threadName2 = 'secondThread';
		const stoppedReason = 'breakpoint';

		// Add the threads
		const session = new class extends DebugSession {
			override get state(): State {
				return State.Stopped;
			}
<<<<<<< HEAD
		}(generateUuid(), { resolved: { name: 'stoppedSession', type: 'node', request: 'launch' }, unresolved: undefined }, undefined, model, undefined, undefined!, undefined!, undefined!, undefined!, mockWorkspaceContextService, undefined!, undefined!, undefined!, mockUriIdentityService, new TestInstantiationService(), undefined!, new NullLogService());
=======
		}(generateUuid(), { resolved: { name: 'stoppedSession', type: 'node', request: 'launch' }, unresolved: undefined }, undefined, model, undefined, undefined!, undefined!, undefined!, undefined!, undefined!, mockWorkspaceContextService, undefined!, undefined!, undefined!, mockUriIdentityService, new TestInstantiationService(), undefined!, undefined!, new NullLogService(), undefined!, undefined!);
>>>>>>> ea1445cc
		disposables.add(session);

		const runningSession = createTestSession(model);
		disposables.add(runningSession);
		model.addSession(runningSession);
		model.addSession(session);

		session['raw'] = <any>mockRawSession;

		model.rawUpdate({
			sessionId: session.getId(),
			threads: [{
				id: threadId1,
				name: threadName1
			}]
		});

		// Stopped event with all threads stopped
		model.rawUpdate({
			sessionId: session.getId(),
			threads: [{
				id: threadId1,
				name: threadName1
			}, {
				id: threadId2,
				name: threadName2
			}],
			stoppedDetails: {
				reason: stoppedReason,
				threadId: 1,
				allThreadsStopped: true
			},
		});

		const thread = session.getThread(threadId1)!;
		const runningThread = session.getThread(threadId2);

		let toFocus = getStackFrameThreadAndSessionToFocus(model, undefined);
		// Verify stopped session and stopped thread get focused
		assert.deepStrictEqual(toFocus, { stackFrame: undefined, thread: thread, session: session });

		toFocus = getStackFrameThreadAndSessionToFocus(model, undefined, undefined, runningSession);
		assert.deepStrictEqual(toFocus, { stackFrame: undefined, thread: undefined, session: runningSession });

		toFocus = getStackFrameThreadAndSessionToFocus(model, undefined, thread);
		assert.deepStrictEqual(toFocus, { stackFrame: undefined, thread: thread, session: session });

		toFocus = getStackFrameThreadAndSessionToFocus(model, undefined, runningThread);
		assert.deepStrictEqual(toFocus, { stackFrame: undefined, thread: runningThread, session: session });

		const stackFrame = new StackFrame(thread, 5, undefined!, 'stackframename2', undefined, undefined!, 1, true);
		toFocus = getStackFrameThreadAndSessionToFocus(model, stackFrame);
		assert.deepStrictEqual(toFocus, { stackFrame: stackFrame, thread: thread, session: session });
	});
});<|MERGE_RESOLUTION|>--- conflicted
+++ resolved
@@ -41,11 +41,7 @@
 				}
 			};
 		}
-<<<<<<< HEAD
-	} as IDebugService, undefined!, new TestConfigurationService({ debug: { console: { collapseIdenticalLines: true } } }), undefined!, mockWorkspaceContextService, undefined!, undefined!, undefined!, mockUriIdentityService, new TestInstantiationService(), undefined!, new NullLogService());
-=======
-	} as IDebugService, undefined!, undefined!, new TestConfigurationService({ debug: { console: { collapseIdenticalLines: true } } }), undefined!, mockWorkspaceContextService, undefined!, undefined!, undefined!, mockUriIdentityService, new TestInstantiationService(), undefined!, undefined!, new NullLogService(), undefined!, undefined!);
->>>>>>> ea1445cc
+	} as IDebugService, undefined!, new TestConfigurationService({ debug: { console: { collapseIdenticalLines: true } } }), undefined!, mockWorkspaceContextService, undefined!, undefined!, undefined!, mockUriIdentityService, new TestInstantiationService(), undefined!, new NullLogService(), undefined!, undefined!);
 }
 
 function createTwoStackFrames(session: DebugSession): { firstStackFrame: StackFrame; secondStackFrame: StackFrame } {
@@ -449,11 +445,7 @@
 			override get state(): State {
 				return State.Stopped;
 			}
-<<<<<<< HEAD
-		}(generateUuid(), { resolved: { name: 'stoppedSession', type: 'node', request: 'launch' }, unresolved: undefined }, undefined, model, undefined, undefined!, undefined!, undefined!, undefined!, mockWorkspaceContextService, undefined!, undefined!, undefined!, mockUriIdentityService, new TestInstantiationService(), undefined!, new NullLogService());
-=======
-		}(generateUuid(), { resolved: { name: 'stoppedSession', type: 'node', request: 'launch' }, unresolved: undefined }, undefined, model, undefined, undefined!, undefined!, undefined!, undefined!, undefined!, mockWorkspaceContextService, undefined!, undefined!, undefined!, mockUriIdentityService, new TestInstantiationService(), undefined!, undefined!, new NullLogService(), undefined!, undefined!);
->>>>>>> ea1445cc
+		}(generateUuid(), { resolved: { name: 'stoppedSession', type: 'node', request: 'launch' }, unresolved: undefined }, undefined, model, undefined, undefined!, undefined!, undefined!, undefined!, mockWorkspaceContextService, undefined!, undefined!, undefined!, mockUriIdentityService, new TestInstantiationService(), undefined!, new NullLogService(), undefined!, undefined!);
 		disposables.add(session);
 
 		const runningSession = createTestSession(model);
