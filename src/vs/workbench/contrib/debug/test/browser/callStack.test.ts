/*---------------------------------------------------------------------------------------------
 *  Copyright (c) Microsoft Corporation. All rights reserved.
 *  Licensed under the MIT License. See License.txt in the project root for license information.
 *--------------------------------------------------------------------------------------------*/

import * as assert from 'assert';
import * as sinon from 'sinon';
import { ThemeIcon } from 'vs/base/common/themables';
import { Constants } from 'vs/base/common/uint';
import { generateUuid } from 'vs/base/common/uuid';
import { ensureNoDisposablesAreLeakedInTestSuite } from 'vs/base/test/common/utils';
import { Range } from 'vs/editor/common/core/range';
import { TestConfigurationService } from 'vs/platform/configuration/test/common/testConfigurationService';
import { TestInstantiationService } from 'vs/platform/instantiation/test/common/instantiationServiceMock';
import { NullLogService } from 'vs/platform/log/common/log';
import { createDecorationsForStackFrame } from 'vs/workbench/contrib/debug/browser/callStackEditorContribution';
import { getContext, getContextForContributedActions, getSpecificSourceName } from 'vs/workbench/contrib/debug/browser/callStackView';
import { debugStackframe, debugStackframeFocused } from 'vs/workbench/contrib/debug/browser/debugIcons';
import { getStackFrameThreadAndSessionToFocus } from 'vs/workbench/contrib/debug/browser/debugService';
import { DebugSession } from 'vs/workbench/contrib/debug/browser/debugSession';
import { IDebugService, IDebugSessionOptions, State } from 'vs/workbench/contrib/debug/common/debug';
import { DebugModel, StackFrame, Thread } from 'vs/workbench/contrib/debug/common/debugModel';
import { Source } from 'vs/workbench/contrib/debug/common/debugSource';
import { createMockDebugModel, mockUriIdentityService } from 'vs/workbench/contrib/debug/test/browser/mockDebugModel';
import { MockRawSession } from 'vs/workbench/contrib/debug/test/common/mockDebug';

const mockWorkspaceContextService = {
	getWorkspace: () => {
		return {
			folders: []
		};
	}
} as any;

export function createTestSession(model: DebugModel, name = 'mockSession', options?: IDebugSessionOptions): DebugSession {
	return new DebugSession(generateUuid(), { resolved: { name, type: 'node', request: 'launch' }, unresolved: undefined }, undefined, model, options, {
		getViewModel(): any {
			return {
				updateViews(): void {
					// noop
				}
			};
		}
	} as IDebugService, undefined!, new TestConfigurationService({ debug: { console: { collapseIdenticalLines: true } } }), undefined!, mockWorkspaceContextService, undefined!, undefined!, undefined!, mockUriIdentityService, new TestInstantiationService(), undefined!, new NullLogService());
}

function createTwoStackFrames(session: DebugSession): { firstStackFrame: StackFrame; secondStackFrame: StackFrame } {
	const thread = new class extends Thread {
		public override getCallStack(): StackFrame[] {
			return [firstStackFrame, secondStackFrame];
		}
	}(session, 'mockthread', 1);

	const firstSource = new Source({
		name: 'internalModule.js',
		path: 'a/b/c/d/internalModule.js',
		sourceReference: 10,
	}, 'aDebugSessionId', mockUriIdentityService, new NullLogService());
	const secondSource = new Source({
		name: 'internalModule.js',
		path: 'z/x/c/d/internalModule.js',
		sourceReference: 11,
	}, 'aDebugSessionId', mockUriIdentityService, new NullLogService());

	const firstStackFrame = new StackFrame(thread, 0, firstSource, 'app.js', 'normal', { startLineNumber: 1, startColumn: 2, endLineNumber: 1, endColumn: 10 }, 0, true);
	const secondStackFrame = new StackFrame(thread, 1, secondSource, 'app2.js', 'normal', { startLineNumber: 1, startColumn: 2, endLineNumber: 1, endColumn: 10 }, 1, true);

	return { firstStackFrame, secondStackFrame };
}

suite('Debug - CallStack', () => {
	let model: DebugModel;
	let mockRawSession: MockRawSession;
	const disposables = ensureNoDisposablesAreLeakedInTestSuite();

	setup(() => {
		model = createMockDebugModel(disposables);
		mockRawSession = new MockRawSession();
	});

	teardown(() => {
		sinon.restore();
	});

	// Threads

	test('threads simple', () => {
		const threadId = 1;
		const threadName = 'firstThread';
		const session = createTestSession(model);
		disposables.add(session);
		model.addSession(session);

		assert.strictEqual(model.getSessions(true).length, 1);
		model.rawUpdate({
			sessionId: session.getId(),
			threads: [{
				id: threadId,
				name: threadName
			}]
		});

		assert.strictEqual(session.getThread(threadId)!.name, threadName);

		model.clearThreads(session.getId(), true);
		assert.strictEqual(session.getThread(threadId), undefined);
		assert.strictEqual(model.getSessions(true).length, 1);
	});

	test('threads multiple with allThreadsStopped', async () => {
		const threadId1 = 1;
		const threadName1 = 'firstThread';
		const threadId2 = 2;
		const threadName2 = 'secondThread';
		const stoppedReason = 'breakpoint';

		// Add the threads
		const session = createTestSession(model);
		disposables.add(session);
		model.addSession(session);

		session['raw'] = <any>mockRawSession;

		model.rawUpdate({
			sessionId: session.getId(),
			threads: [{
				id: threadId1,
				name: threadName1
			}]
		});

		// Stopped event with all threads stopped
		model.rawUpdate({
			sessionId: session.getId(),
			threads: [{
				id: threadId1,
				name: threadName1
			}, {
				id: threadId2,
				name: threadName2
			}],
			stoppedDetails: {
				reason: stoppedReason,
				threadId: 1,
				allThreadsStopped: true
			},
		});

		const thread1 = session.getThread(threadId1)!;
		const thread2 = session.getThread(threadId2)!;

		// at the beginning, callstacks are obtainable but not available
		assert.strictEqual(session.getAllThreads().length, 2);
		assert.strictEqual(thread1.name, threadName1);
		assert.strictEqual(thread1.stopped, true);
		assert.strictEqual(thread1.getCallStack().length, 0);
		assert.strictEqual(thread1.stoppedDetails!.reason, stoppedReason);
		assert.strictEqual(thread2.name, threadName2);
		assert.strictEqual(thread2.stopped, true);
		assert.strictEqual(thread2.getCallStack().length, 0);
		assert.strictEqual(thread2.stoppedDetails!.reason, undefined);

		// after calling getCallStack, the callstack becomes available
		// and results in a request for the callstack in the debug adapter
		await thread1.fetchCallStack();
		assert.notStrictEqual(thread1.getCallStack().length, 0);

		await thread2.fetchCallStack();
		assert.notStrictEqual(thread2.getCallStack().length, 0);

		// calling multiple times getCallStack doesn't result in multiple calls
		// to the debug adapter
		await thread1.fetchCallStack();
		await thread2.fetchCallStack();

		// clearing the callstack results in the callstack not being available
		thread1.clearCallStack();
		assert.strictEqual(thread1.stopped, true);
		assert.strictEqual(thread1.getCallStack().length, 0);

		thread2.clearCallStack();
		assert.strictEqual(thread2.stopped, true);
		assert.strictEqual(thread2.getCallStack().length, 0);

		model.clearThreads(session.getId(), true);
		assert.strictEqual(session.getThread(threadId1), undefined);
		assert.strictEqual(session.getThread(threadId2), undefined);
		assert.strictEqual(session.getAllThreads().length, 0);
	});

	test('allThreadsStopped in multiple events', async () => {
		const threadId1 = 1;
		const threadName1 = 'firstThread';
		const threadId2 = 2;
		const threadName2 = 'secondThread';
		const stoppedReason = 'breakpoint';

		// Add the threads
		const session = createTestSession(model);
		disposables.add(session);
		model.addSession(session);

		session['raw'] = <any>mockRawSession;

		// Stopped event with all threads stopped
		model.rawUpdate({
			sessionId: session.getId(),
			threads: [{
				id: threadId1,
				name: threadName1
			}, {
				id: threadId2,
				name: threadName2
			}],
			stoppedDetails: {
				reason: stoppedReason,
				threadId: threadId1,
				allThreadsStopped: true
			},
		});

		model.rawUpdate({
			sessionId: session.getId(),
			threads: [{
				id: threadId1,
				name: threadName1
			}, {
				id: threadId2,
				name: threadName2
			}],
			stoppedDetails: {
				reason: stoppedReason,
				threadId: threadId2,
				allThreadsStopped: true
			},
		});

		const thread1 = session.getThread(threadId1)!;
		const thread2 = session.getThread(threadId2)!;

		assert.strictEqual(thread1.stoppedDetails?.reason, stoppedReason);
		assert.strictEqual(thread2.stoppedDetails?.reason, stoppedReason);
	});

	test('threads multiple without allThreadsStopped', async () => {
		const sessionStub = sinon.spy(mockRawSession, 'stackTrace');

		const stoppedThreadId = 1;
		const stoppedThreadName = 'stoppedThread';
		const runningThreadId = 2;
		const runningThreadName = 'runningThread';
		const stoppedReason = 'breakpoint';
		const session = createTestSession(model);
		disposables.add(session);
		model.addSession(session);

		session['raw'] = <any>mockRawSession;

		// Add the threads
		model.rawUpdate({
			sessionId: session.getId(),
			threads: [{
				id: stoppedThreadId,
				name: stoppedThreadName
			}]
		});

		// Stopped event with only one thread stopped
		model.rawUpdate({
			sessionId: session.getId(),
			threads: [{
				id: 1,
				name: stoppedThreadName
			}, {
				id: runningThreadId,
				name: runningThreadName
			}],
			stoppedDetails: {
				reason: stoppedReason,
				threadId: 1,
				allThreadsStopped: false
			}
		});

		const stoppedThread = session.getThread(stoppedThreadId)!;
		const runningThread = session.getThread(runningThreadId)!;

		// the callstack for the stopped thread is obtainable but not available
		// the callstack for the running thread is not obtainable nor available
		assert.strictEqual(stoppedThread.name, stoppedThreadName);
		assert.strictEqual(stoppedThread.stopped, true);
		assert.strictEqual(session.getAllThreads().length, 2);
		assert.strictEqual(stoppedThread.getCallStack().length, 0);
		assert.strictEqual(stoppedThread.stoppedDetails!.reason, stoppedReason);
		assert.strictEqual(runningThread.name, runningThreadName);
		assert.strictEqual(runningThread.stopped, false);
		assert.strictEqual(runningThread.getCallStack().length, 0);
		assert.strictEqual(runningThread.stoppedDetails, undefined);

		// after calling getCallStack, the callstack becomes available
		// and results in a request for the callstack in the debug adapter
		await stoppedThread.fetchCallStack();
		assert.notStrictEqual(stoppedThread.getCallStack().length, 0);
		assert.strictEqual(runningThread.getCallStack().length, 0);
		assert.strictEqual(sessionStub.callCount, 1);

		// calling getCallStack on the running thread returns empty array
		// and does not return in a request for the callstack in the debug
		// adapter
		await runningThread.fetchCallStack();
		assert.strictEqual(runningThread.getCallStack().length, 0);
		assert.strictEqual(sessionStub.callCount, 1);

		// clearing the callstack results in the callstack not being available
		stoppedThread.clearCallStack();
		assert.strictEqual(stoppedThread.stopped, true);
		assert.strictEqual(stoppedThread.getCallStack().length, 0);

		model.clearThreads(session.getId(), true);
		assert.strictEqual(session.getThread(stoppedThreadId), undefined);
		assert.strictEqual(session.getThread(runningThreadId), undefined);
		assert.strictEqual(session.getAllThreads().length, 0);
	});

	test('stack frame get specific source name', () => {
		const session = createTestSession(model);
		disposables.add(session);
		model.addSession(session);
		const { firstStackFrame, secondStackFrame } = createTwoStackFrames(session);

		assert.strictEqual(getSpecificSourceName(firstStackFrame), '.../b/c/d/internalModule.js');
		assert.strictEqual(getSpecificSourceName(secondStackFrame), '.../x/c/d/internalModule.js');
	});

	test('stack frame toString()', () => {
		const session = createTestSession(model);
		disposables.add(session);
		const thread = new Thread(session, 'mockthread', 1);
		const firstSource = new Source({
			name: 'internalModule.js',
			path: 'a/b/c/d/internalModule.js',
			sourceReference: 10,
		}, 'aDebugSessionId', mockUriIdentityService, new NullLogService());
		const stackFrame = new StackFrame(thread, 1, firstSource, 'app', 'normal', { startLineNumber: 1, startColumn: 1, endLineNumber: 1, endColumn: 10 }, 1, true);
		assert.strictEqual(stackFrame.toString(), 'app (internalModule.js:1)');

		const secondSource = new Source(undefined, 'aDebugSessionId', mockUriIdentityService, new NullLogService());
		const stackFrame2 = new StackFrame(thread, 2, secondSource, 'module', 'normal', { startLineNumber: undefined!, startColumn: undefined!, endLineNumber: undefined!, endColumn: undefined! }, 2, true);
		assert.strictEqual(stackFrame2.toString(), 'module');
	});

	test('debug child sessions are added in correct order', () => {
		const session = disposables.add(createTestSession(model));
		model.addSession(session);
		const secondSession = disposables.add(createTestSession(model, 'mockSession2'));
		model.addSession(secondSession);
		const firstChild = disposables.add(createTestSession(model, 'firstChild', { parentSession: session }));
		model.addSession(firstChild);
		const secondChild = disposables.add(createTestSession(model, 'secondChild', { parentSession: session }));
		model.addSession(secondChild);
		const thirdSession = disposables.add(createTestSession(model, 'mockSession3'));
		model.addSession(thirdSession);
		const anotherChild = disposables.add(createTestSession(model, 'secondChild', { parentSession: secondSession }));
		model.addSession(anotherChild);

		const sessions = model.getSessions();
		assert.strictEqual(sessions[0].getId(), session.getId());
		assert.strictEqual(sessions[1].getId(), firstChild.getId());
		assert.strictEqual(sessions[2].getId(), secondChild.getId());
		assert.strictEqual(sessions[3].getId(), secondSession.getId());
		assert.strictEqual(sessions[4].getId(), anotherChild.getId());
		assert.strictEqual(sessions[5].getId(), thirdSession.getId());
	});

	test('decorations', () => {
		const session = createTestSession(model);
		disposables.add(session);
		model.addSession(session);
		const { firstStackFrame, secondStackFrame } = createTwoStackFrames(session);
		let decorations = createDecorationsForStackFrame(firstStackFrame, true, false);
		assert.strictEqual(decorations.length, 3);
		assert.deepStrictEqual(decorations[0].range, new Range(1, 2, 1, 3));
		assert.strictEqual(decorations[0].options.glyphMarginClassName, ThemeIcon.asClassName(debugStackframe));
		assert.deepStrictEqual(decorations[1].range, new Range(1, 2, 1, Constants.MAX_SAFE_SMALL_INTEGER));
		assert.strictEqual(decorations[1].options.className, 'debug-top-stack-frame-line');
		assert.strictEqual(decorations[1].options.isWholeLine, true);

		decorations = createDecorationsForStackFrame(secondStackFrame, true, false);
		assert.strictEqual(decorations.length, 2);
		assert.deepStrictEqual(decorations[0].range, new Range(1, 2, 1, 3));
		assert.strictEqual(decorations[0].options.glyphMarginClassName, ThemeIcon.asClassName(debugStackframeFocused));
		assert.deepStrictEqual(decorations[1].range, new Range(1, 2, 1, Constants.MAX_SAFE_SMALL_INTEGER));
		assert.strictEqual(decorations[1].options.className, 'debug-focused-stack-frame-line');
		assert.strictEqual(decorations[1].options.isWholeLine, true);

		decorations = createDecorationsForStackFrame(firstStackFrame, true, false);
		assert.strictEqual(decorations.length, 3);
		assert.deepStrictEqual(decorations[0].range, new Range(1, 2, 1, 3));
		assert.strictEqual(decorations[0].options.glyphMarginClassName, ThemeIcon.asClassName(debugStackframe));
		assert.deepStrictEqual(decorations[1].range, new Range(1, 2, 1, Constants.MAX_SAFE_SMALL_INTEGER));
		assert.strictEqual(decorations[1].options.className, 'debug-top-stack-frame-line');
		assert.strictEqual(decorations[1].options.isWholeLine, true);
		// Inline decoration gets rendered in this case
		assert.strictEqual(decorations[2].options.before?.inlineClassName, 'debug-top-stack-frame-column');
		assert.deepStrictEqual(decorations[2].range, new Range(1, 2, 1, Constants.MAX_SAFE_SMALL_INTEGER));
	});

	test('contexts', () => {
		const session = createTestSession(model);
		disposables.add(session);
		model.addSession(session);
		const { firstStackFrame, secondStackFrame } = createTwoStackFrames(session);
		let context = getContext(firstStackFrame);
		assert.strictEqual(context.sessionId, firstStackFrame.thread.session.getId());
		assert.strictEqual(context.threadId, firstStackFrame.thread.getId());
		assert.strictEqual(context.frameId, firstStackFrame.getId());

		context = getContext(secondStackFrame.thread);
		assert.strictEqual(context.sessionId, secondStackFrame.thread.session.getId());
		assert.strictEqual(context.threadId, secondStackFrame.thread.getId());
		assert.strictEqual(context.frameId, undefined);

		context = getContext(session);
		assert.strictEqual(context.sessionId, session.getId());
		assert.strictEqual(context.threadId, undefined);
		assert.strictEqual(context.frameId, undefined);

		let contributedContext = getContextForContributedActions(firstStackFrame);
		assert.strictEqual(contributedContext, firstStackFrame.source.raw.path);
		contributedContext = getContextForContributedActions(firstStackFrame.thread);
		assert.strictEqual(contributedContext, firstStackFrame.thread.threadId);
		contributedContext = getContextForContributedActions(session);
		assert.strictEqual(contributedContext, session.getId());
	});

	test('focusStackFrameThreadAndSession', () => {
		const threadId1 = 1;
		const threadName1 = 'firstThread';
		const threadId2 = 2;
		const threadName2 = 'secondThread';
		const stoppedReason = 'breakpoint';

		// Add the threads
		const session = new class extends DebugSession {
			override get state(): State {
				return State.Stopped;
			}
<<<<<<< HEAD
		}(generateUuid(), { resolved: { name: 'stoppedSession', type: 'node', request: 'launch' }, unresolved: undefined }, undefined!, model, undefined, undefined!, undefined!, undefined!, undefined!, mockWorkspaceContextService, undefined!, undefined!, undefined!, mockUriIdentityService, new TestInstantiationService(), undefined!, new NullLogService());
=======
		}(generateUuid(), { resolved: { name: 'stoppedSession', type: 'node', request: 'launch' }, unresolved: undefined }, undefined, model, undefined, undefined!, undefined!, undefined!, undefined!, undefined!, mockWorkspaceContextService, undefined!, undefined!, undefined!, mockUriIdentityService, new TestInstantiationService(), undefined!, undefined!, new NullLogService());
>>>>>>> 019f4d14
		disposables.add(session);

		const runningSession = createTestSession(model);
		disposables.add(runningSession);
		model.addSession(runningSession);
		model.addSession(session);

		session['raw'] = <any>mockRawSession;

		model.rawUpdate({
			sessionId: session.getId(),
			threads: [{
				id: threadId1,
				name: threadName1
			}]
		});

		// Stopped event with all threads stopped
		model.rawUpdate({
			sessionId: session.getId(),
			threads: [{
				id: threadId1,
				name: threadName1
			}, {
				id: threadId2,
				name: threadName2
			}],
			stoppedDetails: {
				reason: stoppedReason,
				threadId: 1,
				allThreadsStopped: true
			},
		});

		const thread = session.getThread(threadId1)!;
		const runningThread = session.getThread(threadId2);

		let toFocus = getStackFrameThreadAndSessionToFocus(model, undefined);
		// Verify stopped session and stopped thread get focused
		assert.deepStrictEqual(toFocus, { stackFrame: undefined, thread: thread, session: session });

		toFocus = getStackFrameThreadAndSessionToFocus(model, undefined, undefined, runningSession);
		assert.deepStrictEqual(toFocus, { stackFrame: undefined, thread: undefined, session: runningSession });

		toFocus = getStackFrameThreadAndSessionToFocus(model, undefined, thread);
		assert.deepStrictEqual(toFocus, { stackFrame: undefined, thread: thread, session: session });

		toFocus = getStackFrameThreadAndSessionToFocus(model, undefined, runningThread);
		assert.deepStrictEqual(toFocus, { stackFrame: undefined, thread: runningThread, session: session });

		const stackFrame = new StackFrame(thread, 5, undefined!, 'stackframename2', undefined, undefined!, 1, true);
		toFocus = getStackFrameThreadAndSessionToFocus(model, stackFrame);
		assert.deepStrictEqual(toFocus, { stackFrame: stackFrame, thread: thread, session: session });
	});
});<|MERGE_RESOLUTION|>--- conflicted
+++ resolved
@@ -445,11 +445,7 @@
 			override get state(): State {
 				return State.Stopped;
 			}
-<<<<<<< HEAD
-		}(generateUuid(), { resolved: { name: 'stoppedSession', type: 'node', request: 'launch' }, unresolved: undefined }, undefined!, model, undefined, undefined!, undefined!, undefined!, undefined!, mockWorkspaceContextService, undefined!, undefined!, undefined!, mockUriIdentityService, new TestInstantiationService(), undefined!, new NullLogService());
-=======
-		}(generateUuid(), { resolved: { name: 'stoppedSession', type: 'node', request: 'launch' }, unresolved: undefined }, undefined, model, undefined, undefined!, undefined!, undefined!, undefined!, undefined!, mockWorkspaceContextService, undefined!, undefined!, undefined!, mockUriIdentityService, new TestInstantiationService(), undefined!, undefined!, new NullLogService());
->>>>>>> 019f4d14
+		}(generateUuid(), { resolved: { name: 'stoppedSession', type: 'node', request: 'launch' }, unresolved: undefined }, undefined, model, undefined, undefined!, undefined!, undefined!, undefined!, mockWorkspaceContextService, undefined!, undefined!, undefined!, mockUriIdentityService, new TestInstantiationService(), undefined!, new NullLogService());
 		disposables.add(session);
 
 		const runningSession = createTestSession(model);
