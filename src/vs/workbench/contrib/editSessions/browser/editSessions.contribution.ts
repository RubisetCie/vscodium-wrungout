--- conflicted
+++ resolved
@@ -112,13 +112,7 @@
 	) {
 		super();
 
-<<<<<<< HEAD
-		if (this.environmentService.editSessionId !== undefined) {
-			void this.resumeEditSession(this.environmentService.editSessionId).finally(() => this.environmentService.editSessionId = undefined);
-		}
-=======
 		this.autoResumeEditSession();
->>>>>>> 784b0177
 
 		this.configurationService.onDidChangeConfiguration((e) => {
 			if (e.affectsConfiguration(experimentalSettingName)) {
@@ -139,12 +133,6 @@
 	private autoResumeEditSession() {
 		void this.progressService.withProgress(resumingProgressOptions, async () => {
 			performance.mark('code/willResumeEditSessionFromIdentifier');
-
-			type ResumeEvent = {};
-			type ResumeClassification = {
-				owner: 'joyceerhl'; comment: 'Reporting when an action is resumed from an edit session identifier.';
-			};
-			this.telemetryService.publicLog2<ResumeEvent, ResumeClassification>('editSessions.continue.resume');
 
 			if (this.environmentService.editSessionId !== undefined) {
 				await this.resumeEditSession(this.environmentService.editSessionId).finally(() => this.environmentService.editSessionId = undefined);
@@ -250,17 +238,6 @@
 			}
 
 			async run(accessor: ServicesAccessor, workspaceUri: URI | undefined): Promise<void> {
-<<<<<<< HEAD
-				let uri = workspaceUri ?? await that.pickContinueEditSessionDestination();
-				if (uri === undefined) { return; }
-=======
-				type ContinueEditSessionEvent = {};
-				type ContinueEditSessionClassification = {
-					owner: 'joyceerhl'; comment: 'Reporting when the continue edit session action is run.';
-				};
-				that.telemetryService.publicLog2<ContinueEditSessionEvent, ContinueEditSessionClassification>('editSessions.continue.store');
->>>>>>> 784b0177
-
 				// Run the store action to get back a ref
 				const ref = await that.storeEditSession(false);
 
@@ -297,22 +274,7 @@
 			}
 
 			async run(accessor: ServicesAccessor, editSessionId?: string): Promise<void> {
-<<<<<<< HEAD
-				await that.progressService.withProgress({
-					location: ProgressLocation.Notification,
-					title: localize('resuming edit session', 'Resuming edit session...')
-				}, async () => await that.resumeEditSession());
-=======
-				await that.progressService.withProgress(resumingProgressOptions, async () => {
-					type ResumeEvent = {};
-					type ResumeClassification = {
-						owner: 'joyceerhl'; comment: 'Reporting when the resume edit session action is invoked.';
-					};
-					that.telemetryService.publicLog2<ResumeEvent, ResumeClassification>('editSessions.resume');
-
-					await that.resumeEditSession(editSessionId);
-				});
->>>>>>> 784b0177
+				await that.progressService.withProgress(resumingProgressOptions, async () => { await that.resumeEditSession(editSessionId); });
 			}
 		}));
 	}
