--- conflicted
+++ resolved
@@ -338,16 +338,6 @@
 			}
 
 			async run(accessor: ServicesAccessor, workspaceUri: URI | undefined, destination: string | undefined): Promise<void> {
-<<<<<<< HEAD
-=======
-				type ContinueOnEventOutcome = { outcome: string; hashedId?: string };
-				type ContinueOnClassificationOutcome = {
-					owner: 'joyceerhl'; comment: 'Reporting the outcome of invoking the Continue On action.';
-					outcome: { classification: 'SystemMetaData'; purpose: 'FeatureInsight'; comment: 'The outcome of invoking continue edit session.' };
-					hashedId?: { classification: 'SystemMetaData'; purpose: 'FeatureInsight'; comment: 'The hash of the stored edit session id, for correlating success of stores and resumes.' };
-				};
-
->>>>>>> 6319a0b6
 				// First ask the user to pick a destination, if necessary
 				let uri: URI | 'noDestinationUri' | undefined = workspaceUri;
 				if (!destination && !uri) {
@@ -487,17 +477,6 @@
 			return;
 		}
 
-<<<<<<< HEAD
-=======
-		type ResumeEvent = { outcome: string; hashedId?: string };
-		type ResumeClassification = {
-			owner: 'joyceerhl'; comment: 'Reporting when an edit session is resumed from an edit session identifier.';
-			outcome: { classification: 'SystemMetaData'; purpose: 'FeatureInsight'; comment: 'The outcome of resuming the edit session.' };
-			hashedId?: { classification: 'SystemMetaData'; purpose: 'FeatureInsight'; comment: 'The hash of the stored edit session id, for correlating success of stores and resumes.' };
-		};
-		this.telemetryService.publicLog2<ResumeEvent, ResumeClassification>('editSessions.resume');
-
->>>>>>> 6319a0b6
 		performance.mark('code/willResumeEditSessionFromIdentifier');
 
 		progress?.report({ message: localize('checkingForWorkingChanges', 'Checking for pending cloud changes...') });
@@ -745,15 +724,6 @@
 		} catch (ex) {
 			this.logService.error(`Failed to store edit session, reason: `, (ex as Error).toString());
 
-<<<<<<< HEAD
-=======
-			type UploadFailedEvent = { reason: string };
-			type UploadFailedClassification = {
-				owner: 'joyceerhl'; comment: 'Reporting when Continue On server request fails.';
-				reason?: { classification: 'SystemMetaData'; purpose: 'FeatureInsight'; comment: 'The reason that the server request failed.' };
-			};
-
->>>>>>> 6319a0b6
 			if (ex instanceof UserDataSyncStoreError) {
 				switch (ex.code) {
 					case UserDataSyncErrorCode.TooLarge:
@@ -787,15 +757,6 @@
 	}
 
 	private async shouldContinueOnWithEditSession(): Promise<boolean> {
-<<<<<<< HEAD
-=======
-		type EditSessionsAuthCheckEvent = { outcome: string };
-		type EditSessionsAuthCheckClassification = {
-			owner: 'joyceerhl'; comment: 'Reporting whether we can and should store edit session as part of Continue On.';
-			outcome: { classification: 'SystemMetaData'; purpose: 'FeatureInsight'; comment: 'The outcome of checking whether we can store an edit session as part of the Continue On flow.' };
-		};
-
->>>>>>> 6319a0b6
 		// If the user is already signed in, we should store edit session
 		if (this.editSessionsStorageService.isSignedIn) {
 			return this.hasEditSession();
@@ -981,16 +942,6 @@
 	}
 
 	private async resolveDestination(command: string): Promise<URI | 'noDestinationUri' | undefined> {
-<<<<<<< HEAD
-=======
-		type EvaluateContinueOnDestinationEvent = { outcome: string; selection: string };
-		type EvaluateContinueOnDestinationClassification = {
-			owner: 'joyceerhl'; comment: 'Reporting the outcome of evaluating a selected Continue On destination option.';
-			selection: { classification: 'SystemMetaData'; purpose: 'FeatureInsight'; comment: 'The selected Continue On destination option.' };
-			outcome: { classification: 'SystemMetaData'; purpose: 'FeatureInsight'; comment: 'The outcome of evaluating the selected Continue On destination option.' };
-		};
-
->>>>>>> 6319a0b6
 		try {
 			const uri = await this.commandService.executeCommand(command);
 
