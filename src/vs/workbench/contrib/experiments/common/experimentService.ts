/*---------------------------------------------------------------------------------------------
 *  Copyright (c) Microsoft Corporation. All rights reserved.
 *  Licensed under the MIT License. See License.txt in the project root for license information.
 *--------------------------------------------------------------------------------------------*/

import { distinct } from 'vs/base/common/arrays';
import { RunOnceWorker } from 'vs/base/common/async';
import { CancellationToken } from 'vs/base/common/cancellation';
import { Emitter, Event } from 'vs/base/common/event';
import { match } from 'vs/base/common/glob';
import { Disposable } from 'vs/base/common/lifecycle';
import { equals } from 'vs/base/common/objects';
import { language, OperatingSystem, OS } from 'vs/base/common/platform';
import { isDefined } from 'vs/base/common/types';
import { IConfigurationService } from 'vs/platform/configuration/common/configuration';
import { IExtensionManagementService } from 'vs/platform/extensionManagement/common/extensionManagement';
import { ExtensionType } from 'vs/platform/extensions/common/extensions';
import { createDecorator } from 'vs/platform/instantiation/common/instantiation';
import { IProductService } from 'vs/platform/product/common/productService';
import { asJson, IRequestService } from 'vs/platform/request/common/request';
import { IStorageService, StorageScope, StorageTarget } from 'vs/platform/storage/common/storage';
import { IWorkspaceTagsService } from 'vs/workbench/contrib/tags/common/workspaceTags';
import { IWorkbenchEnvironmentService } from 'vs/workbench/services/environment/common/environmentService';
import { IExtensionService } from 'vs/workbench/services/extensions/common/extensions';
import { ILifecycleService, LifecyclePhase } from 'vs/workbench/services/lifecycle/common/lifecycle';
import { ITextFileEditorModel, ITextFileService } from 'vs/workbench/services/textfile/common/textfiles';

export const enum ExperimentState {
	Evaluating,
	NoRun,
	Run,
	Complete
}

export interface IExperimentAction {
	type: ExperimentActionType;
	properties: any;
}

export enum ExperimentActionType {
	Custom = 'Custom',
	Prompt = 'Prompt',
	AddToRecommendations = 'AddToRecommendations',
	ExtensionSearchResults = 'ExtensionSearchResults'
}

export type LocalizedPromptText = { [locale: string]: string };

export interface IExperimentActionPromptProperties {
	promptText: string | LocalizedPromptText;
	commands: IExperimentActionPromptCommand[];
}

export interface IExperimentActionPromptCommand {
	text: string | { [key: string]: string };
	externalLink?: string;
	curatedExtensionsKey?: string;
	curatedExtensionsList?: string[];
	codeCommand?: {
		id: string;
		arguments: unknown[];
	};
}

export interface IExperiment {
	id: string;
	enabled: boolean;
	raw: IRawExperiment | undefined;
	state: ExperimentState;
	action?: IExperimentAction;
}

export interface IExperimentService {
	readonly _serviceBrand: undefined;
	getExperimentById(id: string): Promise<IExperiment>;
	getExperimentsByType(type: ExperimentActionType): Promise<IExperiment[]>;
	getCuratedExtensionsList(curatedExtensionsKey: string): Promise<string[]>;
	markAsCompleted(experimentId: string): void;

	onExperimentEnabled: Event<IExperiment>;
}

export const IExperimentService = createDecorator<IExperimentService>('experimentService');

interface IExperimentStorageState {
	enabled: boolean;
	state: ExperimentState;
	editCount?: number;
	lastEditedDate?: string;
}

/**
 * Current version of the experiment schema in this VS Code build. This *must*
 * be incremented when adding a condition, otherwise experiments might activate
 * on older versions of VS Code where not intended.
 */
export const currentSchemaVersion = 5;

interface IRawExperiment {
	id: string;
	schemaVersion: number;
	enabled?: boolean;
	condition?: {
		insidersOnly?: boolean;
		newUser?: boolean;
		displayLanguage?: string;
		// Evaluates to true iff all the given user settings are deeply equal
		userSetting?: { [key: string]: unknown };
		// Start the experiment if the number of activation events have happened over the last week:
		activationEvent?: {
			event: string | string[];
			uniqueDays?: number;
			minEvents: number;
		};
		os: OperatingSystem[];
		installedExtensions?: {
			excludes?: string[];
			includes?: string[];
		};
		fileEdits?: {
			filePathPattern?: string;
			workspaceIncludes?: string[];
			workspaceExcludes?: string[];
			minEditCount: number;
		};
		experimentsPreviouslyRun?: {
			excludes?: string[];
			includes?: string[];
		};
		userProbability?: number;
	};
	action?: IExperimentAction;
	action2?: IExperimentAction;
}

interface IActivationEventRecord {
	count: number[];
	mostRecentBucket: number;
}

const experimentEventStorageKey = (event: string) => 'experimentEventRecord-' + event.replace(/[^0-9a-z]/ig, '-');

/**
 * Updates the activation record to shift off days outside the window
 * we're interested in.
 */
export const getCurrentActivationRecord = (previous?: IActivationEventRecord, dayWindow = 7): IActivationEventRecord => {
	const oneDay = 1000 * 60 * 60 * 24;
	const now = Date.now();
	if (!previous) {
		return { count: new Array(dayWindow).fill(0), mostRecentBucket: now };
	}

	// get the number of days, up to dayWindow, that passed since the last bucket update
	const shift = Math.min(dayWindow, Math.floor((now - previous.mostRecentBucket) / oneDay));
	if (!shift) {
		return previous;
	}

	return {
		count: new Array(shift).fill(0).concat(previous.count.slice(0, -shift)),
		mostRecentBucket: previous.mostRecentBucket + shift * oneDay,
	};
};

export class ExperimentService extends Disposable implements IExperimentService {
	declare readonly _serviceBrand: undefined;
	private _experiments: IExperiment[] = [];
	private _loadExperimentsPromise: Promise<void>;
	private _curatedMapping = Object.create(null);

	private readonly _onExperimentEnabled = this._register(new Emitter<IExperiment>());
	onExperimentEnabled: Event<IExperiment> = this._onExperimentEnabled.event;

	constructor(
		@IStorageService private readonly storageService: IStorageService,
		@IExtensionManagementService private readonly extensionManagementService: IExtensionManagementService,
		@ITextFileService private readonly textFileService: ITextFileService,
		@ILifecycleService private readonly lifecycleService: ILifecycleService,
		@IRequestService private readonly requestService: IRequestService,
		@IConfigurationService private readonly configurationService: IConfigurationService,
		@IProductService private readonly productService: IProductService,
		@IWorkspaceTagsService private readonly workspaceTagsService: IWorkspaceTagsService,
		@IExtensionService private readonly extensionService: IExtensionService,
		@IWorkbenchEnvironmentService private readonly environmentService: IWorkbenchEnvironmentService
	) {
		super();

		this._loadExperimentsPromise = Promise.resolve(this.lifecycleService.when(LifecyclePhase.Eventually)).then(() =>
			this.loadExperiments());
	}

	public getExperimentById(id: string): Promise<IExperiment> {
		return this._loadExperimentsPromise.then(() => {
			return this._experiments.filter(x => x.id === id)[0];
		});
	}

	public getExperimentsByType(type: ExperimentActionType): Promise<IExperiment[]> {
		return this._loadExperimentsPromise.then(() => {
			if (type === ExperimentActionType.Custom) {
				return this._experiments.filter(x => x.enabled && (!x.action || x.action.type === type));
			}
			return this._experiments.filter(x => x.enabled && x.action && x.action.type === type);
		});
	}

	public getCuratedExtensionsList(curatedExtensionsKey: string): Promise<string[]> {
		return this._loadExperimentsPromise.then(() => {
			for (const experiment of this._experiments) {
				if (experiment.enabled
					&& experiment.state === ExperimentState.Run
					&& this._curatedMapping[experiment.id]
					&& this._curatedMapping[experiment.id].curatedExtensionsKey === curatedExtensionsKey) {
					return this._curatedMapping[experiment.id].curatedExtensionsList;
				}
			}
			return [];
		});
	}

	public markAsCompleted(experimentId: string): void {
		const storageKey = 'experiments.' + experimentId;
		const experimentState: IExperimentStorageState = safeParse(this.storageService.get(storageKey, StorageScope.APPLICATION), {});
		experimentState.state = ExperimentState.Complete;
		this.storageService.store(storageKey, JSON.stringify(experimentState), StorageScope.APPLICATION, StorageTarget.MACHINE);
	}

	protected async getExperiments(): Promise<IRawExperiment[] | null> {
		if (this.environmentService.enableSmokeTestDriver || this.environmentService.extensionTestsLocationURI) {
			return []; // TODO@sbatten add CLI argument (https://github.com/microsoft/vscode-internalbacklog/issues/2855)
		}

		const experimentsUrl = this.configurationService.getValue<string>('_workbench.experimentsUrl') || this.productService.experimentsUrl;
		if (!experimentsUrl || this.configurationService.getValue('workbench.enableExperiments') === false) {
			return [];
		}

		try {
			const context = await this.requestService.request({ type: 'GET', url: experimentsUrl }, CancellationToken.None);
			if (context.res.statusCode !== 200) {
				return null;
			}
			const result = await asJson<{ experiments?: IRawExperiment }>(context);
			return result && Array.isArray(result.experiments) ? result.experiments : [];
		} catch (_e) {
			// Bad request or invalid JSON
			return null;
		}
	}

	private loadExperiments(): Promise<any> {
		return this.getExperiments().then(rawExperiments => {
			// Offline mode
			if (!rawExperiments) {
				const allExperimentIdsFromStorage = safeParse(this.storageService.get('allExperiments', StorageScope.APPLICATION), []);
				if (Array.isArray(allExperimentIdsFromStorage)) {
					allExperimentIdsFromStorage.forEach(experimentId => {
						const storageKey = 'experiments.' + experimentId;
						const experimentState: IExperimentStorageState = safeParse(this.storageService.get(storageKey, StorageScope.APPLICATION), null);
						if (experimentState) {
							this._experiments.push({
								id: experimentId,
								raw: undefined,
								enabled: experimentState.enabled,
								state: experimentState.state
							});
						}
					});
				}
				return Promise.resolve(null);
			}

			// Don't look at experiments with newer schema versions. We can't
			// understand them, trying to process them might even cause errors.
			rawExperiments = rawExperiments.filter(e => (e.schemaVersion || 0) <= currentSchemaVersion);

			// Clear disbaled/deleted experiments from storage
			const allExperimentIdsFromStorage = safeParse(this.storageService.get('allExperiments', StorageScope.APPLICATION), []);
			const enabledExperiments = rawExperiments.filter(experiment => !!experiment.enabled).map(experiment => experiment.id.toLowerCase());
			if (Array.isArray(allExperimentIdsFromStorage)) {
				allExperimentIdsFromStorage.forEach(experiment => {
					if (enabledExperiments.indexOf(experiment) === -1) {
						this.storageService.remove(`experiments.${experiment}`, StorageScope.APPLICATION);
					}
				});
			}
			if (enabledExperiments.length) {
				this.storageService.store('allExperiments', JSON.stringify(enabledExperiments), StorageScope.APPLICATION, StorageTarget.MACHINE);
			} else {
				this.storageService.remove('allExperiments', StorageScope.APPLICATION);
			}

			const activationEvents = new Set(rawExperiments.map(exp => exp.condition?.activationEvent?.event)
				.filter(isDefined).flatMap(evt => typeof evt === 'string' ? [evt] : []));
			if (activationEvents.size) {
				this._register(this.extensionService.onWillActivateByEvent(evt => {
					if (activationEvents.has(evt.event)) {
						this.recordActivatedEvent(evt.event);
					}
				}));
			}

			const promises = rawExperiments.map(experiment => this.evaluateExperiment(experiment));
			return Promise.all(promises);
		});
	}

	private evaluateExperiment(experiment: IRawExperiment) {
		const processedExperiment: IExperiment = {
			id: experiment.id,
			raw: experiment,
			enabled: !!experiment.enabled,
			state: !!experiment.enabled ? ExperimentState.Evaluating : ExperimentState.NoRun
		};

		const action = experiment.action2 || experiment.action;
		if (action) {
			processedExperiment.action = {
				type: ExperimentActionType[action.type] || ExperimentActionType.Custom,
				properties: action.properties
			};
			if (processedExperiment.action.type === ExperimentActionType.Prompt) {
				((<IExperimentActionPromptProperties>processedExperiment.action.properties).commands || []).forEach(x => {
					if (x.curatedExtensionsKey && Array.isArray(x.curatedExtensionsList)) {
						this._curatedMapping[experiment.id] = x;
					}
				});
			}
			if (!processedExperiment.action.properties) {
				processedExperiment.action.properties = {};
			}
		}

		this._experiments = this._experiments.filter(e => e.id !== processedExperiment.id);
		this._experiments.push(processedExperiment);

		if (!processedExperiment.enabled) {
			return Promise.resolve(null);
		}

		const storageKey = 'experiments.' + experiment.id;
		const experimentState: IExperimentStorageState = safeParse(this.storageService.get(storageKey, StorageScope.APPLICATION), {});
		if (!experimentState.hasOwnProperty('enabled')) {
			experimentState.enabled = processedExperiment.enabled;
		}
		if (!experimentState.hasOwnProperty('state')) {
			experimentState.state = processedExperiment.enabled ? ExperimentState.Evaluating : ExperimentState.NoRun;
		} else {
			processedExperiment.state = experimentState.state;
		}

		return this.shouldRunExperiment(experiment, processedExperiment).then((state: ExperimentState) => {
			experimentState.state = processedExperiment.state = state;
			this.storageService.store(storageKey, JSON.stringify(experimentState), StorageScope.APPLICATION, StorageTarget.MACHINE);

			if (state === ExperimentState.Run) {
				this.fireRunExperiment(processedExperiment);
			}

			return Promise.resolve(null);
		});
	}

	private fireRunExperiment(experiment: IExperiment) {
		this._onExperimentEnabled.fire(experiment);
		const runExperimentIdsFromStorage: string[] = safeParse(this.storageService.get('currentOrPreviouslyRunExperiments', StorageScope.APPLICATION), []);
		if (runExperimentIdsFromStorage.indexOf(experiment.id) === -1) {
			runExperimentIdsFromStorage.push(experiment.id);
		}

		// Ensure we dont store duplicates
		const distinctExperiments = distinct(runExperimentIdsFromStorage);
		if (runExperimentIdsFromStorage.length !== distinctExperiments.length) {
			this.storageService.store('currentOrPreviouslyRunExperiments', JSON.stringify(distinctExperiments), StorageScope.APPLICATION, StorageTarget.MACHINE);
		}
	}

	private checkExperimentDependencies(experiment: IRawExperiment): boolean {
		const experimentsPreviouslyRun = experiment.condition?.experimentsPreviouslyRun;
		if (experimentsPreviouslyRun) {
			const runExperimentIdsFromStorage: string[] = safeParse(this.storageService.get('currentOrPreviouslyRunExperiments', StorageScope.APPLICATION), []);
			let includeCheck = true;
			let excludeCheck = true;
			const includes = experimentsPreviouslyRun.includes;
			if (Array.isArray(includes)) {
				includeCheck = runExperimentIdsFromStorage.some(x => includes.indexOf(x) > -1);
			}
			const excludes = experimentsPreviouslyRun.excludes;
			if (includeCheck && Array.isArray(excludes)) {
				excludeCheck = !runExperimentIdsFromStorage.some(x => excludes.indexOf(x) > -1);
			}
			if (!includeCheck || !excludeCheck) {
				return false;
			}
		}
		return true;
	}

	private recordActivatedEvent(event: string) {
		const key = experimentEventStorageKey(event);
		const record = getCurrentActivationRecord(safeParse(this.storageService.get(key, StorageScope.APPLICATION), undefined));
		record.count[0]++;
		this.storageService.store(key, JSON.stringify(record), StorageScope.APPLICATION, StorageTarget.MACHINE);

		this._experiments
			.filter(e => {
				const lookingFor = e.raw?.condition?.activationEvent?.event;
				if (e.state !== ExperimentState.Evaluating || !lookingFor) {
					return false;
				}

				return typeof lookingFor === 'string' ? lookingFor === event : lookingFor?.includes(event);
			})
			.forEach(e => this.evaluateExperiment(e.raw!));
	}

	private checkActivationEventFrequency(experiment: IRawExperiment) {
		const setting = experiment.condition?.activationEvent;
		if (!setting) {
			return true;
		}

		let total = 0;
		let uniqueDays = 0;

		const events = typeof setting.event === 'string' ? [setting.event] : setting.event;
		for (const event of events) {
			const { count } = getCurrentActivationRecord(safeParse(this.storageService.get(experimentEventStorageKey(event), StorageScope.APPLICATION), undefined));

			for (const entry of count) {
				if (entry > 0) {
					uniqueDays++;
					total += entry;
				}
			}
		}

		return total >= setting.minEvents && (!setting.uniqueDays || uniqueDays >= setting.uniqueDays);
	}

	private shouldRunExperiment(experiment: IRawExperiment, processedExperiment: IExperiment): Promise<ExperimentState> {
		if (processedExperiment.state !== ExperimentState.Evaluating) {
			return Promise.resolve(processedExperiment.state);
		}

		if (!experiment.enabled) {
			return Promise.resolve(ExperimentState.NoRun);
		}

		const condition = experiment.condition;
		if (!condition) {
			return Promise.resolve(ExperimentState.Run);
		}

		if (experiment.condition?.os && !experiment.condition.os.includes(OS)) {
			return Promise.resolve(ExperimentState.NoRun);
		}

		if (!this.checkExperimentDependencies(experiment)) {
			return Promise.resolve(ExperimentState.NoRun);
		}

		for (const [key, value] of Object.entries(experiment.condition?.userSetting || {})) {
			if (!equals(this.configurationService.getValue(key), value)) {
				return Promise.resolve(ExperimentState.NoRun);
			}
		}

		if (!this.checkActivationEventFrequency(experiment)) {
			return Promise.resolve(ExperimentState.Evaluating);
		}

		if (this.productService.quality === 'stable' && condition.insidersOnly === true) {
			return Promise.resolve(ExperimentState.NoRun);
		}

<<<<<<< HEAD
=======
		const isNewUser = !this.storageService.get(lastSessionDateStorageKey, StorageScope.APPLICATION);
		if ((condition.newUser === true && !isNewUser)
			|| (condition.newUser === false && isNewUser)) {
			return Promise.resolve(ExperimentState.NoRun);
		}

>>>>>>> 0edb88f3
		if (typeof condition.displayLanguage === 'string') {
			let localeToCheck = condition.displayLanguage.toLowerCase();
			let displayLanguage = language!.toLowerCase();

			if (localeToCheck !== displayLanguage) {
				const a = displayLanguage.indexOf('-');
				const b = localeToCheck.indexOf('-');
				if (a > -1) {
					displayLanguage = displayLanguage.substr(0, a);
				}
				if (b > -1) {
					localeToCheck = localeToCheck.substr(0, b);
				}
				if (displayLanguage !== localeToCheck) {
					return Promise.resolve(ExperimentState.NoRun);
				}
			}
		}

		if (!condition.userProbability) {
			condition.userProbability = 1;
		}

		let extensionsCheckPromise = Promise.resolve(true);
		const installedExtensions = condition.installedExtensions;
		if (installedExtensions) {
			extensionsCheckPromise = this.extensionManagementService.getInstalled(ExtensionType.User).then(locals => {
				let includesCheck = true;
				let excludesCheck = true;
				const localExtensions = locals.map(local => `${local.manifest.publisher.toLowerCase()}.${local.manifest.name.toLowerCase()}`);
				if (Array.isArray(installedExtensions.includes) && installedExtensions.includes.length) {
					const extensionIncludes = installedExtensions.includes.map(e => e.toLowerCase());
					includesCheck = localExtensions.some(e => extensionIncludes.indexOf(e) > -1);
				}
				if (Array.isArray(installedExtensions.excludes) && installedExtensions.excludes.length) {
					const extensionExcludes = installedExtensions.excludes.map(e => e.toLowerCase());
					excludesCheck = !localExtensions.some(e => extensionExcludes.indexOf(e) > -1);
				}
				return includesCheck && excludesCheck;
			});
		}

		const storageKey = 'experiments.' + experiment.id;
		const experimentState: IExperimentStorageState = safeParse(this.storageService.get(storageKey, StorageScope.APPLICATION), {});

		return extensionsCheckPromise.then(success => {
			const fileEdits = condition.fileEdits;
			if (!success || !fileEdits || typeof fileEdits.minEditCount !== 'number') {
				const runExperiment = success && typeof condition.userProbability === 'number' && Math.random() < condition.userProbability;
				return runExperiment ? ExperimentState.Run : ExperimentState.NoRun;
			}

			experimentState.editCount = experimentState.editCount || 0;
			if (experimentState.editCount >= fileEdits.minEditCount) {
				return ExperimentState.Run;
			}

			// Process model-save event every 250ms to reduce load
			const onModelsSavedWorker = this._register(new RunOnceWorker<ITextFileEditorModel>(models => {
				const date = new Date().toDateString();
				const latestExperimentState: IExperimentStorageState = safeParse(this.storageService.get(storageKey, StorageScope.APPLICATION), {});
				if (latestExperimentState.state !== ExperimentState.Evaluating) {
					onSaveHandler.dispose();
					onModelsSavedWorker.dispose();
					return;
				}
				models.forEach(async model => {
					if (latestExperimentState.state !== ExperimentState.Evaluating
						|| date === latestExperimentState.lastEditedDate
						|| (typeof latestExperimentState.editCount === 'number' && latestExperimentState.editCount >= fileEdits.minEditCount)
					) {
						return;
					}
					let filePathCheck = true;
					let workspaceCheck = true;

					if (typeof fileEdits.filePathPattern === 'string') {
						filePathCheck = match(fileEdits.filePathPattern, model.resource.fsPath);
					}
					if (Array.isArray(fileEdits.workspaceIncludes) && fileEdits.workspaceIncludes.length) {
						const tags = await this.workspaceTagsService.getTags();
						workspaceCheck = !!tags && fileEdits.workspaceIncludes.some(x => !!tags[x]);
					}
					if (workspaceCheck && Array.isArray(fileEdits.workspaceExcludes) && fileEdits.workspaceExcludes.length) {
						const tags = await this.workspaceTagsService.getTags();
						workspaceCheck = !!tags && !fileEdits.workspaceExcludes.some(x => !!tags[x]);
					}
					if (filePathCheck && workspaceCheck) {
						latestExperimentState.editCount = (latestExperimentState.editCount || 0) + 1;
						latestExperimentState.lastEditedDate = date;
						this.storageService.store(storageKey, JSON.stringify(latestExperimentState), StorageScope.APPLICATION, StorageTarget.MACHINE);
					}
				});
				if (typeof latestExperimentState.editCount === 'number' && latestExperimentState.editCount >= fileEdits.minEditCount) {
					processedExperiment.state = latestExperimentState.state = (typeof condition.userProbability === 'number' && Math.random() < condition.userProbability && this.checkExperimentDependencies(experiment)) ? ExperimentState.Run : ExperimentState.NoRun;
					this.storageService.store(storageKey, JSON.stringify(latestExperimentState), StorageScope.APPLICATION, StorageTarget.MACHINE);
					if (latestExperimentState.state === ExperimentState.Run && processedExperiment.action && ExperimentActionType[processedExperiment.action.type] === ExperimentActionType.Prompt) {
						this.fireRunExperiment(processedExperiment);
					}
				}
			}, 250));

			const onSaveHandler = this._register(this.textFileService.files.onDidSave(e => onModelsSavedWorker.work(e.model)));
			return ExperimentState.Evaluating;
		});
	}
}


function safeParse(text: string | undefined, defaultObject: any) {
	try {
		return text ? JSON.parse(text) || defaultObject : defaultObject;
	} catch (e) {
		return defaultObject;
	}
}<|MERGE_RESOLUTION|>--- conflicted
+++ resolved
@@ -475,15 +475,6 @@
 			return Promise.resolve(ExperimentState.NoRun);
 		}
 
-<<<<<<< HEAD
-=======
-		const isNewUser = !this.storageService.get(lastSessionDateStorageKey, StorageScope.APPLICATION);
-		if ((condition.newUser === true && !isNewUser)
-			|| (condition.newUser === false && isNewUser)) {
-			return Promise.resolve(ExperimentState.NoRun);
-		}
-
->>>>>>> 0edb88f3
 		if (typeof condition.displayLanguage === 'string') {
 			let localeToCheck = condition.displayLanguage.toLowerCase();
 			let displayLanguage = language!.toLowerCase();
