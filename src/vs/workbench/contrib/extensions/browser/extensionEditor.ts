--- conflicted
+++ resolved
@@ -726,12 +726,9 @@
 				if (matchesScheme(link, Schemas.http) || matchesScheme(link, Schemas.https) || matchesScheme(link, Schemas.mailto)) {
 					this.openerService.open(link);
 				}
-<<<<<<< HEAD
-=======
 				if (matchesScheme(link, Schemas.command) && extension.type === ExtensionType.System) {
 					this.openerService.open(link, { allowCommands: true });
 				}
->>>>>>> 89de5a8d
 			}));
 
 			return webview;
