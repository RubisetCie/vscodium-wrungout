--- conflicted
+++ resolved
@@ -139,7 +139,27 @@
 			return RecommendationsNotificationResult.Ignored;
 		}
 
-		return this.promptRecommendationsNotification({ ...extensionRecommendations, extensions });
+		return this.promptRecommendationsNotification({ ...extensionRecommendations, extensions }, {
+			onDidInstallRecommendedExtensions: () => {},
+			onDidShowRecommendedExtensions: () => {},
+			onDidCancelRecommendedExtensions: () => {},
+			onDidNeverShowRecommendedExtensionsAgain: (extensions: IExtension[]) => {
+				for (const extension of extensions) {
+					this.addToImportantRecommendationsIgnore(extension.identifier.id);
+				}
+				this.notificationService.prompt(
+					Severity.Info,
+					localize('ignoreExtensionRecommendations', "Do you want to ignore all extension recommendations?"),
+					[{
+						label: localize('ignoreAll', "Yes, Ignore All"),
+						run: () => this.setIgnoreRecommendationsConfig(true)
+					}, {
+						label: localize('no', "No"),
+						run: () => this.setIgnoreRecommendationsConfig(false)
+					}]
+				);
+			}
+		});
 	}
 
 	async promptWorkspaceRecommendations(recommendations: string[]): Promise<void> {
@@ -154,11 +174,18 @@
 			return;
 		}
 
-		await this.promptRecommendationsNotification({ extensions: recommendations, source: RecommendationSource.WORKSPACE, name: localize({ key: 'this repository', comment: ['this repository means the current repository that is opened'] }, "this repository") });
-
-	}
-
-	private async promptRecommendationsNotification({ extensions: extensionIds, source, name, searchValue }: IExtensionRecommendations): Promise<RecommendationsNotificationResult> {
+		await this.promptRecommendationsNotification({ extensions: recommendations, source: RecommendationSource.WORKSPACE, name: localize({ key: 'this repository', comment: ['this repository means the current repository that is opened'] }, "this repository") }, {
+			onDidInstallRecommendedExtensions: () => {},
+			onDidShowRecommendedExtensions: () => {},
+			onDidCancelRecommendedExtensions: () => {},
+			onDidNeverShowRecommendedExtensionsAgain: () => {
+				this.storageService.store(donotShowWorkspaceRecommendationsStorageKey, true, StorageScope.WORKSPACE, StorageTarget.MACHINE);
+			},
+		});
+
+	}
+
+	private async promptRecommendationsNotification({ extensions: extensionIds, source, name, searchValue }: IExtensionRecommendations, recommendationsNotificationActions: RecommendationsNotificationActions): Promise<RecommendationsNotificationResult> {
 
 		if (this.hasToIgnoreRecommendationNotifications()) {
 			return RecommendationsNotificationResult.Ignored;
@@ -216,18 +243,7 @@
 			: extensions.length > 1 ? localize('donotShowAgainExtension', "Don't Show Again for these Extensions") : localize('donotShowAgainExtensionSingle', "Don't Show Again for this Extension");
 
 		return raceCancellablePromises([
-<<<<<<< HEAD
-			this._registerP(this.showRecommendationsNotification(extensions, message, searchValue, source, {
-				onDidInstallRecommendedExtensions: () => {},
-				onDidShowRecommendedExtensions: () => {},
-				onDidCancelRecommendedExtensions: () => {},
-				onDidNeverShowRecommendedExtensionsAgain: () => {
-					this.storageService.store(donotShowWorkspaceRecommendationsStorageKey, true, StorageScope.WORKSPACE, StorageTarget.MACHINE);
-				},
-			})),
-=======
 			this._registerP(this.showRecommendationsNotification(extensions, message, searchValue, donotShowAgainLabel, source, recommendationsNotificationActions)),
->>>>>>> f5442d1f
 			this._registerP(this.waitUntilRecommendationsAreInstalled(extensions))
 		]);
 
@@ -403,6 +419,18 @@
 		}
 	}
 
+	private addToImportantRecommendationsIgnore(id: string) {
+		const importantRecommendationsIgnoreList = [...this.ignoredRecommendations];
+		if (!importantRecommendationsIgnoreList.includes(id.toLowerCase())) {
+			importantRecommendationsIgnoreList.push(id.toLowerCase());
+			this.storageService.store(ignoreImportantExtensionRecommendationStorageKey, JSON.stringify(importantRecommendationsIgnoreList), StorageScope.PROFILE, StorageTarget.USER);
+		}
+	}
+
+	private setIgnoreRecommendationsConfig(configVal: boolean) {
+		this.configurationService.updateValue('extensions.ignoreRecommendations', configVal);
+	}
+
 	private _registerP<T>(o: CancelablePromise<T>): CancelablePromise<T> {
 		this._register(toDisposable(() => o.cancel()));
 		return o;
