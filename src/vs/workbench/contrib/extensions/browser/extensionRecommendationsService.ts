--- conflicted
+++ resolved
@@ -7,12 +7,7 @@
 import { IExtensionGalleryService } from 'vs/platform/extensionManagement/common/extensionManagement';
 import { IExtensionRecommendationsService, ExtensionRecommendationReason, IExtensionIgnoredRecommendationsService } from 'vs/workbench/services/extensionRecommendations/common/extensionRecommendations';
 import { IInstantiationService } from 'vs/platform/instantiation/common/instantiation';
-<<<<<<< HEAD
-import { distinct, shuffle } from 'vs/base/common/arrays';
-=======
-import { ITelemetryService } from 'vs/platform/telemetry/common/telemetry';
 import { shuffle } from 'vs/base/common/arrays';
->>>>>>> 5c3e652f
 import { Emitter, Event } from 'vs/base/common/event';
 import { IEnvironmentService } from 'vs/platform/environment/common/environment';
 import { LifecyclePhase, ILifecycleService } from 'vs/workbench/services/lifecycle/common/lifecycle';
@@ -25,6 +20,7 @@
 import { ConfigBasedRecommendations } from 'vs/workbench/contrib/extensions/browser/configBasedRecommendations';
 import { IExtensionRecommendationNotificationService } from 'vs/platform/extensionRecommendations/common/extensionRecommendations';
 import { CancelablePromise, timeout } from 'vs/base/common/async';
+import { URI } from 'vs/base/common/uri';
 import { WebRecommendations } from 'vs/workbench/contrib/extensions/browser/webRecommendations';
 import { IExtensionsWorkbenchService } from 'vs/workbench/contrib/extensions/common/extensions';
 import { areSameExtensions } from 'vs/platform/extensionManagement/common/extensionManagementUtil';
@@ -222,33 +218,6 @@
 		return this.toExtensionIds(this.fileBasedRecommendations.recommendations);
 	}
 
-<<<<<<< HEAD
-	private toExtensionRecommendations(recommendations: ReadonlyArray<ExtensionRecommendation>): string[] {
-		const extensionIds = distinct(recommendations.map(e => e.extensionId))
-			.filter(extensionId => this.isExtensionAllowedToBeRecommended(extensionId));
-
-=======
-	private onDidInstallExtensions(results: readonly InstallExtensionResult[]): void {
-		for (const e of results) {
-			if (e.source && !URI.isUri(e.source) && e.operation === InstallOperation.Install) {
-				const extRecommendations = this.getAllRecommendationsWithReason() || {};
-				const recommendationReason = extRecommendations[e.source.identifier.id.toLowerCase()];
-				if (recommendationReason) {
-					/* __GDPR__
-						"extensionGallery:install:recommendations" : {
-							"owner": "sandy081",
-							"recommendationReason": { "classification": "SystemMetaData", "purpose": "FeatureInsight", "isMeasurement": true },
-							"${include}": [
-								"${GalleryExtensionTelemetryData}"
-							]
-						}
-					*/
-					this.telemetryService.publicLog('extensionGallery:install:recommendations', { ...e.source.telemetryData, recommendationReason: recommendationReason.reasonId });
-				}
-			}
-		}
-	}
-
 	private toExtensionIds(recommendations: ReadonlyArray<ExtensionRecommendation>): string[] {
 		const extensionIds: string[] = [];
 		for (const { extension } of recommendations) {
@@ -256,7 +225,6 @@
 				extensionIds.push(extension.toLowerCase());
 			}
 		}
->>>>>>> 5c3e652f
 		return extensionIds;
 	}
 
