--- conflicted
+++ resolved
@@ -229,11 +229,7 @@
 			'extensions.experimental.useUtilityProcess': {
 				type: 'boolean',
 				description: localize('extensionsUseUtilityProcess', "When enabled, the extension host will be launched using the new UtilityProcess Electron API."),
-<<<<<<< HEAD
-				default: false
-=======
 				default: product.quality === 'stable' ? false : true // disabled by default in stable for now
->>>>>>> 510a74fc
 			},
 			[WORKSPACE_TRUST_EXTENSION_SUPPORT]: {
 				type: 'object',
