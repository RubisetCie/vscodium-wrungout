/*---------------------------------------------------------------------------------------------
 *  Copyright (c) Microsoft Corporation. All rights reserved.
 *  Licensed under the MIT License. See License.txt in the project root for license information.
 *--------------------------------------------------------------------------------------------*/

import './media/extensionActions.css';
import { localize, localize2 } from '../../../../nls.js';
import { IAction, Action, Separator, SubmenuAction, IActionChangeEvent } from '../../../../base/common/actions.js';
import { Delayer, Promises, Throttler } from '../../../../base/common/async.js';
import * as DOM from '../../../../base/browser/dom.js';
import { Emitter, Event } from '../../../../base/common/event.js';
import * as json from '../../../../base/common/json.js';
import { IContextMenuService } from '../../../../platform/contextview/browser/contextView.js';
import { disposeIfDisposable } from '../../../../base/common/lifecycle.js';
import { IExtension, ExtensionState, IExtensionsWorkbenchService, IExtensionContainer, TOGGLE_IGNORE_EXTENSION_ACTION_ID, SELECT_INSTALL_VSIX_EXTENSION_COMMAND_ID, THEME_ACTIONS_GROUP, INSTALL_ACTIONS_GROUP, UPDATE_ACTIONS_GROUP, ExtensionEditorTab, ExtensionRuntimeActionType, IExtensionArg } from '../common/extensions.js';
import { ExtensionsConfigurationInitialContent } from '../common/extensionsFileTemplate.js';
import { IGalleryExtension, IExtensionGalleryService, ILocalExtension, InstallOptions, InstallOperation, ExtensionManagementErrorCode, IAllowedExtensionsService } from '../../../../platform/extensionManagement/common/extensionManagement.js';
import { IWorkbenchExtensionEnablementService, EnablementState, IExtensionManagementServerService, IExtensionManagementServer, IWorkbenchExtensionManagementService } from '../../../services/extensionManagement/common/extensionManagement.js';
import { ExtensionRecommendationReason, IExtensionIgnoredRecommendationsService, IExtensionRecommendationsService } from '../../../services/extensionRecommendations/common/extensionRecommendations.js';
import { areSameExtensions, getExtensionId } from '../../../../platform/extensionManagement/common/extensionManagementUtil.js';
import { ExtensionType, ExtensionIdentifier, IExtensionDescription, IExtensionManifest, isLanguagePackExtension, getWorkspaceSupportTypeMessage, TargetPlatform, isApplicationScopedExtension } from '../../../../platform/extensions/common/extensions.js';
import { IInstantiationService, ServicesAccessor } from '../../../../platform/instantiation/common/instantiation.js';
import { IFileService, IFileContent } from '../../../../platform/files/common/files.js';
import { IWorkspaceContextService, WorkbenchState, IWorkspaceFolder } from '../../../../platform/workspace/common/workspace.js';
import { IHostService } from '../../../services/host/browser/host.js';
import { IExtensionService, toExtension, toExtensionDescription } from '../../../services/extensions/common/extensions.js';
import { URI } from '../../../../base/common/uri.js';
import { CommandsRegistry, ICommandService } from '../../../../platform/commands/common/commands.js';
import { IConfigurationService } from '../../../../platform/configuration/common/configuration.js';
import { registerThemingParticipant, IColorTheme, ICssStyleCollector } from '../../../../platform/theme/common/themeService.js';
import { ThemeIcon } from '../../../../base/common/themables.js';
import { buttonBackground, buttonForeground, buttonHoverBackground, registerColor, editorWarningForeground, editorInfoForeground, editorErrorForeground, buttonSeparator } from '../../../../platform/theme/common/colorRegistry.js';
import { IJSONEditingService } from '../../../services/configuration/common/jsonEditing.js';
import { ITextEditorSelection } from '../../../../platform/editor/common/editor.js';
import { ITextModelService } from '../../../../editor/common/services/resolverService.js';
import { IContextKeyService } from '../../../../platform/contextkey/common/contextkey.js';
import { MenuId, IMenuService, MenuItemAction, SubmenuItemAction } from '../../../../platform/actions/common/actions.js';
import { PICK_WORKSPACE_FOLDER_COMMAND_ID } from '../../../browser/actions/workspaceCommands.js';
import { INotificationService, IPromptChoice, Severity } from '../../../../platform/notification/common/notification.js';
import { IOpenerService } from '../../../../platform/opener/common/opener.js';
import { IEditorService } from '../../../services/editor/common/editorService.js';
import { IQuickPickItem, IQuickInputService, QuickPickItem } from '../../../../platform/quickinput/common/quickInput.js';
import { CancellationToken } from '../../../../base/common/cancellation.js';
import { alert } from '../../../../base/browser/ui/aria/aria.js';
import { IWorkbenchThemeService, IWorkbenchTheme, IWorkbenchColorTheme, IWorkbenchFileIconTheme, IWorkbenchProductIconTheme } from '../../../services/themes/common/workbenchThemeService.js';
import { ILabelService } from '../../../../platform/label/common/label.js';
import { ITextFileService } from '../../../services/textfile/common/textfiles.js';
import { IProductService } from '../../../../platform/product/common/productService.js';
import { IDialogService, IPromptButton } from '../../../../platform/dialogs/common/dialogs.js';
import { IProgressService, ProgressLocation } from '../../../../platform/progress/common/progress.js';
import { IActionViewItemOptions, ActionViewItem } from '../../../../base/browser/ui/actionbar/actionViewItems.js';
import { EXTENSIONS_CONFIG, IExtensionsConfigContent } from '../../../services/extensionRecommendations/common/workspaceExtensionsConfig.js';
import { getErrorMessage, isCancellationError } from '../../../../base/common/errors.js';
import { IUserDataSyncEnablementService } from '../../../../platform/userDataSync/common/userDataSync.js';
import { IContextMenuProvider } from '../../../../base/browser/contextmenu.js';
import { ILogService } from '../../../../platform/log/common/log.js';
import { errorIcon, infoIcon, manageExtensionIcon, syncEnabledIcon, syncIgnoredIcon, trustIcon, warningIcon } from './extensionsIcons.js';
import { isIOS, isWeb, language } from '../../../../base/common/platform.js';
import { IExtensionManifestPropertiesService } from '../../../services/extensions/common/extensionManifestPropertiesService.js';
import { IWorkspaceTrustEnablementService, IWorkspaceTrustManagementService } from '../../../../platform/workspace/common/workspaceTrust.js';
import { isVirtualWorkspace } from '../../../../platform/workspace/common/virtualWorkspace.js';
import { escapeMarkdownSyntaxTokens, IMarkdownString, MarkdownString } from '../../../../base/common/htmlContent.js';
import { fromNow } from '../../../../base/common/date.js';
import { IPreferencesService } from '../../../services/preferences/common/preferences.js';
import { getLocale } from '../../../../platform/languagePacks/common/languagePacks.js';
import { ILocaleService } from '../../../services/localization/common/locale.js';
import { isString } from '../../../../base/common/types.js';
import { showWindowLogActionId } from '../../../services/log/common/logConstants.js';
import { Extensions, IExtensionFeaturesManagementService, IExtensionFeaturesRegistry } from '../../../services/extensionManagement/common/extensionFeatures.js';
import { Registry } from '../../../../platform/registry/common/platform.js';
import { ActionWithDropdownActionViewItem, IActionWithDropdownActionViewItemOptions } from '../../../../base/browser/ui/dropdown/dropdownActionViewItem.js';
import { IAuthenticationUsageService } from '../../../services/authentication/browser/authenticationUsageService.js';

export class PromptExtensionInstallFailureAction extends Action {

	constructor(
		private readonly extension: IExtension,
		private readonly options: InstallOptions | undefined,
		private readonly version: string,
		private readonly installOperation: InstallOperation,
		private readonly error: Error,
		@IProductService private readonly productService: IProductService,
		@IOpenerService private readonly openerService: IOpenerService,
		@INotificationService private readonly notificationService: INotificationService,
		@IDialogService private readonly dialogService: IDialogService,
		@ICommandService private readonly commandService: ICommandService,
		@ILogService private readonly logService: ILogService,
		@IExtensionManagementServerService private readonly extensionManagementServerService: IExtensionManagementServerService,
		@IInstantiationService private readonly instantiationService: IInstantiationService,
		@IExtensionGalleryService private readonly galleryService: IExtensionGalleryService,
		@IExtensionManifestPropertiesService private readonly extensionManifestPropertiesService: IExtensionManifestPropertiesService,
	) {
		super('extension.promptExtensionInstallFailure');
	}

	override async run(): Promise<void> {
		if (isCancellationError(this.error)) {
			return;
		}

		this.logService.error(this.error);

		if (this.error.name === ExtensionManagementErrorCode.Unsupported) {
			const productName = isWeb ? localize('VSCodius for Web', "{0} for the Web", this.productService.nameLong) : this.productService.nameLong;
			const message = localize('cannot be installed', "The '{0}' extension is not available in {1}. Click 'More Information' to learn more.", this.extension.displayName || this.extension.identifier.id, productName);
			const { confirmed } = await this.dialogService.confirm({
				type: Severity.Info,
				message,
				primaryButton: localize({ key: 'more information', comment: ['&& denotes a mnemonic'] }, "&&More Information"),
				cancelButton: localize('close', "Close")
			});
			if (confirmed) {
				this.openerService.open(isWeb ? URI.parse('https://aka.ms/vscode-web-extensions-guide') : URI.parse('https://aka.ms/vscode-remote'));
			}
			return;
		}

		if (ExtensionManagementErrorCode.ReleaseVersionNotFound === (<ExtensionManagementErrorCode>this.error.name)) {
			await this.dialogService.prompt({
				type: 'error',
				message: getErrorMessage(this.error),
				buttons: [{
					label: localize('install prerelease', "Install Pre-Release"),
					run: () => {
						const installAction = this.instantiationService.createInstance(InstallAction, { installPreReleaseVersion: true });
						installAction.extension = this.extension;
						return installAction.run();
					}
				}],
				cancelButton: localize('cancel', "Cancel")
			});
			return;
		}

		if ([ExtensionManagementErrorCode.Incompatible, ExtensionManagementErrorCode.IncompatibleApi, ExtensionManagementErrorCode.IncompatibleTargetPlatform, ExtensionManagementErrorCode.Malicious, ExtensionManagementErrorCode.Deprecated].includes(<ExtensionManagementErrorCode>this.error.name)) {
			await this.dialogService.info(getErrorMessage(this.error));
			return;
		}

		if (ExtensionManagementErrorCode.PackageNotSigned === (<ExtensionManagementErrorCode>this.error.name)) {
			await this.dialogService.prompt({
				type: 'error',
				message: localize('not signed', "'{0}' is an extension from an unknown source. Are you sure you want to install?", this.extension.displayName),
				detail: getErrorMessage(this.error),
				buttons: [{
					label: localize('install anyway', "Install Anyway"),
					run: () => {
						const installAction = this.instantiationService.createInstance(InstallAction, { ...this.options, donotVerifySignature: true, });
						installAction.extension = this.extension;
						return installAction.run();
					}
				}],
				cancelButton: true
			});
			return;
		}

		if (ExtensionManagementErrorCode.SignatureVerificationFailed === (<ExtensionManagementErrorCode>this.error.name) || ExtensionManagementErrorCode.SignatureVerificationInternal === (<ExtensionManagementErrorCode>this.error.name)) {
			await this.dialogService.prompt({
				type: 'error',
				message: localize('verification failed', "Cannot install '{0}' extension because {1} cannot verify the extension signature", this.extension.displayName, this.productService.nameLong),
				detail: getErrorMessage(this.error),
				buttons: [{
					label: localize('learn more', "Learn More"),
					run: () => this.openerService.open('https://code.visualstudio.com/docs/editor/extension-marketplace#_the-extension-signature-cannot-be-verified-by-vs-code')
				}, {
					label: localize('install donot verify', "Install Anyway (Don't Verify Signature)"),
					run: () => {
						const installAction = this.instantiationService.createInstance(InstallAction, { ...this.options, donotVerifySignature: true, });
						installAction.extension = this.extension;
						return installAction.run();
					}
				}],
				cancelButton: true
			});
			return;
		}

		const operationMessage = this.installOperation === InstallOperation.Update ? localize('update operation', "Error while updating '{0}' extension.", this.extension.displayName || this.extension.identifier.id)
			: localize('install operation', "Error while installing '{0}' extension.", this.extension.displayName || this.extension.identifier.id);
		let additionalMessage;
		const promptChoices: IPromptChoice[] = [];

		const downloadUrl = await this.getDownloadUrl();
		if (downloadUrl) {
			additionalMessage = localize('check logs', "Please check the [log]({0}) for more details.", `command:${showWindowLogActionId}`);
			promptChoices.push({
				label: localize('download', "Try Downloading Manually..."),
				run: () => this.openerService.open(downloadUrl).then(() => {
					this.notificationService.prompt(
						Severity.Info,
						localize('install vsix', 'Once downloaded, please manually install the downloaded VSIX of \'{0}\'.', this.extension.identifier.id),
						[{
							label: localize('installVSIX', "Install from VSIX..."),
							run: () => this.commandService.executeCommand(SELECT_INSTALL_VSIX_EXTENSION_COMMAND_ID)
						}]
					);
				})
			});
		}

		const message = `${operationMessage}${additionalMessage ? ` ${additionalMessage}` : ''}`;
		this.notificationService.prompt(Severity.Error, message, promptChoices);
	}

	private async getDownloadUrl(): Promise<URI | undefined> {
		if (isIOS) {
			return undefined;
		}
		if (!this.extension.gallery) {
			return undefined;
		}
		if (!this.productService.extensionsGallery) {
			return undefined;
		}
		if (!this.extensionManagementServerService.localExtensionManagementServer && !this.extensionManagementServerService.remoteExtensionManagementServer) {
			return undefined;
		}
		let targetPlatform = this.extension.gallery.properties.targetPlatform;
		if (targetPlatform !== TargetPlatform.UNIVERSAL && targetPlatform !== TargetPlatform.UNDEFINED && this.extensionManagementServerService.remoteExtensionManagementServer) {
			try {
				const manifest = await this.galleryService.getManifest(this.extension.gallery, CancellationToken.None);
				if (manifest && this.extensionManifestPropertiesService.prefersExecuteOnWorkspace(manifest)) {
					targetPlatform = await this.extensionManagementServerService.remoteExtensionManagementServer.extensionManagementService.getTargetPlatform();
				}
			} catch (error) {
				this.logService.error(error);
				return undefined;
			}
		}
		if (targetPlatform === TargetPlatform.UNKNOWN) {
			return undefined;
		}
		return URI.parse(`${this.productService.extensionsGallery.serviceUrl}/publishers/${this.extension.publisher}/vsextensions/${this.extension.name}/${this.version}/vspackage${targetPlatform !== TargetPlatform.UNDEFINED ? `?targetPlatform=${targetPlatform}` : ''}`);
	}

}

export interface IExtensionActionChangeEvent extends IActionChangeEvent {
	readonly hidden?: boolean;
	readonly menuActions?: IAction[];
}

export abstract class ExtensionAction extends Action implements IExtensionContainer {

	protected override _onDidChange = this._register(new Emitter<IExtensionActionChangeEvent>());
	override readonly onDidChange = this._onDidChange.event;

	static readonly EXTENSION_ACTION_CLASS = 'extension-action';
	static readonly TEXT_ACTION_CLASS = `${ExtensionAction.EXTENSION_ACTION_CLASS} text`;
	static readonly LABEL_ACTION_CLASS = `${ExtensionAction.EXTENSION_ACTION_CLASS} label`;
	static readonly PROMINENT_LABEL_ACTION_CLASS = `${ExtensionAction.LABEL_ACTION_CLASS} prominent`;
	static readonly ICON_ACTION_CLASS = `${ExtensionAction.EXTENSION_ACTION_CLASS} icon`;

	private _extension: IExtension | null = null;
	get extension(): IExtension | null { return this._extension; }
	set extension(extension: IExtension | null) { this._extension = extension; this.update(); }

	private _hidden: boolean = false;
	get hidden(): boolean { return this._hidden; }
	set hidden(hidden: boolean) {
		if (this._hidden !== hidden) {
			this._hidden = hidden;
			this._onDidChange.fire({ hidden });
		}
	}

	protected override _setEnabled(value: boolean): void {
		super._setEnabled(value);
		if (this.hideOnDisabled) {
			this.hidden = !value;
		}
	}

	protected hideOnDisabled: boolean = true;

	abstract update(): void;
}

export class ButtonWithDropDownExtensionAction extends ExtensionAction {

	private primaryAction: IAction | undefined;

	readonly menuActionClassNames: string[] = [];
	private _menuActions: IAction[] = [];
	get menuActions(): IAction[] { return [...this._menuActions]; }

	override get extension(): IExtension | null {
		return super.extension;
	}

	override set extension(extension: IExtension | null) {
		this.extensionActions.forEach(a => a.extension = extension);
		super.extension = extension;
	}

	protected readonly extensionActions: ExtensionAction[];

	constructor(
		id: string,
		clazz: string,
		private readonly actionsGroups: ExtensionAction[][],
	) {
		clazz = `${clazz} action-dropdown`;
		super(id, undefined, clazz);
		this.menuActionClassNames = clazz.split(' ');
		this.hideOnDisabled = false;
		this.extensionActions = actionsGroups.flat();
		this.update();
		this._register(Event.any(...this.extensionActions.map(a => a.onDidChange))(() => this.update(true)));
		this.extensionActions.forEach(a => this._register(a));
	}

	update(donotUpdateActions?: boolean): void {
		if (!donotUpdateActions) {
			this.extensionActions.forEach(a => a.update());
		}

		const actionsGroups = this.actionsGroups.map(actionsGroup => actionsGroup.filter(a => !a.hidden));

		let actions: IAction[] = [];
		for (const visibleActions of actionsGroups) {
			if (visibleActions.length) {
				actions = [...actions, ...visibleActions, new Separator()];
			}
		}
		actions = actions.length ? actions.slice(0, actions.length - 1) : actions;

		this.primaryAction = actions[0];
		this._menuActions = actions.length > 1 ? actions : [];
		this._onDidChange.fire({ menuActions: this._menuActions });

		if (this.primaryAction) {
			this.hidden = false;
			this.enabled = this.primaryAction.enabled;
			this.label = this.getLabel(this.primaryAction as ExtensionAction);
			this.tooltip = this.primaryAction.tooltip;
		} else {
			this.hidden = true;
			this.enabled = false;
		}
	}

	override async run(): Promise<void> {
		if (this.enabled) {
			await this.primaryAction?.run();
		}
	}

	protected getLabel(action: ExtensionAction): string {
		return action.label;
	}
}

export class ButtonWithDropdownExtensionActionViewItem extends ActionWithDropdownActionViewItem {

	constructor(
		action: ButtonWithDropDownExtensionAction,
		options: IActionViewItemOptions & IActionWithDropdownActionViewItemOptions,
		contextMenuProvider: IContextMenuProvider
	) {
		super(null, action, options, contextMenuProvider);
		this._register(action.onDidChange(e => {
			if (e.hidden !== undefined || e.menuActions !== undefined) {
				this.updateClass();
			}
		}));
	}

	override render(container: HTMLElement): void {
		super.render(container);
		this.updateClass();
	}

	protected override updateClass(): void {
		super.updateClass();
		if (this.element && this.dropdownMenuActionViewItem?.element) {
			this.element.classList.toggle('hide', (<ButtonWithDropDownExtensionAction>this._action).hidden);
			const isMenuEmpty = (<ButtonWithDropDownExtensionAction>this._action).menuActions.length === 0;
			this.element.classList.toggle('empty', isMenuEmpty);
			this.dropdownMenuActionViewItem.element.classList.toggle('hide', isMenuEmpty);
		}
	}

}

export class InstallAction extends ExtensionAction {

	static readonly CLASS = `${this.LABEL_ACTION_CLASS} prominent install`;
	private static readonly HIDE = `${this.CLASS} hide`;

	protected _manifest: IExtensionManifest | null = null;
	set manifest(manifest: IExtensionManifest | null) {
		this._manifest = manifest;
		this.updateLabel();
	}

	private readonly updateThrottler = new Throttler();
	public readonly options: InstallOptions;

	constructor(
		options: InstallOptions,
		@IExtensionsWorkbenchService private readonly extensionsWorkbenchService: IExtensionsWorkbenchService,
		@IInstantiationService private readonly instantiationService: IInstantiationService,
		@IExtensionService private readonly runtimeExtensionService: IExtensionService,
		@IWorkbenchThemeService private readonly workbenchThemeService: IWorkbenchThemeService,
		@ILabelService private readonly labelService: ILabelService,
		@IDialogService private readonly dialogService: IDialogService,
		@IPreferencesService private readonly preferencesService: IPreferencesService,
		@IWorkspaceContextService private readonly contextService: IWorkspaceContextService,
		@IAllowedExtensionsService private readonly allowedExtensionsService: IAllowedExtensionsService,
	) {
		super('extensions.install', localize('install', "Install"), InstallAction.CLASS, false);
		this.hideOnDisabled = false;
		this.options = { isMachineScoped: false, ...options };
		this.update();
		this._register(allowedExtensionsService.onDidChangeAllowedExtensions(() => this.update()));
		this._register(this.labelService.onDidChangeFormatters(() => this.updateLabel(), this));
	}

	update(): void {
		this.updateThrottler.queue(() => this.computeAndUpdateEnablement());
	}

	protected async computeAndUpdateEnablement(): Promise<void> {
		this.enabled = false;
		this.class = InstallAction.HIDE;
		this.hidden = true;
		if (!this.extension) {
			return;
		}
		if (this.extension.isBuiltin) {
			return;
		}
		if (this.extensionsWorkbenchService.canSetLanguage(this.extension)) {
			return;
		}
		if (this.extension.state !== ExtensionState.Uninstalled) {
			return;
		}
		if (this.options.installPreReleaseVersion && (!this.extension.hasPreReleaseVersion || this.allowedExtensionsService.isAllowed({ id: this.extension.identifier.id, publisherDisplayName: this.extension.publisherDisplayName, prerelease: true }) !== true)) {
			return;
		}
		if (!this.options.installPreReleaseVersion && !this.extension.hasReleaseVersion) {
			return;
		}
		this.hidden = false;
		this.class = InstallAction.CLASS;
		if (await this.extensionsWorkbenchService.canInstall(this.extension) === true) {
			this.enabled = true;
			this.updateLabel();
		}
	}

	override async run(): Promise<any> {
		if (!this.extension) {
			return;
		}

		if (this.extension.gallery && !this.extension.gallery.isSigned) {
			const { result } = await this.dialogService.prompt({
				type: Severity.Warning,
				message: localize('not signed', "'{0}' is an extension from an unknown source. Are you sure you want to install?", this.extension.displayName),
				detail: localize('not signed detail', "Extension is not signed."),
				buttons: [
					{
						label: localize('install anyway', "Install Anyway"),
						run: () => {
							this.options.donotVerifySignature = true;
							return true;
						}
					}
				],
				cancelButton: {
					run: () => false
				}
			});
			if (!result) {
				return;
			}
		}

		if (this.extension.deprecationInfo) {
			let detail: string | MarkdownString = localize('deprecated message', "This extension is deprecated as it is no longer being maintained.");
			enum DeprecationChoice {
				InstallAnyway = 0,
				ShowAlternateExtension = 1,
				ConfigureSettings = 2,
				Cancel = 3
			}
			const buttons: IPromptButton<DeprecationChoice>[] = [
				{
					label: localize('install anyway', "Install Anyway"),
					run: () => DeprecationChoice.InstallAnyway
				}
			];

			if (this.extension.deprecationInfo.extension) {
				detail = localize('deprecated with alternate extension message', "This extension is deprecated. Use the {0} extension instead.", this.extension.deprecationInfo.extension.displayName);

				const alternateExtension = this.extension.deprecationInfo.extension;
				buttons.push({
					label: localize({ key: 'Show alternate extension', comment: ['&& denotes a mnemonic'] }, "&&Open {0}", this.extension.deprecationInfo.extension.displayName),
					run: async () => {
						const [extension] = await this.extensionsWorkbenchService.getExtensions([{ id: alternateExtension.id, preRelease: alternateExtension.preRelease }], CancellationToken.None);
						await this.extensionsWorkbenchService.open(extension);

						return DeprecationChoice.ShowAlternateExtension;
					}
				});
			} else if (this.extension.deprecationInfo.settings) {
				detail = localize('deprecated with alternate settings message', "This extension is deprecated as this functionality is now built-in to VSCodius.");

				const settings = this.extension.deprecationInfo.settings;
				buttons.push({
					label: localize({ key: 'configure in settings', comment: ['&& denotes a mnemonic'] }, "&&Configure Settings"),
					run: async () => {
						await this.preferencesService.openSettings({ query: settings.map(setting => `@id:${setting}`).join(' ') });

						return DeprecationChoice.ConfigureSettings;
					}
				});
			} else if (this.extension.deprecationInfo.additionalInfo) {
				detail = new MarkdownString(`${detail} ${this.extension.deprecationInfo.additionalInfo}`);
			}

			const { result } = await this.dialogService.prompt({
				type: Severity.Warning,
				message: localize('install confirmation', "Are you sure you want to install '{0}'?", this.extension.displayName),
				detail: isString(detail) ? detail : undefined,
				custom: isString(detail) ? undefined : {
					markdownDetails: [{
						markdown: detail
					}]
				},
				buttons,
				cancelButton: {
					run: () => DeprecationChoice.Cancel
				}
			});
			if (result !== DeprecationChoice.InstallAnyway) {
				return;
			}
		}

		this.extensionsWorkbenchService.open(this.extension, { showPreReleaseVersion: this.options.installPreReleaseVersion });

		alert(localize('installExtensionStart', "Installing extension {0} started. An editor is now open with more details on this extension", this.extension.displayName));

		const extension = await this.install(this.extension);

		if (extension?.local) {
			alert(localize('installExtensionComplete', "Installing extension {0} is completed.", this.extension.displayName));
			const runningExtension = await this.getRunningExtension(extension.local);
			if (runningExtension && !(runningExtension.activationEvents && runningExtension.activationEvents.some(activationEent => activationEent.startsWith('onLanguage')))) {
				const action = await this.getThemeAction(extension);
				if (action) {
					action.extension = extension;
					try {
						return action.run({ showCurrentTheme: true, ignoreFocusLost: true });
					} finally {
						action.dispose();
					}
				}
			}
		}

	}

	private async getThemeAction(extension: IExtension): Promise<ExtensionAction | undefined> {
		const colorThemes = await this.workbenchThemeService.getColorThemes();
		if (colorThemes.some(theme => isThemeFromExtension(theme, extension))) {
			return this.instantiationService.createInstance(SetColorThemeAction);
		}
		const fileIconThemes = await this.workbenchThemeService.getFileIconThemes();
		if (fileIconThemes.some(theme => isThemeFromExtension(theme, extension))) {
			return this.instantiationService.createInstance(SetFileIconThemeAction);
		}
		const productIconThemes = await this.workbenchThemeService.getProductIconThemes();
		if (productIconThemes.some(theme => isThemeFromExtension(theme, extension))) {
			return this.instantiationService.createInstance(SetProductIconThemeAction);
		}
		return undefined;
	}

	private async install(extension: IExtension): Promise<IExtension | undefined> {
		try {
			return await this.extensionsWorkbenchService.install(extension, this.options);
		} catch (error) {
			await this.instantiationService.createInstance(PromptExtensionInstallFailureAction, extension, this.options, extension.latestVersion, InstallOperation.Install, error).run();
			return undefined;
		}
	}

	private async getRunningExtension(extension: ILocalExtension): Promise<IExtensionDescription | null> {
		const runningExtension = await this.runtimeExtensionService.getExtension(extension.identifier.id);
		if (runningExtension) {
			return runningExtension;
		}
		if (this.runtimeExtensionService.canAddExtension(toExtensionDescription(extension))) {
			return new Promise<IExtensionDescription | null>((c, e) => {
				const disposable = this.runtimeExtensionService.onDidChangeExtensions(async () => {
					const runningExtension = await this.runtimeExtensionService.getExtension(extension.identifier.id);
					if (runningExtension) {
						disposable.dispose();
						c(runningExtension);
					}
				});
			});
		}
		return null;
	}

	protected updateLabel(): void {
		this.label = this.getLabel();
	}

	getLabel(primary?: boolean): string {
		if (this.extension?.isWorkspaceScoped && this.extension.resourceExtension && this.contextService.isInsideWorkspace(this.extension.resourceExtension.location)) {
			return localize('install workspace version', "Install Workspace Extension");
		}
		/* install pre-release version */
		if (this.options.installPreReleaseVersion && this.extension?.hasPreReleaseVersion) {
			return primary ? localize('install pre-release', "Install Pre-Release") : localize('install pre-release version', "Install Pre-Release Version");
		}
		/* install released version that has a pre release version */
		if (this.extension?.hasPreReleaseVersion) {
			return primary ? localize('install', "Install") : localize('install release version', "Install Release Version");
		}
		return localize('install', "Install");
	}

}

export class InstallDropdownAction extends ButtonWithDropDownExtensionAction {

	set manifest(manifest: IExtensionManifest | null) {
		this.extensionActions.forEach(a => (<InstallAction>a).manifest = manifest);
		this.update();
	}

	constructor(
		@IInstantiationService instantiationService: IInstantiationService,
		@IExtensionsWorkbenchService extensionsWorkbenchService: IExtensionsWorkbenchService,
	) {
		super(`extensions.installActions`, InstallAction.CLASS, [
			[
				instantiationService.createInstance(InstallAction, { installPreReleaseVersion: extensionsWorkbenchService.preferPreReleases }),
				instantiationService.createInstance(InstallAction, { installPreReleaseVersion: !extensionsWorkbenchService.preferPreReleases }),
			]
		]);
	}

	protected override getLabel(action: InstallAction): string {
		return action.getLabel(true);
	}

}

export class InstallingLabelAction extends ExtensionAction {

	private static readonly LABEL = localize('installing', "Installing");
	private static readonly CLASS = `${ExtensionAction.LABEL_ACTION_CLASS} install installing`;

	constructor() {
		super('extension.installing', InstallingLabelAction.LABEL, InstallingLabelAction.CLASS, false);
	}

	update(): void {
		this.class = `${InstallingLabelAction.CLASS}${this.extension && this.extension.state === ExtensionState.Installing ? '' : ' hide'}`;
	}
}

export abstract class InstallInOtherServerAction extends ExtensionAction {

	protected static readonly INSTALL_LABEL = localize('install', "Install");
	protected static readonly INSTALLING_LABEL = localize('installing', "Installing");

	private static readonly Class = `${ExtensionAction.LABEL_ACTION_CLASS} prominent install-other-server`;
	private static readonly InstallingClass = `${ExtensionAction.LABEL_ACTION_CLASS} install-other-server installing`;

	updateWhenCounterExtensionChanges: boolean = true;

	constructor(
		id: string,
		private readonly server: IExtensionManagementServer | null,
		private readonly canInstallAnyWhere: boolean,
		@IExtensionsWorkbenchService private readonly extensionsWorkbenchService: IExtensionsWorkbenchService,
		@IExtensionManagementServerService protected readonly extensionManagementServerService: IExtensionManagementServerService,
		@IExtensionManifestPropertiesService private readonly extensionManifestPropertiesService: IExtensionManifestPropertiesService,
	) {
		super(id, InstallInOtherServerAction.INSTALL_LABEL, InstallInOtherServerAction.Class, false);
		this.update();
	}

	update(): void {
		this.enabled = false;
		this.class = InstallInOtherServerAction.Class;

		if (this.canInstall()) {
			const extensionInOtherServer = this.extensionsWorkbenchService.installed.filter(e => areSameExtensions(e.identifier, this.extension!.identifier) && e.server === this.server)[0];
			if (extensionInOtherServer) {
				// Getting installed in other server
				if (extensionInOtherServer.state === ExtensionState.Installing && !extensionInOtherServer.local) {
					this.enabled = true;
					this.label = InstallInOtherServerAction.INSTALLING_LABEL;
					this.class = InstallInOtherServerAction.InstallingClass;
				}
			} else {
				// Not installed in other server
				this.enabled = true;
				this.label = this.getInstallLabel();
			}
		}
	}

	protected canInstall(): boolean {
		// Disable if extension is not installed or not an user extension
		if (
			!this.extension
			|| !this.server
			|| !this.extension.local
			|| this.extension.state !== ExtensionState.Installed
			|| this.extension.type !== ExtensionType.User
			|| this.extension.enablementState === EnablementState.DisabledByEnvironment || this.extension.enablementState === EnablementState.DisabledByTrustRequirement || this.extension.enablementState === EnablementState.DisabledByVirtualWorkspace
		) {
			return false;
		}

		if (isLanguagePackExtension(this.extension.local.manifest)) {
			return true;
		}

		// Prefers to run on UI
		if (this.server === this.extensionManagementServerService.localExtensionManagementServer && this.extensionManifestPropertiesService.prefersExecuteOnUI(this.extension.local.manifest)) {
			return true;
		}

		// Prefers to run on Workspace
		if (this.server === this.extensionManagementServerService.remoteExtensionManagementServer && this.extensionManifestPropertiesService.prefersExecuteOnWorkspace(this.extension.local.manifest)) {
			return true;
		}

		// Prefers to run on Web
		if (this.server === this.extensionManagementServerService.webExtensionManagementServer && this.extensionManifestPropertiesService.prefersExecuteOnWeb(this.extension.local.manifest)) {
			return true;
		}

		if (this.canInstallAnyWhere) {
			// Can run on UI
			if (this.server === this.extensionManagementServerService.localExtensionManagementServer && this.extensionManifestPropertiesService.canExecuteOnUI(this.extension.local.manifest)) {
				return true;
			}

			// Can run on Workspace
			if (this.server === this.extensionManagementServerService.remoteExtensionManagementServer && this.extensionManifestPropertiesService.canExecuteOnWorkspace(this.extension.local.manifest)) {
				return true;
			}
		}

		return false;
	}

	override async run(): Promise<void> {
		if (!this.extension?.local) {
			return;
		}
		if (!this.extension?.server) {
			return;
		}
		if (!this.server) {
			return;
		}
		this.extensionsWorkbenchService.open(this.extension);
		alert(localize('installExtensionStart', "Installing extension {0} started. An editor is now open with more details on this extension", this.extension.displayName));
		return this.extensionsWorkbenchService.installInServer(this.extension, this.server);
	}

	protected abstract getInstallLabel(): string;
}

export class RemoteInstallAction extends InstallInOtherServerAction {

	constructor(
		canInstallAnyWhere: boolean,
		@IExtensionsWorkbenchService extensionsWorkbenchService: IExtensionsWorkbenchService,
		@IExtensionManagementServerService extensionManagementServerService: IExtensionManagementServerService,
		@IExtensionManifestPropertiesService extensionManifestPropertiesService: IExtensionManifestPropertiesService,
	) {
		super(`extensions.remoteinstall`, extensionManagementServerService.remoteExtensionManagementServer, canInstallAnyWhere, extensionsWorkbenchService, extensionManagementServerService, extensionManifestPropertiesService);
	}

	protected getInstallLabel(): string {
		return this.extensionManagementServerService.remoteExtensionManagementServer
			? localize({ key: 'install in remote', comment: ['This is the name of the action to install an extension in remote server. Placeholder is for the name of remote server.'] }, "Install in {0}", this.extensionManagementServerService.remoteExtensionManagementServer.label)
			: InstallInOtherServerAction.INSTALL_LABEL;
	}

}

export class LocalInstallAction extends InstallInOtherServerAction {

	constructor(
		@IExtensionsWorkbenchService extensionsWorkbenchService: IExtensionsWorkbenchService,
		@IExtensionManagementServerService extensionManagementServerService: IExtensionManagementServerService,
		@IExtensionManifestPropertiesService extensionManifestPropertiesService: IExtensionManifestPropertiesService,
	) {
		super(`extensions.localinstall`, extensionManagementServerService.localExtensionManagementServer, false, extensionsWorkbenchService, extensionManagementServerService, extensionManifestPropertiesService);
	}

	protected getInstallLabel(): string {
		return localize('install locally', "Install Locally");
	}

}

export class WebInstallAction extends InstallInOtherServerAction {

	constructor(
		@IExtensionsWorkbenchService extensionsWorkbenchService: IExtensionsWorkbenchService,
		@IExtensionManagementServerService extensionManagementServerService: IExtensionManagementServerService,
		@IExtensionManifestPropertiesService extensionManifestPropertiesService: IExtensionManifestPropertiesService,
	) {
		super(`extensions.webInstall`, extensionManagementServerService.webExtensionManagementServer, false, extensionsWorkbenchService, extensionManagementServerService, extensionManifestPropertiesService);
	}

	protected getInstallLabel(): string {
		return localize('install browser', "Install in Browser");
	}

}

export class UninstallAction extends ExtensionAction {

	static readonly UninstallLabel = localize('uninstallAction', "Uninstall");
	private static readonly UninstallingLabel = localize('Uninstalling', "Uninstalling");

	static readonly UninstallClass = `${ExtensionAction.LABEL_ACTION_CLASS} uninstall`;
	private static readonly UnInstallingClass = `${ExtensionAction.LABEL_ACTION_CLASS} uninstall uninstalling`;

	constructor(
		@IExtensionsWorkbenchService private readonly extensionsWorkbenchService: IExtensionsWorkbenchService,
		@IDialogService private readonly dialogService: IDialogService
	) {
		super('extensions.uninstall', UninstallAction.UninstallLabel, UninstallAction.UninstallClass, false);
		this.update();
	}

	update(): void {
		if (!this.extension) {
			this.enabled = false;
			return;
		}

		const state = this.extension.state;

		if (state === ExtensionState.Uninstalling) {
			this.label = UninstallAction.UninstallingLabel;
			this.class = UninstallAction.UnInstallingClass;
			this.enabled = false;
			return;
		}

		this.label = UninstallAction.UninstallLabel;
		this.class = UninstallAction.UninstallClass;
		this.tooltip = UninstallAction.UninstallLabel;

		if (state !== ExtensionState.Installed) {
			this.enabled = false;
			return;
		}

		if (this.extension.isBuiltin) {
			this.enabled = false;
			return;
		}

		this.enabled = true;
	}

	override async run(): Promise<any> {
		if (!this.extension) {
			return;
		}
		alert(localize('uninstallExtensionStart', "Uninstalling extension {0} started.", this.extension.displayName));

		try {
			await this.extensionsWorkbenchService.uninstall(this.extension);
			alert(localize('uninstallExtensionComplete', "Please reload VSCodius to complete the uninstallation of the extension {0}.", this.extension.displayName));
		} catch (error) {
			if (!isCancellationError(error)) {
				this.dialogService.error(getErrorMessage(error));
			}
		}
	}
}

export class UpdateAction extends ExtensionAction {

	private static readonly EnabledClass = `${this.LABEL_ACTION_CLASS} prominent update`;
	private static readonly DisabledClass = `${this.EnabledClass} disabled`;

	private readonly updateThrottler = new Throttler();

	constructor(
		private readonly verbose: boolean,
		@IExtensionsWorkbenchService private readonly extensionsWorkbenchService: IExtensionsWorkbenchService,
		@IInstantiationService private readonly instantiationService: IInstantiationService,
	) {
		super(`extensions.update`, localize('update', "Update"), UpdateAction.DisabledClass, false);
		this.update();
	}

	update(): void {
		this.updateThrottler.queue(() => this.computeAndUpdateEnablement());
		if (this.extension) {
			this.label = this.verbose ? localize('update to', "Update to v{0}", this.extension.latestVersion) : localize('update', "Update");
		}
	}

	private async computeAndUpdateEnablement(): Promise<void> {
		this.enabled = false;
		this.class = UpdateAction.DisabledClass;

		if (!this.extension) {
			return;
		}

		if (this.extension.deprecationInfo) {
			return;
		}

		const canInstall = await this.extensionsWorkbenchService.canInstall(this.extension);
		const isInstalled = this.extension.state === ExtensionState.Installed;

		this.enabled = canInstall === true && isInstalled && this.extension.outdated;
		this.class = this.enabled ? UpdateAction.EnabledClass : UpdateAction.DisabledClass;
	}

	override async run(): Promise<any> {
		if (!this.extension) {
			return;
		}

		alert(localize('updateExtensionStart', "Updating extension {0} to version {1} started.", this.extension.displayName, this.extension.latestVersion));
		return this.install(this.extension);
	}

	private async install(extension: IExtension): Promise<void> {
		const options = extension.local?.preRelease ? { installPreReleaseVersion: true } : undefined;
		try {
			await this.extensionsWorkbenchService.install(extension, options);
			alert(localize('updateExtensionComplete', "Updating extension {0} to version {1} completed.", extension.displayName, extension.latestVersion));
		} catch (err) {
			this.instantiationService.createInstance(PromptExtensionInstallFailureAction, extension, options, extension.latestVersion, InstallOperation.Update, err).run();
		}
	}
}

<<<<<<< HEAD
=======
export class ToggleAutoUpdateForExtensionAction extends ExtensionAction {

	static readonly ID = 'workbench.extensions.action.toggleAutoUpdateForExtension';
	static readonly LABEL = localize2('enableAutoUpdateLabel', "Auto Update");

	private static readonly EnabledClass = `${ExtensionAction.EXTENSION_ACTION_CLASS} auto-update`;
	private static readonly DisabledClass = `${this.EnabledClass} hide`;

	constructor(
		@IExtensionsWorkbenchService private readonly extensionsWorkbenchService: IExtensionsWorkbenchService,
		@IWorkbenchExtensionEnablementService private readonly extensionEnablementService: IWorkbenchExtensionEnablementService,
		@IAllowedExtensionsService private readonly allowedExtensionsService: IAllowedExtensionsService,
		@IConfigurationService configurationService: IConfigurationService,
	) {
		super(ToggleAutoUpdateForExtensionAction.ID, ToggleAutoUpdateForExtensionAction.LABEL.value, ToggleAutoUpdateForExtensionAction.DisabledClass);
		this._register(configurationService.onDidChangeConfiguration(e => {
			if (e.affectsConfiguration(AutoUpdateConfigurationKey)) {
				this.update();
			}
		}));
		this._register(allowedExtensionsService.onDidChangeAllowedExtensions(e => this.update()));
		this.update();
	}

	override update() {
		this.enabled = false;
		this.class = ToggleAutoUpdateForExtensionAction.DisabledClass;
		if (!this.extension) {
			return;
		}
		if (this.extension.isBuiltin) {
			return;
		}
		if (this.extension.deprecationInfo?.disallowInstall) {
			return;
		}

		const extension = this.extension.local ?? this.extension.gallery;
		if (extension && this.allowedExtensionsService.isAllowed(extension) !== true) {
			return;
		}
		if (this.extensionsWorkbenchService.getAutoUpdateValue() === 'onlyEnabledExtensions' && !this.extensionEnablementService.isEnabledEnablementState(this.extension.enablementState)) {
			return;
		}
		this.enabled = true;
		this.class = ToggleAutoUpdateForExtensionAction.EnabledClass;
		this.checked = this.extensionsWorkbenchService.isAutoUpdateEnabledFor(this.extension);
	}

	override async run(): Promise<any> {
		if (!this.extension) {
			return;
		}

		const enableAutoUpdate = !this.extensionsWorkbenchService.isAutoUpdateEnabledFor(this.extension);
		await this.extensionsWorkbenchService.updateAutoUpdateEnablementFor(this.extension, enableAutoUpdate);

		if (enableAutoUpdate) {
			alert(localize('enableAutoUpdate', "Enabled auto updates for", this.extension.displayName));
		} else {
			alert(localize('disableAutoUpdate', "Disabled auto updates for", this.extension.displayName));
		}
	}
}

export class ToggleAutoUpdatesForPublisherAction extends ExtensionAction {

	static readonly ID = 'workbench.extensions.action.toggleAutoUpdatesForPublisher';
	static readonly LABEL = localize('toggleAutoUpdatesForPublisherLabel', "Auto Update All (From Publisher)");

	constructor(
		@IExtensionsWorkbenchService private readonly extensionsWorkbenchService: IExtensionsWorkbenchService
	) {
		super(ToggleAutoUpdatesForPublisherAction.ID, ToggleAutoUpdatesForPublisherAction.LABEL);
	}

	override update() { }

	override async run(): Promise<any> {
		if (!this.extension) {
			return;
		}
		alert(localize('ignoreExtensionUpdatePublisher', "Ignoring updates published by {0}.", this.extension.publisherDisplayName));
		const enableAutoUpdate = !this.extensionsWorkbenchService.isAutoUpdateEnabledFor(this.extension.publisher);
		await this.extensionsWorkbenchService.updateAutoUpdateEnablementFor(this.extension.publisher, enableAutoUpdate);
		if (enableAutoUpdate) {
			alert(localize('enableAutoUpdate', "Enabled auto updates for", this.extension.displayName));
		} else {
			alert(localize('disableAutoUpdate', "Disabled auto updates for", this.extension.displayName));
		}
	}
}

>>>>>>> 138f619c
export class MigrateDeprecatedExtensionAction extends ExtensionAction {

	private static readonly EnabledClass = `${ExtensionAction.LABEL_ACTION_CLASS} migrate`;
	private static readonly DisabledClass = `${this.EnabledClass} disabled`;

	constructor(
		private readonly small: boolean,
		@IExtensionsWorkbenchService private extensionsWorkbenchService: IExtensionsWorkbenchService
	) {
		super('extensionsAction.migrateDeprecatedExtension', localize('migrateExtension', "Migrate"), MigrateDeprecatedExtensionAction.DisabledClass, false);
		this.update();
	}

	update(): void {
		this.enabled = false;
		this.class = MigrateDeprecatedExtensionAction.DisabledClass;
		if (!this.extension?.local) {
			return;
		}
		if (this.extension.state !== ExtensionState.Installed) {
			return;
		}
		if (!this.extension.deprecationInfo?.extension) {
			return;
		}
		const id = this.extension.deprecationInfo.extension.id;
		if (this.extensionsWorkbenchService.local.some(e => areSameExtensions(e.identifier, { id }))) {
			return;
		}
		this.enabled = true;
		this.class = MigrateDeprecatedExtensionAction.EnabledClass;
		this.tooltip = localize('migrate to', "Migrate to {0}", this.extension.deprecationInfo.extension.displayName);
		this.label = this.small ? localize('migrate', "Migrate") : this.tooltip;
	}

	override async run(): Promise<any> {
		if (!this.extension?.deprecationInfo?.extension) {
			return;
		}
		const local = this.extension.local;
		await this.extensionsWorkbenchService.uninstall(this.extension);
		const [extension] = await this.extensionsWorkbenchService.getExtensions([{ id: this.extension.deprecationInfo.extension.id, preRelease: this.extension.deprecationInfo?.extension?.preRelease }], CancellationToken.None);
		await this.extensionsWorkbenchService.install(extension, { isMachineScoped: local?.isMachineScoped });
	}
}

export abstract class DropDownExtensionAction extends ExtensionAction {

	constructor(
		id: string,
		label: string,
		cssClass: string,
		enabled: boolean,
		@IInstantiationService protected instantiationService: IInstantiationService
	) {
		super(id, label, cssClass, enabled);
	}

	private _actionViewItem: DropDownExtensionActionViewItem | null = null;
	createActionViewItem(options: IActionViewItemOptions): DropDownExtensionActionViewItem {
		this._actionViewItem = this.instantiationService.createInstance(DropDownExtensionActionViewItem, this, options);
		return this._actionViewItem;
	}

	public override run({ actionGroups, disposeActionsOnHide }: { actionGroups: IAction[][]; disposeActionsOnHide: boolean }): Promise<any> {
		this._actionViewItem?.showMenu(actionGroups, disposeActionsOnHide);
		return Promise.resolve();
	}
}

export class DropDownExtensionActionViewItem extends ActionViewItem {

	constructor(
		action: DropDownExtensionAction,
		options: IActionViewItemOptions,
		@IContextMenuService private readonly contextMenuService: IContextMenuService
	) {
		super(null, action, { ...options, icon: true, label: true });
	}

	public showMenu(menuActionGroups: IAction[][], disposeActionsOnHide: boolean): void {
		if (this.element) {
			const actions = this.getActions(menuActionGroups);
			const elementPosition = DOM.getDomNodePagePosition(this.element);
			const anchor = { x: elementPosition.left, y: elementPosition.top + elementPosition.height + 10 };
			this.contextMenuService.showContextMenu({
				getAnchor: () => anchor,
				getActions: () => actions,
				actionRunner: this.actionRunner,
				onHide: () => { if (disposeActionsOnHide) { disposeIfDisposable(actions); } }
			});
		}
	}

	private getActions(menuActionGroups: IAction[][]): IAction[] {
		let actions: IAction[] = [];
		for (const menuActions of menuActionGroups) {
			actions = [...actions, ...menuActions, new Separator()];
		}
		return actions.length ? actions.slice(0, actions.length - 1) : actions;
	}
}

async function getContextMenuActionsGroups(extension: IExtension | undefined | null, contextKeyService: IContextKeyService, instantiationService: IInstantiationService): Promise<[string, Array<MenuItemAction | SubmenuItemAction>][]> {
	return instantiationService.invokeFunction(async accessor => {
		const extensionsWorkbenchService = accessor.get(IExtensionsWorkbenchService);
		const extensionEnablementService = accessor.get(IWorkbenchExtensionEnablementService);
		const menuService = accessor.get(IMenuService);
		const extensionRecommendationsService = accessor.get(IExtensionRecommendationsService);
		const extensionIgnoredRecommendationsService = accessor.get(IExtensionIgnoredRecommendationsService);
		const workbenchThemeService = accessor.get(IWorkbenchThemeService);
		const authenticationUsageService = accessor.get(IAuthenticationUsageService);
		const allowedExtensionsService = accessor.get(IAllowedExtensionsService);
		const cksOverlay: [string, any][] = [];

		if (extension) {
			cksOverlay.push(['extension', extension.identifier.id]);
			cksOverlay.push(['isBuiltinExtension', extension.isBuiltin]);
			cksOverlay.push(['isDefaultApplicationScopedExtension', extension.local && isApplicationScopedExtension(extension.local.manifest)]);
			cksOverlay.push(['isApplicationScopedExtension', extension.local && extension.local.isApplicationScoped]);
			cksOverlay.push(['isWorkspaceScopedExtension', extension.isWorkspaceScoped]);
			cksOverlay.push(['isGalleryExtension', !!extension.identifier.uuid]);
			if (extension.local) {
				cksOverlay.push(['extensionSource', extension.local.source]);
			}
			cksOverlay.push(['extensionHasConfiguration', extension.local && !!extension.local.manifest.contributes && !!extension.local.manifest.contributes.configuration]);
			cksOverlay.push(['extensionHasKeybindings', extension.local && !!extension.local.manifest.contributes && !!extension.local.manifest.contributes.keybindings]);
			cksOverlay.push(['extensionHasCommands', extension.local && !!extension.local.manifest.contributes && !!extension.local.manifest.contributes?.commands]);
			cksOverlay.push(['isExtensionRecommended', !!extensionRecommendationsService.getAllRecommendationsWithReason()[extension.identifier.id.toLowerCase()]]);
			cksOverlay.push(['isExtensionWorkspaceRecommended', extensionRecommendationsService.getAllRecommendationsWithReason()[extension.identifier.id.toLowerCase()]?.reasonId === ExtensionRecommendationReason.Workspace]);
			cksOverlay.push(['isUserIgnoredRecommendation', extensionIgnoredRecommendationsService.globalIgnoredRecommendations.some(e => e === extension.identifier.id.toLowerCase())]);
			cksOverlay.push(['isExtensionPinned', extension.pinned]);
			cksOverlay.push(['isExtensionEnabled', extensionEnablementService.isEnabledEnablementState(extension.enablementState)]);
			switch (extension.state) {
				case ExtensionState.Installing:
					cksOverlay.push(['extensionStatus', 'installing']);
					break;
				case ExtensionState.Installed:
					cksOverlay.push(['extensionStatus', 'installed']);
					break;
				case ExtensionState.Uninstalling:
					cksOverlay.push(['extensionStatus', 'uninstalling']);
					break;
				case ExtensionState.Uninstalled:
					cksOverlay.push(['extensionStatus', 'uninstalled']);
					break;
			}
			cksOverlay.push(['installedExtensionIsPreReleaseVersion', !!extension.local?.isPreReleaseVersion]);
			cksOverlay.push(['installedExtensionIsOptedToPreRelease', !!extension.local?.preRelease]);
			cksOverlay.push(['galleryExtensionIsPreReleaseVersion', !!extension.gallery?.properties.isPreReleaseVersion]);
			cksOverlay.push(['galleryExtensionHasPreReleaseVersion', extension.gallery?.hasPreReleaseVersion]);
			cksOverlay.push(['extensionHasPreReleaseVersion', extension.hasPreReleaseVersion]);
			cksOverlay.push(['extensionHasReleaseVersion', extension.hasReleaseVersion]);
			cksOverlay.push(['extensionDisallowInstall', !!extension.deprecationInfo?.disallowInstall]);
			cksOverlay.push(['isExtensionAllowed', allowedExtensionsService.isAllowed({ id: extension.identifier.id, publisherDisplayName: extension.publisherDisplayName }) === true]);
			cksOverlay.push(['isPreReleaseExtensionAllowed', allowedExtensionsService.isAllowed({ id: extension.identifier.id, publisherDisplayName: extension.publisherDisplayName, prerelease: true }) === true]);
			cksOverlay.push(['extensionIsUnsigned', extension.gallery && !extension.gallery.isSigned]);

			const [colorThemes, fileIconThemes, productIconThemes, extensionUsesAuth] = await Promise.all([workbenchThemeService.getColorThemes(), workbenchThemeService.getFileIconThemes(), workbenchThemeService.getProductIconThemes(), authenticationUsageService.extensionUsesAuth(extension.identifier.id.toLowerCase())]);
			cksOverlay.push(['extensionHasColorThemes', colorThemes.some(theme => isThemeFromExtension(theme, extension))]);
			cksOverlay.push(['extensionHasFileIconThemes', fileIconThemes.some(theme => isThemeFromExtension(theme, extension))]);
			cksOverlay.push(['extensionHasProductIconThemes', productIconThemes.some(theme => isThemeFromExtension(theme, extension))]);
			cksOverlay.push(['extensionHasAccountPreferences', extensionUsesAuth]);

			cksOverlay.push(['canSetLanguage', extensionsWorkbenchService.canSetLanguage(extension)]);
			cksOverlay.push(['isActiveLanguagePackExtension', extension.gallery && language === getLocale(extension.gallery)]);
		}

		const actionsGroups = menuService.getMenuActions(MenuId.ExtensionContext, contextKeyService.createOverlay(cksOverlay), { shouldForwardArgs: true });
		return actionsGroups;
	});
}

function toActions(actionsGroups: [string, Array<MenuItemAction | SubmenuItemAction>][], instantiationService: IInstantiationService): IAction[][] {
	const result: IAction[][] = [];
	for (const [, actions] of actionsGroups) {
		result.push(actions.map(action => {
			if (action instanceof SubmenuAction) {
				return action;
			}
			return instantiationService.createInstance(MenuItemExtensionAction, action);
		}));
	}
	return result;
}


export async function getContextMenuActions(extension: IExtension | undefined | null, contextKeyService: IContextKeyService, instantiationService: IInstantiationService): Promise<IAction[][]> {
	const actionsGroups = await getContextMenuActionsGroups(extension, contextKeyService, instantiationService);
	return toActions(actionsGroups, instantiationService);
}

export class ManageExtensionAction extends DropDownExtensionAction {

	static readonly ID = 'extensions.manage';

	private static readonly Class = `${ExtensionAction.ICON_ACTION_CLASS} manage ` + ThemeIcon.asClassName(manageExtensionIcon);
	private static readonly HideManageExtensionClass = `${this.Class} hide`;

	constructor(
		@IInstantiationService instantiationService: IInstantiationService,
		@IExtensionService private readonly extensionService: IExtensionService,
		@IContextKeyService private readonly contextKeyService: IContextKeyService,
	) {

		super(ManageExtensionAction.ID, '', '', true, instantiationService);

		this.tooltip = localize('manage', "Manage");

		this.update();
	}

	async getActionGroups(): Promise<IAction[][]> {
		const groups: IAction[][] = [];
		const contextMenuActionsGroups = await getContextMenuActionsGroups(this.extension, this.contextKeyService, this.instantiationService);
		const themeActions: IAction[] = [], installActions: IAction[] = [], updateActions: IAction[] = [], otherActionGroups: IAction[][] = [];
		for (const [group, actions] of contextMenuActionsGroups) {
			if (group === INSTALL_ACTIONS_GROUP) {
				installActions.push(...toActions([[group, actions]], this.instantiationService)[0]);
			} else if (group === UPDATE_ACTIONS_GROUP) {
				updateActions.push(...toActions([[group, actions]], this.instantiationService)[0]);
			} else if (group === THEME_ACTIONS_GROUP) {
				themeActions.push(...toActions([[group, actions]], this.instantiationService)[0]);
			} else {
				otherActionGroups.push(...toActions([[group, actions]], this.instantiationService));
			}
		}

		if (themeActions.length) {
			groups.push(themeActions);
		}

		groups.push([
			this.instantiationService.createInstance(EnableGloballyAction),
			this.instantiationService.createInstance(EnableForWorkspaceAction)
		]);
		groups.push([
			this.instantiationService.createInstance(DisableGloballyAction),
			this.instantiationService.createInstance(DisableForWorkspaceAction)
		]);
		if (updateActions.length) {
			groups.push(updateActions);
		}
		groups.push([
			...(installActions.length ? installActions : []),
			this.instantiationService.createInstance(InstallAnotherVersionAction, this.extension, false),
			this.instantiationService.createInstance(UninstallAction),
		]);

		otherActionGroups.forEach(actions => groups.push(actions));

		groups.forEach(group => group.forEach(extensionAction => {
			if (extensionAction instanceof ExtensionAction) {
				extensionAction.extension = this.extension;
			}
		}));

		return groups;
	}

	override async run(): Promise<any> {
		await this.extensionService.whenInstalledExtensionsRegistered();
		return super.run({ actionGroups: await this.getActionGroups(), disposeActionsOnHide: true });
	}

	update(): void {
		this.class = ManageExtensionAction.HideManageExtensionClass;
		this.enabled = false;
		if (this.extension) {
			const state = this.extension.state;
			this.enabled = state === ExtensionState.Installed;
			this.class = this.enabled || state === ExtensionState.Uninstalling ? ManageExtensionAction.Class : ManageExtensionAction.HideManageExtensionClass;
		}
	}
}

export class ExtensionEditorManageExtensionAction extends DropDownExtensionAction {

	constructor(
		private readonly contextKeyService: IContextKeyService,
		instantiationService: IInstantiationService
	) {
		super('extensionEditor.manageExtension', '', `${ExtensionAction.ICON_ACTION_CLASS} manage ${ThemeIcon.asClassName(manageExtensionIcon)}`, true, instantiationService);
		this.tooltip = localize('manage', "Manage");
	}

	update(): void { }

	override async run(): Promise<any> {
		const actionGroups: IAction[][] = [];
		(await getContextMenuActions(this.extension, this.contextKeyService, this.instantiationService)).forEach(actions => actionGroups.push(actions));
		actionGroups.forEach(group => group.forEach(extensionAction => {
			if (extensionAction instanceof ExtensionAction) {
				extensionAction.extension = this.extension;
			}
		}));
		return super.run({ actionGroups, disposeActionsOnHide: true });
	}

}

export class MenuItemExtensionAction extends ExtensionAction {

	constructor(
		private readonly action: IAction,
		@IExtensionsWorkbenchService private readonly extensionsWorkbenchService: IExtensionsWorkbenchService,
	) {
		super(action.id, action.label);
	}

	override get enabled(): boolean {
		return this.action.enabled;
	}

	override set enabled(value: boolean) {
		this.action.enabled = value;
	}

	update() {
		if (!this.extension) {
			return;
		}
		if (this.action.id === TOGGLE_IGNORE_EXTENSION_ACTION_ID) {
			this.checked = !this.extensionsWorkbenchService.isExtensionIgnoredToSync(this.extension);
		} else {
			this.checked = this.action.checked;
		}
	}

	override async run(): Promise<void> {
		if (this.extension) {
			const id = this.extension.local ? getExtensionId(this.extension.local.manifest.publisher, this.extension.local.manifest.name)
				: this.extension.gallery ? getExtensionId(this.extension.gallery.publisher, this.extension.gallery.name)
					: this.extension.identifier.id;
			const extensionArg: IExtensionArg = {
				id: this.extension.identifier.id,
				version: this.extension.version,
				location: this.extension.local?.location
			};
			await this.action.run(id, extensionArg);
		}
	}
}

export class TogglePreReleaseExtensionAction extends ExtensionAction {

	static readonly ID = 'workbench.extensions.action.togglePreRlease';
	static readonly LABEL = localize('togglePreRleaseLabel', "Pre-Release");

	private static readonly EnabledClass = `${ExtensionAction.LABEL_ACTION_CLASS} pre-release`;
	private static readonly DisabledClass = `${this.EnabledClass} hide`;

	constructor(
		@IExtensionsWorkbenchService private readonly extensionsWorkbenchService: IExtensionsWorkbenchService,
		@IAllowedExtensionsService private readonly allowedExtensionsService: IAllowedExtensionsService,
	) {
		super(TogglePreReleaseExtensionAction.ID, TogglePreReleaseExtensionAction.LABEL, TogglePreReleaseExtensionAction.DisabledClass);
		this._register(allowedExtensionsService.onDidChangeAllowedExtensions(() => this.update()));
		this.update();
	}

	override update() {
		this.enabled = false;
		this.class = TogglePreReleaseExtensionAction.DisabledClass;
		if (!this.extension) {
			return;
		}
		if (this.extension.isBuiltin) {
			return;
		}
		if (this.extension.state !== ExtensionState.Installed) {
			return;
		}
		if (!this.extension.hasPreReleaseVersion) {
			return;
		}
		if (!this.extension.gallery) {
			return;
		}
		if (this.extension.preRelease) {
			if (!this.extension.isPreReleaseVersion) {
				return;
			}
			if (this.allowedExtensionsService.isAllowed({ id: this.extension.identifier.id, publisherDisplayName: this.extension.publisherDisplayName }) !== true) {
				return;
			}
		}
		if (!this.extension.preRelease) {
			if (!this.extension.gallery.hasPreReleaseVersion) {
				return;
			}
			if (this.allowedExtensionsService.isAllowed(this.extension.gallery) !== true) {
				return;
			}
		}
		this.enabled = true;
		this.class = TogglePreReleaseExtensionAction.EnabledClass;

		if (this.extension.preRelease) {
			this.label = localize('togglePreRleaseDisableLabel', "Switch to Release Version");
			this.tooltip = localize('togglePreRleaseDisableTooltip', "This will switch and enable updates to release versions");
		} else {
			this.label = localize('switchToPreReleaseLabel', "Switch to Pre-Release Version");
			this.tooltip = localize('switchToPreReleaseTooltip', "This will switch to pre-release version and enable updates to latest version always");
		}
	}

	override async run(): Promise<any> {
		if (!this.extension) {
			return;
		}
		this.extensionsWorkbenchService.open(this.extension, { showPreReleaseVersion: !this.extension.preRelease });
		await this.extensionsWorkbenchService.togglePreRelease(this.extension);
	}
}

export class InstallAnotherVersionAction extends ExtensionAction {

	static readonly ID = 'workbench.extensions.action.install.anotherVersion';
	static readonly LABEL = localize('install another version', "Install Specific Version...");

	constructor(
		extension: IExtension | null,
		private readonly whenInstalled: boolean,
		@IExtensionsWorkbenchService private readonly extensionsWorkbenchService: IExtensionsWorkbenchService,
		@IWorkbenchExtensionManagementService private readonly extensionManagementService: IWorkbenchExtensionManagementService,
		@IExtensionGalleryService private readonly extensionGalleryService: IExtensionGalleryService,
		@IQuickInputService private readonly quickInputService: IQuickInputService,
		@IInstantiationService private readonly instantiationService: IInstantiationService,
		@IDialogService private readonly dialogService: IDialogService,
		@IAllowedExtensionsService private readonly allowedExtensionsService: IAllowedExtensionsService,
	) {
		super(InstallAnotherVersionAction.ID, InstallAnotherVersionAction.LABEL, ExtensionAction.LABEL_ACTION_CLASS);
		this._register(allowedExtensionsService.onDidChangeAllowedExtensions(() => this.update()));
		this.extension = extension;
		this.update();
	}

	update(): void {
		this.enabled = !!this.extension && !this.extension.isBuiltin && !!this.extension.identifier.uuid && !this.extension.deprecationInfo
			&& this.allowedExtensionsService.isAllowed({ id: this.extension.identifier.id, publisherDisplayName: this.extension.publisherDisplayName }) === true;
		if (this.enabled && this.whenInstalled) {
			this.enabled = !!this.extension?.local && !!this.extension.server && this.extension.state === ExtensionState.Installed;
		}
	}

	override async run(): Promise<any> {
		if (!this.enabled) {
			return;
		}
		if (!this.extension) {
			return;
		}
		const targetPlatform = this.extension.server ? await this.extension.server.extensionManagementService.getTargetPlatform() : await this.extensionManagementService.getTargetPlatform();
		const allVersions = await this.extensionGalleryService.getAllCompatibleVersions(this.extension.identifier, this.extension.local?.preRelease ?? this.extension.gallery?.properties.isPreReleaseVersion ?? false, targetPlatform);
		if (!allVersions.length) {
			await this.dialogService.info(localize('no versions', "This extension has no other versions."));
			return;
		}

		const picks = allVersions.map((v, i) => {
			return {
				id: v.version,
				label: v.version,
				description: `${fromNow(new Date(Date.parse(v.date)), true)}${v.isPreReleaseVersion ? ` (${localize('pre-release', "pre-release")})` : ''}${v.version === this.extension?.local?.manifest.version ? ` (${localize('current', "current")})` : ''}`,
				ariaLabel: `${v.isPreReleaseVersion ? 'Pre-Release version' : 'Release version'} ${v.version}`,
				isPreReleaseVersion: v.isPreReleaseVersion
			};
		});
		const pick = await this.quickInputService.pick(picks,
			{
				placeHolder: localize('selectVersion', "Select Version to Install"),
				matchOnDetail: true
			});
		if (pick) {
			if (this.extension.local?.manifest.version === pick.id) {
				return;
			}
			const options = { installPreReleaseVersion: pick.isPreReleaseVersion, version: pick.id };
			try {
				await this.extensionsWorkbenchService.install(this.extension, options);
			} catch (error) {
				this.instantiationService.createInstance(PromptExtensionInstallFailureAction, this.extension, options, pick.id, InstallOperation.Install, error).run();
			}
		}
		return null;
	}

}

export class EnableForWorkspaceAction extends ExtensionAction {

	static readonly ID = 'extensions.enableForWorkspace';
	static readonly LABEL = localize('enableForWorkspaceAction', "Enable (Workspace)");

	constructor(
		@IExtensionsWorkbenchService private readonly extensionsWorkbenchService: IExtensionsWorkbenchService,
		@IWorkbenchExtensionEnablementService private readonly extensionEnablementService: IWorkbenchExtensionEnablementService
	) {
		super(EnableForWorkspaceAction.ID, EnableForWorkspaceAction.LABEL, ExtensionAction.LABEL_ACTION_CLASS);
		this.tooltip = localize('enableForWorkspaceActionToolTip', "Enable this extension only in this workspace");
		this.update();
	}

	update(): void {
		this.enabled = false;
		if (this.extension && this.extension.local && !this.extension.isWorkspaceScoped) {
			this.enabled = this.extension.state === ExtensionState.Installed
				&& !this.extensionEnablementService.isEnabled(this.extension.local)
				&& this.extensionEnablementService.canChangeWorkspaceEnablement(this.extension.local);
		}
	}

	override async run(): Promise<any> {
		if (!this.extension) {
			return;
		}
		return this.extensionsWorkbenchService.setEnablement(this.extension, EnablementState.EnabledWorkspace);
	}
}

export class EnableGloballyAction extends ExtensionAction {

	static readonly ID = 'extensions.enableGlobally';
	static readonly LABEL = localize('enableGloballyAction', "Enable");

	constructor(
		@IExtensionsWorkbenchService private readonly extensionsWorkbenchService: IExtensionsWorkbenchService,
		@IWorkbenchExtensionEnablementService private readonly extensionEnablementService: IWorkbenchExtensionEnablementService
	) {
		super(EnableGloballyAction.ID, EnableGloballyAction.LABEL, ExtensionAction.LABEL_ACTION_CLASS);
		this.tooltip = localize('enableGloballyActionToolTip', "Enable this extension");
		this.update();
	}

	update(): void {
		this.enabled = false;
		if (this.extension && this.extension.local && !this.extension.isWorkspaceScoped) {
			this.enabled = this.extension.state === ExtensionState.Installed
				&& this.extensionEnablementService.isDisabledGlobally(this.extension.local)
				&& this.extensionEnablementService.canChangeEnablement(this.extension.local);
		}
	}

	override async run(): Promise<any> {
		if (!this.extension) {
			return;
		}
		return this.extensionsWorkbenchService.setEnablement(this.extension, EnablementState.EnabledGlobally);
	}
}

export class DisableForWorkspaceAction extends ExtensionAction {

	static readonly ID = 'extensions.disableForWorkspace';
	static readonly LABEL = localize('disableForWorkspaceAction', "Disable (Workspace)");

	constructor(
		@IWorkspaceContextService private readonly workspaceContextService: IWorkspaceContextService,
		@IExtensionsWorkbenchService private readonly extensionsWorkbenchService: IExtensionsWorkbenchService,
		@IWorkbenchExtensionEnablementService private readonly extensionEnablementService: IWorkbenchExtensionEnablementService,
		@IExtensionService private readonly extensionService: IExtensionService,
	) {
		super(DisableForWorkspaceAction.ID, DisableForWorkspaceAction.LABEL, ExtensionAction.LABEL_ACTION_CLASS);
		this.tooltip = localize('disableForWorkspaceActionToolTip', "Disable this extension only in this workspace");
		this.update();
		this._register(this.extensionService.onDidChangeExtensions(() => this.update()));
	}

	update(): void {
		this.enabled = false;
		if (this.extension && this.extension.local && !this.extension.isWorkspaceScoped && this.extensionService.extensions.some(e => areSameExtensions({ id: e.identifier.value, uuid: e.uuid }, this.extension!.identifier) && this.workspaceContextService.getWorkbenchState() !== WorkbenchState.EMPTY)) {
			this.enabled = this.extension.state === ExtensionState.Installed
				&& (this.extension.enablementState === EnablementState.EnabledGlobally || this.extension.enablementState === EnablementState.EnabledWorkspace)
				&& this.extensionEnablementService.canChangeWorkspaceEnablement(this.extension.local);
		}
	}

	override async run(): Promise<any> {
		if (!this.extension) {
			return;
		}
		return this.extensionsWorkbenchService.setEnablement(this.extension, EnablementState.DisabledWorkspace);
	}
}

export class DisableGloballyAction extends ExtensionAction {

	static readonly ID = 'extensions.disableGlobally';
	static readonly LABEL = localize('disableGloballyAction', "Disable");

	constructor(
		@IExtensionsWorkbenchService private readonly extensionsWorkbenchService: IExtensionsWorkbenchService,
		@IWorkbenchExtensionEnablementService private readonly extensionEnablementService: IWorkbenchExtensionEnablementService,
		@IExtensionService private readonly extensionService: IExtensionService,
	) {
		super(DisableGloballyAction.ID, DisableGloballyAction.LABEL, ExtensionAction.LABEL_ACTION_CLASS);
		this.tooltip = localize('disableGloballyActionToolTip', "Disable this extension");
		this.update();
		this._register(this.extensionService.onDidChangeExtensions(() => this.update()));
	}

	update(): void {
		this.enabled = false;
		if (this.extension && this.extension.local && !this.extension.isWorkspaceScoped && this.extensionService.extensions.some(e => areSameExtensions({ id: e.identifier.value, uuid: e.uuid }, this.extension!.identifier))) {
			this.enabled = this.extension.state === ExtensionState.Installed
				&& (this.extension.enablementState === EnablementState.EnabledGlobally || this.extension.enablementState === EnablementState.EnabledWorkspace)
				&& this.extensionEnablementService.canChangeEnablement(this.extension.local);
		}
	}

	override async run(): Promise<any> {
		if (!this.extension) {
			return;
		}
		return this.extensionsWorkbenchService.setEnablement(this.extension, EnablementState.DisabledGlobally);
	}
}

export class EnableDropDownAction extends ButtonWithDropDownExtensionAction {

	constructor(
		@IInstantiationService instantiationService: IInstantiationService
	) {
		super('extensions.enable', ExtensionAction.LABEL_ACTION_CLASS, [
			[
				instantiationService.createInstance(EnableGloballyAction),
				instantiationService.createInstance(EnableForWorkspaceAction)
			]
		]);
	}
}

export class DisableDropDownAction extends ButtonWithDropDownExtensionAction {

	constructor(
		@IInstantiationService instantiationService: IInstantiationService
	) {
		super('extensions.disable', ExtensionAction.LABEL_ACTION_CLASS, [[
			instantiationService.createInstance(DisableGloballyAction),
			instantiationService.createInstance(DisableForWorkspaceAction)
		]]);
	}

}

export class ExtensionRuntimeStateAction extends ExtensionAction {

	private static readonly EnabledClass = `${ExtensionAction.LABEL_ACTION_CLASS} reload`;
	private static readonly DisabledClass = `${this.EnabledClass} disabled`;

	updateWhenCounterExtensionChanges: boolean = true;

	constructor(
		@IHostService private readonly hostService: IHostService,
		@IExtensionsWorkbenchService private readonly extensionsWorkbenchService: IExtensionsWorkbenchService,
		@IExtensionService private readonly extensionService: IExtensionService,
		@IProductService private readonly productService: IProductService,
	) {
		super('extensions.runtimeState', '', ExtensionRuntimeStateAction.DisabledClass, false);
		this._register(this.extensionService.onDidChangeExtensions(() => this.update()));
		this.update();
	}

	update(): void {
		this.enabled = false;
		this.tooltip = '';
		this.class = ExtensionRuntimeStateAction.DisabledClass;

		if (!this.extension) {
			return;
		}

		const state = this.extension.state;
		if (state === ExtensionState.Installing || state === ExtensionState.Uninstalling) {
			return;
		}

		if (this.extension.local && this.extension.local.manifest && this.extension.local.manifest.contributes && this.extension.local.manifest.contributes.localizations && this.extension.local.manifest.contributes.localizations.length > 0) {
			return;
		}

		const runtimeState = this.extension.runtimeState;
		if (!runtimeState) {
			return;
		}

		this.enabled = true;
		this.class = ExtensionRuntimeStateAction.EnabledClass;
		this.tooltip = runtimeState.reason;
		this.label = runtimeState.action === ExtensionRuntimeActionType.ReloadWindow ? localize('reload window', 'Reload Window')
			: runtimeState.action === ExtensionRuntimeActionType.RestartExtensions ? localize('restart extensions', 'Restart Extensions')
				: runtimeState.action === ExtensionRuntimeActionType.QuitAndInstall ? localize('restart product', 'Restart to Update')
					: runtimeState.action === ExtensionRuntimeActionType.ApplyUpdate || runtimeState.action === ExtensionRuntimeActionType.DownloadUpdate ? localize('update product', 'Update {0}', this.productService.nameShort) : '';
	}

	override async run(): Promise<any> {
		const runtimeState = this.extension?.runtimeState;
		if (!runtimeState?.action) {
			return;
		}

		if (runtimeState?.action === ExtensionRuntimeActionType.ReloadWindow) {
			return this.hostService.reload();
		}

		else if (runtimeState?.action === ExtensionRuntimeActionType.RestartExtensions) {
			return this.extensionsWorkbenchService.updateRunningExtensions();
		}
	}
}

function isThemeFromExtension(theme: IWorkbenchTheme, extension: IExtension | undefined | null): boolean {
	return !!(extension && theme.extensionData && ExtensionIdentifier.equals(theme.extensionData.extensionId, extension.identifier.id));
}

function getQuickPickEntries(themes: IWorkbenchTheme[], currentTheme: IWorkbenchTheme, extension: IExtension | null | undefined, showCurrentTheme: boolean): QuickPickItem[] {
	const picks: QuickPickItem[] = [];
	for (const theme of themes) {
		if (isThemeFromExtension(theme, extension) && !(showCurrentTheme && theme === currentTheme)) {
			picks.push({ label: theme.label, id: theme.id });
		}
	}
	if (showCurrentTheme) {
		picks.push({ type: 'separator', label: localize('current', "current") });
		picks.push({ label: currentTheme.label, id: currentTheme.id });
	}
	return picks;
}

export class SetColorThemeAction extends ExtensionAction {

	static readonly ID = 'workbench.extensions.action.setColorTheme';
	static readonly TITLE = localize2('workbench.extensions.action.setColorTheme', 'Set Color Theme');

	private static readonly EnabledClass = `${ExtensionAction.LABEL_ACTION_CLASS} theme`;
	private static readonly DisabledClass = `${this.EnabledClass} disabled`;

	constructor(
		@IExtensionService extensionService: IExtensionService,
		@IWorkbenchThemeService private readonly workbenchThemeService: IWorkbenchThemeService,
		@IQuickInputService private readonly quickInputService: IQuickInputService,
		@IWorkbenchExtensionEnablementService private readonly extensionEnablementService: IWorkbenchExtensionEnablementService,
	) {
		super(SetColorThemeAction.ID, SetColorThemeAction.TITLE.value, SetColorThemeAction.DisabledClass, false);
		this._register(Event.any<any>(extensionService.onDidChangeExtensions, workbenchThemeService.onDidColorThemeChange)(() => this.update(), this));
		this.update();
	}

	update(): void {
		this.workbenchThemeService.getColorThemes().then(colorThemes => {
			this.enabled = this.computeEnablement(colorThemes);
			this.class = this.enabled ? SetColorThemeAction.EnabledClass : SetColorThemeAction.DisabledClass;
		});
	}

	private computeEnablement(colorThemes: IWorkbenchColorTheme[]): boolean {
		return !!this.extension && this.extension.state === ExtensionState.Installed && this.extensionEnablementService.isEnabledEnablementState(this.extension.enablementState) && colorThemes.some(th => isThemeFromExtension(th, this.extension));
	}

	override async run({ showCurrentTheme, ignoreFocusLost }: { showCurrentTheme: boolean; ignoreFocusLost: boolean } = { showCurrentTheme: false, ignoreFocusLost: false }): Promise<any> {
		const colorThemes = await this.workbenchThemeService.getColorThemes();

		if (!this.computeEnablement(colorThemes)) {
			return;
		}
		const currentTheme = this.workbenchThemeService.getColorTheme();

		const delayer = new Delayer<any>(100);
		const picks = getQuickPickEntries(colorThemes, currentTheme, this.extension, showCurrentTheme);
		const pickedTheme = await this.quickInputService.pick(
			picks,
			{
				placeHolder: localize('select color theme', "Select Color Theme"),
				onDidFocus: item => delayer.trigger(() => this.workbenchThemeService.setColorTheme(item.id, undefined)),
				ignoreFocusLost
			});
		return this.workbenchThemeService.setColorTheme(pickedTheme ? pickedTheme.id : currentTheme.id, 'auto');
	}
}

export class SetFileIconThemeAction extends ExtensionAction {

	static readonly ID = 'workbench.extensions.action.setFileIconTheme';
	static readonly TITLE = localize2('workbench.extensions.action.setFileIconTheme', 'Set File Icon Theme');

	private static readonly EnabledClass = `${ExtensionAction.LABEL_ACTION_CLASS} theme`;
	private static readonly DisabledClass = `${this.EnabledClass} disabled`;

	constructor(
		@IExtensionService extensionService: IExtensionService,
		@IWorkbenchThemeService private readonly workbenchThemeService: IWorkbenchThemeService,
		@IQuickInputService private readonly quickInputService: IQuickInputService,
		@IWorkbenchExtensionEnablementService private readonly extensionEnablementService: IWorkbenchExtensionEnablementService,
	) {
		super(SetFileIconThemeAction.ID, SetFileIconThemeAction.TITLE.value, SetFileIconThemeAction.DisabledClass, false);
		this._register(Event.any<any>(extensionService.onDidChangeExtensions, workbenchThemeService.onDidFileIconThemeChange)(() => this.update(), this));
		this.update();
	}

	update(): void {
		this.workbenchThemeService.getFileIconThemes().then(fileIconThemes => {
			this.enabled = this.computeEnablement(fileIconThemes);
			this.class = this.enabled ? SetFileIconThemeAction.EnabledClass : SetFileIconThemeAction.DisabledClass;
		});
	}

	private computeEnablement(colorThemfileIconThemess: IWorkbenchFileIconTheme[]): boolean {
		return !!this.extension && this.extension.state === ExtensionState.Installed && this.extensionEnablementService.isEnabledEnablementState(this.extension.enablementState) && colorThemfileIconThemess.some(th => isThemeFromExtension(th, this.extension));
	}

	override async run({ showCurrentTheme, ignoreFocusLost }: { showCurrentTheme: boolean; ignoreFocusLost: boolean } = { showCurrentTheme: false, ignoreFocusLost: false }): Promise<any> {
		const fileIconThemes = await this.workbenchThemeService.getFileIconThemes();
		if (!this.computeEnablement(fileIconThemes)) {
			return;
		}
		const currentTheme = this.workbenchThemeService.getFileIconTheme();

		const delayer = new Delayer<any>(100);
		const picks = getQuickPickEntries(fileIconThemes, currentTheme, this.extension, showCurrentTheme);
		const pickedTheme = await this.quickInputService.pick(
			picks,
			{
				placeHolder: localize('select file icon theme', "Select File Icon Theme"),
				onDidFocus: item => delayer.trigger(() => this.workbenchThemeService.setFileIconTheme(item.id, undefined)),
				ignoreFocusLost
			});
		return this.workbenchThemeService.setFileIconTheme(pickedTheme ? pickedTheme.id : currentTheme.id, 'auto');
	}
}

export class SetProductIconThemeAction extends ExtensionAction {

	static readonly ID = 'workbench.extensions.action.setProductIconTheme';
	static readonly TITLE = localize2('workbench.extensions.action.setProductIconTheme', 'Set Product Icon Theme');

	private static readonly EnabledClass = `${ExtensionAction.LABEL_ACTION_CLASS} theme`;
	private static readonly DisabledClass = `${this.EnabledClass} disabled`;

	constructor(
		@IExtensionService extensionService: IExtensionService,
		@IWorkbenchThemeService private readonly workbenchThemeService: IWorkbenchThemeService,
		@IQuickInputService private readonly quickInputService: IQuickInputService,
		@IWorkbenchExtensionEnablementService private readonly extensionEnablementService: IWorkbenchExtensionEnablementService,
	) {
		super(SetProductIconThemeAction.ID, SetProductIconThemeAction.TITLE.value, SetProductIconThemeAction.DisabledClass, false);
		this._register(Event.any<any>(extensionService.onDidChangeExtensions, workbenchThemeService.onDidProductIconThemeChange)(() => this.update(), this));
		this.update();
	}

	update(): void {
		this.workbenchThemeService.getProductIconThemes().then(productIconThemes => {
			this.enabled = this.computeEnablement(productIconThemes);
			this.class = this.enabled ? SetProductIconThemeAction.EnabledClass : SetProductIconThemeAction.DisabledClass;
		});
	}

	private computeEnablement(productIconThemes: IWorkbenchProductIconTheme[]): boolean {
		return !!this.extension && this.extension.state === ExtensionState.Installed && this.extensionEnablementService.isEnabledEnablementState(this.extension.enablementState) && productIconThemes.some(th => isThemeFromExtension(th, this.extension));
	}

	override async run({ showCurrentTheme, ignoreFocusLost }: { showCurrentTheme: boolean; ignoreFocusLost: boolean } = { showCurrentTheme: false, ignoreFocusLost: false }): Promise<any> {
		const productIconThemes = await this.workbenchThemeService.getProductIconThemes();
		if (!this.computeEnablement(productIconThemes)) {
			return;
		}

		const currentTheme = this.workbenchThemeService.getProductIconTheme();

		const delayer = new Delayer<any>(100);
		const picks = getQuickPickEntries(productIconThemes, currentTheme, this.extension, showCurrentTheme);
		const pickedTheme = await this.quickInputService.pick(
			picks,
			{
				placeHolder: localize('select product icon theme', "Select Product Icon Theme"),
				onDidFocus: item => delayer.trigger(() => this.workbenchThemeService.setProductIconTheme(item.id, undefined)),
				ignoreFocusLost
			});
		return this.workbenchThemeService.setProductIconTheme(pickedTheme ? pickedTheme.id : currentTheme.id, 'auto');
	}
}

export class SetLanguageAction extends ExtensionAction {

	static readonly ID = 'workbench.extensions.action.setDisplayLanguage';
	static readonly TITLE = localize2('workbench.extensions.action.setDisplayLanguage', 'Set Display Language');

	private static readonly EnabledClass = `${ExtensionAction.LABEL_ACTION_CLASS} language`;
	private static readonly DisabledClass = `${this.EnabledClass} disabled`;

	constructor(
		@IExtensionsWorkbenchService private readonly extensionsWorkbenchService: IExtensionsWorkbenchService,
	) {
		super(SetLanguageAction.ID, SetLanguageAction.TITLE.value, SetLanguageAction.DisabledClass, false);
		this.update();
	}

	update(): void {
		this.enabled = false;
		this.class = SetLanguageAction.DisabledClass;
		if (!this.extension) {
			return;
		}
		if (!this.extensionsWorkbenchService.canSetLanguage(this.extension)) {
			return;
		}
		if (this.extension.gallery && language === getLocale(this.extension.gallery)) {
			return;
		}
		this.enabled = true;
		this.class = SetLanguageAction.EnabledClass;
	}

	override async run(): Promise<any> {
		return this.extension && this.extensionsWorkbenchService.setLanguage(this.extension);
	}
}

export class ClearLanguageAction extends ExtensionAction {

	static readonly ID = 'workbench.extensions.action.clearLanguage';
	static readonly TITLE = localize2('workbench.extensions.action.clearLanguage', 'Clear Display Language');

	private static readonly EnabledClass = `${ExtensionAction.LABEL_ACTION_CLASS} language`;
	private static readonly DisabledClass = `${this.EnabledClass} disabled`;

	constructor(
		@IExtensionsWorkbenchService private readonly extensionsWorkbenchService: IExtensionsWorkbenchService,
		@ILocaleService private readonly localeService: ILocaleService,
	) {
		super(ClearLanguageAction.ID, ClearLanguageAction.TITLE.value, ClearLanguageAction.DisabledClass, false);
		this.update();
	}

	update(): void {
		this.enabled = false;
		this.class = ClearLanguageAction.DisabledClass;
		if (!this.extension) {
			return;
		}
		if (!this.extensionsWorkbenchService.canSetLanguage(this.extension)) {
			return;
		}
		if (this.extension.gallery && language !== getLocale(this.extension.gallery)) {
			return;
		}
		this.enabled = true;
		this.class = ClearLanguageAction.EnabledClass;
	}

	override async run(): Promise<any> {
		return this.extension && this.localeService.clearLocalePreference();
	}
}

export class ShowRecommendedExtensionAction extends Action {

	static readonly ID = 'workbench.extensions.action.showRecommendedExtension';
	static readonly LABEL = localize('showRecommendedExtension', "Show Recommended Extension");

	private extensionId: string;

	constructor(
		extensionId: string,
		@IExtensionsWorkbenchService private readonly extensionWorkbenchService: IExtensionsWorkbenchService,
	) {
		super(ShowRecommendedExtensionAction.ID, ShowRecommendedExtensionAction.LABEL, undefined, false);
		this.extensionId = extensionId;
	}

	override async run(): Promise<any> {
		await this.extensionWorkbenchService.openSearch(`@id:${this.extensionId}`);
		const [extension] = await this.extensionWorkbenchService.getExtensions([{ id: this.extensionId }], { source: 'install-recommendation' }, CancellationToken.None);
		if (extension) {
			return this.extensionWorkbenchService.open(extension);
		}
		return null;
	}
}

export class InstallRecommendedExtensionAction extends Action {

	static readonly ID = 'workbench.extensions.action.installRecommendedExtension';
	static readonly LABEL = localize('installRecommendedExtension', "Install Recommended Extension");

	private extensionId: string;

	constructor(
		extensionId: string,
		@IInstantiationService private readonly instantiationService: IInstantiationService,
		@IExtensionsWorkbenchService private readonly extensionWorkbenchService: IExtensionsWorkbenchService,
	) {
		super(InstallRecommendedExtensionAction.ID, InstallRecommendedExtensionAction.LABEL, undefined, false);
		this.extensionId = extensionId;
	}

	override async run(): Promise<any> {
		await this.extensionWorkbenchService.openSearch(`@id:${this.extensionId}`);
		const [extension] = await this.extensionWorkbenchService.getExtensions([{ id: this.extensionId }], { source: 'install-recommendation' }, CancellationToken.None);
		if (extension) {
			await this.extensionWorkbenchService.open(extension);
			try {
				await this.extensionWorkbenchService.install(extension);
			} catch (err) {
				this.instantiationService.createInstance(PromptExtensionInstallFailureAction, extension, undefined, extension.latestVersion, InstallOperation.Install, err).run();
			}
		}
	}
}

export class IgnoreExtensionRecommendationAction extends Action {

	static readonly ID = 'extensions.ignore';

	private static readonly Class = `${ExtensionAction.LABEL_ACTION_CLASS} ignore`;

	constructor(
		private readonly extension: IExtension,
		@IExtensionIgnoredRecommendationsService private readonly extensionRecommendationsManagementService: IExtensionIgnoredRecommendationsService,
	) {
		super(IgnoreExtensionRecommendationAction.ID, 'Ignore Recommendation');

		this.class = IgnoreExtensionRecommendationAction.Class;
		this.tooltip = localize('ignoreExtensionRecommendation', "Do not recommend this extension again");
		this.enabled = true;
	}

	public override run(): Promise<any> {
		this.extensionRecommendationsManagementService.toggleGlobalIgnoredRecommendation(this.extension.identifier.id, true);
		return Promise.resolve();
	}
}

export class UndoIgnoreExtensionRecommendationAction extends Action {

	static readonly ID = 'extensions.ignore';

	private static readonly Class = `${ExtensionAction.LABEL_ACTION_CLASS} undo-ignore`;

	constructor(
		private readonly extension: IExtension,
		@IExtensionIgnoredRecommendationsService private readonly extensionRecommendationsManagementService: IExtensionIgnoredRecommendationsService,
	) {
		super(UndoIgnoreExtensionRecommendationAction.ID, 'Undo');

		this.class = UndoIgnoreExtensionRecommendationAction.Class;
		this.tooltip = localize('undo', "Undo");
		this.enabled = true;
	}

	public override run(): Promise<any> {
		this.extensionRecommendationsManagementService.toggleGlobalIgnoredRecommendation(this.extension.identifier.id, false);
		return Promise.resolve();
	}
}

export abstract class AbstractConfigureRecommendedExtensionsAction extends Action {

	constructor(
		id: string,
		label: string,
		@IWorkspaceContextService protected contextService: IWorkspaceContextService,
		@IFileService private readonly fileService: IFileService,
		@ITextFileService private readonly textFileService: ITextFileService,
		@IEditorService protected editorService: IEditorService,
		@IJSONEditingService private readonly jsonEditingService: IJSONEditingService,
		@ITextModelService private readonly textModelResolverService: ITextModelService
	) {
		super(id, label);
	}

	protected openExtensionsFile(extensionsFileResource: URI): Promise<any> {
		return this.getOrCreateExtensionsFile(extensionsFileResource)
			.then(({ created, content }) =>
				this.getSelectionPosition(content, extensionsFileResource, ['recommendations'])
					.then(selection => this.editorService.openEditor({
						resource: extensionsFileResource,
						options: {
							pinned: created,
							selection
						}
					})),
				error => Promise.reject(new Error(localize('OpenExtensionsFile.failed', "Unable to create 'extensions.json' file inside the '.vscodius' folder ({0}).", error))));
	}

	protected openWorkspaceConfigurationFile(workspaceConfigurationFile: URI): Promise<any> {
		return this.getOrUpdateWorkspaceConfigurationFile(workspaceConfigurationFile)
			.then(content => this.getSelectionPosition(content.value.toString(), content.resource, ['extensions', 'recommendations']))
			.then(selection => this.editorService.openEditor({
				resource: workspaceConfigurationFile,
				options: {
					selection,
					forceReload: true // because content has changed
				}
			}));
	}

	private getOrUpdateWorkspaceConfigurationFile(workspaceConfigurationFile: URI): Promise<IFileContent> {
		return Promise.resolve(this.fileService.readFile(workspaceConfigurationFile))
			.then(content => {
				const workspaceRecommendations = <IExtensionsConfigContent>json.parse(content.value.toString())['extensions'];
				if (!workspaceRecommendations || !workspaceRecommendations.recommendations) {
					return this.jsonEditingService.write(workspaceConfigurationFile, [{ path: ['extensions'], value: { recommendations: [] } }], true)
						.then(() => this.fileService.readFile(workspaceConfigurationFile));
				}
				return content;
			});
	}

	private getSelectionPosition(content: string, resource: URI, path: json.JSONPath): Promise<ITextEditorSelection | undefined> {
		const tree = json.parseTree(content);
		const node = json.findNodeAtLocation(tree, path);
		if (node && node.parent && node.parent.children) {
			const recommendationsValueNode = node.parent.children[1];
			const lastExtensionNode = recommendationsValueNode.children && recommendationsValueNode.children.length ? recommendationsValueNode.children[recommendationsValueNode.children.length - 1] : null;
			const offset = lastExtensionNode ? lastExtensionNode.offset + lastExtensionNode.length : recommendationsValueNode.offset + 1;
			return Promise.resolve(this.textModelResolverService.createModelReference(resource))
				.then(reference => {
					const position = reference.object.textEditorModel.getPositionAt(offset);
					reference.dispose();
					return {
						startLineNumber: position.lineNumber,
						startColumn: position.column,
						endLineNumber: position.lineNumber,
						endColumn: position.column,
					};
				});
		}
		return Promise.resolve(undefined);
	}

	private getOrCreateExtensionsFile(extensionsFileResource: URI): Promise<{ created: boolean; extensionsFileResource: URI; content: string }> {
		return Promise.resolve(this.fileService.readFile(extensionsFileResource)).then(content => {
			return { created: false, extensionsFileResource, content: content.value.toString() };
		}, err => {
			return this.textFileService.write(extensionsFileResource, ExtensionsConfigurationInitialContent).then(() => {
				return { created: true, extensionsFileResource, content: ExtensionsConfigurationInitialContent };
			});
		});
	}
}

export class ConfigureWorkspaceRecommendedExtensionsAction extends AbstractConfigureRecommendedExtensionsAction {

	static readonly ID = 'workbench.extensions.action.configureWorkspaceRecommendedExtensions';
	static readonly LABEL = localize('configureWorkspaceRecommendedExtensions', "Configure Recommended Extensions (Workspace)");

	constructor(
		id: string,
		label: string,
		@IFileService fileService: IFileService,
		@ITextFileService textFileService: ITextFileService,
		@IWorkspaceContextService contextService: IWorkspaceContextService,
		@IEditorService editorService: IEditorService,
		@IJSONEditingService jsonEditingService: IJSONEditingService,
		@ITextModelService textModelResolverService: ITextModelService
	) {
		super(id, label, contextService, fileService, textFileService, editorService, jsonEditingService, textModelResolverService);
		this._register(this.contextService.onDidChangeWorkbenchState(() => this.update(), this));
		this.update();
	}

	private update(): void {
		this.enabled = this.contextService.getWorkbenchState() !== WorkbenchState.EMPTY;
	}

	public override run(): Promise<void> {
		switch (this.contextService.getWorkbenchState()) {
			case WorkbenchState.FOLDER:
				return this.openExtensionsFile(this.contextService.getWorkspace().folders[0].toResource(EXTENSIONS_CONFIG));
			case WorkbenchState.WORKSPACE:
				return this.openWorkspaceConfigurationFile(this.contextService.getWorkspace().configuration!);
		}
		return Promise.resolve();
	}
}

export class ConfigureWorkspaceFolderRecommendedExtensionsAction extends AbstractConfigureRecommendedExtensionsAction {

	static readonly ID = 'workbench.extensions.action.configureWorkspaceFolderRecommendedExtensions';
	static readonly LABEL = localize('configureWorkspaceFolderRecommendedExtensions', "Configure Recommended Extensions (Workspace Folder)");

	constructor(
		id: string,
		label: string,
		@IFileService fileService: IFileService,
		@ITextFileService textFileService: ITextFileService,
		@IWorkspaceContextService contextService: IWorkspaceContextService,
		@IEditorService editorService: IEditorService,
		@IJSONEditingService jsonEditingService: IJSONEditingService,
		@ITextModelService textModelResolverService: ITextModelService,
		@ICommandService private readonly commandService: ICommandService
	) {
		super(id, label, contextService, fileService, textFileService, editorService, jsonEditingService, textModelResolverService);
	}

	public override run(): Promise<any> {
		const folderCount = this.contextService.getWorkspace().folders.length;
		const pickFolderPromise = folderCount === 1 ? Promise.resolve(this.contextService.getWorkspace().folders[0]) : this.commandService.executeCommand<IWorkspaceFolder>(PICK_WORKSPACE_FOLDER_COMMAND_ID);
		return Promise.resolve(pickFolderPromise)
			.then(workspaceFolder => {
				if (workspaceFolder) {
					return this.openExtensionsFile(workspaceFolder.toResource(EXTENSIONS_CONFIG));
				}
				return null;
			});
	}
}

export class ExtensionStatusLabelAction extends Action implements IExtensionContainer {

	private static readonly ENABLED_CLASS = `${ExtensionAction.TEXT_ACTION_CLASS} extension-status-label`;
	private static readonly DISABLED_CLASS = `${this.ENABLED_CLASS} hide`;

	private initialStatus: ExtensionState | null = null;
	private status: ExtensionState | null = null;
	private version: string | null = null;
	private enablementState: EnablementState | null = null;

	private _extension: IExtension | null = null;
	get extension(): IExtension | null { return this._extension; }
	set extension(extension: IExtension | null) {
		if (!(this._extension && extension && areSameExtensions(this._extension.identifier, extension.identifier))) {
			// Different extension. Reset
			this.initialStatus = null;
			this.status = null;
			this.enablementState = null;
		}
		this._extension = extension;
		this.update();
	}

	constructor(
		@IExtensionService private readonly extensionService: IExtensionService,
		@IExtensionManagementServerService private readonly extensionManagementServerService: IExtensionManagementServerService,
		@IWorkbenchExtensionEnablementService private readonly extensionEnablementService: IWorkbenchExtensionEnablementService
	) {
		super('extensions.action.statusLabel', '', ExtensionStatusLabelAction.DISABLED_CLASS, false);
	}

	update(): void {
		const label = this.computeLabel();
		this.label = label || '';
		this.class = label ? ExtensionStatusLabelAction.ENABLED_CLASS : ExtensionStatusLabelAction.DISABLED_CLASS;
	}

	private computeLabel(): string | null {
		if (!this.extension) {
			return null;
		}

		const currentStatus = this.status;
		const currentVersion = this.version;
		const currentEnablementState = this.enablementState;
		this.status = this.extension.state;
		this.version = this.extension.version;
		if (this.initialStatus === null) {
			this.initialStatus = this.status;
		}
		this.enablementState = this.extension.enablementState;

		const canAddExtension = () => {
			const runningExtension = this.extensionService.extensions.filter(e => areSameExtensions({ id: e.identifier.value, uuid: e.uuid }, this.extension!.identifier))[0];
			if (this.extension!.local) {
				if (runningExtension && this.extension!.version === runningExtension.version) {
					return true;
				}
				return this.extensionService.canAddExtension(toExtensionDescription(this.extension!.local));
			}
			return false;
		};
		const canRemoveExtension = () => {
			if (this.extension!.local) {
				if (this.extensionService.extensions.every(e => !(areSameExtensions({ id: e.identifier.value, uuid: e.uuid }, this.extension!.identifier) && this.extension!.server === this.extensionManagementServerService.getExtensionManagementServer(toExtension(e))))) {
					return true;
				}
				return this.extensionService.canRemoveExtension(toExtensionDescription(this.extension!.local));
			}
			return false;
		};

		if (currentStatus !== null) {
			if (currentStatus === ExtensionState.Installing && this.status === ExtensionState.Installed) {
				if (this.initialStatus === ExtensionState.Uninstalled && canAddExtension()) {
					return localize('installed', "Installed");
				}
				if (this.initialStatus === ExtensionState.Installed && this.version !== currentVersion && canAddExtension()) {
					return localize('updated', "Updated");
				}
				return null;
			}
			if (currentStatus === ExtensionState.Uninstalling && this.status === ExtensionState.Uninstalled) {
				this.initialStatus = this.status;
				return canRemoveExtension() ? localize('uninstalled', "Uninstalled") : null;
			}
		}

		if (currentEnablementState !== null) {
			const currentlyEnabled = this.extensionEnablementService.isEnabledEnablementState(currentEnablementState);
			const enabled = this.extensionEnablementService.isEnabledEnablementState(this.enablementState);
			if (!currentlyEnabled && enabled) {
				return canAddExtension() ? localize('enabled', "Enabled") : null;
			}
			if (currentlyEnabled && !enabled) {
				return canRemoveExtension() ? localize('disabled', "Disabled") : null;
			}

		}

		return null;
	}

	override run(): Promise<any> {
		return Promise.resolve();
	}

}

export class ToggleSyncExtensionAction extends DropDownExtensionAction {

	private static readonly IGNORED_SYNC_CLASS = `${ExtensionAction.ICON_ACTION_CLASS} extension-sync ${ThemeIcon.asClassName(syncIgnoredIcon)}`;
	private static readonly SYNC_CLASS = `${this.ICON_ACTION_CLASS} extension-sync ${ThemeIcon.asClassName(syncEnabledIcon)}`;

	constructor(
		@IConfigurationService private readonly configurationService: IConfigurationService,
		@IExtensionsWorkbenchService private readonly extensionsWorkbenchService: IExtensionsWorkbenchService,
		@IUserDataSyncEnablementService private readonly userDataSyncEnablementService: IUserDataSyncEnablementService,
		@IInstantiationService instantiationService: IInstantiationService,
	) {
		super('extensions.sync', '', ToggleSyncExtensionAction.SYNC_CLASS, false, instantiationService);
		this._register(Event.filter(this.configurationService.onDidChangeConfiguration, e => e.affectsConfiguration('settingsSync.ignoredExtensions'))(() => this.update()));
		this._register(userDataSyncEnablementService.onDidChangeEnablement(() => this.update()));
		this.update();
	}

	update(): void {
		this.enabled = !!this.extension && this.userDataSyncEnablementService.isEnabled() && this.extension.state === ExtensionState.Installed;
		if (this.extension) {
			const isIgnored = this.extensionsWorkbenchService.isExtensionIgnoredToSync(this.extension);
			this.class = isIgnored ? ToggleSyncExtensionAction.IGNORED_SYNC_CLASS : ToggleSyncExtensionAction.SYNC_CLASS;
			this.tooltip = isIgnored ? localize('ignored', "This extension is ignored during sync") : localize('synced', "This extension is synced");
		}
	}

	override async run(): Promise<any> {
		return super.run({
			actionGroups: [
				[
					new Action(
						'extensions.syncignore',
						this.extensionsWorkbenchService.isExtensionIgnoredToSync(this.extension!) ? localize('sync', "Sync this extension") : localize('do not sync', "Do not sync this extension")
						, undefined, true, () => this.extensionsWorkbenchService.toggleExtensionIgnoredToSync(this.extension!))
				]
			], disposeActionsOnHide: true
		});
	}
}

export type ExtensionStatus = { readonly message: IMarkdownString; readonly icon?: ThemeIcon };

export class ExtensionStatusAction extends ExtensionAction {

	private static readonly CLASS = `${ExtensionAction.ICON_ACTION_CLASS} extension-status`;

	updateWhenCounterExtensionChanges: boolean = true;

	private _status: ExtensionStatus[] = [];
	get status(): ExtensionStatus[] { return this._status; }

	private readonly _onDidChangeStatus = this._register(new Emitter<void>());
	readonly onDidChangeStatus = this._onDidChangeStatus.event;

	private readonly updateThrottler = new Throttler();

	constructor(
		@IExtensionManagementServerService private readonly extensionManagementServerService: IExtensionManagementServerService,
		@ILabelService private readonly labelService: ILabelService,
		@ICommandService private readonly commandService: ICommandService,
		@IWorkspaceTrustEnablementService private readonly workspaceTrustEnablementService: IWorkspaceTrustEnablementService,
		@IWorkspaceTrustManagementService private readonly workspaceTrustService: IWorkspaceTrustManagementService,
		@IExtensionsWorkbenchService private readonly extensionsWorkbenchService: IExtensionsWorkbenchService,
		@IExtensionService private readonly extensionService: IExtensionService,
		@IExtensionManifestPropertiesService private readonly extensionManifestPropertiesService: IExtensionManifestPropertiesService,
		@IWorkspaceContextService private readonly contextService: IWorkspaceContextService,
		@IProductService private readonly productService: IProductService,
		@IAllowedExtensionsService private readonly allowedExtensionsService: IAllowedExtensionsService,
		@IWorkbenchExtensionEnablementService private readonly workbenchExtensionEnablementService: IWorkbenchExtensionEnablementService,
		@IExtensionFeaturesManagementService private readonly extensionFeaturesManagementService: IExtensionFeaturesManagementService,
	) {
		super('extensions.status', '', `${ExtensionStatusAction.CLASS} hide`, false);
		this._register(this.labelService.onDidChangeFormatters(() => this.update(), this));
		this._register(this.extensionService.onDidChangeExtensions(() => this.update()));
		this._register(this.extensionFeaturesManagementService.onDidChangeAccessData(() => this.update()));
		this._register(allowedExtensionsService.onDidChangeAllowedExtensions(() => this.update()));
		this.update();
	}

	update(): void {
		this.updateThrottler.queue(() => this.computeAndUpdateStatus());
	}

	private async computeAndUpdateStatus(): Promise<void> {
		this.updateStatus(undefined, true);
		this.enabled = false;

		if (!this.extension) {
			return;
		}

		if (this.extension.isMalicious) {
			this.updateStatus({ icon: warningIcon, message: new MarkdownString(localize('malicious tooltip', "This extension was reported to be problematic.")) }, true);
			return;
		}

		if (this.extension.state === ExtensionState.Uninstalled && this.extension.gallery && !this.extension.gallery.isSigned) {
			this.updateStatus({ icon: warningIcon, message: new MarkdownString(localize('not signed tooltip', "This extension is not signed by the Extension Marketplace.")) }, true);
			return;
		}

		if (this.extension.deprecationInfo) {
			if (this.extension.deprecationInfo.extension) {
				const link = `[${this.extension.deprecationInfo.extension.displayName}](${URI.parse(`command:extension.open?${encodeURIComponent(JSON.stringify([this.extension.deprecationInfo.extension.id]))}`)})`;
				this.updateStatus({ icon: warningIcon, message: new MarkdownString(localize('deprecated with alternate extension tooltip', "This extension is deprecated. Use the {0} extension instead.", link)) }, true);
			} else if (this.extension.deprecationInfo.settings) {
				const link = `[${localize('settings', "settings")}](${URI.parse(`command:workbench.action.openSettings?${encodeURIComponent(JSON.stringify([this.extension.deprecationInfo.settings.map(setting => `@id:${setting}`).join(' ')]))}`)})`;
				this.updateStatus({ icon: warningIcon, message: new MarkdownString(localize('deprecated with alternate settings tooltip', "This extension is deprecated as this functionality is now built-in to VSCodius. Configure these {0} to use this functionality.", link)) }, true);
			} else {
				const message = new MarkdownString(localize('deprecated tooltip', "This extension is deprecated as it is no longer being maintained."));
				if (this.extension.deprecationInfo.additionalInfo) {
					message.appendMarkdown(` ${this.extension.deprecationInfo.additionalInfo}`);
				}
				this.updateStatus({ icon: warningIcon, message }, true);
			}
			return;
		}

		if (this.extensionsWorkbenchService.canSetLanguage(this.extension)) {
			return;
		}

<<<<<<< HEAD
		if (this.extension.gallery && this.extension.state === ExtensionState.Uninstalled && !await this.extensionsWorkbenchService.canInstall(this.extension)) {
			if (this.extensionManagementServerService.localExtensionManagementServer || this.extensionManagementServerService.remoteExtensionManagementServer) {
				const targetPlatform = await (this.extensionManagementServerService.localExtensionManagementServer ? this.extensionManagementServerService.localExtensionManagementServer.extensionManagementService.getTargetPlatform() : this.extensionManagementServerService.remoteExtensionManagementServer!.extensionManagementService.getTargetPlatform());
				const message = new MarkdownString(`${localize('incompatible platform', "The '{0}' extension is not available in {1} for {2}.", this.extension.displayName || this.extension.identifier.id, this.productService.nameLong, TargetPlatformToString(targetPlatform))} [${localize('learn more', "Learn More")}](https://aka.ms/vscode-platform-specific-extensions)`);
				this.updateStatus({ icon: warningIcon, message }, true);
				return;
			}

			if (this.extensionManagementServerService.webExtensionManagementServer) {
				const productName = localize('VSCodius for Web', "{0} for the Web", this.productService.nameLong);
				const message = new MarkdownString(`${localize('not web tooltip', "The '{0}' extension is not available in {1}.", this.extension.displayName || this.extension.identifier.id, productName)} [${localize('learn why', "Learn Why")}](https://aka.ms/vscode-web-extensions-guide)`);
				this.updateStatus({ icon: warningIcon, message }, true);
=======
		if (this.extension.outdated && this.extensionsWorkbenchService.isAutoUpdateEnabledFor(this.extension)) {
			const message = await this.extensionsWorkbenchService.shouldRequireConsentToUpdate(this.extension);
			if (message) {
				const markdown = new MarkdownString();
				markdown.appendMarkdown(`${message} `);
				markdown.appendMarkdown(
					localize('auto update message', "Please [review the extension]({0}) and update it manually.",
						this.extension.hasChangelog()
							? URI.parse(`command:extension.open?${encodeURIComponent(JSON.stringify([this.extension.identifier.id, ExtensionEditorTab.Changelog]))}`).toString()
							: this.extension.repository
								? this.extension.repository
								: URI.parse(`command:extension.open?${encodeURIComponent(JSON.stringify([this.extension.identifier.id]))}`).toString()
					));
				this.updateStatus({ icon: warningIcon, message: markdown }, true);
			}
		}

		if (this.extension.gallery && this.extension.state === ExtensionState.Uninstalled) {
			const result = await this.extensionsWorkbenchService.canInstall(this.extension);
			if (result !== true) {
				this.updateStatus({ icon: warningIcon, message: result }, true);
>>>>>>> 138f619c
				return;
			}
		}

		if (!this.extension.local ||
			!this.extension.server ||
			this.extension.state !== ExtensionState.Installed
		) {
			return;
		}

		// Extension is disabled by its dependency
		const result = this.allowedExtensionsService.isAllowed(this.extension.local);
		if (result !== true) {
			this.updateStatus({ icon: warningIcon, message: new MarkdownString(localize('disabled - not allowed', "This extension is disabled because {0}", result.value)) }, true);
			return;
		}

		// Extension is disabled by environment
		if (this.extension.enablementState === EnablementState.DisabledByEnvironment) {
			this.updateStatus({ message: new MarkdownString(localize('disabled by environment', "This extension is disabled by the environment.")) }, true);
			return;
		}

		// Extension is enabled by environment
		if (this.extension.enablementState === EnablementState.EnabledByEnvironment) {
			this.updateStatus({ message: new MarkdownString(localize('enabled by environment', "This extension is enabled because it is required in the current environment.")) }, true);
			return;
		}

		// Extension is disabled by virtual workspace
		if (this.extension.enablementState === EnablementState.DisabledByVirtualWorkspace) {
			const details = getWorkspaceSupportTypeMessage(this.extension.local.manifest.capabilities?.virtualWorkspaces);
			this.updateStatus({ icon: infoIcon, message: new MarkdownString(details ? escapeMarkdownSyntaxTokens(details) : localize('disabled because of virtual workspace', "This extension has been disabled because it does not support virtual workspaces.")) }, true);
			return;
		}

		// Limited support in Virtual Workspace
		if (isVirtualWorkspace(this.contextService.getWorkspace())) {
			const virtualSupportType = this.extensionManifestPropertiesService.getExtensionVirtualWorkspaceSupportType(this.extension.local.manifest);
			const details = getWorkspaceSupportTypeMessage(this.extension.local.manifest.capabilities?.virtualWorkspaces);
			if (virtualSupportType === 'limited' || details) {
				this.updateStatus({ icon: warningIcon, message: new MarkdownString(details ? escapeMarkdownSyntaxTokens(details) : localize('extension limited because of virtual workspace', "This extension has limited features because the current workspace is virtual.")) }, true);
				return;
			}
		}

		if (!this.workspaceTrustService.isWorkspaceTrusted() &&
			// Extension is disabled by untrusted workspace
			(this.extension.enablementState === EnablementState.DisabledByTrustRequirement ||
				// All disabled dependencies of the extension are disabled by untrusted workspace
				(this.extension.enablementState === EnablementState.DisabledByExtensionDependency && this.workbenchExtensionEnablementService.getDependenciesEnablementStates(this.extension.local).every(([, enablementState]) => this.workbenchExtensionEnablementService.isEnabledEnablementState(enablementState) || enablementState === EnablementState.DisabledByTrustRequirement)))) {
			this.enabled = true;
			const untrustedDetails = getWorkspaceSupportTypeMessage(this.extension.local.manifest.capabilities?.untrustedWorkspaces);
			this.updateStatus({ icon: trustIcon, message: new MarkdownString(untrustedDetails ? escapeMarkdownSyntaxTokens(untrustedDetails) : localize('extension disabled because of trust requirement', "This extension has been disabled because the current workspace is not trusted.")) }, true);
			return;
		}

		// Limited support in Untrusted Workspace
		if (this.workspaceTrustEnablementService.isWorkspaceTrustEnabled() && !this.workspaceTrustService.isWorkspaceTrusted()) {
			const untrustedSupportType = this.extensionManifestPropertiesService.getExtensionUntrustedWorkspaceSupportType(this.extension.local.manifest);
			const untrustedDetails = getWorkspaceSupportTypeMessage(this.extension.local.manifest.capabilities?.untrustedWorkspaces);
			if (untrustedSupportType === 'limited' || untrustedDetails) {
				this.enabled = true;
				this.updateStatus({ icon: trustIcon, message: new MarkdownString(untrustedDetails ? escapeMarkdownSyntaxTokens(untrustedDetails) : localize('extension limited because of trust requirement', "This extension has limited features because the current workspace is not trusted.")) }, true);
				return;
			}
		}

		// Extension is disabled by extension kind
		if (this.extension.enablementState === EnablementState.DisabledByExtensionKind) {
			if (!this.extensionsWorkbenchService.installed.some(e => areSameExtensions(e.identifier, this.extension!.identifier) && e.server !== this.extension!.server)) {
				let message;
				// Extension on Local Server
				if (this.extensionManagementServerService.localExtensionManagementServer === this.extension.server) {
					if (this.extensionManifestPropertiesService.prefersExecuteOnWorkspace(this.extension.local.manifest)) {
						if (this.extensionManagementServerService.remoteExtensionManagementServer) {
							message = new MarkdownString(`${localize('Install in remote server to enable', "This extension is disabled in this workspace because it is defined to run in the Remote Extension Host. Please install the extension in '{0}' to enable.", this.extensionManagementServerService.remoteExtensionManagementServer.label)} [${localize('learn more', "Learn More")}](https://code.visualstudio.com/api/advanced-topics/remote-extensions#architecture-and-extension-kinds)`);
						}
					}
				}
				// Extension on Remote Server
				else if (this.extensionManagementServerService.remoteExtensionManagementServer === this.extension.server) {
					if (this.extensionManifestPropertiesService.prefersExecuteOnUI(this.extension.local.manifest)) {
						if (this.extensionManagementServerService.localExtensionManagementServer) {
							message = new MarkdownString(`${localize('Install in local server to enable', "This extension is disabled in this workspace because it is defined to run in the Local Extension Host. Please install the extension locally to enable.", this.extensionManagementServerService.remoteExtensionManagementServer.label)} [${localize('learn more', "Learn More")}](https://code.visualstudio.com/api/advanced-topics/remote-extensions#architecture-and-extension-kinds)`);
						} else if (isWeb) {
							message = new MarkdownString(`${localize('Defined to run in desktop', "This extension is disabled because it is defined to run only in {0} for the Desktop.", this.productService.nameLong)} [${localize('learn more', "Learn More")}](https://code.visualstudio.com/api/advanced-topics/remote-extensions#architecture-and-extension-kinds)`);
						}
					}
				}
				// Extension on Web Server
				else if (this.extensionManagementServerService.webExtensionManagementServer === this.extension.server) {
					message = new MarkdownString(`${localize('Cannot be enabled', "This extension is disabled because it is not supported in {0} for the Web.", this.productService.nameLong)} [${localize('learn more', "Learn More")}](https://code.visualstudio.com/api/advanced-topics/remote-extensions#architecture-and-extension-kinds)`);
				}
				if (message) {
					this.updateStatus({ icon: warningIcon, message }, true);
				}
				return;
			}
		}

		const extensionId = new ExtensionIdentifier(this.extension.identifier.id);
		const features = Registry.as<IExtensionFeaturesRegistry>(Extensions.ExtensionFeaturesRegistry).getExtensionFeatures();
		for (const feature of features) {
			const status = this.extensionFeaturesManagementService.getAccessData(extensionId, feature.id)?.current?.status;
			const manageAccessLink = `[${localize('manage access', 'Manage Access')}](${URI.parse(`command:extension.open?${encodeURIComponent(JSON.stringify([this.extension.identifier.id, ExtensionEditorTab.Features, false, feature.id]))}`)})`;
			if (status?.severity === Severity.Error) {
				this.updateStatus({ icon: errorIcon, message: new MarkdownString().appendText(status.message).appendMarkdown(` ${manageAccessLink}`) }, true);
				return;
			}
			if (status?.severity === Severity.Warning) {
				this.updateStatus({ icon: warningIcon, message: new MarkdownString().appendText(status.message).appendMarkdown(` ${manageAccessLink}`) }, true);
				return;
			}
		}

		// Remote Workspace
		if (this.extensionManagementServerService.remoteExtensionManagementServer) {
			if (isLanguagePackExtension(this.extension.local.manifest)) {
				if (!this.extensionsWorkbenchService.installed.some(e => areSameExtensions(e.identifier, this.extension!.identifier) && e.server !== this.extension!.server)) {
					const message = this.extension.server === this.extensionManagementServerService.localExtensionManagementServer
						? new MarkdownString(localize('Install language pack also in remote server', "Install the language pack extension on '{0}' to enable it there also.", this.extensionManagementServerService.remoteExtensionManagementServer.label))
						: new MarkdownString(localize('Install language pack also locally', "Install the language pack extension locally to enable it there also."));
					this.updateStatus({ icon: infoIcon, message }, true);
				}
				return;
			}

			const runningExtension = this.extensionService.extensions.filter(e => areSameExtensions({ id: e.identifier.value, uuid: e.uuid }, this.extension!.identifier))[0];
			const runningExtensionServer = runningExtension ? this.extensionManagementServerService.getExtensionManagementServer(toExtension(runningExtension)) : null;
			if (this.extension.server === this.extensionManagementServerService.localExtensionManagementServer && runningExtensionServer === this.extensionManagementServerService.remoteExtensionManagementServer) {
				if (this.extensionManifestPropertiesService.prefersExecuteOnWorkspace(this.extension.local.manifest)) {
					this.updateStatus({ icon: infoIcon, message: new MarkdownString(`${localize('enabled remotely', "This extension is enabled in the Remote Extension Host because it prefers to run there.")} [${localize('learn more', "Learn More")}](https://code.visualstudio.com/api/advanced-topics/remote-extensions#architecture-and-extension-kinds)`) }, true);
				}
				return;
			}

			if (this.extension.server === this.extensionManagementServerService.remoteExtensionManagementServer && runningExtensionServer === this.extensionManagementServerService.localExtensionManagementServer) {
				if (this.extensionManifestPropertiesService.prefersExecuteOnUI(this.extension.local.manifest)) {
					this.updateStatus({ icon: infoIcon, message: new MarkdownString(`${localize('enabled locally', "This extension is enabled in the Local Extension Host because it prefers to run there.")} [${localize('learn more', "Learn More")}](https://code.visualstudio.com/api/advanced-topics/remote-extensions#architecture-and-extension-kinds)`) }, true);
				}
				return;
			}

			if (this.extension.server === this.extensionManagementServerService.remoteExtensionManagementServer && runningExtensionServer === this.extensionManagementServerService.webExtensionManagementServer) {
				if (this.extensionManifestPropertiesService.canExecuteOnWeb(this.extension.local.manifest)) {
					this.updateStatus({ icon: infoIcon, message: new MarkdownString(`${localize('enabled in web worker', "This extension is enabled in the Web Worker Extension Host because it prefers to run there.")} [${localize('learn more', "Learn More")}](https://code.visualstudio.com/api/advanced-topics/remote-extensions#architecture-and-extension-kinds)`) }, true);
				}
				return;
			}
		}

		// Extension is disabled by its dependency
		if (this.extension.enablementState === EnablementState.DisabledByExtensionDependency) {
			this.updateStatus({
				icon: warningIcon,
				message: new MarkdownString(localize('extension disabled because of dependency', "This extension depends on an extension that is disabled."))
					.appendMarkdown(`&nbsp;[${localize('dependencies', "Show Dependencies")}](${URI.parse(`command:extension.open?${encodeURIComponent(JSON.stringify([this.extension.identifier.id, ExtensionEditorTab.Dependencies]))}`)})`)
			}, true);
			return;
		}

		if (!this.extension.local.isValid) {
			const errors = this.extension.local.validations.filter(([severity]) => severity === Severity.Error).map(([, message]) => message);
			this.updateStatus({ icon: warningIcon, message: new MarkdownString(errors.join(' ').trim()) }, true);
			return;
		}

		const isEnabled = this.workbenchExtensionEnablementService.isEnabled(this.extension.local);
		const isRunning = this.extensionService.extensions.some(e => areSameExtensions({ id: e.identifier.value, uuid: e.uuid }, this.extension!.identifier));

		if (!this.extension.isWorkspaceScoped && isEnabled && isRunning) {
			if (this.extension.enablementState === EnablementState.EnabledWorkspace) {
				this.updateStatus({ message: new MarkdownString(localize('workspace enabled', "This extension is enabled for this workspace by the user.")) }, true);
				return;
			}
			if (this.extensionManagementServerService.localExtensionManagementServer && this.extensionManagementServerService.remoteExtensionManagementServer) {
				if (this.extension.server === this.extensionManagementServerService.remoteExtensionManagementServer) {
					this.updateStatus({ message: new MarkdownString(localize('extension enabled on remote', "Extension is enabled on '{0}'", this.extension.server.label)) }, true);
					return;
				}
			}
			if (this.extension.enablementState === EnablementState.EnabledGlobally) {
				return;
			}
		}

		if (!isEnabled && !isRunning) {
			if (this.extension.enablementState === EnablementState.DisabledGlobally) {
				this.updateStatus({ message: new MarkdownString(localize('globally disabled', "This extension is disabled globally by the user.")) }, true);
				return;
			}
			if (this.extension.enablementState === EnablementState.DisabledWorkspace) {
				this.updateStatus({ message: new MarkdownString(localize('workspace disabled', "This extension is disabled for this workspace by the user.")) }, true);
				return;
			}
		}
	}

	private updateStatus(status: ExtensionStatus | undefined, updateClass: boolean): void {
		if (status) {
			if (this._status.some(s => s.message.value === status.message.value && s.icon?.id === status.icon?.id)) {
				return;
			}
		} else {
			if (this._status.length === 0) {
				return;
			}
			this._status = [];
		}

		if (status) {
			this._status.push(status);
			this._status.sort((a, b) =>
				b.icon === trustIcon ? -1 :
					a.icon === trustIcon ? 1 :
						b.icon === errorIcon ? -1 :
							a.icon === errorIcon ? 1 :
								b.icon === warningIcon ? -1 :
									a.icon === warningIcon ? 1 :
										b.icon === infoIcon ? -1 :
											a.icon === infoIcon ? 1 :
												0
			);
		}

		if (updateClass) {
			if (status?.icon === errorIcon) {
				this.class = `${ExtensionStatusAction.CLASS} extension-status-error ${ThemeIcon.asClassName(errorIcon)}`;
			}
			else if (status?.icon === warningIcon) {
				this.class = `${ExtensionStatusAction.CLASS} extension-status-warning ${ThemeIcon.asClassName(warningIcon)}`;
			}
			else if (status?.icon === infoIcon) {
				this.class = `${ExtensionStatusAction.CLASS} extension-status-info ${ThemeIcon.asClassName(infoIcon)}`;
			}
			else if (status?.icon === trustIcon) {
				this.class = `${ExtensionStatusAction.CLASS} ${ThemeIcon.asClassName(trustIcon)}`;
			}
			else {
				this.class = `${ExtensionStatusAction.CLASS} hide`;
			}
		}
		this._onDidChangeStatus.fire();
	}

	override async run(): Promise<any> {
		if (this._status[0]?.icon === trustIcon) {
			return this.commandService.executeCommand('workbench.trust.manage');
		}
	}
}

export class ReinstallAction extends Action {

	static readonly ID = 'workbench.extensions.action.reinstall';
	static readonly LABEL = localize('reinstall', "Reinstall Extension...");

	constructor(
		id: string = ReinstallAction.ID, label: string = ReinstallAction.LABEL,
		@IExtensionsWorkbenchService private readonly extensionsWorkbenchService: IExtensionsWorkbenchService,
		@IExtensionManagementServerService private readonly extensionManagementServerService: IExtensionManagementServerService,
		@IQuickInputService private readonly quickInputService: IQuickInputService,
		@INotificationService private readonly notificationService: INotificationService,
		@IHostService private readonly hostService: IHostService,
		@IExtensionService private readonly extensionService: IExtensionService
	) {
		super(id, label);
	}

	override get enabled(): boolean {
		return this.extensionsWorkbenchService.local.filter(l => !l.isBuiltin && l.local).length > 0;
	}

	override run(): Promise<any> {
		return this.quickInputService.pick(this.getEntries(), { placeHolder: localize('selectExtensionToReinstall', "Select Extension to Reinstall") })
			.then(pick => pick && this.reinstallExtension(pick.extension));
	}

	private getEntries(): Promise<(IQuickPickItem & { extension: IExtension })[]> {
		return this.extensionsWorkbenchService.queryLocal()
			.then(local => {
				const entries = local
					.filter(extension => !extension.isBuiltin && extension.server !== this.extensionManagementServerService.webExtensionManagementServer)
					.map(extension => {
						return {
							id: extension.identifier.id,
							label: extension.displayName,
							description: extension.identifier.id,
							extension,
						};
					});
				return entries;
			});
	}

	private reinstallExtension(extension: IExtension): Promise<void> {
		return this.extensionsWorkbenchService.openSearch('@installed ')
			.then(() => {
				return this.extensionsWorkbenchService.reinstall(extension)
					.then(extension => {
						const requireReload = !(extension.local && this.extensionService.canAddExtension(toExtensionDescription(extension.local)));
						const message = requireReload ? localize('ReinstallAction.successReload', "Please reload VSCodius to complete reinstalling the extension {0}.", extension.identifier.id)
							: localize('ReinstallAction.success', "Reinstalling the extension {0} is completed.", extension.identifier.id);
						const actions = requireReload ? [{
							label: localize('InstallVSIXAction.reloadNow', "Reload Now"),
							run: () => this.hostService.reload()
						}] : [];
						this.notificationService.prompt(
							Severity.Info,
							message,
							actions,
							{ sticky: true }
						);
					}, error => this.notificationService.error(error));
			});
	}
}

export class InstallSpecificVersionOfExtensionAction extends Action {

	static readonly ID = 'workbench.extensions.action.install.specificVersion';
	static readonly LABEL = localize('install previous version', "Install Specific Version of Extension...");

	constructor(
		id: string = InstallSpecificVersionOfExtensionAction.ID, label: string = InstallSpecificVersionOfExtensionAction.LABEL,
		@IExtensionsWorkbenchService private readonly extensionsWorkbenchService: IExtensionsWorkbenchService,
		@IQuickInputService private readonly quickInputService: IQuickInputService,
		@IInstantiationService private readonly instantiationService: IInstantiationService,
		@IWorkbenchExtensionEnablementService private readonly extensionEnablementService: IWorkbenchExtensionEnablementService,
	) {
		super(id, label);
	}

	override get enabled(): boolean {
		return this.extensionsWorkbenchService.local.some(l => this.isEnabled(l));
	}

	override async run(): Promise<any> {
		const extensionPick = await this.quickInputService.pick(this.getExtensionEntries(), { placeHolder: localize('selectExtension', "Select Extension"), matchOnDetail: true });
		if (extensionPick && extensionPick.extension) {
			const action = this.instantiationService.createInstance(InstallAnotherVersionAction, extensionPick.extension, true);
			await action.run();
			await this.extensionsWorkbenchService.openSearch(extensionPick.extension.identifier.id);
		}
	}

	private isEnabled(extension: IExtension): boolean {
		const action = this.instantiationService.createInstance(InstallAnotherVersionAction, extension, true);
		return action.enabled && !!extension.local && this.extensionEnablementService.isEnabled(extension.local);
	}

	private async getExtensionEntries(): Promise<IExtensionPickItem[]> {
		const installed = await this.extensionsWorkbenchService.queryLocal();
		const entries: IExtensionPickItem[] = [];
		for (const extension of installed) {
			if (this.isEnabled(extension)) {
				entries.push({
					id: extension.identifier.id,
					label: extension.displayName || extension.identifier.id,
					description: extension.identifier.id,
					extension,
				});
			}
		}
		return entries.sort((e1, e2) => e1.extension.displayName.localeCompare(e2.extension.displayName));
	}
}

interface IExtensionPickItem extends IQuickPickItem {
	extension: IExtension;
}

export abstract class AbstractInstallExtensionsInServerAction extends Action {

	private extensions: IExtension[] | undefined = undefined;

	constructor(
		id: string,
		@IExtensionsWorkbenchService protected readonly extensionsWorkbenchService: IExtensionsWorkbenchService,
		@IQuickInputService private readonly quickInputService: IQuickInputService,
		@INotificationService private readonly notificationService: INotificationService,
		@IProgressService private readonly progressService: IProgressService,
	) {
		super(id);
		this.update();
		this.extensionsWorkbenchService.queryLocal().then(() => this.updateExtensions());
		this._register(this.extensionsWorkbenchService.onChange(() => {
			if (this.extensions) {
				this.updateExtensions();
			}
		}));
	}

	private updateExtensions(): void {
		this.extensions = this.extensionsWorkbenchService.local;
		this.update();
	}

	private update(): void {
		this.enabled = !!this.extensions && this.getExtensionsToInstall(this.extensions).length > 0;
		this.tooltip = this.label;
	}

	override async run(): Promise<void> {
		return this.selectAndInstallExtensions();
	}

	private async queryExtensionsToInstall(): Promise<IExtension[]> {
		const local = await this.extensionsWorkbenchService.queryLocal();
		return this.getExtensionsToInstall(local);
	}

	private async selectAndInstallExtensions(): Promise<void> {
		const quickPick = this.quickInputService.createQuickPick<IExtensionPickItem>();
		quickPick.busy = true;
		const disposable = quickPick.onDidAccept(() => {
			disposable.dispose();
			quickPick.hide();
			quickPick.dispose();
			this.onDidAccept(quickPick.selectedItems);
		});
		quickPick.show();
		const localExtensionsToInstall = await this.queryExtensionsToInstall();
		quickPick.busy = false;
		if (localExtensionsToInstall.length) {
			quickPick.title = this.getQuickPickTitle();
			quickPick.placeholder = localize('select extensions to install', "Select extensions to install");
			quickPick.canSelectMany = true;
			localExtensionsToInstall.sort((e1, e2) => e1.displayName.localeCompare(e2.displayName));
			quickPick.items = localExtensionsToInstall.map<IExtensionPickItem>(extension => ({ extension, label: extension.displayName, description: extension.version }));
		} else {
			quickPick.hide();
			quickPick.dispose();
			this.notificationService.notify({
				severity: Severity.Info,
				message: localize('no local extensions', "There are no extensions to install.")
			});
		}
	}

	private async onDidAccept(selectedItems: ReadonlyArray<IExtensionPickItem>): Promise<void> {
		if (selectedItems.length) {
			const localExtensionsToInstall = selectedItems.filter(r => !!r.extension).map(r => r.extension);
			if (localExtensionsToInstall.length) {
				await this.progressService.withProgress(
					{
						location: ProgressLocation.Notification,
						title: localize('installing extensions', "Installing Extensions...")
					},
					() => this.installExtensions(localExtensionsToInstall));
				this.notificationService.info(localize('finished installing', "Successfully installed extensions."));
			}
		}
	}

	protected abstract getQuickPickTitle(): string;
	protected abstract getExtensionsToInstall(local: IExtension[]): IExtension[];
	protected abstract installExtensions(extensions: IExtension[]): Promise<void>;
}

export class InstallLocalExtensionsInRemoteAction extends AbstractInstallExtensionsInServerAction {

	constructor(
		@IExtensionsWorkbenchService extensionsWorkbenchService: IExtensionsWorkbenchService,
		@IQuickInputService quickInputService: IQuickInputService,
		@IProgressService progressService: IProgressService,
		@INotificationService notificationService: INotificationService,
		@IExtensionManagementServerService private readonly extensionManagementServerService: IExtensionManagementServerService,
		@IExtensionGalleryService private readonly extensionGalleryService: IExtensionGalleryService,
		@IInstantiationService private readonly instantiationService: IInstantiationService,
		@IFileService private readonly fileService: IFileService,
		@ILogService private readonly logService: ILogService,
	) {
		super('workbench.extensions.actions.installLocalExtensionsInRemote', extensionsWorkbenchService, quickInputService, notificationService, progressService);
	}

	override get label(): string {
		if (this.extensionManagementServerService && this.extensionManagementServerService.remoteExtensionManagementServer) {
			return localize('select and install local extensions', "Install Local Extensions in '{0}'...", this.extensionManagementServerService.remoteExtensionManagementServer.label);
		}
		return '';
	}

	protected getQuickPickTitle(): string {
		return localize('install local extensions title', "Install Local Extensions in '{0}'", this.extensionManagementServerService.remoteExtensionManagementServer!.label);
	}

	protected getExtensionsToInstall(local: IExtension[]): IExtension[] {
		return local.filter(extension => {
			const action = this.instantiationService.createInstance(RemoteInstallAction, true);
			action.extension = extension;
			return action.enabled;
		});
	}

	protected async installExtensions(localExtensionsToInstall: IExtension[]): Promise<void> {
		const galleryExtensions: IGalleryExtension[] = [];
		const vsixs: URI[] = [];
		const targetPlatform = await this.extensionManagementServerService.remoteExtensionManagementServer!.extensionManagementService.getTargetPlatform();
		await Promises.settled(localExtensionsToInstall.map(async extension => {
			if (this.extensionGalleryService.isEnabled()) {
				const gallery = (await this.extensionGalleryService.getExtensions([{ ...extension.identifier, preRelease: !!extension.local?.preRelease }], { targetPlatform, compatible: true }, CancellationToken.None))[0];
				if (gallery) {
					galleryExtensions.push(gallery);
					return;
				}
			}
			const vsix = await this.extensionManagementServerService.localExtensionManagementServer!.extensionManagementService.zip(extension.local!);
			vsixs.push(vsix);
		}));

		await Promises.settled(galleryExtensions.map(gallery => this.extensionManagementServerService.remoteExtensionManagementServer!.extensionManagementService.installFromGallery(gallery)));
		try {
			await Promises.settled(vsixs.map(vsix => this.extensionManagementServerService.remoteExtensionManagementServer!.extensionManagementService.install(vsix)));
		} finally {
			try {
				await Promise.allSettled(vsixs.map(vsix => this.fileService.del(vsix)));
			} catch (error) {
				this.logService.error(error);
			}
		}
	}
}

export class InstallRemoteExtensionsInLocalAction extends AbstractInstallExtensionsInServerAction {

	constructor(
		id: string,
		@IExtensionsWorkbenchService extensionsWorkbenchService: IExtensionsWorkbenchService,
		@IQuickInputService quickInputService: IQuickInputService,
		@IProgressService progressService: IProgressService,
		@INotificationService notificationService: INotificationService,
		@IExtensionManagementServerService private readonly extensionManagementServerService: IExtensionManagementServerService,
		@IExtensionGalleryService private readonly extensionGalleryService: IExtensionGalleryService,
		@IFileService private readonly fileService: IFileService,
		@ILogService private readonly logService: ILogService,
	) {
		super(id, extensionsWorkbenchService, quickInputService, notificationService, progressService);
	}

	override get label(): string {
		return localize('select and install remote extensions', "Install Remote Extensions Locally...");
	}

	protected getQuickPickTitle(): string {
		return localize('install remote extensions', "Install Remote Extensions Locally");
	}

	protected getExtensionsToInstall(local: IExtension[]): IExtension[] {
		return local.filter(extension =>
			extension.type === ExtensionType.User && extension.server !== this.extensionManagementServerService.localExtensionManagementServer
			&& !this.extensionsWorkbenchService.installed.some(e => e.server === this.extensionManagementServerService.localExtensionManagementServer && areSameExtensions(e.identifier, extension.identifier)));
	}

	protected async installExtensions(extensions: IExtension[]): Promise<void> {
		const galleryExtensions: IGalleryExtension[] = [];
		const vsixs: URI[] = [];
		const targetPlatform = await this.extensionManagementServerService.localExtensionManagementServer!.extensionManagementService.getTargetPlatform();
		await Promises.settled(extensions.map(async extension => {
			if (this.extensionGalleryService.isEnabled()) {
				const gallery = (await this.extensionGalleryService.getExtensions([{ ...extension.identifier, preRelease: !!extension.local?.preRelease }], { targetPlatform, compatible: true }, CancellationToken.None))[0];
				if (gallery) {
					galleryExtensions.push(gallery);
					return;
				}
			}
			const vsix = await this.extensionManagementServerService.remoteExtensionManagementServer!.extensionManagementService.zip(extension.local!);
			vsixs.push(vsix);
		}));

		await Promises.settled(galleryExtensions.map(gallery => this.extensionManagementServerService.localExtensionManagementServer!.extensionManagementService.installFromGallery(gallery)));
		try {
			await Promises.settled(vsixs.map(vsix => this.extensionManagementServerService.localExtensionManagementServer!.extensionManagementService.install(vsix)));
		} finally {
			try {
				await Promise.allSettled(vsixs.map(vsix => this.fileService.del(vsix)));
			} catch (error) {
				this.logService.error(error);
			}
		}
	}
}

CommandsRegistry.registerCommand('workbench.extensions.action.showExtensionsForLanguage', function (accessor: ServicesAccessor, fileExtension: string) {
	const extensionsWorkbenchService = accessor.get(IExtensionsWorkbenchService);
	return extensionsWorkbenchService.openSearch(`ext:${fileExtension.replace(/^\./, '')}`);
});

export const showExtensionsWithIdsCommandId = 'workbench.extensions.action.showExtensionsWithIds';
CommandsRegistry.registerCommand(showExtensionsWithIdsCommandId, function (accessor: ServicesAccessor, extensionIds: string[]) {
	const extensionsWorkbenchService = accessor.get(IExtensionsWorkbenchService);
	return extensionsWorkbenchService.openSearch(extensionIds.map(id => `@id:${id}`).join(' '));
});

registerColor('extensionButton.background', {
	dark: buttonBackground,
	light: buttonBackground,
	hcDark: null,
	hcLight: null
}, localize('extensionButtonBackground', "Button background color for extension actions."));

registerColor('extensionButton.foreground', {
	dark: buttonForeground,
	light: buttonForeground,
	hcDark: null,
	hcLight: null
}, localize('extensionButtonForeground', "Button foreground color for extension actions."));

registerColor('extensionButton.hoverBackground', {
	dark: buttonHoverBackground,
	light: buttonHoverBackground,
	hcDark: null,
	hcLight: null
}, localize('extensionButtonHoverBackground', "Button background hover color for extension actions."));

registerColor('extensionButton.separator', buttonSeparator, localize('extensionButtonSeparator', "Button separator color for extension actions"));

export const extensionButtonProminentBackground = registerColor('extensionButton.prominentBackground', {
	dark: buttonBackground,
	light: buttonBackground,
	hcDark: null,
	hcLight: null
}, localize('extensionButtonProminentBackground', "Button background color for extension actions that stand out (e.g. install button)."));

registerColor('extensionButton.prominentForeground', {
	dark: buttonForeground,
	light: buttonForeground,
	hcDark: null,
	hcLight: null
}, localize('extensionButtonProminentForeground', "Button foreground color for extension actions that stand out (e.g. install button)."));

registerColor('extensionButton.prominentHoverBackground', {
	dark: buttonHoverBackground,
	light: buttonHoverBackground,
	hcDark: null,
	hcLight: null
}, localize('extensionButtonProminentHoverBackground', "Button background hover color for extension actions that stand out (e.g. install button)."));

registerThemingParticipant((theme: IColorTheme, collector: ICssStyleCollector) => {

	const errorColor = theme.getColor(editorErrorForeground);
	if (errorColor) {
		collector.addRule(`.extension-editor .header .actions-status-container > .status ${ThemeIcon.asCSSSelector(errorIcon)} { color: ${errorColor}; }`);
		collector.addRule(`.extension-editor .body .subcontent .runtime-status ${ThemeIcon.asCSSSelector(errorIcon)} { color: ${errorColor}; }`);
		collector.addRule(`.monaco-hover.extension-hover .markdown-hover .hover-contents ${ThemeIcon.asCSSSelector(errorIcon)} { color: ${errorColor}; }`);
	}

	const warningColor = theme.getColor(editorWarningForeground);
	if (warningColor) {
		collector.addRule(`.extension-editor .header .actions-status-container > .status ${ThemeIcon.asCSSSelector(warningIcon)} { color: ${warningColor}; }`);
		collector.addRule(`.extension-editor .body .subcontent .runtime-status ${ThemeIcon.asCSSSelector(warningIcon)} { color: ${warningColor}; }`);
		collector.addRule(`.monaco-hover.extension-hover .markdown-hover .hover-contents ${ThemeIcon.asCSSSelector(warningIcon)} { color: ${warningColor}; }`);
	}

	const infoColor = theme.getColor(editorInfoForeground);
	if (infoColor) {
		collector.addRule(`.extension-editor .header .actions-status-container > .status ${ThemeIcon.asCSSSelector(infoIcon)} { color: ${infoColor}; }`);
		collector.addRule(`.extension-editor .body .subcontent .runtime-status ${ThemeIcon.asCSSSelector(infoIcon)} { color: ${infoColor}; }`);
		collector.addRule(`.monaco-hover.extension-hover .markdown-hover .hover-contents ${ThemeIcon.asCSSSelector(infoIcon)} { color: ${infoColor}; }`);
	}
});<|MERGE_RESOLUTION|>--- conflicted
+++ resolved
@@ -957,102 +957,6 @@
 	}
 }
 
-<<<<<<< HEAD
-=======
-export class ToggleAutoUpdateForExtensionAction extends ExtensionAction {
-
-	static readonly ID = 'workbench.extensions.action.toggleAutoUpdateForExtension';
-	static readonly LABEL = localize2('enableAutoUpdateLabel', "Auto Update");
-
-	private static readonly EnabledClass = `${ExtensionAction.EXTENSION_ACTION_CLASS} auto-update`;
-	private static readonly DisabledClass = `${this.EnabledClass} hide`;
-
-	constructor(
-		@IExtensionsWorkbenchService private readonly extensionsWorkbenchService: IExtensionsWorkbenchService,
-		@IWorkbenchExtensionEnablementService private readonly extensionEnablementService: IWorkbenchExtensionEnablementService,
-		@IAllowedExtensionsService private readonly allowedExtensionsService: IAllowedExtensionsService,
-		@IConfigurationService configurationService: IConfigurationService,
-	) {
-		super(ToggleAutoUpdateForExtensionAction.ID, ToggleAutoUpdateForExtensionAction.LABEL.value, ToggleAutoUpdateForExtensionAction.DisabledClass);
-		this._register(configurationService.onDidChangeConfiguration(e => {
-			if (e.affectsConfiguration(AutoUpdateConfigurationKey)) {
-				this.update();
-			}
-		}));
-		this._register(allowedExtensionsService.onDidChangeAllowedExtensions(e => this.update()));
-		this.update();
-	}
-
-	override update() {
-		this.enabled = false;
-		this.class = ToggleAutoUpdateForExtensionAction.DisabledClass;
-		if (!this.extension) {
-			return;
-		}
-		if (this.extension.isBuiltin) {
-			return;
-		}
-		if (this.extension.deprecationInfo?.disallowInstall) {
-			return;
-		}
-
-		const extension = this.extension.local ?? this.extension.gallery;
-		if (extension && this.allowedExtensionsService.isAllowed(extension) !== true) {
-			return;
-		}
-		if (this.extensionsWorkbenchService.getAutoUpdateValue() === 'onlyEnabledExtensions' && !this.extensionEnablementService.isEnabledEnablementState(this.extension.enablementState)) {
-			return;
-		}
-		this.enabled = true;
-		this.class = ToggleAutoUpdateForExtensionAction.EnabledClass;
-		this.checked = this.extensionsWorkbenchService.isAutoUpdateEnabledFor(this.extension);
-	}
-
-	override async run(): Promise<any> {
-		if (!this.extension) {
-			return;
-		}
-
-		const enableAutoUpdate = !this.extensionsWorkbenchService.isAutoUpdateEnabledFor(this.extension);
-		await this.extensionsWorkbenchService.updateAutoUpdateEnablementFor(this.extension, enableAutoUpdate);
-
-		if (enableAutoUpdate) {
-			alert(localize('enableAutoUpdate', "Enabled auto updates for", this.extension.displayName));
-		} else {
-			alert(localize('disableAutoUpdate', "Disabled auto updates for", this.extension.displayName));
-		}
-	}
-}
-
-export class ToggleAutoUpdatesForPublisherAction extends ExtensionAction {
-
-	static readonly ID = 'workbench.extensions.action.toggleAutoUpdatesForPublisher';
-	static readonly LABEL = localize('toggleAutoUpdatesForPublisherLabel', "Auto Update All (From Publisher)");
-
-	constructor(
-		@IExtensionsWorkbenchService private readonly extensionsWorkbenchService: IExtensionsWorkbenchService
-	) {
-		super(ToggleAutoUpdatesForPublisherAction.ID, ToggleAutoUpdatesForPublisherAction.LABEL);
-	}
-
-	override update() { }
-
-	override async run(): Promise<any> {
-		if (!this.extension) {
-			return;
-		}
-		alert(localize('ignoreExtensionUpdatePublisher', "Ignoring updates published by {0}.", this.extension.publisherDisplayName));
-		const enableAutoUpdate = !this.extensionsWorkbenchService.isAutoUpdateEnabledFor(this.extension.publisher);
-		await this.extensionsWorkbenchService.updateAutoUpdateEnablementFor(this.extension.publisher, enableAutoUpdate);
-		if (enableAutoUpdate) {
-			alert(localize('enableAutoUpdate', "Enabled auto updates for", this.extension.displayName));
-		} else {
-			alert(localize('disableAutoUpdate', "Disabled auto updates for", this.extension.displayName));
-		}
-	}
-}
-
->>>>>>> 138f619c
 export class MigrateDeprecatedExtensionAction extends ExtensionAction {
 
 	private static readonly EnabledClass = `${ExtensionAction.LABEL_ACTION_CLASS} migrate`;
@@ -2493,42 +2397,10 @@
 			return;
 		}
 
-<<<<<<< HEAD
-		if (this.extension.gallery && this.extension.state === ExtensionState.Uninstalled && !await this.extensionsWorkbenchService.canInstall(this.extension)) {
-			if (this.extensionManagementServerService.localExtensionManagementServer || this.extensionManagementServerService.remoteExtensionManagementServer) {
-				const targetPlatform = await (this.extensionManagementServerService.localExtensionManagementServer ? this.extensionManagementServerService.localExtensionManagementServer.extensionManagementService.getTargetPlatform() : this.extensionManagementServerService.remoteExtensionManagementServer!.extensionManagementService.getTargetPlatform());
-				const message = new MarkdownString(`${localize('incompatible platform', "The '{0}' extension is not available in {1} for {2}.", this.extension.displayName || this.extension.identifier.id, this.productService.nameLong, TargetPlatformToString(targetPlatform))} [${localize('learn more', "Learn More")}](https://aka.ms/vscode-platform-specific-extensions)`);
-				this.updateStatus({ icon: warningIcon, message }, true);
-				return;
-			}
-
-			if (this.extensionManagementServerService.webExtensionManagementServer) {
-				const productName = localize('VSCodius for Web', "{0} for the Web", this.productService.nameLong);
-				const message = new MarkdownString(`${localize('not web tooltip', "The '{0}' extension is not available in {1}.", this.extension.displayName || this.extension.identifier.id, productName)} [${localize('learn why', "Learn Why")}](https://aka.ms/vscode-web-extensions-guide)`);
-				this.updateStatus({ icon: warningIcon, message }, true);
-=======
-		if (this.extension.outdated && this.extensionsWorkbenchService.isAutoUpdateEnabledFor(this.extension)) {
-			const message = await this.extensionsWorkbenchService.shouldRequireConsentToUpdate(this.extension);
-			if (message) {
-				const markdown = new MarkdownString();
-				markdown.appendMarkdown(`${message} `);
-				markdown.appendMarkdown(
-					localize('auto update message', "Please [review the extension]({0}) and update it manually.",
-						this.extension.hasChangelog()
-							? URI.parse(`command:extension.open?${encodeURIComponent(JSON.stringify([this.extension.identifier.id, ExtensionEditorTab.Changelog]))}`).toString()
-							: this.extension.repository
-								? this.extension.repository
-								: URI.parse(`command:extension.open?${encodeURIComponent(JSON.stringify([this.extension.identifier.id]))}`).toString()
-					));
-				this.updateStatus({ icon: warningIcon, message: markdown }, true);
-			}
-		}
-
 		if (this.extension.gallery && this.extension.state === ExtensionState.Uninstalled) {
 			const result = await this.extensionsWorkbenchService.canInstall(this.extension);
 			if (result !== true) {
 				this.updateStatus({ icon: warningIcon, message: result }, true);
->>>>>>> 138f619c
 				return;
 			}
 		}
