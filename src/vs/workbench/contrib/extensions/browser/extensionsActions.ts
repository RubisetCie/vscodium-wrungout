/*---------------------------------------------------------------------------------------------
 *  Copyright (c) Microsoft Corporation. All rights reserved.
 *  Licensed under the MIT License. See License.txt in the project root for license information.
 *--------------------------------------------------------------------------------------------*/

import 'vs/css!./media/extensionActions';
import { localize } from 'vs/nls';
import { IAction, Action, Separator, SubmenuAction } from 'vs/base/common/actions';
import { Delayer, Promises, Throttler } from 'vs/base/common/async';
import * as DOM from 'vs/base/browser/dom';
import { Emitter, Event } from 'vs/base/common/event';
import * as json from 'vs/base/common/json';
import { IContextMenuService } from 'vs/platform/contextview/browser/contextView';
import { dispose } from 'vs/base/common/lifecycle';
import { IExtension, ExtensionState, IExtensionsWorkbenchService, VIEWLET_ID, IExtensionsViewPaneContainer, IExtensionContainer, TOGGLE_IGNORE_EXTENSION_ACTION_ID, SELECT_INSTALL_VSIX_EXTENSION_COMMAND_ID, THEME_ACTIONS_GROUP, INSTALL_ACTIONS_GROUP } from 'vs/workbench/contrib/extensions/common/extensions';
import { ExtensionsConfigurationInitialContent } from 'vs/workbench/contrib/extensions/common/extensionsFileTemplate';
import { IGalleryExtension, IExtensionGalleryService, ILocalExtension, InstallOptions, InstallOperation, TargetPlatformToString, ExtensionManagementErrorCode } from 'vs/platform/extensionManagement/common/extensionManagement';
import { IWorkbenchExtensionEnablementService, EnablementState, IExtensionManagementServerService, IExtensionManagementServer, IWorkbenchExtensionManagementService } from 'vs/workbench/services/extensionManagement/common/extensionManagement';
import { ExtensionRecommendationReason, IExtensionIgnoredRecommendationsService, IExtensionRecommendationsService } from 'vs/workbench/services/extensionRecommendations/common/extensionRecommendations';
import { areSameExtensions, getExtensionId } from 'vs/platform/extensionManagement/common/extensionManagementUtil';
import { ExtensionType, ExtensionIdentifier, IExtensionDescription, IExtensionManifest, isLanguagePackExtension, getWorkspaceSupportTypeMessage } from 'vs/platform/extensions/common/extensions';
import { IInstantiationService, ServicesAccessor } from 'vs/platform/instantiation/common/instantiation';
import { IFileService, IFileContent } from 'vs/platform/files/common/files';
import { IWorkspaceContextService, WorkbenchState, IWorkspaceFolder } from 'vs/platform/workspace/common/workspace';
import { IHostService } from 'vs/workbench/services/host/browser/host';
import { IExtensionService, toExtension, toExtensionDescription } from 'vs/workbench/services/extensions/common/extensions';
import { URI } from 'vs/base/common/uri';
import { CommandsRegistry, ICommandService } from 'vs/platform/commands/common/commands';
import { IConfigurationService } from 'vs/platform/configuration/common/configuration';
import { registerThemingParticipant, IColorTheme, ICssStyleCollector, ThemeIcon } from 'vs/platform/theme/common/themeService';
import { buttonBackground, buttonForeground, buttonHoverBackground, contrastBorder, registerColor, foreground, editorWarningForeground, editorInfoForeground, editorErrorForeground } from 'vs/platform/theme/common/colorRegistry';
import { IJSONEditingService } from 'vs/workbench/services/configuration/common/jsonEditing';
import { ITextEditorSelection } from 'vs/platform/editor/common/editor';
import { ITextModelService } from 'vs/editor/common/services/resolverService';
import { IContextKeyService } from 'vs/platform/contextkey/common/contextkey';
import { MenuId, IMenuService, MenuItemAction, SubmenuItemAction } from 'vs/platform/actions/common/actions';
import { PICK_WORKSPACE_FOLDER_COMMAND_ID } from 'vs/workbench/browser/actions/workspaceCommands';
import { INotificationService, IPromptChoice, Severity } from 'vs/platform/notification/common/notification';
import { IOpenerService } from 'vs/platform/opener/common/opener';
import { IEditorService } from 'vs/workbench/services/editor/common/editorService';
import { IQuickPickItem, IQuickInputService, IQuickPickSeparator } from 'vs/platform/quickinput/common/quickInput';
import { CancellationToken } from 'vs/base/common/cancellation';
import { alert } from 'vs/base/browser/ui/aria/aria';
import { IWorkbenchThemeService, IWorkbenchTheme, IWorkbenchColorTheme, IWorkbenchFileIconTheme, IWorkbenchProductIconTheme } from 'vs/workbench/services/themes/common/workbenchThemeService';
import { ILabelService } from 'vs/platform/label/common/label';
import { ITextFileService } from 'vs/workbench/services/textfile/common/textfiles';
import { IProductService } from 'vs/platform/product/common/productService';
import { IDialogService } from 'vs/platform/dialogs/common/dialogs';
import { IProgressService, ProgressLocation } from 'vs/platform/progress/common/progress';
import { IActionViewItemOptions, ActionViewItem } from 'vs/base/browser/ui/actionbar/actionViewItems';
import { EXTENSIONS_CONFIG, IExtensionsConfigContent } from 'vs/workbench/services/extensionRecommendations/common/workspaceExtensionsConfig';
import { getErrorMessage, isCancellationError } from 'vs/base/common/errors';
import { IUserDataSyncEnablementService, SyncResource } from 'vs/platform/userDataSync/common/userDataSync';
import { ActionWithDropdownActionViewItem, IActionWithDropdownActionViewItemOptions } from 'vs/base/browser/ui/dropdown/dropdownActionViewItem';
import { IContextMenuProvider } from 'vs/base/browser/contextmenu';
import { ILogService } from 'vs/platform/log/common/log';
import * as Constants from 'vs/workbench/contrib/logs/common/logConstants';
import { errorIcon, infoIcon, manageExtensionIcon, preReleaseIcon, syncEnabledIcon, syncIgnoredIcon, trustIcon, warningIcon } from 'vs/workbench/contrib/extensions/browser/extensionsIcons';
import { isIOS, isWeb } from 'vs/base/common/platform';
import { IExtensionManifestPropertiesService } from 'vs/workbench/services/extensions/common/extensionManifestPropertiesService';
import { IWorkspaceTrustEnablementService, IWorkspaceTrustManagementService } from 'vs/platform/workspace/common/workspaceTrust';
import { isVirtualWorkspace } from 'vs/platform/workspace/common/virtualWorkspace';
import { escapeMarkdownSyntaxTokens, IMarkdownString, MarkdownString } from 'vs/base/common/htmlContent';
import { IPaneCompositePartService } from 'vs/workbench/services/panecomposite/browser/panecomposite';
import { ViewContainerLocation } from 'vs/workbench/common/views';
import { flatten } from 'vs/base/common/arrays';
import { fromNow } from 'vs/base/common/date';
import { IPreferencesService } from 'vs/workbench/services/preferences/common/preferences';
<<<<<<< HEAD
import { renderIcon } from 'vs/base/browser/ui/iconLabel/iconLabels';
import { Codicon } from 'vs/base/common/codicons';
import { assertType } from 'vs/base/common/types';
=======
>>>>>>> 0edb88f3

export class PromptExtensionInstallFailureAction extends Action {

	constructor(
		private readonly extension: IExtension,
		private readonly version: string,
		private readonly installOperation: InstallOperation,
		private readonly installOptions: InstallOptions | undefined,
		private readonly error: Error,
		@IProductService private readonly productService: IProductService,
		@IOpenerService private readonly openerService: IOpenerService,
		@INotificationService private readonly notificationService: INotificationService,
		@IDialogService private readonly dialogService: IDialogService,
		@ICommandService private readonly commandService: ICommandService,
		@ILogService private readonly logService: ILogService,
		@IExtensionManagementServerService private readonly extensionManagementServerService: IExtensionManagementServerService,
		@IInstantiationService private readonly instantiationService: IInstantiationService,
	) {
		super('extension.promptExtensionInstallFailure');
	}

	override async run(): Promise<void> {
		if (isCancellationError(this.error)) {
			return;
		}

		this.logService.error(this.error);

		if (this.error.name === ExtensionManagementErrorCode.Unsupported) {
			const productName = isWeb ? localize('VS Code for Web', "{0} for the Web", this.productService.nameLong) : this.productService.nameLong;
			const message = localize('cannot be installed', "The '{0}' extension is not available in {1}. Click 'More Information' to learn more.", this.extension.displayName || this.extension.identifier.id, productName);
			const result = await this.dialogService.show(Severity.Info, message, [localize('close', "Close"), localize('more information', "More Information")], { cancelId: 0 });
			if (result.choice === 1) {
				this.openerService.open(isWeb ? URI.parse('https://aka.ms/vscode-web-extensions-guide') : URI.parse('https://aka.ms/vscode-remote'));
			}
			return;
		}

		if ([ExtensionManagementErrorCode.Incompatible, ExtensionManagementErrorCode.IncompatibleTargetPlatform, ExtensionManagementErrorCode.Malicious, ExtensionManagementErrorCode.ReleaseVersionNotFound, ExtensionManagementErrorCode.Deprecated].includes(<ExtensionManagementErrorCode>this.error.name)) {
			await this.dialogService.show(Severity.Info, getErrorMessage(this.error));
			return;
		}

		let operationMessage = this.installOperation === InstallOperation.Update ? localize('update operation', "Error while updating '{0}' extension.", this.extension.displayName || this.extension.identifier.id)
			: localize('install operation', "Error while installing '{0}' extension.", this.extension.displayName || this.extension.identifier.id);
		let additionalMessage;
		const promptChoices: IPromptChoice[] = [];

		if (ExtensionManagementErrorCode.IncompatiblePreRelease === (<ExtensionManagementErrorCode>this.error.name)) {
			operationMessage = getErrorMessage(this.error);
			additionalMessage = localize('install release version message', "Would you like to install the release version?");
			promptChoices.push({
				label: localize('install release version', "Install Release Version"),
				run: () => {
					const installAction = this.installOptions?.isMachineScoped ? this.instantiationService.createInstance(InstallAction, !!this.installOptions.installPreReleaseVersion) : this.instantiationService.createInstance(InstallAndSyncAction, !!this.installOptions?.installPreReleaseVersion);
					installAction.extension = this.extension;
					return installAction.run();
				}
			});
		}

		else if (this.extension.gallery && this.productService.extensionsGallery && (this.extensionManagementServerService.localExtensionManagementServer || this.extensionManagementServerService.remoteExtensionManagementServer) && !isIOS) {
			additionalMessage = localize('check logs', "Please check the [log]({0}) for more details.", `command:${Constants.showWindowLogActionId}`);
			promptChoices.push({
				label: localize('download', "Try Downloading Manually..."),
				run: () => this.openerService.open(URI.parse(`${this.productService.extensionsGallery!.serviceUrl}/publishers/${this.extension.publisher}/vsextensions/${this.extension.name}/${this.version}/vspackage`)).then(() => {
					this.notificationService.prompt(
						Severity.Info,
						localize('install vsix', 'Once downloaded, please manually install the downloaded VSIX of \'{0}\'.', this.extension.identifier.id),
						[{
							label: localize('installVSIX', "Install from VSIX..."),
							run: () => this.commandService.executeCommand(SELECT_INSTALL_VSIX_EXTENSION_COMMAND_ID)
						}]
					);
				})
			});
		}

		const message = `${operationMessage}${additionalMessage ? ` ${additionalMessage}` : ''}`;
		this.notificationService.prompt(Severity.Error, message, promptChoices);
	}
}

export abstract class ExtensionAction extends Action implements IExtensionContainer {
	static readonly EXTENSION_ACTION_CLASS = 'extension-action';
	static readonly TEXT_ACTION_CLASS = `${ExtensionAction.EXTENSION_ACTION_CLASS} text`;
	static readonly LABEL_ACTION_CLASS = `${ExtensionAction.EXTENSION_ACTION_CLASS} label`;
	static readonly ICON_ACTION_CLASS = `${ExtensionAction.EXTENSION_ACTION_CLASS} icon`;
	private _extension: IExtension | null = null;
	get extension(): IExtension | null { return this._extension; }
	set extension(extension: IExtension | null) { this._extension = extension; this.update(); }
	abstract update(): void;
}

export class ActionWithDropDownAction extends ExtensionAction {

	private action: IAction | undefined;

	private _menuActions: IAction[] = [];
	get menuActions(): IAction[] { return [...this._menuActions]; }

	override get extension(): IExtension | null {
		return super.extension;
	}

	override set extension(extension: IExtension | null) {
		this.extensionActions.forEach(a => a.extension = extension);
		super.extension = extension;
	}

	protected readonly extensionActions: ExtensionAction[];

	constructor(
		id: string, label: string,
		private readonly actionsGroups: ExtensionAction[][],
	) {
		super(id, label);
		this.extensionActions = flatten(actionsGroups);
		this.update();
		this._register(Event.any(...this.extensionActions.map(a => a.onDidChange))(() => this.update(true)));
		this.extensionActions.forEach(a => this._register(a));
	}

	update(donotUpdateActions?: boolean): void {
		if (!donotUpdateActions) {
			this.extensionActions.forEach(a => a.update());
		}

		const enabledActionsGroups = this.actionsGroups.map(actionsGroup => actionsGroup.filter(a => a.enabled));

		let actions: IAction[] = [];
		for (const enabledActions of enabledActionsGroups) {
			if (enabledActions.length) {
				actions = [...actions, ...enabledActions, new Separator()];
			}
		}
		actions = actions.length ? actions.slice(0, actions.length - 1) : actions;

		this.action = actions[0];
		this._menuActions = actions.length > 1 ? actions : [];

		this.enabled = !!this.action;
		if (this.action) {
			this.label = this.getLabel(this.action as ExtensionAction);
			this.tooltip = this.action.tooltip;
		}

		let clazz = (this.action || this.extensionActions[0])?.class || '';
		clazz = clazz ? `${clazz} action-dropdown` : 'action-dropdown';
		if (this._menuActions.length === 0) {
			clazz += ' action-dropdown';
		}
		this.class = clazz;
	}

	override run(): Promise<void> {
		const enabledActions = this.extensionActions.filter(a => a.enabled);
		return enabledActions[0].run();
	}

	protected getLabel(action: ExtensionAction): string {
		return action.label;
	}
}

export abstract class AbstractInstallAction extends ExtensionAction {

	static readonly Class = `${ExtensionAction.LABEL_ACTION_CLASS} prominent install`;

	protected _manifest: IExtensionManifest | null = null;
	set manifest(manifest: IExtensionManifest | null) {
		this._manifest = manifest;
		this.updateLabel();
	}

	private readonly updateThrottler = new Throttler();

	constructor(
		id: string, private readonly installPreReleaseVersion: boolean, cssClass: string,
		@IExtensionsWorkbenchService private readonly extensionsWorkbenchService: IExtensionsWorkbenchService,
		@IInstantiationService private readonly instantiationService: IInstantiationService,
		@IExtensionService private readonly runtimeExtensionService: IExtensionService,
		@IWorkbenchThemeService private readonly workbenchThemeService: IWorkbenchThemeService,
		@ILabelService private readonly labelService: ILabelService,
		@IDialogService private readonly dialogService: IDialogService,
		@IPreferencesService private readonly preferencesService: IPreferencesService,
	) {
		super(id, localize('install', "Install"), cssClass, false);
		this.update();
		this._register(this.labelService.onDidChangeFormatters(() => this.updateLabel(), this));
	}

	update(): void {
		this.updateThrottler.queue(() => this.computeAndUpdateEnablement());
	}

	protected async computeAndUpdateEnablement(): Promise<void> {
		this.enabled = false;
		if (this.extension && !this.extension.isBuiltin) {
			if (this.extension.state === ExtensionState.Uninstalled && await this.extensionsWorkbenchService.canInstall(this.extension)) {
				this.enabled = this.installPreReleaseVersion ? this.extension.hasPreReleaseVersion : this.extension.hasReleaseVersion;
				this.updateLabel();
			}
		}
	}

	override async run(): Promise<any> {
		if (!this.extension) {
			return;
		}

		if (this.extension.deprecationInfo) {
			let detail = localize('deprecated message', "This extension is deprecated as it is no longer being maintained.");
			let action: () => Promise<any> = async () => undefined;
			const buttons = [
				localize('install anyway', "Install Anyway"),
				localize('cancel', "Cancel"),
			];

			if (this.extension.deprecationInfo.extension) {
				detail = localize('deprecated with alternate extension message', "This extension is deprecated. Use the {0} extension instead.", this.extension.deprecationInfo.extension.displayName);
				buttons.splice(1, 0, localize('Show alternate extension', "Open {0}", this.extension.deprecationInfo.extension.displayName));
				const alternateExtension = this.extension.deprecationInfo.extension;
				action = () => this.extensionsWorkbenchService.getExtensions([{ id: alternateExtension.id, preRelease: alternateExtension.preRelease }], CancellationToken.None)
					.then(([extension]) => this.extensionsWorkbenchService.open(extension));
			} else if (this.extension.deprecationInfo.settings) {
				detail = localize('deprecated with alternate settings message', "This extension is deprecated as this functionality is now built-in to VS Code.");
				buttons.splice(1, 0, localize('configure in settings', "Configure Settings"));
				const settings = this.extension.deprecationInfo.settings;
				action = () => this.preferencesService.openSettings({ query: settings.map(setting => `@id:${setting}`).join(' ') });
			}

			const result = await this.dialogService.show(
				Severity.Warning,
				localize('install confirmation', "Are you sure you want to install '{0}'?", this.extension.displayName),
				buttons,
				{ detail, cancelId: buttons.length - 1 });
			if (result.choice === 1) {
				return action();
			}
			if (result.choice === 2) {
				return;
			}
		}

		this.extensionsWorkbenchService.open(this.extension, { showPreReleaseVersion: this.installPreReleaseVersion });

		alert(localize('installExtensionStart', "Installing extension {0} started. An editor is now open with more details on this extension", this.extension.displayName));

		const extension = await this.install(this.extension);

		if (extension?.local) {
			alert(localize('installExtensionComplete', "Installing extension {0} is completed.", this.extension.displayName));
			const runningExtension = await this.getRunningExtension(extension.local);
			if (runningExtension && !(runningExtension.activationEvents && runningExtension.activationEvents.some(activationEent => activationEent.startsWith('onLanguage')))) {
				const action = await this.getThemeAction(extension);
				if (action) {
					action.extension = extension;
					try {
						return action.run({ showCurrentTheme: true, ignoreFocusLost: true });
					} finally {
						action.dispose();
					}
				}
			}
		}

	}

	private async getThemeAction(extension: IExtension): Promise<ExtensionAction | undefined> {
		const colorThemes = await this.workbenchThemeService.getColorThemes();
		if (colorThemes.some(theme => isThemeFromExtension(theme, extension))) {
			return this.instantiationService.createInstance(SetColorThemeAction);
		}
		const fileIconThemes = await this.workbenchThemeService.getFileIconThemes();
		if (fileIconThemes.some(theme => isThemeFromExtension(theme, extension))) {
			return this.instantiationService.createInstance(SetFileIconThemeAction);
		}
		const productIconThemes = await this.workbenchThemeService.getProductIconThemes();
		if (productIconThemes.some(theme => isThemeFromExtension(theme, extension))) {
			return this.instantiationService.createInstance(SetProductIconThemeAction);
		}
		return undefined;
	}

	private async install(extension: IExtension): Promise<IExtension | undefined> {
		const installOptions = this.getInstallOptions();
		try {
			return await this.extensionsWorkbenchService.install(extension, installOptions);
		} catch (error) {
			await this.instantiationService.createInstance(PromptExtensionInstallFailureAction, extension, extension.latestVersion, InstallOperation.Install, installOptions, error).run();
			return undefined;
		}
	}

	private async getRunningExtension(extension: ILocalExtension): Promise<IExtensionDescription | null> {
		const runningExtension = await this.runtimeExtensionService.getExtension(extension.identifier.id);
		if (runningExtension) {
			return runningExtension;
		}
		if (this.runtimeExtensionService.canAddExtension(toExtensionDescription(extension))) {
			return new Promise<IExtensionDescription | null>((c, e) => {
				const disposable = this.runtimeExtensionService.onDidChangeExtensions(async () => {
					const runningExtension = await this.runtimeExtensionService.getExtension(extension.identifier.id);
					if (runningExtension) {
						disposable.dispose();
						c(runningExtension);
					}
				});
			});
		}
		return null;
	}

	protected updateLabel(): void {
		this.label = this.getLabel();
	}

	getLabel(primary?: boolean): string {
		/* install pre-release version */
		if (this.installPreReleaseVersion && this.extension?.hasPreReleaseVersion) {
			return primary ? localize('install pre-release', "Install Pre-Release") : localize('install pre-release version', "Install Pre-Release Version");
		}
		/* install released version that has a pre release version */
		if (this.extension?.hasPreReleaseVersion) {
			return primary ? localize('install', "Install") : localize('install release version', "Install Release Version");
		}
		return localize('install', "Install");
	}

	protected getInstallOptions(): InstallOptions {
		return { installPreReleaseVersion: this.installPreReleaseVersion };
	}
}

export class InstallAction extends AbstractInstallAction {

	constructor(
		installPreReleaseVersion: boolean,
		@IExtensionsWorkbenchService extensionsWorkbenchService: IExtensionsWorkbenchService,
		@IInstantiationService instantiationService: IInstantiationService,
		@IExtensionService runtimeExtensionService: IExtensionService,
		@IWorkbenchThemeService workbenchThemeService: IWorkbenchThemeService,
		@ILabelService labelService: ILabelService,
		@IDialogService dialogService: IDialogService,
		@IPreferencesService preferencesService: IPreferencesService,
		@IExtensionManagementServerService private readonly extensionManagementServerService: IExtensionManagementServerService,
		@IWorkbenchExtensionManagementService private readonly workbenchExtensioManagementService: IWorkbenchExtensionManagementService,
		@IUserDataSyncEnablementService protected readonly userDataSyncEnablementService: IUserDataSyncEnablementService,
	) {
		super(`extensions.install`, installPreReleaseVersion, InstallAction.Class,
			extensionsWorkbenchService, instantiationService, runtimeExtensionService, workbenchThemeService, labelService, dialogService, preferencesService);
		this.updateLabel();
		this._register(labelService.onDidChangeFormatters(() => this.updateLabel(), this));
		this._register(Event.any(userDataSyncEnablementService.onDidChangeEnablement,
			Event.filter(userDataSyncEnablementService.onDidChangeResourceEnablement, e => e[0] === SyncResource.Extensions))(() => this.update()));
	}

	override getLabel(primary?: boolean): string {
		const baseLabel = super.getLabel(primary);

		const donotSyncLabel = localize('do no sync', "Do not sync");
		const isMachineScoped = this.getInstallOptions().isMachineScoped;

		// When remote connection exists
		if (this._manifest && this.extensionManagementServerService.remoteExtensionManagementServer) {

			const server = this.workbenchExtensioManagementService.getExtensionManagementServerToInstall(this._manifest);

			if (server === this.extensionManagementServerService.remoteExtensionManagementServer) {
				const host = this.extensionManagementServerService.remoteExtensionManagementServer.label;
				return isMachineScoped
					? localize({
						key: 'install extension in remote and do not sync',
						comment: [
							'First placeholder is install action label.',
							'Second placeholder is the name of the action to install an extension in remote server and do not sync it. Placeholder is for the name of remote server.',
							'Third placeholder is do not sync label.',
						]
					}, "{0} in {1} ({2})", baseLabel, host, donotSyncLabel)
					: localize({
						key: 'install extension in remote',
						comment: [
							'First placeholder is install action label.',
							'Second placeholder is the name of the action to install an extension in remote server and do not sync it. Placeholder is for the name of remote server.',
						]
					}, "{0} in {1}", baseLabel, host);
			}

			return isMachineScoped ?
				localize('install extension locally and do not sync', "{0} Locally ({1})", baseLabel, donotSyncLabel) : localize('install extension locally', "{0} Locally", baseLabel);
		}

		return isMachineScoped ? `${baseLabel} (${donotSyncLabel})` : baseLabel;
	}

	protected override getInstallOptions(): InstallOptions {
		return { ...super.getInstallOptions(), isMachineScoped: this.userDataSyncEnablementService.isEnabled() && this.userDataSyncEnablementService.isResourceEnabled(SyncResource.Extensions) };
	}

}

export class InstallAndSyncAction extends AbstractInstallAction {

	constructor(
		installPreReleaseVersion: boolean,
		@IExtensionsWorkbenchService extensionsWorkbenchService: IExtensionsWorkbenchService,
		@IInstantiationService instantiationService: IInstantiationService,
		@IExtensionService runtimeExtensionService: IExtensionService,
		@IWorkbenchThemeService workbenchThemeService: IWorkbenchThemeService,
		@ILabelService labelService: ILabelService,
		@IDialogService dialogService: IDialogService,
		@IPreferencesService preferencesService: IPreferencesService,
		@IProductService productService: IProductService,
		@IUserDataSyncEnablementService private readonly userDataSyncEnablementService: IUserDataSyncEnablementService,
	) {
		super('extensions.installAndSync', installPreReleaseVersion, AbstractInstallAction.Class,
			extensionsWorkbenchService, instantiationService, runtimeExtensionService, workbenchThemeService, labelService, dialogService, preferencesService);
		this.tooltip = localize({ key: 'install everywhere tooltip', comment: ['Placeholder is the name of the product. Eg: Visual Studio Code or Visual Studio Code - Insiders'] }, "Install this extension in all your synced {0} instances", productService.nameLong);
		this._register(Event.any(userDataSyncEnablementService.onDidChangeEnablement,
			Event.filter(userDataSyncEnablementService.onDidChangeResourceEnablement, e => e[0] === SyncResource.Extensions))(() => this.update()));
	}

	protected override async computeAndUpdateEnablement(): Promise<void> {
		await super.computeAndUpdateEnablement();
		if (this.enabled) {
			this.enabled = this.userDataSyncEnablementService.isEnabled() && this.userDataSyncEnablementService.isResourceEnabled(SyncResource.Extensions);
		}
	}

	protected override getInstallOptions(): InstallOptions {
		return { ...super.getInstallOptions(), isMachineScoped: false };
	}
}

export class InstallDropdownAction extends ActionWithDropDownAction {

	set manifest(manifest: IExtensionManifest | null) {
		this.extensionActions.forEach(a => (<AbstractInstallAction>a).manifest = manifest);
		this.update();
	}

	constructor(
		@IInstantiationService instantiationService: IInstantiationService,
		@IExtensionsWorkbenchService extensionsWorkbenchService: IExtensionsWorkbenchService,
	) {
		super(`extensions.installActions`, '', [
			[
				instantiationService.createInstance(InstallAndSyncAction, extensionsWorkbenchService.preferPreReleases),
				instantiationService.createInstance(InstallAndSyncAction, !extensionsWorkbenchService.preferPreReleases),
			],
			[
				instantiationService.createInstance(InstallAction, extensionsWorkbenchService.preferPreReleases),
				instantiationService.createInstance(InstallAction, !extensionsWorkbenchService.preferPreReleases),
			]
		]);
	}

	protected override getLabel(action: AbstractInstallAction): string {
		return action.getLabel(true);
	}

}

export class InstallingLabelAction extends ExtensionAction {

	private static readonly LABEL = localize('installing', "Installing");
	private static readonly CLASS = `${ExtensionAction.LABEL_ACTION_CLASS} install installing`;

	constructor() {
		super('extension.installing', InstallingLabelAction.LABEL, InstallingLabelAction.CLASS, false);
	}

	update(): void {
		this.class = `${InstallingLabelAction.CLASS}${this.extension && this.extension.state === ExtensionState.Installing ? '' : ' hide'}`;
	}
}

export abstract class InstallInOtherServerAction extends ExtensionAction {

	protected static readonly INSTALL_LABEL = localize('install', "Install");
	protected static readonly INSTALLING_LABEL = localize('installing', "Installing");

	private static readonly Class = `${ExtensionAction.LABEL_ACTION_CLASS} prominent install`;
	private static readonly InstallingClass = `${ExtensionAction.LABEL_ACTION_CLASS} install installing`;

	updateWhenCounterExtensionChanges: boolean = true;

	constructor(
		id: string,
		private readonly server: IExtensionManagementServer | null,
		private readonly canInstallAnyWhere: boolean,
		@IExtensionsWorkbenchService private readonly extensionsWorkbenchService: IExtensionsWorkbenchService,
		@IExtensionManagementServerService protected readonly extensionManagementServerService: IExtensionManagementServerService,
		@IExtensionManifestPropertiesService private readonly extensionManifestPropertiesService: IExtensionManifestPropertiesService,
	) {
		super(id, InstallInOtherServerAction.INSTALL_LABEL, InstallInOtherServerAction.Class, false);
		this.update();
	}

	update(): void {
		this.enabled = false;
		this.class = InstallInOtherServerAction.Class;

		if (this.canInstall()) {
			const extensionInOtherServer = this.extensionsWorkbenchService.installed.filter(e => areSameExtensions(e.identifier, this.extension!.identifier) && e.server === this.server)[0];
			if (extensionInOtherServer) {
				// Getting installed in other server
				if (extensionInOtherServer.state === ExtensionState.Installing && !extensionInOtherServer.local) {
					this.enabled = true;
					this.label = InstallInOtherServerAction.INSTALLING_LABEL;
					this.class = InstallInOtherServerAction.InstallingClass;
				}
			} else {
				// Not installed in other server
				this.enabled = true;
				this.label = this.getInstallLabel();
			}
		}
	}

	protected canInstall(): boolean {
		// Disable if extension is not installed or not an user extension
		if (
			!this.extension
			|| !this.server
			|| !this.extension.local
			|| this.extension.state !== ExtensionState.Installed
			|| this.extension.type !== ExtensionType.User
			|| this.extension.enablementState === EnablementState.DisabledByEnvironment || this.extension.enablementState === EnablementState.DisabledByTrustRequirement || this.extension.enablementState === EnablementState.DisabledByVirtualWorkspace
		) {
			return false;
		}

		if (isLanguagePackExtension(this.extension.local.manifest)) {
			return true;
		}

		// Prefers to run on UI
		if (this.server === this.extensionManagementServerService.localExtensionManagementServer && this.extensionManifestPropertiesService.prefersExecuteOnUI(this.extension.local.manifest)) {
			return true;
		}

		// Prefers to run on Workspace
		if (this.server === this.extensionManagementServerService.remoteExtensionManagementServer && this.extensionManifestPropertiesService.prefersExecuteOnWorkspace(this.extension.local.manifest)) {
			return true;
		}

		// Prefers to run on Web
		if (this.server === this.extensionManagementServerService.webExtensionManagementServer && this.extensionManifestPropertiesService.prefersExecuteOnWeb(this.extension.local.manifest)) {
			return true;
		}

		if (this.canInstallAnyWhere) {
			// Can run on UI
			if (this.server === this.extensionManagementServerService.localExtensionManagementServer && this.extensionManifestPropertiesService.canExecuteOnUI(this.extension.local.manifest)) {
				return true;
			}

			// Can run on Workspace
			if (this.server === this.extensionManagementServerService.remoteExtensionManagementServer && this.extensionManifestPropertiesService.canExecuteOnWorkspace(this.extension.local.manifest)) {
				return true;
			}
		}

		return false;
	}

	override async run(): Promise<void> {
		if (!this.extension) {
			return;
		}
		if (this.server) {
			this.extensionsWorkbenchService.open(this.extension);
			alert(localize('installExtensionStart', "Installing extension {0} started. An editor is now open with more details on this extension", this.extension.displayName));
			if (this.extension.gallery) {
				await this.server.extensionManagementService.installFromGallery(this.extension.gallery, { installPreReleaseVersion: this.extension.local?.preRelease });
			} else {
				const vsix = await this.extension.server!.extensionManagementService.zip(this.extension.local!);
				await this.server.extensionManagementService.install(vsix);
			}
		}
	}

	protected abstract getInstallLabel(): string;
}

export class RemoteInstallAction extends InstallInOtherServerAction {

	constructor(
		canInstallAnyWhere: boolean,
		@IExtensionsWorkbenchService extensionsWorkbenchService: IExtensionsWorkbenchService,
		@IExtensionManagementServerService extensionManagementServerService: IExtensionManagementServerService,
		@IExtensionManifestPropertiesService extensionManifestPropertiesService: IExtensionManifestPropertiesService,
	) {
		super(`extensions.remoteinstall`, extensionManagementServerService.remoteExtensionManagementServer, canInstallAnyWhere, extensionsWorkbenchService, extensionManagementServerService, extensionManifestPropertiesService);
	}

	protected getInstallLabel(): string {
		return this.extensionManagementServerService.remoteExtensionManagementServer
			? localize({ key: 'install in remote', comment: ['This is the name of the action to install an extension in remote server. Placeholder is for the name of remote server.'] }, "Install in {0}", this.extensionManagementServerService.remoteExtensionManagementServer.label)
			: InstallInOtherServerAction.INSTALL_LABEL;
	}

}

export class LocalInstallAction extends InstallInOtherServerAction {

	constructor(
		@IExtensionsWorkbenchService extensionsWorkbenchService: IExtensionsWorkbenchService,
		@IExtensionManagementServerService extensionManagementServerService: IExtensionManagementServerService,
		@IExtensionManifestPropertiesService extensionManifestPropertiesService: IExtensionManifestPropertiesService,
	) {
		super(`extensions.localinstall`, extensionManagementServerService.localExtensionManagementServer, false, extensionsWorkbenchService, extensionManagementServerService, extensionManifestPropertiesService);
	}

	protected getInstallLabel(): string {
		return localize('install locally', "Install Locally");
	}

}

export class WebInstallAction extends InstallInOtherServerAction {

	constructor(
		@IExtensionsWorkbenchService extensionsWorkbenchService: IExtensionsWorkbenchService,
		@IExtensionManagementServerService extensionManagementServerService: IExtensionManagementServerService,
		@IExtensionManifestPropertiesService extensionManifestPropertiesService: IExtensionManifestPropertiesService,
	) {
		super(`extensions.webInstall`, extensionManagementServerService.webExtensionManagementServer, false, extensionsWorkbenchService, extensionManagementServerService, extensionManifestPropertiesService);
	}

	protected getInstallLabel(): string {
		return localize('install browser', "Install in Browser");
	}

}

export class UninstallAction extends ExtensionAction {

	static readonly UninstallLabel = localize('uninstallAction', "Uninstall");
	private static readonly UninstallingLabel = localize('Uninstalling', "Uninstalling");

	private static readonly UninstallClass = `${ExtensionAction.LABEL_ACTION_CLASS} uninstall`;
	private static readonly UnInstallingClass = `${ExtensionAction.LABEL_ACTION_CLASS} uninstall uninstalling`;

	constructor(
		@IExtensionsWorkbenchService private extensionsWorkbenchService: IExtensionsWorkbenchService
	) {
		super('extensions.uninstall', UninstallAction.UninstallLabel, UninstallAction.UninstallClass, false);
		this.update();
	}

	update(): void {
		if (!this.extension) {
			this.enabled = false;
			return;
		}

		const state = this.extension.state;

		if (state === ExtensionState.Uninstalling) {
			this.label = UninstallAction.UninstallingLabel;
			this.class = UninstallAction.UnInstallingClass;
			this.enabled = false;
			return;
		}

		this.label = UninstallAction.UninstallLabel;
		this.class = UninstallAction.UninstallClass;
		this.tooltip = UninstallAction.UninstallLabel;

		if (state !== ExtensionState.Installed) {
			this.enabled = false;
			return;
		}

		if (this.extension.isBuiltin) {
			this.enabled = false;
			return;
		}

		this.enabled = true;
	}

	override async run(): Promise<any> {
		if (!this.extension) {
			return;
		}
		alert(localize('uninstallExtensionStart', "Uninstalling extension {0} started.", this.extension.displayName));

		return this.extensionsWorkbenchService.uninstall(this.extension).then(() => {
			alert(localize('uninstallExtensionComplete', "Please reload Visual Studio Code to complete the uninstallation of the extension {0}.", this.extension!.displayName));
		});
	}
}

export class UpdateAction extends ExtensionAction {

	private static readonly EnabledClass = `${ExtensionAction.LABEL_ACTION_CLASS} prominent update`;
	private static readonly DisabledClass = `${UpdateAction.EnabledClass} disabled`;

	private readonly updateThrottler = new Throttler();

	constructor(
		@IExtensionsWorkbenchService private readonly extensionsWorkbenchService: IExtensionsWorkbenchService,
		@IInstantiationService private readonly instantiationService: IInstantiationService,
	) {
		super(`extensions.update`, '', UpdateAction.DisabledClass, false);
		this.update();
	}

	update(): void {
		this.updateThrottler.queue(() => this.computeAndUpdateEnablement());
	}

	private async computeAndUpdateEnablement(): Promise<void> {
		this.enabled = false;
		this.class = UpdateAction.DisabledClass;
		this.label = this.getLabel();

		if (!this.extension) {
			return;
		}

		if (this.extension.deprecationInfo) {
			return;
		}

		const canInstall = await this.extensionsWorkbenchService.canInstall(this.extension);
		const isInstalled = this.extension.state === ExtensionState.Installed;

		this.enabled = canInstall && isInstalled && this.extension.outdated;
		this.class = this.enabled ? UpdateAction.EnabledClass : UpdateAction.DisabledClass;
		this.label = this.getLabel(this.extension);
	}

	override async run(): Promise<any> {
		if (!this.extension) {
			return;
		}
		alert(localize('updateExtensionStart', "Updating extension {0} to version {1} started.", this.extension.displayName, this.extension.latestVersion));
		return this.install(this.extension);
	}

	private async install(extension: IExtension): Promise<void> {
		try {
			await this.extensionsWorkbenchService.install(extension, extension.local?.preRelease ? { installPreReleaseVersion: true } : undefined);
			alert(localize('updateExtensionComplete', "Updating extension {0} to version {1} completed.", extension.displayName, extension.latestVersion));
		} catch (err) {
			this.instantiationService.createInstance(PromptExtensionInstallFailureAction, extension, extension.latestVersion, InstallOperation.Update, undefined, err).run();
		}
	}

	private getLabel(extension?: IExtension): string {
		if (!extension?.outdated) {
			return localize('updateAction', "Update");
		}
		if (extension.outdatedTargetPlatform) {
			return localize('updateToTargetPlatformVersion', "Update to {0} version", TargetPlatformToString(extension.gallery!.properties.targetPlatform));
		}
		return localize('updateToLatestVersion', "Update to {0}", extension.latestVersion);
	}
}

export class MigrateDeprecatedExtensionAction extends ExtensionAction {

	private static readonly EnabledClass = `${ExtensionAction.LABEL_ACTION_CLASS} prominent migrate`;
	private static readonly DisabledClass = `${MigrateDeprecatedExtensionAction.EnabledClass} disabled`;

	constructor(
		private readonly small: boolean,
		@IExtensionsWorkbenchService private extensionsWorkbenchService: IExtensionsWorkbenchService
	) {
		super('extensionsAction.migrateDeprecatedExtension', localize('migrateExtension', "Migrate"), MigrateDeprecatedExtensionAction.DisabledClass, false);
		this.update();
	}

	update(): void {
		this.enabled = false;
		this.class = MigrateDeprecatedExtensionAction.DisabledClass;
		if (!this.extension?.local) {
			return;
		}
		if (this.extension.state !== ExtensionState.Installed) {
			return;
		}
		if (!this.extension.deprecationInfo?.extension) {
			return;
		}
		const id = this.extension.deprecationInfo.extension.id;
		if (this.extensionsWorkbenchService.local.some(e => areSameExtensions(e.identifier, { id }))) {
			return;
		}
		this.enabled = true;
		this.class = MigrateDeprecatedExtensionAction.EnabledClass;
		this.tooltip = localize('migrate to', "Migrate to {0}", this.extension.deprecationInfo.extension.displayName);
		this.label = this.small ? localize('migrate', "Migrate") : this.tooltip;
	}

	override async run(): Promise<any> {
		if (!this.extension?.deprecationInfo?.extension) {
			return;
		}
		const local = this.extension.local;
		await this.extensionsWorkbenchService.uninstall(this.extension);
		const [extension] = await this.extensionsWorkbenchService.getExtensions([{ id: this.extension.deprecationInfo.extension.id, preRelease: this.extension.deprecationInfo?.extension?.preRelease }], CancellationToken.None);
		await this.extensionsWorkbenchService.install(extension, { isMachineScoped: local?.isMachineScoped });
	}
}

<<<<<<< HEAD
export class SponsorExtensionAction extends ExtensionAction {

	private static readonly EnabledClass = `${SponsorExtensionAction.LABEL_ACTION_CLASS} extension-sponsor`;
	private static readonly DisabledClass = `${SponsorExtensionAction.EnabledClass} disabled`;

	constructor(
		@IOpenerService private openerService: IOpenerService
	) {
		super('extensionsAction.sponsorExtension', localize('sponsor', "Sponsor"), SponsorExtensionAction.DisabledClass, false);
		this.update();
	}

	update(): void {
		this.enabled = false;
		this.class = SponsorExtensionAction.DisabledClass;
		this.tooltip = '';
		if (this.extension?.publisherSponsorLink) {
			this.enabled = true;
			this.class = SponsorExtensionAction.EnabledClass;
			this.tooltip = this.extension.publisherSponsorLink.toString();
		}
	}

	override async run(): Promise<any> {
		if (this.extension?.publisherSponsorLink) {
			return this.openerService.open(this.extension.publisherSponsorLink);
		}
	}
}

export class SponsorExtensionActionViewItem extends ActionViewItem {
	override render(container: HTMLElement): void {
		super.render(container);
		assertType(this.label);
		const sponsorIcon = renderIcon(Codicon.heart);
		const label = document.createElement('span');
		label.textContent = this.getAction().label;
		DOM.reset(this.label, sponsorIcon, label);
	}
}

=======
>>>>>>> 0edb88f3
export class ExtensionActionWithDropdownActionViewItem extends ActionWithDropdownActionViewItem {

	constructor(
		action: ActionWithDropDownAction,
		options: IActionViewItemOptions & IActionWithDropdownActionViewItemOptions,
		contextMenuProvider: IContextMenuProvider
	) {
		super(null, action, options, contextMenuProvider);
	}

	override render(container: HTMLElement): void {
		super.render(container);
		this.updateClass();
	}

	override updateClass(): void {
		super.updateClass();
		if (this.element && this.dropdownMenuActionViewItem && this.dropdownMenuActionViewItem.element) {
			this.element.classList.toggle('empty', (<ActionWithDropDownAction>this._action).menuActions.length === 0);
			this.dropdownMenuActionViewItem.element.classList.toggle('hide', (<ActionWithDropDownAction>this._action).menuActions.length === 0);
		}
	}

}

export abstract class ExtensionDropDownAction extends ExtensionAction {

	constructor(
		id: string,
		label: string,
		cssClass: string,
		enabled: boolean,
		@IInstantiationService protected instantiationService: IInstantiationService
	) {
		super(id, label, cssClass, enabled);
	}

	private _actionViewItem: DropDownMenuActionViewItem | null = null;
	createActionViewItem(): DropDownMenuActionViewItem {
		this._actionViewItem = this.instantiationService.createInstance(DropDownMenuActionViewItem, this);
		return this._actionViewItem;
	}

	public override run({ actionGroups, disposeActionsOnHide }: { actionGroups: IAction[][]; disposeActionsOnHide: boolean }): Promise<any> {
		this._actionViewItem?.showMenu(actionGroups, disposeActionsOnHide);
		return Promise.resolve();
	}
}

export class DropDownMenuActionViewItem extends ActionViewItem {

	constructor(action: ExtensionDropDownAction,
		@IContextMenuService private readonly contextMenuService: IContextMenuService
	) {
		super(null, action, { icon: true, label: true });
	}

	public showMenu(menuActionGroups: IAction[][], disposeActionsOnHide: boolean): void {
		if (this.element) {
			const actions = this.getActions(menuActionGroups);
			const elementPosition = DOM.getDomNodePagePosition(this.element);
			const anchor = { x: elementPosition.left, y: elementPosition.top + elementPosition.height + 10 };
			this.contextMenuService.showContextMenu({
				getAnchor: () => anchor,
				getActions: () => actions,
				actionRunner: this.actionRunner,
				onHide: () => { if (disposeActionsOnHide) { dispose(actions); } }
			});
		}
	}

	private getActions(menuActionGroups: IAction[][]): IAction[] {
		let actions: IAction[] = [];
		for (const menuActions of menuActionGroups) {
			actions = [...actions, ...menuActions, new Separator()];
		}
		return actions.length ? actions.slice(0, actions.length - 1) : actions;
	}
}

async function getContextMenuActionsGroups(extension: IExtension | undefined | null, contextKeyService: IContextKeyService, instantiationService: IInstantiationService): Promise<[string, Array<MenuItemAction | SubmenuItemAction>][]> {
	return instantiationService.invokeFunction(async accessor => {
		const menuService = accessor.get(IMenuService);
		const extensionRecommendationsService = accessor.get(IExtensionRecommendationsService);
		const extensionIgnoredRecommendationsService = accessor.get(IExtensionIgnoredRecommendationsService);
		const workbenchThemeService = accessor.get(IWorkbenchThemeService);
		const cksOverlay: [string, any][] = [];

		if (extension) {
			cksOverlay.push(['extension', extension.identifier.id]);
			cksOverlay.push(['isBuiltinExtension', extension.isBuiltin]);
			cksOverlay.push(['extensionHasConfiguration', extension.local && !!extension.local.manifest.contributes && !!extension.local.manifest.contributes.configuration]);
			cksOverlay.push(['isExtensionRecommended', !!extensionRecommendationsService.getAllRecommendationsWithReason()[extension.identifier.id.toLowerCase()]]);
			cksOverlay.push(['isExtensionWorkspaceRecommended', extensionRecommendationsService.getAllRecommendationsWithReason()[extension.identifier.id.toLowerCase()]?.reasonId === ExtensionRecommendationReason.Workspace]);
			cksOverlay.push(['isUserIgnoredRecommendation', extensionIgnoredRecommendationsService.globalIgnoredRecommendations.some(e => e === extension.identifier.id.toLowerCase())]);
			if (extension.state === ExtensionState.Installed) {
				cksOverlay.push(['extensionStatus', 'installed']);
			}
			cksOverlay.push(['installedExtensionIsPreReleaseVersion', !!extension.local?.isPreReleaseVersion]);
			cksOverlay.push(['galleryExtensionIsPreReleaseVersion', !!extension.gallery?.properties.isPreReleaseVersion]);
			cksOverlay.push(['extensionHasPreReleaseVersion', extension.hasPreReleaseVersion]);
			cksOverlay.push(['extensionHasReleaseVersion', extension.hasReleaseVersion]);

			const [colorThemes, fileIconThemes, productIconThemes] = await Promise.all([workbenchThemeService.getColorThemes(), workbenchThemeService.getFileIconThemes(), workbenchThemeService.getProductIconThemes()]);
			cksOverlay.push(['extensionHasColorThemes', colorThemes.some(theme => isThemeFromExtension(theme, extension))]);
			cksOverlay.push(['extensionHasFileIconThemes', fileIconThemes.some(theme => isThemeFromExtension(theme, extension))]);
			cksOverlay.push(['extensionHasProductIconThemes', productIconThemes.some(theme => isThemeFromExtension(theme, extension))]);
		}

		const menu = menuService.createMenu(MenuId.ExtensionContext, contextKeyService.createOverlay(cksOverlay));
		const actionsGroups = menu.getActions({ shouldForwardArgs: true });
		menu.dispose();
		return actionsGroups;
	});
}

function toActions(actionsGroups: [string, Array<MenuItemAction | SubmenuItemAction>][], instantiationService: IInstantiationService): IAction[][] {
	const result: IAction[][] = [];
	for (const [, actions] of actionsGroups) {
		result.push(actions.map(action => {
			if (action instanceof SubmenuAction) {
				return action;
			}
			return instantiationService.createInstance(MenuItemExtensionAction, action);
		}));
	}
	return result;
}


export async function getContextMenuActions(extension: IExtension | undefined | null, contextKeyService: IContextKeyService, instantiationService: IInstantiationService): Promise<IAction[][]> {
	const actionsGroups = await getContextMenuActionsGroups(extension, contextKeyService, instantiationService);
	return toActions(actionsGroups, instantiationService);
}

export class ManageExtensionAction extends ExtensionDropDownAction {

	static readonly ID = 'extensions.manage';

	private static readonly Class = `${ExtensionAction.ICON_ACTION_CLASS} manage ` + ThemeIcon.asClassName(manageExtensionIcon);
	private static readonly HideManageExtensionClass = `${ManageExtensionAction.Class} hide`;

	constructor(
		@IInstantiationService instantiationService: IInstantiationService,
		@IExtensionService private readonly extensionService: IExtensionService,
		@IContextKeyService private readonly contextKeyService: IContextKeyService,
	) {

		super(ManageExtensionAction.ID, '', '', true, instantiationService);

		this.tooltip = localize('manage', "Manage");

		this.update();
	}

	async getActionGroups(runningExtensions: IExtensionDescription[]): Promise<IAction[][]> {
		const groups: IAction[][] = [];
		const contextMenuActionsGroups = await getContextMenuActionsGroups(this.extension, this.contextKeyService, this.instantiationService);
		const themeActions: IAction[] = [], installActions: IAction[] = [], otherActionGroups: IAction[][] = [];
		for (const [group, actions] of contextMenuActionsGroups) {
			if (group === INSTALL_ACTIONS_GROUP) {
				installActions.push(...toActions([[group, actions]], this.instantiationService)[0]);
			} else if (group === THEME_ACTIONS_GROUP) {
				themeActions.push(...toActions([[group, actions]], this.instantiationService)[0]);
			} else {
				otherActionGroups.push(...toActions([[group, actions]], this.instantiationService));
			}
		}

		if (themeActions.length) {
			groups.push(themeActions);
		}

		groups.push([
			this.instantiationService.createInstance(EnableGloballyAction),
			this.instantiationService.createInstance(EnableForWorkspaceAction)
		]);
		groups.push([
			this.instantiationService.createInstance(DisableGloballyAction, runningExtensions),
			this.instantiationService.createInstance(DisableForWorkspaceAction, runningExtensions)
		]);
		groups.push([
			...(installActions.length ? installActions : []),
			this.instantiationService.createInstance(InstallAnotherVersionAction),
			this.instantiationService.createInstance(UninstallAction),
		]);

		otherActionGroups.forEach(actions => groups.push(actions));

		groups.forEach(group => group.forEach(extensionAction => {
			if (extensionAction instanceof ExtensionAction) {
				extensionAction.extension = this.extension;
			}
		}));

		return groups;
	}

	override async run(): Promise<any> {
		const runtimeExtensions = await this.extensionService.getExtensions();
		return super.run({ actionGroups: await this.getActionGroups(runtimeExtensions), disposeActionsOnHide: true });
	}

	update(): void {
		this.class = ManageExtensionAction.HideManageExtensionClass;
		this.enabled = false;
		if (this.extension) {
			const state = this.extension.state;
			this.enabled = state === ExtensionState.Installed;
			this.class = this.enabled || state === ExtensionState.Uninstalling ? ManageExtensionAction.Class : ManageExtensionAction.HideManageExtensionClass;
			this.tooltip = state === ExtensionState.Uninstalling ? localize('ManageExtensionAction.uninstallingTooltip', "Uninstalling") : '';
		}
	}
}

export class ExtensionEditorManageExtensionAction extends ExtensionDropDownAction {

	constructor(
		private readonly contextKeyService: IContextKeyService,
		instantiationService: IInstantiationService
	) {
		super('extensionEditor.manageExtension', '', `${ExtensionAction.ICON_ACTION_CLASS} manage ${ThemeIcon.asClassName(manageExtensionIcon)}`, true, instantiationService);
		this.tooltip = localize('manage', "Manage");
	}

	update(): void { }

	override async run(): Promise<any> {
		const actionGroups: IAction[][] = [];
		(await getContextMenuActions(this.extension, this.contextKeyService, this.instantiationService)).forEach(actions => actionGroups.push(actions));
		actionGroups.forEach(group => group.forEach(extensionAction => {
			if (extensionAction instanceof ExtensionAction) {
				extensionAction.extension = this.extension;
			}
		}));
		return super.run({ actionGroups, disposeActionsOnHide: true });
	}

}

export class MenuItemExtensionAction extends ExtensionAction {

	constructor(
		private readonly action: IAction,
		@IExtensionsWorkbenchService private readonly extensionsWorkbenchService: IExtensionsWorkbenchService,
	) {
		super(action.id, action.label);
	}

	update() {
		if (!this.extension) {
			return;
		}
		if (this.action.id === TOGGLE_IGNORE_EXTENSION_ACTION_ID) {
			this.checked = !this.extensionsWorkbenchService.isExtensionIgnoredToSync(this.extension);
		}
	}

	override async run(): Promise<void> {
		if (this.extension) {
			await this.action.run(this.extension.local ? getExtensionId(this.extension.local.manifest.publisher, this.extension.local.manifest.name)
				: this.extension.gallery ? getExtensionId(this.extension.gallery.publisher, this.extension.gallery.name)
					: this.extension.identifier.id);
		}
	}
}

export class SwitchToPreReleaseVersionAction extends ExtensionAction {

	static readonly ID = 'workbench.extensions.action.switchToPreReleaseVersion';
	static readonly TITLE = { value: localize('switch to pre-release version', "Switch to Pre-Release Version"), original: 'Switch to  Pre-Release Version' };

	constructor(
		icon: boolean,
		@ICommandService private readonly commandService: ICommandService,
	) {
		super(SwitchToPreReleaseVersionAction.ID, icon ? '' : SwitchToPreReleaseVersionAction.TITLE.value, `${icon ? ExtensionAction.ICON_ACTION_CLASS + ' ' + ThemeIcon.asClassName(preReleaseIcon) : ExtensionAction.LABEL_ACTION_CLASS} hide-when-disabled switch-to-prerelease`, true);
		this.tooltip = localize('switch to pre-release version tooltip', "Switch to Pre-Release version of this extension");
		this.update();
	}

	update(): void {
		this.enabled = !!this.extension && !this.extension.isBuiltin && !this.extension.local?.isPreReleaseVersion && this.extension.hasPreReleaseVersion && this.extension.state === ExtensionState.Installed;
	}

	override async run(): Promise<any> {
		if (!this.enabled) {
			return;
		}
		return this.commandService.executeCommand(SwitchToPreReleaseVersionAction.ID, this.extension?.identifier.id);
	}
}

export class SwitchToReleasedVersionAction extends ExtensionAction {

	static readonly ID = 'workbench.extensions.action.switchToReleaseVersion';
	static readonly TITLE = { value: localize('switch to release version', "Switch to Release Version"), original: 'Switch to Release Version' };

	constructor(
		icon: boolean,
		@ICommandService private readonly commandService: ICommandService,
	) {
		super(SwitchToReleasedVersionAction.ID, icon ? '' : SwitchToReleasedVersionAction.TITLE.value, `${icon ? ExtensionAction.ICON_ACTION_CLASS + ' ' + ThemeIcon.asClassName(preReleaseIcon) : ExtensionAction.LABEL_ACTION_CLASS} hide-when-disabled switch-to-released`);
		this.tooltip = localize('switch to release version tooltip', "Switch to Release version of this extension");
		this.update();
	}

	update(): void {
		this.enabled = !!this.extension && !this.extension.isBuiltin && this.extension.state === ExtensionState.Installed && !!this.extension.local?.isPreReleaseVersion && !!this.extension.hasReleaseVersion;
	}

	override async run(): Promise<any> {
		if (!this.enabled) {
			return;
		}
		return this.commandService.executeCommand(SwitchToReleasedVersionAction.ID, this.extension?.identifier.id);
	}
}

export class InstallAnotherVersionAction extends ExtensionAction {

	static readonly ID = 'workbench.extensions.action.install.anotherVersion';
	static readonly LABEL = localize('install another version', "Install Another Version...");

	constructor(
		@IExtensionsWorkbenchService private readonly extensionsWorkbenchService: IExtensionsWorkbenchService,
		@IExtensionGalleryService private readonly extensionGalleryService: IExtensionGalleryService,
		@IQuickInputService private readonly quickInputService: IQuickInputService,
		@IInstantiationService private readonly instantiationService: IInstantiationService,
		@IDialogService private readonly dialogService: IDialogService,
	) {
		super(InstallAnotherVersionAction.ID, InstallAnotherVersionAction.LABEL, ExtensionAction.LABEL_ACTION_CLASS);
		this.update();
	}

	update(): void {
		this.enabled = !!this.extension && !this.extension.isBuiltin && !!this.extension.gallery && !!this.extension.local && !!this.extension.server && this.extension.state === ExtensionState.Installed && !this.extension.deprecationInfo;
	}

	override async run(): Promise<any> {
		if (!this.enabled) {
			return;
		}
		const targetPlatform = await this.extension!.server!.extensionManagementService.getTargetPlatform();
		const allVersions = await this.extensionGalleryService.getAllCompatibleVersions(this.extension!.gallery!, this.extension!.local!.preRelease, targetPlatform);
		if (!allVersions.length) {
			await this.dialogService.show(Severity.Info, localize('no versions', "This extension has no other versions."));
			return;
		}

		const picks = allVersions.map((v, i) => {
			return {
				id: v.version,
				label: v.version,
				description: `${fromNow(new Date(Date.parse(v.date)), true)}${v.isPreReleaseVersion ? ` (${localize('pre-release', "pre-release")})` : ''}${v.version === this.extension!.version ? ` (${localize('current', "current")})` : ''}`,
				latest: i === 0,
				ariaLabel: `${v.isPreReleaseVersion ? 'Pre-Release version' : 'Release version'} ${v.version}`,
				isPreReleaseVersion: v.isPreReleaseVersion
			};
		});
		const pick = await this.quickInputService.pick(picks,
			{
				placeHolder: localize('selectVersion', "Select Version to Install"),
				matchOnDetail: true
			});
		if (pick) {
			if (this.extension!.version === pick.id) {
				return;
			}
			try {
				if (pick.latest) {
					await this.extensionsWorkbenchService.install(this.extension!, { installPreReleaseVersion: pick.isPreReleaseVersion });
				} else {
					await this.extensionsWorkbenchService.installVersion(this.extension!, pick.id, { installPreReleaseVersion: pick.isPreReleaseVersion });
				}
			} catch (error) {
				this.instantiationService.createInstance(PromptExtensionInstallFailureAction, this.extension!, pick.latest ? this.extension!.latestVersion : pick.id, InstallOperation.Install, undefined, error).run();
			}
		}
		return null;
	}

}

export class EnableForWorkspaceAction extends ExtensionAction {

	static readonly ID = 'extensions.enableForWorkspace';
	static readonly LABEL = localize('enableForWorkspaceAction', "Enable (Workspace)");

	constructor(
		@IExtensionsWorkbenchService private readonly extensionsWorkbenchService: IExtensionsWorkbenchService,
		@IWorkbenchExtensionEnablementService private readonly extensionEnablementService: IWorkbenchExtensionEnablementService
	) {
		super(EnableForWorkspaceAction.ID, EnableForWorkspaceAction.LABEL, ExtensionAction.LABEL_ACTION_CLASS);
		this.tooltip = localize('enableForWorkspaceActionToolTip', "Enable this extension only in this workspace");
		this.update();
	}

	update(): void {
		this.enabled = false;
		if (this.extension && this.extension.local) {
			this.enabled = this.extension.state === ExtensionState.Installed
				&& !this.extensionEnablementService.isEnabled(this.extension.local)
				&& this.extensionEnablementService.canChangeWorkspaceEnablement(this.extension.local);
		}
	}

	override async run(): Promise<any> {
		if (!this.extension) {
			return;
		}
		return this.extensionsWorkbenchService.setEnablement(this.extension, EnablementState.EnabledWorkspace);
	}
}

export class EnableGloballyAction extends ExtensionAction {

	static readonly ID = 'extensions.enableGlobally';
	static readonly LABEL = localize('enableGloballyAction', "Enable");

	constructor(
		@IExtensionsWorkbenchService private readonly extensionsWorkbenchService: IExtensionsWorkbenchService,
		@IWorkbenchExtensionEnablementService private readonly extensionEnablementService: IWorkbenchExtensionEnablementService
	) {
		super(EnableGloballyAction.ID, EnableGloballyAction.LABEL, ExtensionAction.LABEL_ACTION_CLASS);
		this.tooltip = localize('enableGloballyActionToolTip', "Enable this extension");
		this.update();
	}

	update(): void {
		this.enabled = false;
		if (this.extension && this.extension.local) {
			this.enabled = this.extension.state === ExtensionState.Installed
				&& this.extensionEnablementService.isDisabledGlobally(this.extension.local)
				&& this.extensionEnablementService.canChangeEnablement(this.extension.local);
		}
	}

	override async run(): Promise<any> {
		if (!this.extension) {
			return;
		}
		return this.extensionsWorkbenchService.setEnablement(this.extension, EnablementState.EnabledGlobally);
	}
}

export class DisableForWorkspaceAction extends ExtensionAction {

	static readonly ID = 'extensions.disableForWorkspace';
	static readonly LABEL = localize('disableForWorkspaceAction', "Disable (Workspace)");

	constructor(private _runningExtensions: IExtensionDescription[],
		@IWorkspaceContextService private readonly workspaceContextService: IWorkspaceContextService,
		@IExtensionsWorkbenchService private readonly extensionsWorkbenchService: IExtensionsWorkbenchService,
		@IWorkbenchExtensionEnablementService private readonly extensionEnablementService: IWorkbenchExtensionEnablementService
	) {
		super(DisableForWorkspaceAction.ID, DisableForWorkspaceAction.LABEL, ExtensionAction.LABEL_ACTION_CLASS);
		this.tooltip = localize('disableForWorkspaceActionToolTip', "Disable this extension only in this workspace");
		this.update();
	}

	set runningExtensions(runningExtensions: IExtensionDescription[]) {
		this._runningExtensions = runningExtensions;
		this.update();
	}

	update(): void {
		this.enabled = false;
		if (this.extension && this.extension.local && this._runningExtensions.some(e => areSameExtensions({ id: e.identifier.value, uuid: e.uuid }, this.extension!.identifier) && this.workspaceContextService.getWorkbenchState() !== WorkbenchState.EMPTY)) {
			this.enabled = this.extension.state === ExtensionState.Installed
				&& (this.extension.enablementState === EnablementState.EnabledGlobally || this.extension.enablementState === EnablementState.EnabledWorkspace)
				&& this.extensionEnablementService.canChangeWorkspaceEnablement(this.extension.local);
		}
	}

	override async run(): Promise<any> {
		if (!this.extension) {
			return;
		}
		return this.extensionsWorkbenchService.setEnablement(this.extension, EnablementState.DisabledWorkspace);
	}
}

export class DisableGloballyAction extends ExtensionAction {

	static readonly ID = 'extensions.disableGlobally';
	static readonly LABEL = localize('disableGloballyAction', "Disable");

	constructor(
		private _runningExtensions: IExtensionDescription[],
		@IExtensionsWorkbenchService private readonly extensionsWorkbenchService: IExtensionsWorkbenchService,
		@IWorkbenchExtensionEnablementService private readonly extensionEnablementService: IWorkbenchExtensionEnablementService
	) {
		super(DisableGloballyAction.ID, DisableGloballyAction.LABEL, ExtensionAction.LABEL_ACTION_CLASS);
		this.tooltip = localize('disableGloballyActionToolTip', "Disable this extension");
		this.update();
	}

	set runningExtensions(runningExtensions: IExtensionDescription[]) {
		this._runningExtensions = runningExtensions;
		this.update();
	}

	update(): void {
		this.enabled = false;
		if (this.extension && this.extension.local && this._runningExtensions.some(e => areSameExtensions({ id: e.identifier.value, uuid: e.uuid }, this.extension!.identifier))) {
			this.enabled = this.extension.state === ExtensionState.Installed
				&& (this.extension.enablementState === EnablementState.EnabledGlobally || this.extension.enablementState === EnablementState.EnabledWorkspace)
				&& this.extensionEnablementService.canChangeEnablement(this.extension.local);
		}
	}

	override async run(): Promise<any> {
		if (!this.extension) {
			return;
		}
		return this.extensionsWorkbenchService.setEnablement(this.extension, EnablementState.DisabledGlobally);
	}
}

export class EnableDropDownAction extends ActionWithDropDownAction {

	constructor(
		@IInstantiationService instantiationService: IInstantiationService
	) {
		super('extensions.enable', localize('enableAction', "Enable"), [
			[
				instantiationService.createInstance(EnableGloballyAction),
				instantiationService.createInstance(EnableForWorkspaceAction)
			]
		]);
	}
}

export class DisableDropDownAction extends ActionWithDropDownAction {

	constructor(
		@IExtensionService extensionService: IExtensionService,
		@IInstantiationService instantiationService: IInstantiationService
	) {
		const actions = [
			instantiationService.createInstance(DisableGloballyAction, []),
			instantiationService.createInstance(DisableForWorkspaceAction, [])
		];
		super('extensions.disable', localize('disableAction', "Disable"), [actions]);

		const updateRunningExtensions = async () => {
			const runningExtensions = await extensionService.getExtensions();
			actions.forEach(a => a.runningExtensions = runningExtensions);
		};
		updateRunningExtensions();
		this._register(extensionService.onDidChangeExtensions(() => updateRunningExtensions()));
	}

}

export class ReloadAction extends ExtensionAction {

	private static readonly EnabledClass = `${ExtensionAction.LABEL_ACTION_CLASS} reload`;
	private static readonly DisabledClass = `${ReloadAction.EnabledClass} disabled`;

	updateWhenCounterExtensionChanges: boolean = true;
	private _runningExtensions: IExtensionDescription[] | null = null;

	constructor(
		@IExtensionsWorkbenchService private readonly extensionsWorkbenchService: IExtensionsWorkbenchService,
		@IHostService private readonly hostService: IHostService,
		@IExtensionService private readonly extensionService: IExtensionService,
		@IWorkbenchExtensionEnablementService private readonly extensionEnablementService: IWorkbenchExtensionEnablementService,
		@IExtensionManagementServerService private readonly extensionManagementServerService: IExtensionManagementServerService,
		@IExtensionManifestPropertiesService private readonly extensionManifestPropertiesService: IExtensionManifestPropertiesService,
		@IProductService productService: IProductService,
		@IConfigurationService configurationService: IConfigurationService,
	) {
		super('extensions.reload', localize('reloadAction', "Reload"), ReloadAction.DisabledClass, false);
		this._register(this.extensionService.onDidChangeExtensions(this.updateRunningExtensions, this));
		this.updateRunningExtensions();
	}

	private updateRunningExtensions(): void {
		this.extensionService.getExtensions().then(runningExtensions => { this._runningExtensions = runningExtensions; this.update(); });
	}

	update(): void {
		this.enabled = false;
		this.tooltip = '';
		if (!this.extension || !this._runningExtensions) {
			return;
		}
		const state = this.extension.state;
		if (state === ExtensionState.Installing || state === ExtensionState.Uninstalling) {
			return;
		}
		if (this.extension.local && this.extension.local.manifest && this.extension.local.manifest.contributes && this.extension.local.manifest.contributes.localizations && this.extension.local.manifest.contributes.localizations.length > 0) {
			return;
		}
		this.computeReloadState();
		this.class = this.enabled ? ReloadAction.EnabledClass : ReloadAction.DisabledClass;
	}

	private computeReloadState(): void {
		if (!this._runningExtensions || !this.extension) {
			return;
		}

		const isUninstalled = this.extension.state === ExtensionState.Uninstalled;
		const runningExtension = this._runningExtensions.find(e => areSameExtensions({ id: e.identifier.value, uuid: e.uuid }, this.extension!.identifier));

		if (isUninstalled) {
			const canRemoveRunningExtension = runningExtension && this.extensionService.canRemoveExtension(runningExtension);
			const isSameExtensionRunning = runningExtension && (!this.extension.server || this.extension.server === this.extensionManagementServerService.getExtensionManagementServer(toExtension(runningExtension)));
			if (!canRemoveRunningExtension && isSameExtensionRunning) {
				this.enabled = true;
				this.label = localize('reloadRequired', "Reload Required");
				this.tooltip = localize('postUninstallTooltip', "Please reload Visual Studio Code to complete the uninstallation of this extension.");
				alert(localize('uninstallExtensionComplete', "Please reload Visual Studio Code to complete the uninstallation of the extension {0}.", this.extension.displayName));
			}
			return;
		}
		if (this.extension.local) {
			const isSameExtensionRunning = runningExtension && this.extension.server === this.extensionManagementServerService.getExtensionManagementServer(toExtension(runningExtension));
			const isEnabled = this.extensionEnablementService.isEnabled(this.extension.local);

			// Extension is running
			if (runningExtension) {
				if (isEnabled) {
					// No Reload is required if extension can run without reload
					if (this.extensionService.canAddExtension(toExtensionDescription(this.extension.local))) {
						return;
					}
					const runningExtensionServer = this.extensionManagementServerService.getExtensionManagementServer(toExtension(runningExtension));

					if (isSameExtensionRunning) {
						// Different version or target platform of same extension is running. Requires reload to run the current version
						if (this.extension.version !== runningExtension.version || this.extension.local.targetPlatform !== runningExtension.targetPlatform) {
							this.enabled = true;
							this.label = localize('reloadRequired', "Reload Required");
							this.tooltip = localize('postUpdateTooltip', "Please reload Visual Studio Code to enable the updated extension.");
							return;
						}

						const extensionInOtherServer = this.extensionsWorkbenchService.installed.filter(e => areSameExtensions(e.identifier, this.extension!.identifier) && e.server !== this.extension!.server)[0];
						if (extensionInOtherServer) {
							// This extension prefers to run on UI/Local side but is running in remote
							if (runningExtensionServer === this.extensionManagementServerService.remoteExtensionManagementServer && this.extensionManifestPropertiesService.prefersExecuteOnUI(this.extension.local!.manifest)) {
								this.enabled = true;
								this.label = localize('reloadRequired', "Reload Required");
								this.tooltip = localize('enable locally', "Please reload Visual Studio Code to enable this extension locally.");
								return;
							}

							// This extension prefers to run on Workspace/Remote side but is running in local
							if (runningExtensionServer === this.extensionManagementServerService.localExtensionManagementServer && this.extensionManifestPropertiesService.prefersExecuteOnWorkspace(this.extension.local!.manifest)) {
								this.enabled = true;
								this.label = localize('reloadRequired', "Reload Required");
								this.tooltip = localize('enable remote', "Please reload Visual Studio Code to enable this extension in {0}.", this.extensionManagementServerService.remoteExtensionManagementServer?.label);
								return;
							}
						}

					} else {

						if (this.extension.server === this.extensionManagementServerService.localExtensionManagementServer && runningExtensionServer === this.extensionManagementServerService.remoteExtensionManagementServer) {
							// This extension prefers to run on UI/Local side but is running in remote
							if (this.extensionManifestPropertiesService.prefersExecuteOnUI(this.extension.local!.manifest)) {
								this.enabled = true;
								this.label = localize('reloadRequired', "Reload Required");
								this.tooltip = localize('postEnableTooltip', "Please reload Visual Studio Code to enable this extension.");
							}
						}
						if (this.extension.server === this.extensionManagementServerService.remoteExtensionManagementServer && runningExtensionServer === this.extensionManagementServerService.localExtensionManagementServer) {
							// This extension prefers to run on Workspace/Remote side but is running in local
							if (this.extensionManifestPropertiesService.prefersExecuteOnWorkspace(this.extension.local!.manifest)) {
								this.enabled = true;
								this.label = localize('reloadRequired', "Reload Required");
								this.tooltip = localize('postEnableTooltip', "Please reload Visual Studio Code to enable this extension.");
							}
						}
					}
					return;
				} else {
					if (isSameExtensionRunning) {
						this.enabled = true;
						this.label = localize('reloadRequired', "Reload Required");
						this.tooltip = localize('postDisableTooltip', "Please reload Visual Studio Code to disable this extension.");
					}
				}
				return;
			}

			// Extension is not running
			else {
				if (isEnabled && !this.extensionService.canAddExtension(toExtensionDescription(this.extension.local))) {
					this.enabled = true;
					this.label = localize('reloadRequired', "Reload Required");
					this.tooltip = localize('postEnableTooltip', "Please reload Visual Studio Code to enable this extension.");
					return;
				}

				const otherServer = this.extension.server ? this.extension.server === this.extensionManagementServerService.localExtensionManagementServer ? this.extensionManagementServerService.remoteExtensionManagementServer : this.extensionManagementServerService.localExtensionManagementServer : null;
				if (otherServer && this.extension.enablementState === EnablementState.DisabledByExtensionKind) {
					const extensionInOtherServer = this.extensionsWorkbenchService.local.filter(e => areSameExtensions(e.identifier, this.extension!.identifier) && e.server === otherServer)[0];
					// Same extension in other server exists and
					if (extensionInOtherServer && extensionInOtherServer.local && this.extensionEnablementService.isEnabled(extensionInOtherServer.local)) {
						this.enabled = true;
						this.label = localize('reloadRequired', "Reload Required");
						this.tooltip = localize('postEnableTooltip', "Please reload Visual Studio Code to enable this extension.");
						alert(localize('installExtensionCompletedAndReloadRequired', "Installing extension {0} is completed. Please reload Visual Studio Code to enable it.", this.extension.displayName));
						return;
					}
				}
			}
		}
	}

	override run(): Promise<any> {
		return Promise.resolve(this.hostService.reload());
	}
}

function isThemeFromExtension(theme: IWorkbenchTheme, extension: IExtension | undefined | null): boolean {
	return !!(extension && theme.extensionData && ExtensionIdentifier.equals(theme.extensionData.extensionId, extension.identifier.id));
}

function getQuickPickEntries(themes: IWorkbenchTheme[], currentTheme: IWorkbenchTheme, extension: IExtension | null | undefined, showCurrentTheme: boolean): (IQuickPickItem | IQuickPickSeparator)[] {
	const picks: (IQuickPickItem | IQuickPickSeparator)[] = [];
	for (const theme of themes) {
		if (isThemeFromExtension(theme, extension) && !(showCurrentTheme && theme === currentTheme)) {
			picks.push({ label: theme.label, id: theme.id });
		}
	}
	if (showCurrentTheme) {
		picks.push(<IQuickPickSeparator>{ type: 'separator', label: localize('current', "current") });
		picks.push(<IQuickPickItem>{ label: currentTheme.label, id: currentTheme.id });
	}
	return picks;
}

export class SetColorThemeAction extends ExtensionAction {

	static readonly ID = 'workbench.extensions.action.setColorTheme';
	static readonly TITLE = { value: localize('workbench.extensions.action.setColorTheme', "Set Color Theme"), original: 'Set Color Theme' };

	private static readonly EnabledClass = `${ExtensionAction.LABEL_ACTION_CLASS} theme`;
	private static readonly DisabledClass = `${SetColorThemeAction.EnabledClass} disabled`;

	private colorThemes: IWorkbenchColorTheme[] = [];

	constructor(
		@IExtensionService extensionService: IExtensionService,
		@IWorkbenchThemeService private readonly workbenchThemeService: IWorkbenchThemeService,
		@IQuickInputService private readonly quickInputService: IQuickInputService,
	) {
		super(SetColorThemeAction.ID, SetColorThemeAction.TITLE.value, SetColorThemeAction.DisabledClass, false);
		this._register(Event.any<any>(extensionService.onDidChangeExtensions, workbenchThemeService.onDidColorThemeChange)(() => this.update(), this));
		workbenchThemeService.getColorThemes().then(colorThemes => {
			this.colorThemes = colorThemes;
			this.update();
		});
		this.update();
	}

	update(): void {
		this.enabled = !!this.extension && (this.extension.state === ExtensionState.Installed) && this.colorThemes.some(th => isThemeFromExtension(th, this.extension));
		this.class = this.enabled ? SetColorThemeAction.EnabledClass : SetColorThemeAction.DisabledClass;
	}

	override async run({ showCurrentTheme, ignoreFocusLost }: { showCurrentTheme: boolean; ignoreFocusLost: boolean } = { showCurrentTheme: false, ignoreFocusLost: false }): Promise<any> {
		this.colorThemes = await this.workbenchThemeService.getColorThemes();

		this.update();
		if (!this.enabled) {
			return;
		}
		const currentTheme = this.workbenchThemeService.getColorTheme();

		const delayer = new Delayer<any>(100);
		const picks = getQuickPickEntries(this.colorThemes, currentTheme, this.extension, showCurrentTheme);
		const pickedTheme = await this.quickInputService.pick(
			picks,
			{
				placeHolder: localize('select color theme', "Select Color Theme"),
				onDidFocus: item => delayer.trigger(() => this.workbenchThemeService.setColorTheme(item.id, undefined)),
				ignoreFocusLost
			});
		return this.workbenchThemeService.setColorTheme(pickedTheme ? pickedTheme.id : currentTheme.id, 'auto');
	}
}

export class SetFileIconThemeAction extends ExtensionAction {

	static readonly ID = 'workbench.extensions.action.setFileIconTheme';
	static readonly TITLE = { value: localize('workbench.extensions.action.setFileIconTheme', "Set File Icon Theme"), original: 'Set File Icon Theme' };

	private static readonly EnabledClass = `${ExtensionAction.LABEL_ACTION_CLASS} theme`;
	private static readonly DisabledClass = `${SetFileIconThemeAction.EnabledClass} disabled`;

	private fileIconThemes: IWorkbenchFileIconTheme[] = [];

	constructor(
		@IExtensionService extensionService: IExtensionService,
		@IWorkbenchThemeService private readonly workbenchThemeService: IWorkbenchThemeService,
		@IQuickInputService private readonly quickInputService: IQuickInputService
	) {
		super(SetFileIconThemeAction.ID, SetFileIconThemeAction.TITLE.value, SetFileIconThemeAction.DisabledClass, false);
		this._register(Event.any<any>(extensionService.onDidChangeExtensions, workbenchThemeService.onDidFileIconThemeChange)(() => this.update(), this));
		workbenchThemeService.getFileIconThemes().then(fileIconThemes => {
			this.fileIconThemes = fileIconThemes;
			this.update();
		});
		this.update();
	}

	update(): void {
		this.enabled = !!this.extension && (this.extension.state === ExtensionState.Installed) && this.fileIconThemes.some(th => isThemeFromExtension(th, this.extension));
		this.class = this.enabled ? SetFileIconThemeAction.EnabledClass : SetFileIconThemeAction.DisabledClass;
	}

	override async run({ showCurrentTheme, ignoreFocusLost }: { showCurrentTheme: boolean; ignoreFocusLost: boolean } = { showCurrentTheme: false, ignoreFocusLost: false }): Promise<any> {
		this.fileIconThemes = await this.workbenchThemeService.getFileIconThemes();
		this.update();
		if (!this.enabled) {
			return;
		}
		const currentTheme = this.workbenchThemeService.getFileIconTheme();

		const delayer = new Delayer<any>(100);
		const picks = getQuickPickEntries(this.fileIconThemes, currentTheme, this.extension, showCurrentTheme);
		const pickedTheme = await this.quickInputService.pick(
			picks,
			{
				placeHolder: localize('select file icon theme', "Select File Icon Theme"),
				onDidFocus: item => delayer.trigger(() => this.workbenchThemeService.setFileIconTheme(item.id, undefined)),
				ignoreFocusLost
			});
		return this.workbenchThemeService.setFileIconTheme(pickedTheme ? pickedTheme.id : currentTheme.id, 'auto');
	}
}

export class SetProductIconThemeAction extends ExtensionAction {

	static readonly ID = 'workbench.extensions.action.setProductIconTheme';
	static readonly TITLE = { value: localize('workbench.extensions.action.setProductIconTheme', "Set Product Icon Theme"), original: 'Set Product Icon Theme' };

	private static readonly EnabledClass = `${ExtensionAction.LABEL_ACTION_CLASS} theme`;
	private static readonly DisabledClass = `${SetProductIconThemeAction.EnabledClass} disabled`;

	private productIconThemes: IWorkbenchProductIconTheme[] = [];

	constructor(
		@IExtensionService extensionService: IExtensionService,
		@IWorkbenchThemeService private readonly workbenchThemeService: IWorkbenchThemeService,
		@IQuickInputService private readonly quickInputService: IQuickInputService
	) {
		super(SetProductIconThemeAction.ID, SetProductIconThemeAction.TITLE.value, SetProductIconThemeAction.DisabledClass, false);
		this._register(Event.any<any>(extensionService.onDidChangeExtensions, workbenchThemeService.onDidProductIconThemeChange)(() => this.update(), this));
		workbenchThemeService.getProductIconThemes().then(productIconThemes => {
			this.productIconThemes = productIconThemes;
			this.update();
		});
		this.update();
	}

	update(): void {
		this.enabled = !!this.extension && (this.extension.state === ExtensionState.Installed) && this.productIconThemes.some(th => isThemeFromExtension(th, this.extension));
		this.class = this.enabled ? SetProductIconThemeAction.EnabledClass : SetProductIconThemeAction.DisabledClass;
	}

	override async run({ showCurrentTheme, ignoreFocusLost }: { showCurrentTheme: boolean; ignoreFocusLost: boolean } = { showCurrentTheme: false, ignoreFocusLost: false }): Promise<any> {
		this.productIconThemes = await this.workbenchThemeService.getProductIconThemes();
		this.update();
		if (!this.enabled) {
			return;
		}

		const currentTheme = this.workbenchThemeService.getProductIconTheme();

		const delayer = new Delayer<any>(100);
		const picks = getQuickPickEntries(this.productIconThemes, currentTheme, this.extension, showCurrentTheme);
		const pickedTheme = await this.quickInputService.pick(
			picks,
			{
				placeHolder: localize('select product icon theme', "Select Product Icon Theme"),
				onDidFocus: item => delayer.trigger(() => this.workbenchThemeService.setProductIconTheme(item.id, undefined)),
				ignoreFocusLost
			});
		return this.workbenchThemeService.setProductIconTheme(pickedTheme ? pickedTheme.id : currentTheme.id, 'auto');
	}
}

export class ShowRecommendedExtensionAction extends Action {

	static readonly ID = 'workbench.extensions.action.showRecommendedExtension';
	static readonly LABEL = localize('showRecommendedExtension', "Show Recommended Extension");

	private extensionId: string;

	constructor(
		extensionId: string,
		@IPaneCompositePartService private readonly paneCompositeService: IPaneCompositePartService,
		@IExtensionsWorkbenchService private readonly extensionWorkbenchService: IExtensionsWorkbenchService,
	) {
		super(ShowRecommendedExtensionAction.ID, ShowRecommendedExtensionAction.LABEL, undefined, false);
		this.extensionId = extensionId;
	}

	override async run(): Promise<any> {
		const paneComposite = await this.paneCompositeService.openPaneComposite(VIEWLET_ID, ViewContainerLocation.Sidebar, true);
		const paneContainer = paneComposite?.getViewPaneContainer() as IExtensionsViewPaneContainer;
		paneContainer.search(`@id:${this.extensionId}`);
		paneContainer.focus();
		const [extension] = await this.extensionWorkbenchService.getExtensions([{ id: this.extensionId }], { source: 'install-recommendation' }, CancellationToken.None);
		if (extension) {
			return this.extensionWorkbenchService.open(extension);
		}
		return null;
	}
}

export class InstallRecommendedExtensionAction extends Action {

	static readonly ID = 'workbench.extensions.action.installRecommendedExtension';
	static readonly LABEL = localize('installRecommendedExtension', "Install Recommended Extension");

	private extensionId: string;

	constructor(
		extensionId: string,
		@IPaneCompositePartService private readonly paneCompositeService: IPaneCompositePartService,
		@IInstantiationService private readonly instantiationService: IInstantiationService,
		@IExtensionsWorkbenchService private readonly extensionWorkbenchService: IExtensionsWorkbenchService,
	) {
		super(InstallRecommendedExtensionAction.ID, InstallRecommendedExtensionAction.LABEL, undefined, false);
		this.extensionId = extensionId;
	}

	override async run(): Promise<any> {
		const viewlet = await this.paneCompositeService.openPaneComposite(VIEWLET_ID, ViewContainerLocation.Sidebar, true);
		const viewPaneContainer = viewlet?.getViewPaneContainer() as IExtensionsViewPaneContainer;
		viewPaneContainer.search(`@id:${this.extensionId}`);
		viewPaneContainer.focus();
		const [extension] = await this.extensionWorkbenchService.getExtensions([{ id: this.extensionId }], { source: 'install-recommendation' }, CancellationToken.None);
		if (extension) {
			await this.extensionWorkbenchService.open(extension);
			try {
				await this.extensionWorkbenchService.install(extension);
			} catch (err) {
				this.instantiationService.createInstance(PromptExtensionInstallFailureAction, extension, extension.latestVersion, InstallOperation.Install, undefined, err).run();
			}
		}
	}
}

export class IgnoreExtensionRecommendationAction extends Action {

	static readonly ID = 'extensions.ignore';

	private static readonly Class = `${ExtensionAction.LABEL_ACTION_CLASS} ignore`;

	constructor(
		private readonly extension: IExtension,
		@IExtensionIgnoredRecommendationsService private readonly extensionRecommendationsManagementService: IExtensionIgnoredRecommendationsService,
	) {
		super(IgnoreExtensionRecommendationAction.ID, 'Ignore Recommendation');

		this.class = IgnoreExtensionRecommendationAction.Class;
		this.tooltip = localize('ignoreExtensionRecommendation', "Do not recommend this extension again");
		this.enabled = true;
	}

	public override run(): Promise<any> {
		this.extensionRecommendationsManagementService.toggleGlobalIgnoredRecommendation(this.extension.identifier.id, true);
		return Promise.resolve();
	}
}

export class UndoIgnoreExtensionRecommendationAction extends Action {

	static readonly ID = 'extensions.ignore';

	private static readonly Class = `${ExtensionAction.LABEL_ACTION_CLASS} undo-ignore`;

	constructor(
		private readonly extension: IExtension,
		@IExtensionIgnoredRecommendationsService private readonly extensionRecommendationsManagementService: IExtensionIgnoredRecommendationsService,
	) {
		super(UndoIgnoreExtensionRecommendationAction.ID, 'Undo');

		this.class = UndoIgnoreExtensionRecommendationAction.Class;
		this.tooltip = localize('undo', "Undo");
		this.enabled = true;
	}

	public override run(): Promise<any> {
		this.extensionRecommendationsManagementService.toggleGlobalIgnoredRecommendation(this.extension.identifier.id, false);
		return Promise.resolve();
	}
}

export class SearchExtensionsAction extends Action {

	constructor(
		private readonly searchValue: string,
		@IPaneCompositePartService private readonly paneCompositeService: IPaneCompositePartService
	) {
		super('extensions.searchExtensions', localize('search recommendations', "Search Extensions"), undefined, true);
	}

	override async run(): Promise<void> {
		const viewPaneContainer = (await this.paneCompositeService.openPaneComposite(VIEWLET_ID, ViewContainerLocation.Sidebar, true))?.getViewPaneContainer() as IExtensionsViewPaneContainer;
		viewPaneContainer.search(this.searchValue);
		viewPaneContainer.focus();
	}
}

export abstract class AbstractConfigureRecommendedExtensionsAction extends Action {

	constructor(
		id: string,
		label: string,
		@IWorkspaceContextService protected contextService: IWorkspaceContextService,
		@IFileService private readonly fileService: IFileService,
		@ITextFileService private readonly textFileService: ITextFileService,
		@IEditorService protected editorService: IEditorService,
		@IJSONEditingService private readonly jsonEditingService: IJSONEditingService,
		@ITextModelService private readonly textModelResolverService: ITextModelService
	) {
		super(id, label);
	}

	protected openExtensionsFile(extensionsFileResource: URI): Promise<any> {
		return this.getOrCreateExtensionsFile(extensionsFileResource)
			.then(({ created, content }) =>
				this.getSelectionPosition(content, extensionsFileResource, ['recommendations'])
					.then(selection => this.editorService.openEditor({
						resource: extensionsFileResource,
						options: {
							pinned: created,
							selection
						}
					})),
				error => Promise.reject(new Error(localize('OpenExtensionsFile.failed', "Unable to create 'extensions.json' file inside the '.vscode' folder ({0}).", error))));
	}

	protected openWorkspaceConfigurationFile(workspaceConfigurationFile: URI): Promise<any> {
		return this.getOrUpdateWorkspaceConfigurationFile(workspaceConfigurationFile)
			.then(content => this.getSelectionPosition(content.value.toString(), content.resource, ['extensions', 'recommendations']))
			.then(selection => this.editorService.openEditor({
				resource: workspaceConfigurationFile,
				options: {
					selection,
					forceReload: true // because content has changed
				}
			}));
	}

	private getOrUpdateWorkspaceConfigurationFile(workspaceConfigurationFile: URI): Promise<IFileContent> {
		return Promise.resolve(this.fileService.readFile(workspaceConfigurationFile))
			.then(content => {
				const workspaceRecommendations = <IExtensionsConfigContent>json.parse(content.value.toString())['extensions'];
				if (!workspaceRecommendations || !workspaceRecommendations.recommendations) {
					return this.jsonEditingService.write(workspaceConfigurationFile, [{ path: ['extensions'], value: { recommendations: [] } }], true)
						.then(() => this.fileService.readFile(workspaceConfigurationFile));
				}
				return content;
			});
	}

	private getSelectionPosition(content: string, resource: URI, path: json.JSONPath): Promise<ITextEditorSelection | undefined> {
		const tree = json.parseTree(content);
		const node = json.findNodeAtLocation(tree, path);
		if (node && node.parent && node.parent.children) {
			const recommendationsValueNode = node.parent.children[1];
			const lastExtensionNode = recommendationsValueNode.children && recommendationsValueNode.children.length ? recommendationsValueNode.children[recommendationsValueNode.children.length - 1] : null;
			const offset = lastExtensionNode ? lastExtensionNode.offset + lastExtensionNode.length : recommendationsValueNode.offset + 1;
			return Promise.resolve(this.textModelResolverService.createModelReference(resource))
				.then(reference => {
					const position = reference.object.textEditorModel.getPositionAt(offset);
					reference.dispose();
					return <ITextEditorSelection>{
						startLineNumber: position.lineNumber,
						startColumn: position.column,
						endLineNumber: position.lineNumber,
						endColumn: position.column,
					};
				});
		}
		return Promise.resolve(undefined);
	}

	private getOrCreateExtensionsFile(extensionsFileResource: URI): Promise<{ created: boolean; extensionsFileResource: URI; content: string }> {
		return Promise.resolve(this.fileService.readFile(extensionsFileResource)).then(content => {
			return { created: false, extensionsFileResource, content: content.value.toString() };
		}, err => {
			return this.textFileService.write(extensionsFileResource, ExtensionsConfigurationInitialContent).then(() => {
				return { created: true, extensionsFileResource, content: ExtensionsConfigurationInitialContent };
			});
		});
	}
}

export class ConfigureWorkspaceRecommendedExtensionsAction extends AbstractConfigureRecommendedExtensionsAction {

	static readonly ID = 'workbench.extensions.action.configureWorkspaceRecommendedExtensions';
	static readonly LABEL = localize('configureWorkspaceRecommendedExtensions', "Configure Recommended Extensions (Workspace)");

	constructor(
		id: string,
		label: string,
		@IFileService fileService: IFileService,
		@ITextFileService textFileService: ITextFileService,
		@IWorkspaceContextService contextService: IWorkspaceContextService,
		@IEditorService editorService: IEditorService,
		@IJSONEditingService jsonEditingService: IJSONEditingService,
		@ITextModelService textModelResolverService: ITextModelService
	) {
		super(id, label, contextService, fileService, textFileService, editorService, jsonEditingService, textModelResolverService);
		this._register(this.contextService.onDidChangeWorkbenchState(() => this.update(), this));
		this.update();
	}

	private update(): void {
		this.enabled = this.contextService.getWorkbenchState() !== WorkbenchState.EMPTY;
	}

	public override run(): Promise<void> {
		switch (this.contextService.getWorkbenchState()) {
			case WorkbenchState.FOLDER:
				return this.openExtensionsFile(this.contextService.getWorkspace().folders[0].toResource(EXTENSIONS_CONFIG));
			case WorkbenchState.WORKSPACE:
				return this.openWorkspaceConfigurationFile(this.contextService.getWorkspace().configuration!);
		}
		return Promise.resolve();
	}
}

export class ConfigureWorkspaceFolderRecommendedExtensionsAction extends AbstractConfigureRecommendedExtensionsAction {

	static readonly ID = 'workbench.extensions.action.configureWorkspaceFolderRecommendedExtensions';
	static readonly LABEL = localize('configureWorkspaceFolderRecommendedExtensions', "Configure Recommended Extensions (Workspace Folder)");

	constructor(
		id: string,
		label: string,
		@IFileService fileService: IFileService,
		@ITextFileService textFileService: ITextFileService,
		@IWorkspaceContextService contextService: IWorkspaceContextService,
		@IEditorService editorService: IEditorService,
		@IJSONEditingService jsonEditingService: IJSONEditingService,
		@ITextModelService textModelResolverService: ITextModelService,
		@ICommandService private readonly commandService: ICommandService
	) {
		super(id, label, contextService, fileService, textFileService, editorService, jsonEditingService, textModelResolverService);
	}

	public override run(): Promise<any> {
		const folderCount = this.contextService.getWorkspace().folders.length;
		const pickFolderPromise = folderCount === 1 ? Promise.resolve(this.contextService.getWorkspace().folders[0]) : this.commandService.executeCommand<IWorkspaceFolder>(PICK_WORKSPACE_FOLDER_COMMAND_ID);
		return Promise.resolve(pickFolderPromise)
			.then(workspaceFolder => {
				if (workspaceFolder) {
					return this.openExtensionsFile(workspaceFolder.toResource(EXTENSIONS_CONFIG));
				}
				return null;
			});
	}
}

export class ExtensionStatusLabelAction extends Action implements IExtensionContainer {

	private static readonly ENABLED_CLASS = `${ExtensionAction.TEXT_ACTION_CLASS} extension-status-label`;
	private static readonly DISABLED_CLASS = `${ExtensionStatusLabelAction.ENABLED_CLASS} hide`;

	private initialStatus: ExtensionState | null = null;
	private status: ExtensionState | null = null;
	private enablementState: EnablementState | null = null;

	private _extension: IExtension | null = null;
	get extension(): IExtension | null { return this._extension; }
	set extension(extension: IExtension | null) {
		if (!(this._extension && extension && areSameExtensions(this._extension.identifier, extension.identifier))) {
			// Different extension. Reset
			this.initialStatus = null;
			this.status = null;
			this.enablementState = null;
		}
		this._extension = extension;
		this.update();
	}

	constructor(
		@IExtensionService private readonly extensionService: IExtensionService,
		@IExtensionManagementServerService private readonly extensionManagementServerService: IExtensionManagementServerService,
		@IWorkbenchExtensionEnablementService private readonly extensionEnablementService: IWorkbenchExtensionEnablementService
	) {
		super('extensions.action.statusLabel', '', ExtensionStatusLabelAction.DISABLED_CLASS, false);
	}

	update(): void {
		this.computeLabel()
			.then(label => {
				this.label = label || '';
				this.class = label ? ExtensionStatusLabelAction.ENABLED_CLASS : ExtensionStatusLabelAction.DISABLED_CLASS;
			});
	}

	private async computeLabel(): Promise<string | null> {
		if (!this.extension) {
			return null;
		}

		const currentStatus = this.status;
		const currentEnablementState = this.enablementState;
		this.status = this.extension.state;
		if (this.initialStatus === null) {
			this.initialStatus = this.status;
		}
		this.enablementState = this.extension.enablementState;

		const runningExtensions = await this.extensionService.getExtensions();
		const canAddExtension = () => {
			const runningExtension = runningExtensions.filter(e => areSameExtensions({ id: e.identifier.value, uuid: e.uuid }, this.extension!.identifier))[0];
			if (this.extension!.local) {
				if (runningExtension && this.extension!.version === runningExtension.version) {
					return true;
				}
				return this.extensionService.canAddExtension(toExtensionDescription(this.extension!.local));
			}
			return false;
		};
		const canRemoveExtension = () => {
			if (this.extension!.local) {
				if (runningExtensions.every(e => !(areSameExtensions({ id: e.identifier.value, uuid: e.uuid }, this.extension!.identifier) && this.extension!.server === this.extensionManagementServerService.getExtensionManagementServer(toExtension(e))))) {
					return true;
				}
				return this.extensionService.canRemoveExtension(toExtensionDescription(this.extension!.local));
			}
			return false;
		};

		if (currentStatus !== null) {
			if (currentStatus === ExtensionState.Installing && this.status === ExtensionState.Installed) {
				return canAddExtension() ? this.initialStatus === ExtensionState.Installed ? localize('updated', "Updated") : localize('installed', "Installed") : null;
			}
			if (currentStatus === ExtensionState.Uninstalling && this.status === ExtensionState.Uninstalled) {
				this.initialStatus = this.status;
				return canRemoveExtension() ? localize('uninstalled', "Uninstalled") : null;
			}
		}

		if (currentEnablementState !== null) {
			const currentlyEnabled = this.extensionEnablementService.isEnabledEnablementState(currentEnablementState);
			const enabled = this.extensionEnablementService.isEnabledEnablementState(this.enablementState);
			if (!currentlyEnabled && enabled) {
				return canAddExtension() ? localize('enabled', "Enabled") : null;
			}
			if (currentlyEnabled && !enabled) {
				return canRemoveExtension() ? localize('disabled', "Disabled") : null;
			}

		}

		return null;
	}

	override run(): Promise<any> {
		return Promise.resolve();
	}

}

export class ToggleSyncExtensionAction extends ExtensionDropDownAction {

	private static readonly IGNORED_SYNC_CLASS = `${ExtensionAction.ICON_ACTION_CLASS} extension-sync ${ThemeIcon.asClassName(syncIgnoredIcon)}`;
	private static readonly SYNC_CLASS = `${ToggleSyncExtensionAction.ICON_ACTION_CLASS} extension-sync ${ThemeIcon.asClassName(syncEnabledIcon)}`;

	constructor(
		@IConfigurationService private readonly configurationService: IConfigurationService,
		@IExtensionsWorkbenchService private readonly extensionsWorkbenchService: IExtensionsWorkbenchService,
		@IUserDataSyncEnablementService private readonly userDataSyncEnablementService: IUserDataSyncEnablementService,
		@IInstantiationService instantiationService: IInstantiationService,
	) {
		super('extensions.sync', '', ToggleSyncExtensionAction.SYNC_CLASS, false, instantiationService);
		this._register(Event.filter(this.configurationService.onDidChangeConfiguration, e => e.affectedKeys.includes('settingsSync.ignoredExtensions'))(() => this.update()));
		this._register(userDataSyncEnablementService.onDidChangeEnablement(() => this.update()));
		this.update();
	}

	update(): void {
		this.enabled = !!this.extension && this.userDataSyncEnablementService.isEnabled() && this.extension.state === ExtensionState.Installed;
		if (this.extension) {
			const isIgnored = this.extensionsWorkbenchService.isExtensionIgnoredToSync(this.extension);
			this.class = isIgnored ? ToggleSyncExtensionAction.IGNORED_SYNC_CLASS : ToggleSyncExtensionAction.SYNC_CLASS;
			this.tooltip = isIgnored ? localize('ignored', "This extension is ignored during sync") : localize('synced', "This extension is synced");
		}
	}

	override async run(): Promise<any> {
		return super.run({
			actionGroups: [
				[
					new Action(
						'extensions.syncignore',
						this.extensionsWorkbenchService.isExtensionIgnoredToSync(this.extension!) ? localize('sync', "Sync this extension") : localize('do not sync', "Do not sync this extension")
						, undefined, true, () => this.extensionsWorkbenchService.toggleExtensionIgnoredToSync(this.extension!))
				]
			], disposeActionsOnHide: true
		});
	}
}

export type ExtensionStatus = { readonly message: IMarkdownString; readonly icon?: ThemeIcon };

export class ExtensionStatusAction extends ExtensionAction {

	private static readonly CLASS = `${ExtensionAction.ICON_ACTION_CLASS} extension-status`;

	updateWhenCounterExtensionChanges: boolean = true;
	private _runningExtensions: IExtensionDescription[] | null = null;

	private _status: ExtensionStatus | undefined;
	get status(): ExtensionStatus | undefined { return this._status; }

	private readonly _onDidChangeStatus = this._register(new Emitter<void>());
	readonly onDidChangeStatus = this._onDidChangeStatus.event;

	private readonly updateThrottler = new Throttler();

	constructor(
		@IExtensionManagementServerService private readonly extensionManagementServerService: IExtensionManagementServerService,
		@ILabelService private readonly labelService: ILabelService,
		@ICommandService private readonly commandService: ICommandService,
		@IWorkspaceTrustEnablementService private readonly workspaceTrustEnablementService: IWorkspaceTrustEnablementService,
		@IWorkspaceTrustManagementService private readonly workspaceTrustService: IWorkspaceTrustManagementService,
		@IExtensionsWorkbenchService private readonly extensionsWorkbenchService: IExtensionsWorkbenchService,
		@IExtensionService private readonly extensionService: IExtensionService,
		@IExtensionManifestPropertiesService private readonly extensionManifestPropertiesService: IExtensionManifestPropertiesService,
		@IWorkspaceContextService private readonly contextService: IWorkspaceContextService,
		@IProductService private readonly productService: IProductService,
		@IWorkbenchExtensionEnablementService private readonly workbenchExtensionEnablementService: IWorkbenchExtensionEnablementService,
	) {
		super('extensions.status', '', `${ExtensionStatusAction.CLASS} hide`, false);
		this._register(this.labelService.onDidChangeFormatters(() => this.update(), this));
		this._register(this.extensionService.onDidChangeExtensions(this.updateRunningExtensions, this));
		this.updateRunningExtensions();
		this.update();
	}

	private updateRunningExtensions(): void {
		this.extensionService.getExtensions().then(runningExtensions => { this._runningExtensions = runningExtensions; this.update(); });
	}

	update(): void {
		this.updateThrottler.queue(() => this.computeAndUpdateStatus());
	}

	private async computeAndUpdateStatus(): Promise<void> {
		this.updateStatus(undefined, true);
		this.enabled = false;

		if (!this.extension) {
			return;
		}

		if (this.extension.isMalicious) {
			this.updateStatus({ icon: warningIcon, message: new MarkdownString(localize('malicious tooltip', "This extension was reported to be problematic.")) }, true);
			return;
		}

		if (this.extension.deprecationInfo) {
			if (this.extension.deprecationInfo.extension) {
				const link = `[${this.extension.deprecationInfo.extension.displayName}](${URI.parse(`command:extension.open?${encodeURIComponent(JSON.stringify([this.extension.deprecationInfo.extension.id]))}`)})`;
				this.updateStatus({ icon: warningIcon, message: new MarkdownString(localize('deprecated with alternate extension tooltip', "This extension is deprecated. Use the {0} extension instead.", link)) }, true);
			} else if (this.extension.deprecationInfo.settings) {
				const link = `[${localize('settings', "settings")}](${URI.parse(`command:workbench.action.openSettings?${encodeURIComponent(JSON.stringify([this.extension.deprecationInfo.settings.map(setting => `@id:${setting}`).join(' ')]))}`)})`;
				this.updateStatus({ icon: warningIcon, message: new MarkdownString(localize('deprecated with alternate settings tooltip', "This extension is deprecated as this functionality is now built-in to VS Code. Configure these {0} to use this functionality.", link)) }, true);
			} else {
				this.updateStatus({ icon: warningIcon, message: new MarkdownString(localize('deprecated tooltip', "This extension is deprecated as it is no longer being maintained.")) }, true);
			}
			return;
		}

		if (this.extension.gallery && this.extension.state === ExtensionState.Uninstalled && !await this.extensionsWorkbenchService.canInstall(this.extension)) {
			if (this.extensionManagementServerService.localExtensionManagementServer || this.extensionManagementServerService.remoteExtensionManagementServer) {
				const targetPlatform = await (this.extensionManagementServerService.localExtensionManagementServer ? this.extensionManagementServerService.localExtensionManagementServer!.extensionManagementService.getTargetPlatform() : this.extensionManagementServerService.remoteExtensionManagementServer!.extensionManagementService.getTargetPlatform());
				const message = new MarkdownString(`${localize('incompatible platform', "The '{0}' extension is not available in {1} for {2}.", this.extension.displayName || this.extension.identifier.id, this.productService.nameLong, TargetPlatformToString(targetPlatform))} [${localize('learn more', "Learn More")}](https://aka.ms/vscode-platform-specific-extensions)`);
				this.updateStatus({ icon: warningIcon, message }, true);
				return;
			}

			if (this.extensionManagementServerService.webExtensionManagementServer) {
				const productName = localize('VS Code for Web', "{0} for the Web", this.productService.nameLong);
				const message = new MarkdownString(`${localize('not web tooltip', "The '{0}' extension is not available in {1}.", this.extension.displayName || this.extension.identifier.id, productName)} [${localize('learn why', "Learn Why")}](https://aka.ms/vscode-web-extensions-guide)`);
				this.updateStatus({ icon: warningIcon, message }, true);
				return;
			}
		}

		if (!this.extension.local ||
			!this.extension.server ||
			!this._runningExtensions ||
			this.extension.state !== ExtensionState.Installed
		) {
			return;
		}

		// Extension is disabled by environment
		if (this.extension.enablementState === EnablementState.DisabledByEnvironment) {
			this.updateStatus({ message: new MarkdownString(localize('disabled by environment', "This extension is disabled by the environment.")) }, true);
			return;
		}

		// Extension is enabled by environment
		if (this.extension.enablementState === EnablementState.EnabledByEnvironment) {
			this.updateStatus({ message: new MarkdownString(localize('enabled by environment', "This extension is enabled because it is required in the current environment.")) }, true);
			return;
		}

		// Extension is disabled by virtual workspace
		if (this.extension.enablementState === EnablementState.DisabledByVirtualWorkspace) {
			const details = getWorkspaceSupportTypeMessage(this.extension.local.manifest.capabilities?.virtualWorkspaces);
			this.updateStatus({ icon: infoIcon, message: new MarkdownString(details ? escapeMarkdownSyntaxTokens(details) : localize('disabled because of virtual workspace', "This extension has been disabled because it does not support virtual workspaces.")) }, true);
			return;
		}

		// Limited support in Virtual Workspace
		if (isVirtualWorkspace(this.contextService.getWorkspace())) {
			const virtualSupportType = this.extensionManifestPropertiesService.getExtensionVirtualWorkspaceSupportType(this.extension.local.manifest);
			const details = getWorkspaceSupportTypeMessage(this.extension.local.manifest.capabilities?.virtualWorkspaces);
			if (virtualSupportType === 'limited' || details) {
				this.updateStatus({ icon: warningIcon, message: new MarkdownString(details ? escapeMarkdownSyntaxTokens(details) : localize('extension limited because of virtual workspace', "This extension has limited features because the current workspace is virtual.")) }, true);
				return;
			}
		}

		// Extension is disabled by untrusted workspace
		if (this.extension.enablementState === EnablementState.DisabledByTrustRequirement ||
			// All disabled dependencies of the extension are disabled by untrusted workspace
			(this.extension.enablementState === EnablementState.DisabledByExtensionDependency && this.workbenchExtensionEnablementService.getDependenciesEnablementStates(this.extension.local).every(([, enablementState]) => this.workbenchExtensionEnablementService.isEnabledEnablementState(enablementState) || enablementState === EnablementState.DisabledByTrustRequirement))) {
			this.enabled = true;
			const untrustedDetails = getWorkspaceSupportTypeMessage(this.extension.local.manifest.capabilities?.untrustedWorkspaces);
			this.updateStatus({ icon: trustIcon, message: new MarkdownString(untrustedDetails ? escapeMarkdownSyntaxTokens(untrustedDetails) : localize('extension disabled because of trust requirement', "This extension has been disabled because the current workspace is not trusted.")) }, true);
			return;
		}

		// Limited support in Untrusted Workspace
		if (this.workspaceTrustEnablementService.isWorkspaceTrustEnabled() && !this.workspaceTrustService.isWorkspaceTrusted()) {
			const untrustedSupportType = this.extensionManifestPropertiesService.getExtensionUntrustedWorkspaceSupportType(this.extension.local.manifest);
			const untrustedDetails = getWorkspaceSupportTypeMessage(this.extension.local.manifest.capabilities?.untrustedWorkspaces);
			if (untrustedSupportType === 'limited' || untrustedDetails) {
				this.enabled = true;
				this.updateStatus({ icon: trustIcon, message: new MarkdownString(untrustedDetails ? escapeMarkdownSyntaxTokens(untrustedDetails) : localize('extension limited because of trust requirement', "This extension has limited features because the current workspace is not trusted.")) }, true);
				return;
			}
		}

		// Extension is disabled by extension kind
		if (this.extension.enablementState === EnablementState.DisabledByExtensionKind) {
			if (!this.extensionsWorkbenchService.installed.some(e => areSameExtensions(e.identifier, this.extension!.identifier) && e.server !== this.extension!.server)) {
				let message;
				// Extension on Local Server
				if (this.extensionManagementServerService.localExtensionManagementServer === this.extension.server) {
					if (this.extensionManifestPropertiesService.prefersExecuteOnWorkspace(this.extension.local.manifest)) {
						if (this.extensionManagementServerService.remoteExtensionManagementServer) {
							message = new MarkdownString(`${localize('Install in remote server to enable', "This extension is disabled in this workspace because it is defined to run in the Remote Extension Host. Please install the extension in '{0}' to enable.", this.extensionManagementServerService.remoteExtensionManagementServer.label)} [${localize('learn more', "Learn More")}](https://aka.ms/vscode-remote/developing-extensions/architecture)`);
						}
					}
				}
				// Extension on Remote Server
				else if (this.extensionManagementServerService.remoteExtensionManagementServer === this.extension.server) {
					if (this.extensionManifestPropertiesService.prefersExecuteOnUI(this.extension.local.manifest)) {
						if (this.extensionManagementServerService.localExtensionManagementServer) {
							message = new MarkdownString(`${localize('Install in local server to enable', "This extension is disabled in this workspace because it is defined to run in the Local Extension Host. Please install the extension locally to enable.", this.extensionManagementServerService.remoteExtensionManagementServer.label)} [${localize('learn more', "Learn More")}](https://aka.ms/vscode-remote/developing-extensions/architecture)`);
						} else if (isWeb) {
							message = new MarkdownString(`${localize('Defined to run in desktop', "This extension is disabled because it is defined to run only in {0} for the Desktop.", this.productService.nameLong)} [${localize('learn more', "Learn More")}](https://aka.ms/vscode-remote/developing-extensions/architecture)`);
						}
					}
				}
				// Extension on Web Server
				else if (this.extensionManagementServerService.webExtensionManagementServer === this.extension.server) {
					message = new MarkdownString(`${localize('Cannot be enabled', "This extension is disabled because it is not supported in {0} for the Web.", this.productService.nameLong)} [${localize('learn more', "Learn More")}](https://aka.ms/vscode-remote/developing-extensions/architecture)`);
				}
				if (message) {
					this.updateStatus({ icon: warningIcon, message }, true);
				}
				return;
			}
		}

		// Remote Workspace
		if (this.extensionManagementServerService.remoteExtensionManagementServer) {
			if (isLanguagePackExtension(this.extension.local.manifest)) {
				if (!this.extensionsWorkbenchService.installed.some(e => areSameExtensions(e.identifier, this.extension!.identifier) && e.server !== this.extension!.server)) {
					const message = this.extension.server === this.extensionManagementServerService.localExtensionManagementServer
						? new MarkdownString(localize('Install language pack also in remote server', "Install the language pack extension on '{0}' to enable it there also.", this.extensionManagementServerService.remoteExtensionManagementServer.label))
						: new MarkdownString(localize('Install language pack also locally', "Install the language pack extension locally to enable it there also."));
					this.updateStatus({ icon: infoIcon, message }, true);
				}
				return;
			}

			const runningExtension = this._runningExtensions.filter(e => areSameExtensions({ id: e.identifier.value, uuid: e.uuid }, this.extension!.identifier))[0];
			const runningExtensionServer = runningExtension ? this.extensionManagementServerService.getExtensionManagementServer(toExtension(runningExtension)) : null;
			if (this.extension.server === this.extensionManagementServerService.localExtensionManagementServer && runningExtensionServer === this.extensionManagementServerService.remoteExtensionManagementServer) {
				if (this.extensionManifestPropertiesService.prefersExecuteOnWorkspace(this.extension.local!.manifest)) {
					this.updateStatus({ icon: infoIcon, message: new MarkdownString(`${localize('enabled remotely', "This extension is enabled in the Remote Extension Host because it prefers to run there.")} [${localize('learn more', "Learn More")}](https://aka.ms/vscode-remote/developing-extensions/architecture)`) }, true);
				}
				return;
			}

			if (this.extension.server === this.extensionManagementServerService.remoteExtensionManagementServer && runningExtensionServer === this.extensionManagementServerService.localExtensionManagementServer) {
				if (this.extensionManifestPropertiesService.prefersExecuteOnUI(this.extension.local!.manifest)) {
					this.updateStatus({ icon: infoIcon, message: new MarkdownString(`${localize('enabled locally', "This extension is enabled in the Local Extension Host because it prefers to run there.")} [${localize('learn more', "Learn More")}](https://aka.ms/vscode-remote/developing-extensions/architecture)`) }, true);
				}
				return;
			}

			if (this.extension.server === this.extensionManagementServerService.remoteExtensionManagementServer && runningExtensionServer === this.extensionManagementServerService.webExtensionManagementServer) {
				if (this.extensionManifestPropertiesService.canExecuteOnWeb(this.extension.local!.manifest)) {
					this.updateStatus({ icon: infoIcon, message: new MarkdownString(`${localize('enabled in web worker', "This extension is enabled in the Web Worker Extension Host because it prefers to run there.")} [${localize('learn more', "Learn More")}](https://aka.ms/vscode-remote/developing-extensions/architecture)`) }, true);
				}
				return;
			}
		}

		// Extension is disabled by its dependency
		if (this.extension.enablementState === EnablementState.DisabledByExtensionDependency) {
			this.updateStatus({ icon: warningIcon, message: new MarkdownString(localize('extension disabled because of dependency', "This extension has been disabled because it depends on an extension that is disabled.")) }, true);
			return;
		}

		const isEnabled = this.workbenchExtensionEnablementService.isEnabled(this.extension.local);
		const isRunning = this._runningExtensions.some(e => areSameExtensions({ id: e.identifier.value, uuid: e.uuid }, this.extension!.identifier));

		if (isEnabled && isRunning) {
			if (this.extensionManagementServerService.localExtensionManagementServer && this.extensionManagementServerService.remoteExtensionManagementServer) {
				if (this.extension.server === this.extensionManagementServerService.remoteExtensionManagementServer) {
					this.updateStatus({ message: new MarkdownString(localize('extension enabled on remote', "Extension is enabled on '{0}'", this.extension.server.label)) }, true);
					return;
				}
			}
			if (this.extension.enablementState === EnablementState.EnabledGlobally) {
				this.updateStatus({ message: new MarkdownString(localize('globally enabled', "This extension is enabled globally.")) }, true);
				return;
			}
			if (this.extension.enablementState === EnablementState.EnabledWorkspace) {
				this.updateStatus({ message: new MarkdownString(localize('workspace enabled', "This extension is enabled for this workspace by the user.")) }, true);
				return;
			}
		}

		if (!isEnabled && !isRunning) {
			if (this.extension.enablementState === EnablementState.DisabledGlobally) {
				this.updateStatus({ message: new MarkdownString(localize('globally disabled', "This extension is disabled globally by the user.")) }, true);
				return;
			}
			if (this.extension.enablementState === EnablementState.DisabledWorkspace) {
				this.updateStatus({ message: new MarkdownString(localize('workspace disabled', "This extension is disabled for this workspace by the user.")) }, true);
				return;
			}
		}

		if (isEnabled && !isRunning && !this.extension.local.isValid) {
			const errors = this.extension.local.validations.filter(([severity]) => severity === Severity.Error).map(([, message]) => message);
			this.updateStatus({ icon: errorIcon, message: new MarkdownString(errors.join(' ').trim()) }, true);
		}

	}

	private updateStatus(status: ExtensionStatus | undefined, updateClass: boolean): void {
		if (this._status === status) {
			return;
		}
		if (this._status && status && this._status.message === status.message && this._status.icon?.id === status.icon?.id) {
			return;
		}
		this._status = status;
		if (updateClass) {
			if (this._status?.icon === errorIcon) {
				this.class = `${ExtensionStatusAction.CLASS} extension-status-error ${ThemeIcon.asClassName(errorIcon)}`;
			}
			else if (this._status?.icon === warningIcon) {
				this.class = `${ExtensionStatusAction.CLASS} extension-status-warning ${ThemeIcon.asClassName(warningIcon)}`;
			}
			else if (this._status?.icon === infoIcon) {
				this.class = `${ExtensionStatusAction.CLASS} extension-status-info ${ThemeIcon.asClassName(infoIcon)}`;
			}
			else if (this._status?.icon === trustIcon) {
				this.class = `${ExtensionStatusAction.CLASS} ${ThemeIcon.asClassName(trustIcon)}`;
			}
			else {
				this.class = `${ExtensionStatusAction.CLASS} hide`;
			}
		}
		this._onDidChangeStatus.fire();
	}

	override async run(): Promise<any> {
		if (this._status?.icon === trustIcon) {
			return this.commandService.executeCommand('workbench.trust.manage');
		}
	}
}

export class ReinstallAction extends Action {

	static readonly ID = 'workbench.extensions.action.reinstall';
	static readonly LABEL = localize('reinstall', "Reinstall Extension...");

	constructor(
		id: string = ReinstallAction.ID, label: string = ReinstallAction.LABEL,
		@IExtensionsWorkbenchService private readonly extensionsWorkbenchService: IExtensionsWorkbenchService,
		@IQuickInputService private readonly quickInputService: IQuickInputService,
		@INotificationService private readonly notificationService: INotificationService,
		@IHostService private readonly hostService: IHostService,
		@IInstantiationService private readonly instantiationService: IInstantiationService,
		@IExtensionService private readonly extensionService: IExtensionService
	) {
		super(id, label);
	}

	override get enabled(): boolean {
		return this.extensionsWorkbenchService.local.filter(l => !l.isBuiltin && l.local).length > 0;
	}

	override run(): Promise<any> {
		return this.quickInputService.pick(this.getEntries(), { placeHolder: localize('selectExtensionToReinstall', "Select Extension to Reinstall") })
			.then(pick => pick && this.reinstallExtension(pick.extension));
	}

	private getEntries(): Promise<(IQuickPickItem & { extension: IExtension })[]> {
		return this.extensionsWorkbenchService.queryLocal()
			.then(local => {
				const entries = local
					.filter(extension => !extension.isBuiltin)
					.map(extension => {
						return {
							id: extension.identifier.id,
							label: extension.displayName,
							description: extension.identifier.id,
							extension,
						} as (IQuickPickItem & { extension: IExtension });
					});
				return entries;
			});
	}

	private reinstallExtension(extension: IExtension): Promise<void> {
		return this.instantiationService.createInstance(SearchExtensionsAction, '@installed ').run()
			.then(() => {
				return this.extensionsWorkbenchService.reinstall(extension)
					.then(extension => {
						const requireReload = !(extension.local && this.extensionService.canAddExtension(toExtensionDescription(extension.local)));
						const message = requireReload ? localize('ReinstallAction.successReload', "Please reload Visual Studio Code to complete reinstalling the extension {0}.", extension.identifier.id)
							: localize('ReinstallAction.success', "Reinstalling the extension {0} is completed.", extension.identifier.id);
						const actions = requireReload ? [{
							label: localize('InstallVSIXAction.reloadNow', "Reload Now"),
							run: () => this.hostService.reload()
						}] : [];
						this.notificationService.prompt(
							Severity.Info,
							message,
							actions,
							{ sticky: true }
						);
					}, error => this.notificationService.error(error));
			});
	}
}

export class InstallSpecificVersionOfExtensionAction extends Action {

	static readonly ID = 'workbench.extensions.action.install.specificVersion';
	static readonly LABEL = localize('install previous version', "Install Specific Version of Extension...");

	constructor(
		id: string = InstallSpecificVersionOfExtensionAction.ID, label: string = InstallSpecificVersionOfExtensionAction.LABEL,
		@IExtensionsWorkbenchService private readonly extensionsWorkbenchService: IExtensionsWorkbenchService,
		@IQuickInputService private readonly quickInputService: IQuickInputService,
		@IInstantiationService private readonly instantiationService: IInstantiationService,
		@IWorkbenchExtensionEnablementService private readonly extensionEnablementService: IWorkbenchExtensionEnablementService,
	) {
		super(id, label);
	}

	override get enabled(): boolean {
		return this.extensionsWorkbenchService.local.some(l => this.isEnabled(l));
	}

	override async run(): Promise<any> {
		const extensionPick = await this.quickInputService.pick(this.getExtensionEntries(), { placeHolder: localize('selectExtension', "Select Extension"), matchOnDetail: true });
		if (extensionPick && extensionPick.extension) {
			const action = this.instantiationService.createInstance(InstallAnotherVersionAction);
			action.extension = extensionPick.extension;
			await action.run();
			await this.instantiationService.createInstance(SearchExtensionsAction, extensionPick.extension.identifier.id).run();
		}
	}

	private isEnabled(extension: IExtension): boolean {
		const action = this.instantiationService.createInstance(InstallAnotherVersionAction);
		action.extension = extension;
		return action.enabled && !!extension.local && this.extensionEnablementService.isEnabled(extension.local);
	}

	private async getExtensionEntries(): Promise<IExtensionPickItem[]> {
		const installed = await this.extensionsWorkbenchService.queryLocal();
		const entries: IExtensionPickItem[] = [];
		for (const extension of installed) {
			if (this.isEnabled(extension)) {
				entries.push({
					id: extension.identifier.id,
					label: extension.displayName || extension.identifier.id,
					description: extension.identifier.id,
					extension,
				});
			}
		}
		return entries.sort((e1, e2) => e1.extension.displayName.localeCompare(e2.extension.displayName));
	}
}

interface IExtensionPickItem extends IQuickPickItem {
	extension: IExtension;
}

export abstract class AbstractInstallExtensionsInServerAction extends Action {

	private extensions: IExtension[] | undefined = undefined;

	constructor(
		id: string,
		@IExtensionsWorkbenchService protected readonly extensionsWorkbenchService: IExtensionsWorkbenchService,
		@IQuickInputService private readonly quickInputService: IQuickInputService,
		@INotificationService private readonly notificationService: INotificationService,
		@IProgressService private readonly progressService: IProgressService,
	) {
		super(id);
		this.update();
		this.extensionsWorkbenchService.queryLocal().then(() => this.updateExtensions());
		this._register(this.extensionsWorkbenchService.onChange(() => {
			if (this.extensions) {
				this.updateExtensions();
			}
		}));
	}

	private updateExtensions(): void {
		this.extensions = this.extensionsWorkbenchService.local;
		this.update();
	}

	private update(): void {
		this.enabled = !!this.extensions && this.getExtensionsToInstall(this.extensions).length > 0;
		this.tooltip = this.label;
	}

	override async run(): Promise<void> {
		return this.selectAndInstallExtensions();
	}

	private async queryExtensionsToInstall(): Promise<IExtension[]> {
		const local = await this.extensionsWorkbenchService.queryLocal();
		return this.getExtensionsToInstall(local);
	}

	private async selectAndInstallExtensions(): Promise<void> {
		const quickPick = this.quickInputService.createQuickPick<IExtensionPickItem>();
		quickPick.busy = true;
		const disposable = quickPick.onDidAccept(() => {
			disposable.dispose();
			quickPick.hide();
			quickPick.dispose();
			this.onDidAccept(quickPick.selectedItems);
		});
		quickPick.show();
		const localExtensionsToInstall = await this.queryExtensionsToInstall();
		quickPick.busy = false;
		if (localExtensionsToInstall.length) {
			quickPick.title = this.getQuickPickTitle();
			quickPick.placeholder = localize('select extensions to install', "Select extensions to install");
			quickPick.canSelectMany = true;
			localExtensionsToInstall.sort((e1, e2) => e1.displayName.localeCompare(e2.displayName));
			quickPick.items = localExtensionsToInstall.map<IExtensionPickItem>(extension => ({ extension, label: extension.displayName, description: extension.version }));
		} else {
			quickPick.hide();
			quickPick.dispose();
			this.notificationService.notify({
				severity: Severity.Info,
				message: localize('no local extensions', "There are no extensions to install.")
			});
		}
	}

	private async onDidAccept(selectedItems: ReadonlyArray<IExtensionPickItem>): Promise<void> {
		if (selectedItems.length) {
			const localExtensionsToInstall = selectedItems.filter(r => !!r.extension).map(r => r.extension!);
			if (localExtensionsToInstall.length) {
				await this.progressService.withProgress(
					{
						location: ProgressLocation.Notification,
						title: localize('installing extensions', "Installing Extensions...")
					},
					() => this.installExtensions(localExtensionsToInstall));
				this.notificationService.info(localize('finished installing', "Successfully installed extensions."));
			}
		}
	}

	protected abstract getQuickPickTitle(): string;
	protected abstract getExtensionsToInstall(local: IExtension[]): IExtension[];
	protected abstract installExtensions(extensions: IExtension[]): Promise<void>;
}

export class InstallLocalExtensionsInRemoteAction extends AbstractInstallExtensionsInServerAction {

	constructor(
		@IExtensionsWorkbenchService extensionsWorkbenchService: IExtensionsWorkbenchService,
		@IQuickInputService quickInputService: IQuickInputService,
		@IProgressService progressService: IProgressService,
		@INotificationService notificationService: INotificationService,
		@IExtensionManagementServerService private readonly extensionManagementServerService: IExtensionManagementServerService,
		@IExtensionGalleryService private readonly extensionGalleryService: IExtensionGalleryService,
		@IInstantiationService private readonly instantiationService: IInstantiationService
	) {
		super('workbench.extensions.actions.installLocalExtensionsInRemote', extensionsWorkbenchService, quickInputService, notificationService, progressService);
	}

	override get label(): string {
		if (this.extensionManagementServerService && this.extensionManagementServerService.remoteExtensionManagementServer) {
			return localize('select and install local extensions', "Install Local Extensions in '{0}'...", this.extensionManagementServerService.remoteExtensionManagementServer.label);
		}
		return '';
	}

	protected getQuickPickTitle(): string {
		return localize('install local extensions title', "Install Local Extensions in '{0}'", this.extensionManagementServerService.remoteExtensionManagementServer!.label);
	}

	protected getExtensionsToInstall(local: IExtension[]): IExtension[] {
		return local.filter(extension => {
			const action = this.instantiationService.createInstance(RemoteInstallAction, true);
			action.extension = extension;
			return action.enabled;
		});
	}

	protected async installExtensions(localExtensionsToInstall: IExtension[]): Promise<void> {
		const galleryExtensions: IGalleryExtension[] = [];
		const vsixs: URI[] = [];
		const targetPlatform = await this.extensionManagementServerService.remoteExtensionManagementServer!.extensionManagementService.getTargetPlatform();
		await Promises.settled(localExtensionsToInstall.map(async extension => {
			if (this.extensionGalleryService.isEnabled()) {
				const gallery = (await this.extensionGalleryService.getExtensions([{ ...extension.identifier, preRelease: !!extension.local?.preRelease }], { targetPlatform, compatible: true }, CancellationToken.None))[0];
				if (gallery) {
					galleryExtensions.push(gallery);
					return;
				}
			}
			const vsix = await this.extensionManagementServerService.localExtensionManagementServer!.extensionManagementService.zip(extension.local!);
			vsixs.push(vsix);
		}));

		await Promises.settled(galleryExtensions.map(gallery => this.extensionManagementServerService.remoteExtensionManagementServer!.extensionManagementService.installFromGallery(gallery)));
		await Promises.settled(vsixs.map(vsix => this.extensionManagementServerService.remoteExtensionManagementServer!.extensionManagementService.install(vsix)));
	}
}

export class InstallRemoteExtensionsInLocalAction extends AbstractInstallExtensionsInServerAction {

	constructor(
		id: string,
		@IExtensionsWorkbenchService extensionsWorkbenchService: IExtensionsWorkbenchService,
		@IQuickInputService quickInputService: IQuickInputService,
		@IProgressService progressService: IProgressService,
		@INotificationService notificationService: INotificationService,
		@IExtensionManagementServerService private readonly extensionManagementServerService: IExtensionManagementServerService,
		@IExtensionGalleryService private readonly extensionGalleryService: IExtensionGalleryService,
	) {
		super(id, extensionsWorkbenchService, quickInputService, notificationService, progressService);
	}

	override get label(): string {
		return localize('select and install remote extensions', "Install Remote Extensions Locally...");
	}

	protected getQuickPickTitle(): string {
		return localize('install remote extensions', "Install Remote Extensions Locally");
	}

	protected getExtensionsToInstall(local: IExtension[]): IExtension[] {
		return local.filter(extension =>
			extension.type === ExtensionType.User && extension.server !== this.extensionManagementServerService.localExtensionManagementServer
			&& !this.extensionsWorkbenchService.installed.some(e => e.server === this.extensionManagementServerService.localExtensionManagementServer && areSameExtensions(e.identifier, extension.identifier)));
	}

	protected async installExtensions(extensions: IExtension[]): Promise<void> {
		const galleryExtensions: IGalleryExtension[] = [];
		const vsixs: URI[] = [];
		const targetPlatform = await this.extensionManagementServerService.localExtensionManagementServer!.extensionManagementService.getTargetPlatform();
		await Promises.settled(extensions.map(async extension => {
			if (this.extensionGalleryService.isEnabled()) {
				const gallery = (await this.extensionGalleryService.getExtensions([{ ...extension.identifier, preRelease: !!extension.local?.preRelease }], { targetPlatform, compatible: true }, CancellationToken.None))[0];
				if (gallery) {
					galleryExtensions.push(gallery);
					return;
				}
			}
			const vsix = await this.extensionManagementServerService.remoteExtensionManagementServer!.extensionManagementService.zip(extension.local!);
			vsixs.push(vsix);
		}));

		await Promises.settled(galleryExtensions.map(gallery => this.extensionManagementServerService.localExtensionManagementServer!.extensionManagementService.installFromGallery(gallery)));
		await Promises.settled(vsixs.map(vsix => this.extensionManagementServerService.localExtensionManagementServer!.extensionManagementService.install(vsix)));
	}
}

CommandsRegistry.registerCommand('workbench.extensions.action.showExtensionsForLanguage', function (accessor: ServicesAccessor, fileExtension: string) {
	const paneCompositeService = accessor.get(IPaneCompositePartService);

	return paneCompositeService.openPaneComposite(VIEWLET_ID, ViewContainerLocation.Sidebar, true)
		.then(viewlet => viewlet?.getViewPaneContainer() as IExtensionsViewPaneContainer)
		.then(viewlet => {
			viewlet.search(`ext:${fileExtension.replace(/^\./, '')}`);
			viewlet.focus();
		});
});

CommandsRegistry.registerCommand('workbench.extensions.action.showExtensionsWithIds', function (accessor: ServicesAccessor, extensionIds: string[]) {
	const paneCompositeService = accessor.get(IPaneCompositePartService);

	return paneCompositeService.openPaneComposite(VIEWLET_ID, ViewContainerLocation.Sidebar, true)
		.then(viewlet => viewlet?.getViewPaneContainer() as IExtensionsViewPaneContainer)
		.then(viewlet => {
			const query = extensionIds
				.map(id => `@id:${id}`)
				.join(' ');
			viewlet.search(query);
			viewlet.focus();
		});
});

export const extensionButtonProminentBackground = registerColor('extensionButton.prominentBackground', {
	dark: buttonBackground,
	light: buttonBackground,
	hcDark: null,
	hcLight: null
}, localize('extensionButtonProminentBackground', "Button background color for actions extension that stand out (e.g. install button)."));

export const extensionButtonProminentForeground = registerColor('extensionButton.prominentForeground', {
	dark: buttonForeground,
	light: buttonForeground,
	hcDark: null,
	hcLight: null
}, localize('extensionButtonProminentForeground', "Button foreground color for actions extension that stand out (e.g. install button)."));

export const extensionButtonProminentHoverBackground = registerColor('extensionButton.prominentHoverBackground', {
	dark: buttonHoverBackground,
	light: buttonHoverBackground,
	hcDark: null,
	hcLight: null
}, localize('extensionButtonProminentHoverBackground', "Button background hover color for actions extension that stand out (e.g. install button)."));

registerThemingParticipant((theme: IColorTheme, collector: ICssStyleCollector) => {
	const foregroundColor = theme.getColor(foreground);
	if (foregroundColor) {
		collector.addRule(`.monaco-action-bar .action-item .action-label.extension-action.built-in-status { border-color: ${foregroundColor}; }`);
	}

	const buttonBackgroundColor = theme.getColor(buttonBackground);
	if (buttonBackgroundColor) {
		collector.addRule(`.monaco-action-bar .action-item .action-label.extension-action.label { background-color: ${buttonBackgroundColor}; }`);
	}

	const buttonForegroundColor = theme.getColor(buttonForeground);
	if (buttonForegroundColor) {
		collector.addRule(`.monaco-action-bar .action-item .action-label.extension-action.label { color: ${buttonForegroundColor}; }`);
	}

	const buttonHoverBackgroundColor = theme.getColor(buttonHoverBackground);
	if (buttonHoverBackgroundColor) {
		collector.addRule(`.monaco-action-bar .action-item:hover .action-label.extension-action.label { background-color: ${buttonHoverBackgroundColor}; }`);
	}

	const extensionButtonProminentBackgroundColor = theme.getColor(extensionButtonProminentBackground);
	if (extensionButtonProminentBackground) {
		collector.addRule(`.monaco-action-bar .action-item .action-label.extension-action.label.prominent { background-color: ${extensionButtonProminentBackgroundColor}; }`);
	}

	const extensionButtonProminentForegroundColor = theme.getColor(extensionButtonProminentForeground);
	if (extensionButtonProminentForeground) {
		collector.addRule(`.monaco-action-bar .action-item .action-label.extension-action.label.prominent { color: ${extensionButtonProminentForegroundColor}; }`);
	}

	const extensionButtonProminentHoverBackgroundColor = theme.getColor(extensionButtonProminentHoverBackground);
	if (extensionButtonProminentHoverBackground) {
		collector.addRule(`.monaco-action-bar .action-item:hover .action-label.extension-action.label.prominent { background-color: ${extensionButtonProminentHoverBackgroundColor}; }`);
	}

	const contrastBorderColor = theme.getColor(contrastBorder);
	if (contrastBorderColor) {
		collector.addRule(`.monaco-action-bar .action-item .action-label.extension-action:not(.disabled) { border: 1px solid ${contrastBorderColor}; }`);
	}

	const errorColor = theme.getColor(editorErrorForeground);
	if (errorColor) {
		collector.addRule(`.monaco-action-bar .action-item .action-label.extension-action.extension-status-error { color: ${errorColor}; }`);
		collector.addRule(`.extension-editor .header .actions-status-container > .status ${ThemeIcon.asCSSSelector(errorIcon)} { color: ${errorColor}; }`);
		collector.addRule(`.extension-editor .body .subcontent .runtime-status ${ThemeIcon.asCSSSelector(errorIcon)} { color: ${errorColor}; }`);
		collector.addRule(`.monaco-hover.extension-hover .markdown-hover .hover-contents ${ThemeIcon.asCSSSelector(errorIcon)} { color: ${errorColor}; }`);
	}

	const warningColor = theme.getColor(editorWarningForeground);
	if (warningColor) {
		collector.addRule(`.monaco-action-bar .action-item .action-label.extension-action.extension-status-warning { color: ${warningColor}; }`);
		collector.addRule(`.extension-editor .header .actions-status-container > .status ${ThemeIcon.asCSSSelector(warningIcon)} { color: ${warningColor}; }`);
		collector.addRule(`.extension-editor .body .subcontent .runtime-status ${ThemeIcon.asCSSSelector(warningIcon)} { color: ${warningColor}; }`);
		collector.addRule(`.monaco-hover.extension-hover .markdown-hover .hover-contents ${ThemeIcon.asCSSSelector(warningIcon)} { color: ${warningColor}; }`);
	}

	const infoColor = theme.getColor(editorInfoForeground);
	if (infoColor) {
		collector.addRule(`.monaco-action-bar .action-item .action-label.extension-action.extension-status-info { color: ${infoColor}; }`);
		collector.addRule(`.extension-editor .header .actions-status-container > .status ${ThemeIcon.asCSSSelector(infoIcon)} { color: ${infoColor}; }`);
		collector.addRule(`.extension-editor .body .subcontent .runtime-status ${ThemeIcon.asCSSSelector(infoIcon)} { color: ${infoColor}; }`);
		collector.addRule(`.monaco-hover.extension-hover .markdown-hover .hover-contents ${ThemeIcon.asCSSSelector(infoIcon)} { color: ${infoColor}; }`);
	}
});<|MERGE_RESOLUTION|>--- conflicted
+++ resolved
@@ -66,12 +66,6 @@
 import { flatten } from 'vs/base/common/arrays';
 import { fromNow } from 'vs/base/common/date';
 import { IPreferencesService } from 'vs/workbench/services/preferences/common/preferences';
-<<<<<<< HEAD
-import { renderIcon } from 'vs/base/browser/ui/iconLabel/iconLabels';
-import { Codicon } from 'vs/base/common/codicons';
-import { assertType } from 'vs/base/common/types';
-=======
->>>>>>> 0edb88f3
 
 export class PromptExtensionInstallFailureAction extends Action {
 
@@ -883,50 +877,6 @@
 	}
 }
 
-<<<<<<< HEAD
-export class SponsorExtensionAction extends ExtensionAction {
-
-	private static readonly EnabledClass = `${SponsorExtensionAction.LABEL_ACTION_CLASS} extension-sponsor`;
-	private static readonly DisabledClass = `${SponsorExtensionAction.EnabledClass} disabled`;
-
-	constructor(
-		@IOpenerService private openerService: IOpenerService
-	) {
-		super('extensionsAction.sponsorExtension', localize('sponsor', "Sponsor"), SponsorExtensionAction.DisabledClass, false);
-		this.update();
-	}
-
-	update(): void {
-		this.enabled = false;
-		this.class = SponsorExtensionAction.DisabledClass;
-		this.tooltip = '';
-		if (this.extension?.publisherSponsorLink) {
-			this.enabled = true;
-			this.class = SponsorExtensionAction.EnabledClass;
-			this.tooltip = this.extension.publisherSponsorLink.toString();
-		}
-	}
-
-	override async run(): Promise<any> {
-		if (this.extension?.publisherSponsorLink) {
-			return this.openerService.open(this.extension.publisherSponsorLink);
-		}
-	}
-}
-
-export class SponsorExtensionActionViewItem extends ActionViewItem {
-	override render(container: HTMLElement): void {
-		super.render(container);
-		assertType(this.label);
-		const sponsorIcon = renderIcon(Codicon.heart);
-		const label = document.createElement('span');
-		label.textContent = this.getAction().label;
-		DOM.reset(this.label, sponsorIcon, label);
-	}
-}
-
-=======
->>>>>>> 0edb88f3
 export class ExtensionActionWithDropdownActionViewItem extends ActionWithDropdownActionViewItem {
 
 	constructor(
