--- conflicted
+++ resolved
@@ -9,7 +9,7 @@
 import { index } from '../../../../base/common/arrays.js';
 import { CancelablePromise, createCancelablePromise } from '../../../../base/common/async.js';
 import { CancellationError, isCancellationError } from '../../../../base/common/errors.js';
-import { Disposable, MutableDisposable } from '../../../../base/common/lifecycle.js';
+import { Disposable } from '../../../../base/common/lifecycle.js';
 import { IPager, singlePagePager } from '../../../../base/common/paging.js';
 import {
 	IExtensionGalleryService, ILocalExtension, IGalleryExtension, IQueryOptions,
@@ -18,21 +18,15 @@
 	InstallOptions, IProductVersion,
 	UninstallExtensionInfo,
 	TargetPlatformToString,
-	IAllowedExtensionsService,
 	AllowedExtensionsConfigKey
 } from '../../../../platform/extensionManagement/common/extensionManagement.js';
-<<<<<<< HEAD
-import { IWorkbenchExtensionEnablementService, EnablementState, IExtensionManagementServerService, IExtensionManagementServer, IWorkbenchExtensionManagementService, DefaultIconPath, IResourceExtension, extensionsConfigurationNodeBase } from '../../../services/extensionManagement/common/extensionManagement.js';
+import { IWorkbenchExtensionEnablementService, EnablementState, IExtensionManagementServerService, IExtensionManagementServer, IWorkbenchExtensionManagementService, DefaultIconPath, IResourceExtension } from '../../../services/extensionManagement/common/extensionManagement.js';
 import { areSameExtensions, groupByExtension, getGalleryExtensionId } from '../../../../platform/extensionManagement/common/extensionManagementUtil.js';
-=======
-import { IWorkbenchExtensionEnablementService, EnablementState, IExtensionManagementServerService, IExtensionManagementServer, IWorkbenchExtensionManagementService, DefaultIconPath, IResourceExtension } from '../../../services/extensionManagement/common/extensionManagement.js';
-import { getGalleryExtensionTelemetryData, getLocalExtensionTelemetryData, areSameExtensions, groupByExtension, getGalleryExtensionId } from '../../../../platform/extensionManagement/common/extensionManagementUtil.js';
->>>>>>> 138f619c
 import { IInstantiationService } from '../../../../platform/instantiation/common/instantiation.js';
 import { IConfigurationService } from '../../../../platform/configuration/common/configuration.js';
 import { IHostService } from '../../../services/host/browser/host.js';
 import { URI } from '../../../../base/common/uri.js';
-import { IExtension, ExtensionState, IExtensionsWorkbenchService, HasOutdatedExtensionsContext, InstallExtensionOptions, ExtensionRuntimeState, ExtensionRuntimeActionType, AutoRestartConfigurationKey, VIEWLET_ID, IExtensionsViewPaneContainer, IExtensionsNotification } from '../common/extensions.js';
+import { IExtension, ExtensionState, IExtensionsWorkbenchService, InstallExtensionOptions, ExtensionRuntimeState, ExtensionRuntimeActionType, AutoRestartConfigurationKey, VIEWLET_ID, IExtensionsViewPaneContainer, IExtensionsNotification } from '../common/extensions.js';
 import { IEditorService, SIDE_GROUP, ACTIVE_GROUP } from '../../../services/editor/common/editorService.js';
 import { IURLService, IURLHandler, IOpenURLOptions } from '../../../../platform/url/common/url.js';
 import { ExtensionsInput, IExtensionEditorOptions } from '../common/extensionsInput.js';
@@ -49,7 +43,7 @@
 import { FileAccess } from '../../../../base/common/network.js';
 import { IIgnoredExtensionsManagementService } from '../../../../platform/userDataSync/common/ignoredExtensions.js';
 import { IUserDataAutoSyncService, IUserDataSyncEnablementService, SyncResource } from '../../../../platform/userDataSync/common/userDataSync.js';
-import { IContextKey, IContextKeyService } from '../../../../platform/contextkey/common/contextkey.js';
+import { IContextKeyService } from '../../../../platform/contextkey/common/contextkey.js';
 import { isString, isUndefined } from '../../../../base/common/types.js';
 import { IExtensionManifestPropertiesService } from '../../../services/extensions/common/extensionManifestPropertiesService.js';
 import { IExtensionService, IExtensionsStatus as IExtensionRuntimeStatus, toExtension, toExtensionDescription } from '../../../services/extensions/common/extensions.js';
@@ -59,12 +53,7 @@
 import { ILifecycleService, LifecyclePhase } from '../../../services/lifecycle/common/lifecycle.js';
 import { IUserDataProfileService } from '../../../services/userDataProfile/common/userDataProfile.js';
 import { mainWindow } from '../../../../base/browser/window.js';
-<<<<<<< HEAD
-import { IDialogService, IPromptButton } from '../../../../platform/dialogs/common/dialogs.js';
-=======
 import { IDialogService, IFileDialogService, IPromptButton } from '../../../../platform/dialogs/common/dialogs.js';
-import { IUpdateService, StateType } from '../../../../platform/update/common/update.js';
->>>>>>> 138f619c
 import { areApiProposalsCompatible, isEngineValid } from '../../../../platform/extensions/common/extensionValidator.js';
 import { IUriIdentityService } from '../../../../platform/uriIdentity/common/uriIdentity.js';
 import { IWorkspaceContextService } from '../../../../platform/workspace/common/workspace.js';
@@ -820,17 +809,6 @@
 		if (!this.galleryService.isEnabled()) {
 			return;
 		}
-<<<<<<< HEAD
-		const [compatible] = await this.galleryService.getExtensions([{ ...extension.identifier, preRelease: extension.local?.preRelease }], { compatible: true, targetPlatform: await this.server.extensionManagementService.getTargetPlatform() }, CancellationToken.None);
-		if (compatible) {
-			extension.gallery = compatible;
-			this._onChange.fire({ extension });
-=======
-		type GalleryServiceMatchInstalledExtensionClassification = {
-			owner: 'sandy081';
-			comment: 'Report when a request is made to match installed extension with gallery';
-		};
-		this.telemetryService.publicLog2<{}, GalleryServiceMatchInstalledExtensionClassification>('galleryService:matchInstalledExtension');
 		const galleryExtensions = await this.galleryService.getExtensions(toMatch.map(e => ({ ...e.identifier, preRelease: e.local?.preRelease })), { compatible: true, targetPlatform: await this.server.extensionManagementService.getTargetPlatform() }, CancellationToken.None);
 		for (const extension of extensions) {
 			const compatible = galleryExtensions.find(e => areSameExtensions(e.identifier, extension.identifier));
@@ -838,7 +816,6 @@
 				extension.gallery = compatible;
 				this._onChange.fire({ extension });
 			}
->>>>>>> 138f619c
 		}
 	}
 
@@ -890,8 +867,6 @@
 export class ExtensionsWorkbenchService extends Disposable implements IExtensionsWorkbenchService, IURLHandler {
 
 	declare readonly _serviceBrand: undefined;
-
-	private hasOutdatedExtensionsContextKey: IContextKey<boolean>;
 
 	private readonly localExtensions: Extensions | null = null;
 	private readonly remoteExtensions: Extensions | null = null;
@@ -947,14 +922,12 @@
 		@IViewsService private readonly viewsService: IViewsService,
 		@IFileDialogService private readonly fileDialogService: IFileDialogService,
 		@IQuickInputService private readonly quickInputService: IQuickInputService,
-		@IAllowedExtensionsService private readonly allowedExtensionsService: IAllowedExtensionsService,
 	) {
 		super();
 		const preferPreReleasesValue = configurationService.getValue('_extensions.preferPreReleases');
 		if (!isUndefined(preferPreReleasesValue)) {
 			this.preferPreReleases = !!preferPreReleasesValue;
 		}
-		this.hasOutdatedExtensionsContextKey = HasOutdatedExtensionsContext.bindTo(contextKeyService);
 		if (extensionManagementServerService.localExtensionManagementServer) {
 			this.localExtensions = this._register(instantiationService.createInstance(Extensions,
 				extensionManagementServerService.localExtensionManagementServer,
@@ -1029,77 +1002,12 @@
 			return;
 		}
 
-		this.initializeAutoUpdate();
 		this.updateExtensionsNotificaiton();
 		this._register(this.storageService.onDidChangeValue(StorageScope.PROFILE, EXTENSIONS_DISMISSED_NOTIFICATIONS_KEY, this._store)(e => this.onDidDismissedNotificationsValueChange()));
 		this._register(Event.debounce(this.onChange, () => undefined, 100)(() => {
 			this.updateExtensionsNotificaiton();
 			this.reportProgressFromOtherSources();
 		}));
-	}
-
-	private initializeAutoUpdate(): void {
-<<<<<<< HEAD
-=======
-		// Register listeners for auto updates
-		this._register(this.configurationService.onDidChangeConfiguration(e => {
-			if (e.affectsConfiguration(AutoUpdateConfigurationKey)) {
-				if (this.isAutoUpdateEnabled()) {
-					this.eventuallyAutoUpdateExtensions();
-				}
-			}
-			if (e.affectsConfiguration(AutoCheckUpdatesConfigurationKey)) {
-				if (this.isAutoCheckUpdatesEnabled()) {
-					this.checkForUpdates();
-				}
-			}
-		}));
-		this._register(this.extensionEnablementService.onEnablementChanged(platformExtensions => {
-			if (this.getAutoUpdateValue() === 'onlyEnabledExtensions' && platformExtensions.some(e => this.extensionEnablementService.isEnabled(e))) {
-				this.checkForUpdates();
-			}
-		}));
-		this._register(Event.debounce(this.onChange, () => undefined, 100)(() => this.hasOutdatedExtensionsContextKey.set(this.outdated.length > 0)));
-		this._register(this.updateService.onStateChange(e => {
-			if ((e.type === StateType.CheckingForUpdates && e.explicit) || e.type === StateType.AvailableForDownload || e.type === StateType.Downloaded) {
-				this.telemetryService.publicLog2<{}, {
-					owner: 'sandy081';
-					comment: 'Report when update check is triggered on product update';
-				}>('extensions:updatecheckonproductupdate');
-				if (this.isAutoCheckUpdatesEnabled()) {
-					this.checkForUpdates();
-				}
-			}
-		}));
-
-		this._register(this.allowedExtensionsService.onDidChangeAllowedExtensions(() => {
-			if (this.isAutoCheckUpdatesEnabled()) {
-				this.checkForUpdates();
-			}
-		}));
-
->>>>>>> 138f619c
-		// Update AutoUpdate Contexts
-		this.hasOutdatedExtensionsContextKey.set(this.outdated.length > 0);
-
-		this.registerAutoRestartListener();
-		this._register(this.configurationService.onDidChangeConfiguration(e => {
-			if (e.affectsConfiguration(AutoRestartConfigurationKey)) {
-				this.registerAutoRestartListener();
-			}
-		}));
-	}
-
-	private readonly autoRestartListenerDisposable = this._register(new MutableDisposable());
-	private registerAutoRestartListener(): void {
-		this.autoRestartListenerDisposable.value = undefined;
-		if (this.configurationService.getValue(AutoRestartConfigurationKey) === true) {
-			this.autoRestartListenerDisposable.value = this.hostService.onDidChangeFocus(focus => {
-				if (!focus && this.configurationService.getValue(AutoRestartConfigurationKey) === true) {
-					this.updateRunningExtensions(true);
-				}
-			});
-		}
 	}
 
 	private async onDidChangeRunningExtensions(added: ReadonlyArray<IExtensionDescription>, removed: ReadonlyArray<IExtensionDescription>): Promise<void> {
@@ -1752,22 +1660,7 @@
 		}
 		if (infos.length) {
 			const targetPlatform = await extensions[0].server.extensionManagementService.getTargetPlatform();
-<<<<<<< HEAD
-			const galleryExtensions = await this.galleryService.getExtensions(infos, { targetPlatform, compatible: true, productVersion: this.getProductVersion() }, CancellationToken.None);
-=======
-			type GalleryServiceUpdatesCheckClassification = {
-				owner: 'sandy081';
-				comment: 'Report when a request is made to check for updates of extensions';
-				count: { classification: 'SystemMetaData'; purpose: 'FeatureInsight'; comment: 'Number of extensions to check update' };
-			};
-			type GalleryServiceUpdatesCheckEvent = {
-				count: number;
-			};
-			this.telemetryService.publicLog2<GalleryServiceUpdatesCheckEvent, GalleryServiceUpdatesCheckClassification>('galleryService:checkingForUpdates', {
-				count: infos.length,
-			});
 			const galleryExtensions = await this.galleryService.getExtensions(infos, { targetPlatform, compatible: true, productVersion: this.getProductVersion(), preferResourceApi: true }, CancellationToken.None);
->>>>>>> 138f619c
 			if (galleryExtensions.length) {
 				await this.syncInstalledExtensionsWithGallery(galleryExtensions);
 			}
@@ -1866,241 +1759,7 @@
 		return { version: this.productService.version, date: this.productService.date };
 	}
 
-<<<<<<< HEAD
-	async canInstall(extension: IExtension): Promise<boolean> {
-=======
-	private getProductUpdateVersion(): IProductVersion | undefined {
-		switch (this.updateService.state.type) {
-			case StateType.AvailableForDownload:
-			case StateType.Downloaded:
-			case StateType.Updating:
-			case StateType.Ready: {
-				const version = this.updateService.state.update.productVersion;
-				if (version && semver.valid(version)) {
-					return { version, date: this.updateService.state.update.timestamp ? new Date(this.updateService.state.update.timestamp).toISOString() : undefined };
-				}
-			}
-		}
-		return undefined;
-	}
-
-	private shouldAutoUpdateExtension(extension: IExtension): boolean {
-		if (extension.deprecationInfo?.disallowInstall) {
-			return false;
-		}
-
-		const autoUpdateValue = this.getAutoUpdateValue();
-
-		if (autoUpdateValue === false) {
-			const extensionsToAutoUpdate = this.getEnabledAutoUpdateExtensions();
-			const extensionId = extension.identifier.id.toLowerCase();
-			if (extensionsToAutoUpdate.includes(extensionId)) {
-				return true;
-			}
-			if (this.isAutoUpdateEnabledForPublisher(extension.publisher) && !extensionsToAutoUpdate.includes(`-${extensionId}`)) {
-				return true;
-			}
-			return false;
-		}
-
-		if (extension.pinned) {
-			return false;
-		}
-
-		const disabledAutoUpdateExtensions = this.getDisabledAutoUpdateExtensions();
-		if (disabledAutoUpdateExtensions.includes(extension.identifier.id.toLowerCase())) {
-			return false;
-		}
-
-		if (autoUpdateValue === true) {
-			return true;
-		}
-
-		if (autoUpdateValue === 'onlyEnabledExtensions') {
-			return this.extensionEnablementService.isEnabledEnablementState(extension.enablementState);
-		}
-
-		return false;
-	}
-
-	async shouldRequireConsentToUpdate(extension: IExtension): Promise<string | undefined> {
-		if (!extension.outdated) {
-			return;
-		}
-
-		if (extension.local?.manifest.main || extension.local?.manifest.browser) {
-			return;
-		}
-
-		if (!extension.gallery) {
-			return;
-		}
-
-		if (isDefined(extension.gallery.properties?.executesCode)) {
-			if (!extension.gallery.properties.executesCode) {
-				return;
-			}
-		} else {
-			const manifest = extension instanceof Extension
-				? await extension.getGalleryManifest()
-				: await this.galleryService.getManifest(extension.gallery, CancellationToken.None);
-			if (!manifest?.main && !manifest?.browser) {
-				return;
-			}
-		}
-
-		return nls.localize('consentRequiredToUpdate', "The update for {0} extension introduces executable code, which is not present in the currently installed version.", extension.displayName);
-	}
-
-	isAutoUpdateEnabledFor(extensionOrPublisher: IExtension | string): boolean {
-		if (isString(extensionOrPublisher)) {
-			if (EXTENSION_IDENTIFIER_REGEX.test(extensionOrPublisher)) {
-				throw new Error('Expected publisher string, found extension identifier');
-			}
-			if (this.isAutoUpdateEnabled()) {
-				return true;
-			}
-			return this.isAutoUpdateEnabledForPublisher(extensionOrPublisher);
-		}
-		return this.shouldAutoUpdateExtension(extensionOrPublisher);
-	}
-
-	private isAutoUpdateEnabledForPublisher(publisher: string): boolean {
-		const publishersToAutoUpdate = this.getPublishersToAutoUpdate();
-		return publishersToAutoUpdate.includes(publisher.toLowerCase());
-	}
-
-	async updateAutoUpdateEnablementFor(extensionOrPublisher: IExtension | string, enable: boolean): Promise<void> {
-		if (this.isAutoUpdateEnabled()) {
-			if (isString(extensionOrPublisher)) {
-				throw new Error('Expected extension, found publisher string');
-			}
-			const disabledAutoUpdateExtensions = this.getDisabledAutoUpdateExtensions();
-			const extensionId = extensionOrPublisher.identifier.id.toLowerCase();
-			const extensionIndex = disabledAutoUpdateExtensions.indexOf(extensionId);
-			if (enable) {
-				if (extensionIndex !== -1) {
-					disabledAutoUpdateExtensions.splice(extensionIndex, 1);
-				}
-			}
-			else {
-				if (extensionIndex === -1) {
-					disabledAutoUpdateExtensions.push(extensionId);
-				}
-			}
-			this.setDisabledAutoUpdateExtensions(disabledAutoUpdateExtensions);
-			if (enable && extensionOrPublisher.local && extensionOrPublisher.pinned) {
-				await this.extensionManagementService.updateMetadata(extensionOrPublisher.local, { pinned: false });
-			}
-			this._onChange.fire(extensionOrPublisher);
-		}
-
-		else {
-			const enabledAutoUpdateExtensions = this.getEnabledAutoUpdateExtensions();
-			if (isString(extensionOrPublisher)) {
-				if (EXTENSION_IDENTIFIER_REGEX.test(extensionOrPublisher)) {
-					throw new Error('Expected publisher string, found extension identifier');
-				}
-				extensionOrPublisher = extensionOrPublisher.toLowerCase();
-				if (this.isAutoUpdateEnabledFor(extensionOrPublisher) !== enable) {
-					if (enable) {
-						enabledAutoUpdateExtensions.push(extensionOrPublisher);
-					} else {
-						if (enabledAutoUpdateExtensions.includes(extensionOrPublisher)) {
-							enabledAutoUpdateExtensions.splice(enabledAutoUpdateExtensions.indexOf(extensionOrPublisher), 1);
-						}
-					}
-				}
-				this.setEnabledAutoUpdateExtensions(enabledAutoUpdateExtensions);
-				for (const e of this.installed) {
-					if (e.publisher.toLowerCase() === extensionOrPublisher) {
-						this._onChange.fire(e);
-					}
-				}
-			} else {
-				const extensionId = extensionOrPublisher.identifier.id.toLowerCase();
-				const enableAutoUpdatesForPublisher = this.isAutoUpdateEnabledFor(extensionOrPublisher.publisher.toLowerCase());
-				const enableAutoUpdatesForExtension = enabledAutoUpdateExtensions.includes(extensionId);
-				const disableAutoUpdatesForExtension = enabledAutoUpdateExtensions.includes(`-${extensionId}`);
-
-				if (enable) {
-					if (disableAutoUpdatesForExtension) {
-						enabledAutoUpdateExtensions.splice(enabledAutoUpdateExtensions.indexOf(`-${extensionId}`), 1);
-					}
-					if (enableAutoUpdatesForPublisher) {
-						if (enableAutoUpdatesForExtension) {
-							enabledAutoUpdateExtensions.splice(enabledAutoUpdateExtensions.indexOf(extensionId), 1);
-						}
-					} else {
-						if (!enableAutoUpdatesForExtension) {
-							enabledAutoUpdateExtensions.push(extensionId);
-						}
-					}
-				}
-				// Disable Auto Updates
-				else {
-					if (enableAutoUpdatesForExtension) {
-						enabledAutoUpdateExtensions.splice(enabledAutoUpdateExtensions.indexOf(extensionId), 1);
-					}
-					if (enableAutoUpdatesForPublisher) {
-						if (!disableAutoUpdatesForExtension) {
-							enabledAutoUpdateExtensions.push(`-${extensionId}`);
-						}
-					} else {
-						if (disableAutoUpdatesForExtension) {
-							enabledAutoUpdateExtensions.splice(enabledAutoUpdateExtensions.indexOf(`-${extensionId}`), 1);
-						}
-					}
-				}
-				this.setEnabledAutoUpdateExtensions(enabledAutoUpdateExtensions);
-				this._onChange.fire(extensionOrPublisher);
-			}
-		}
-
-		if (enable) {
-			this.autoUpdateExtensions();
-		}
-	}
-
-	private onDidSelectedExtensionToAutoUpdateValueChange(): void {
-		if (
-			this.enabledAuotUpdateExtensionsValue !== this.getEnabledAutoUpdateExtensionsValue() /* This checks if current window changed the value or not */
-			|| this.disabledAutoUpdateExtensionsValue !== this.getDisabledAutoUpdateExtensionsValue() /* This checks if current window changed the value or not */
-		) {
-			const userExtensions = this.installed.filter(e => !e.isBuiltin);
-			const groupBy = (extensions: IExtension[]): IExtension[][] => {
-				const shouldAutoUpdate: IExtension[] = [];
-				const shouldNotAutoUpdate: IExtension[] = [];
-				for (const extension of extensions) {
-					if (this.shouldAutoUpdateExtension(extension)) {
-						shouldAutoUpdate.push(extension);
-					} else {
-						shouldNotAutoUpdate.push(extension);
-					}
-				}
-				return [shouldAutoUpdate, shouldNotAutoUpdate];
-			};
-
-			const [wasShouldAutoUpdate, wasShouldNotAutoUpdate] = groupBy(userExtensions);
-			this._enabledAutoUpdateExtensionsValue = undefined;
-			this._disabledAutoUpdateExtensionsValue = undefined;
-			const [shouldAutoUpdate, shouldNotAutoUpdate] = groupBy(userExtensions);
-
-			for (const e of wasShouldAutoUpdate ?? []) {
-				if (shouldNotAutoUpdate?.includes(e)) {
-					this._onChange.fire(e);
-				}
-			}
-			for (const e of wasShouldNotAutoUpdate ?? []) {
-				if (shouldAutoUpdate?.includes(e)) {
-					this._onChange.fire(e);
-				}
-			}
-		}
-	}
-
 	async canInstall(extension: IExtension): Promise<true | IMarkdownString> {
->>>>>>> 138f619c
 		if (!(extension instanceof Extension)) {
 			return new MarkdownString().appendText(nls.localize('not an extension', "The provided object is not an extension."));
 		}
