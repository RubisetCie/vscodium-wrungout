--- conflicted
+++ resolved
@@ -174,31 +174,6 @@
 		await this._fileService.writeFile(path, VSBuffer.fromString(JSON.stringify(profile.data)));
 		this._logService.warn(`UNRESPONSIVE extension host: '${top}' took ${topPercentage}% of ${topAggregated / 1e3}ms, saved PROFILE here: '${path}'`);
 
-<<<<<<< HEAD
-=======
-		type UnresponsiveData = {
-			duration: number;
-			sessionId: string;
-			data: string[];
-			id: string;
-		};
-		type UnresponsiveDataClassification = {
-			owner: 'jrieken';
-			comment: 'Profiling data that was collected while the extension host was unresponsive';
-			sessionId: { classification: 'SystemMetaData'; purpose: 'PerformanceAndHealth'; comment: 'Identifier of a profiling session' };
-			duration: { classification: 'SystemMetaData'; purpose: 'PerformanceAndHealth'; comment: 'Duration for which the extension host was unresponsive' };
-			data: { classification: 'SystemMetaData'; purpose: 'PerformanceAndHealth'; comment: 'Extensions ids and core parts that were active while the extension host was frozen' };
-			id: { classification: 'SystemMetaData'; purpose: 'PerformanceAndHealth'; comment: 'Top extensions id that took most of the duration' };
-		};
-		this._telemetryService.publicLog2<UnresponsiveData, UnresponsiveDataClassification>('exthostunresponsive', {
-			sessionId,
-			duration: overall,
-			data: data.map(tuple => tuple[0]).flat(),
-			id: ExtensionIdentifier.toKey(extension.identifier),
-		});
-
-
->>>>>>> 6319a0b6
 		// add to running extensions view
 		this._extensionProfileService.setUnresponsiveProfile(extension.identifier, profile);
 
