--- conflicted
+++ resolved
@@ -23,10 +23,6 @@
 import { IPager } from 'vs/base/common/paging';
 import { IWorkspaceContextService } from 'vs/platform/workspace/common/workspace';
 import { TestExtensionTipsService, TestSharedProcessService } from 'vs/workbench/test/electron-sandbox/workbenchTestServices';
-<<<<<<< HEAD
-=======
-import { ConfigurationTarget, IConfigurationChangeEvent, IConfigurationService } from 'vs/platform/configuration/common/configuration';
->>>>>>> b1c0a14d
 import { ILogService, NullLogService } from 'vs/platform/log/common/log';
 import { IProgressService } from 'vs/platform/progress/common/progress';
 import { ProgressService } from 'vs/workbench/services/progress/browser/progressService';
@@ -1413,239 +1409,12 @@
 		assert.strictEqual(actual[0].local, remoteExtension);
 	});
 
-<<<<<<< HEAD
-=======
-	test('Test disable autoupdate for extension when auto update is enabled for all', async () => {
-		const extension1 = aLocalExtension('a');
-		const extension2 = aLocalExtension('b');
-		instantiationService.stubPromise(IExtensionManagementService, 'getInstalled', [extension1, extension2]);
-		instantiationService.stub(IExtensionManagementService, 'updateMetadata', (local: Mutable<ILocalExtension>, metadata: Partial<Metadata>) => {
-			local.pinned = !!metadata.pinned;
-			return local;
-		});
-		testObject = await aWorkbenchService();
-
-		assert.strictEqual(testObject.local[0].local?.pinned, undefined);
-		assert.strictEqual(testObject.local[1].local?.pinned, undefined);
-
-		await testObject.updateAutoUpdateEnablementFor(testObject.local[0], false);
-
-		assert.strictEqual(testObject.local[0].local?.pinned, undefined);
-		assert.strictEqual(testObject.local[1].local?.pinned, undefined);
-
-		assert.deepStrictEqual(testObject.getEnabledAutoUpdateExtensions(), []);
-		assert.deepStrictEqual(testObject.getDisabledAutoUpdateExtensions(), ['pub.a']);
-	});
-
-	test('Test disable autoupdate for extension when auto update is enabled for enabled extensions', async () => {
-		stubConfiguration('onlyEnabledExtensions');
-
-		const extension1 = aLocalExtension('a');
-		const extension2 = aLocalExtension('b');
-		instantiationService.stubPromise(IExtensionManagementService, 'getInstalled', [extension1, extension2]);
-		instantiationService.stub(IExtensionManagementService, 'updateMetadata', (local: Mutable<ILocalExtension>, metadata: Partial<Metadata>) => {
-			local.pinned = !!metadata.pinned;
-			return local;
-		});
-		testObject = await aWorkbenchService();
-
-		assert.strictEqual(testObject.local[0].local?.pinned, undefined);
-		assert.strictEqual(testObject.local[1].local?.pinned, undefined);
-
-		await testObject.updateAutoUpdateEnablementFor(testObject.local[0], false);
-
-		assert.strictEqual(testObject.local[0].local?.pinned, undefined);
-		assert.strictEqual(testObject.local[1].local?.pinned, undefined);
-
-		assert.deepStrictEqual(testObject.getEnabledAutoUpdateExtensions(), []);
-		assert.deepStrictEqual(testObject.getDisabledAutoUpdateExtensions(), ['pub.a']);
-	});
-
-	test('Test enable autoupdate for extension when auto update is enabled for all', async () => {
-		const extension1 = aLocalExtension('a');
-		const extension2 = aLocalExtension('b');
-		instantiationService.stubPromise(IExtensionManagementService, 'getInstalled', [extension1, extension2]);
-		instantiationService.stub(IExtensionManagementService, 'updateMetadata', (local: Mutable<ILocalExtension>, metadata: Partial<Metadata>) => {
-			local.pinned = !!metadata.pinned;
-			return local;
-		});
-		testObject = await aWorkbenchService();
-
-		assert.strictEqual(testObject.local[0].local?.pinned, undefined);
-		assert.strictEqual(testObject.local[1].local?.pinned, undefined);
-
-		await testObject.updateAutoUpdateEnablementFor(testObject.local[0], false);
-		await testObject.updateAutoUpdateEnablementFor(testObject.local[0], true);
-
-		assert.strictEqual(testObject.local[0].local?.pinned, undefined);
-		assert.strictEqual(testObject.local[1].local?.pinned, undefined);
-
-		assert.deepStrictEqual(testObject.getEnabledAutoUpdateExtensions(), []);
-		assert.deepStrictEqual(testObject.getDisabledAutoUpdateExtensions(), []);
-	});
-
-	test('Test enable autoupdate for pinned extension when auto update is enabled', async () => {
-		const extension1 = aLocalExtension('a', undefined, { pinned: true });
-		const extension2 = aLocalExtension('b');
-		instantiationService.stubPromise(IExtensionManagementService, 'getInstalled', [extension1, extension2]);
-		instantiationService.stub(IExtensionManagementService, 'updateMetadata', (local: Mutable<ILocalExtension>, metadata: Partial<Metadata>) => {
-			local.pinned = !!metadata.pinned;
-			return local;
-		});
-		testObject = await aWorkbenchService();
-
-		assert.strictEqual(testObject.local[0].local?.pinned, true);
-		assert.strictEqual(testObject.local[1].local?.pinned, undefined);
-
-		await testObject.updateAutoUpdateEnablementFor(testObject.local[0], true);
-
-		assert.strictEqual(testObject.local[0].local?.pinned, false);
-		assert.strictEqual(testObject.local[1].local?.pinned, undefined);
-
-		assert.deepStrictEqual(testObject.getEnabledAutoUpdateExtensions(), []);
-		assert.deepStrictEqual(testObject.getDisabledAutoUpdateExtensions(), []);
-	});
-
-	test('Test updateAutoUpdateEnablementFor throws error when auto update is disabled', async () => {
-		stubConfiguration(false);
-
-		const extension1 = aLocalExtension('a');
-		const extension2 = aLocalExtension('b');
-		instantiationService.stubPromise(IExtensionManagementService, 'getInstalled', [extension1, extension2]);
-		testObject = await aWorkbenchService();
-
-		try {
-			await testObject.updateAutoUpdateEnablementFor(testObject.local[0], true);
-			assert.fail('error expected');
-		} catch (error) {
-			// expected
-		}
-	});
-
-	test('Test updateAutoUpdateEnablementFor throws error for publisher when auto update is enabled', async () => {
-		const extension1 = aLocalExtension('a');
-		const extension2 = aLocalExtension('b');
-		instantiationService.stubPromise(IExtensionManagementService, 'getInstalled', [extension1, extension2]);
-		testObject = await aWorkbenchService();
-
-		try {
-			await testObject.updateAutoUpdateEnablementFor(testObject.local[0].publisher, true);
-			assert.fail('error expected');
-		} catch (error) {
-			// expected
-		}
-	});
-
-	test('Test enable autoupdate for extension when auto update is disabled', async () => {
-		stubConfiguration(false);
-
-		const extension1 = aLocalExtension('a', undefined, { pinned: true });
-		const extension2 = aLocalExtension('b', undefined, { pinned: true });
-		instantiationService.stubPromise(IExtensionManagementService, 'getInstalled', [extension1, extension2]);
-		instantiationService.stub(IExtensionManagementService, 'updateMetadata', (local: Mutable<ILocalExtension>, metadata: Partial<Metadata>) => {
-			local.pinned = !!metadata.pinned;
-			return local;
-		});
-		testObject = await aWorkbenchService();
-
-		assert.strictEqual(testObject.local[0].local?.pinned, true);
-		assert.strictEqual(testObject.local[1].local?.pinned, true);
-
-		await testObject.updateAutoUpdateEnablementFor(testObject.local[0], true);
-
-		assert.strictEqual(testObject.local[0].local?.pinned, true);
-		assert.strictEqual(testObject.local[1].local?.pinned, true);
-
-		assert.deepStrictEqual(testObject.getEnabledAutoUpdateExtensions(), ['pub.a']);
-		assert.deepStrictEqual(testObject.getDisabledAutoUpdateExtensions(), []);
-	});
-
-	test('Test reset autoupdate extensions state when auto update is disabled', async () => {
-		instantiationService.stub(IDialogService, {
-			confirm: () => Promise.resolve({ confirmed: true })
-		});
-
-		const extension1 = aLocalExtension('a', undefined, { pinned: true });
-		const extension2 = aLocalExtension('b', undefined, { pinned: true });
-		instantiationService.stubPromise(IExtensionManagementService, 'getInstalled', [extension1, extension2]);
-		instantiationService.stub(IExtensionManagementService, 'updateMetadata', (local: Mutable<ILocalExtension>, metadata: Partial<Metadata>) => {
-			local.pinned = !!metadata.pinned;
-			return local;
-		});
-		testObject = await aWorkbenchService();
-
-		await testObject.updateAutoUpdateEnablementFor(testObject.local[0], false);
-
-		assert.deepStrictEqual(testObject.getEnabledAutoUpdateExtensions(), []);
-		assert.deepStrictEqual(testObject.getDisabledAutoUpdateExtensions(), ['pub.a']);
-
-		await testObject.updateAutoUpdateValue(false);
-
-		assert.deepStrictEqual(testObject.getEnabledAutoUpdateExtensions(), []);
-		assert.deepStrictEqual(testObject.getDisabledAutoUpdateExtensions(), []);
-	});
-
-	test('Test reset autoupdate extensions state when auto update is enabled', async () => {
-		stubConfiguration(false);
-		instantiationService.stub(IDialogService, {
-			confirm: () => Promise.resolve({ confirmed: true })
-		});
-
-		const extension1 = aLocalExtension('a', undefined, { pinned: true });
-		const extension2 = aLocalExtension('b', undefined, { pinned: true });
-		instantiationService.stubPromise(IExtensionManagementService, 'getInstalled', [extension1, extension2]);
-		instantiationService.stub(IExtensionManagementService, 'updateMetadata', (local: Mutable<ILocalExtension>, metadata: Partial<Metadata>) => {
-			local.pinned = !!metadata.pinned;
-			return local;
-		});
-		testObject = await aWorkbenchService();
-
-		await testObject.updateAutoUpdateEnablementFor(testObject.local[0], true);
-
-		assert.deepStrictEqual(testObject.getEnabledAutoUpdateExtensions(), ['pub.a']);
-		assert.deepStrictEqual(testObject.getDisabledAutoUpdateExtensions(), []);
-
-		await testObject.updateAutoUpdateValue(true);
-
-		assert.deepStrictEqual(testObject.getEnabledAutoUpdateExtensions(), []);
-		assert.deepStrictEqual(testObject.getDisabledAutoUpdateExtensions(), []);
-	});
-
->>>>>>> b1c0a14d
 	async function aWorkbenchService(): Promise<ExtensionsWorkbenchService> {
 		const workbenchService: ExtensionsWorkbenchService = disposableStore.add(instantiationService.createInstance(ExtensionsWorkbenchService));
 		await workbenchService.queryLocal();
 		return workbenchService;
 	}
 
-<<<<<<< HEAD
-=======
-	function stubConfiguration(autoUpdateValue?: any, autoCheckUpdatesValue?: any): void {
-		const values: any = {
-			[AutoUpdateConfigurationKey]: autoUpdateValue ?? true,
-			[AutoCheckUpdatesConfigurationKey]: autoCheckUpdatesValue ?? true
-		};
-		const emitter = disposableStore.add(new Emitter<IConfigurationChangeEvent>());
-		instantiationService.stub(IConfigurationService, {
-			onDidChangeConfiguration: emitter.event,
-			getValue: (key?: any) => {
-				return key ? values[key] : undefined;
-			},
-			updateValue: async (key: string, value: any) => {
-				values[key] = value;
-				emitter.fire({
-					affectedKeys: new Set([key]),
-					source: ConfigurationTarget.USER,
-					change: { keys: [], overrides: [] },
-					affectsConfiguration(configuration, overrides) {
-						return true;
-					},
-				});
-			}
-		});
-	}
-
->>>>>>> b1c0a14d
 	function aLocalExtension(name: string = 'someext', manifest: any = {}, properties: any = {}): ILocalExtension {
 		manifest = { name, publisher: 'pub', version: '1.0.0', ...manifest };
 		properties = {
