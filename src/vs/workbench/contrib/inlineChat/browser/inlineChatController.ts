--- conflicted
+++ resolved
@@ -412,13 +412,7 @@
 				}
 			}
 
-<<<<<<< HEAD
-			if (editIsOutsideOfWholeRange) {
-=======
-			this._session!.recordExternalEditOccurred(shouldFinishSession);
-
 			if (shouldFinishSession) {
->>>>>>> f5442d1f
 				this._log('text changed outside of whole range, FINISH session');
 				this.finishExistingSession();
 			}
