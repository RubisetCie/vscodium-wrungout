/*---------------------------------------------------------------------------------------------
 *  Copyright (c) Microsoft Corporation. All rights reserved.
 *  Licensed under the MIT License. See License.txt in the project root for license information.
 *--------------------------------------------------------------------------------------------*/

import * as aria from '../../../../base/browser/ui/aria/aria.js';
import { Barrier, DeferredPromise, Queue } from '../../../../base/common/async.js';
import { CancellationToken, CancellationTokenSource } from '../../../../base/common/cancellation.js';
import { toErrorMessage } from '../../../../base/common/errorMessage.js';
import { onUnexpectedError } from '../../../../base/common/errors.js';
import { Emitter, Event } from '../../../../base/common/event.js';
import { Lazy } from '../../../../base/common/lazy.js';
import { DisposableStore, MutableDisposable, toDisposable } from '../../../../base/common/lifecycle.js';
import { MovingAverage } from '../../../../base/common/numbers.js';
import { isEqual } from '../../../../base/common/resources.js';
import { StopWatch } from '../../../../base/common/stopwatch.js';
import { assertType } from '../../../../base/common/types.js';
import { generateUuid } from '../../../../base/common/uuid.js';
import { ICodeEditor, isCodeEditor } from '../../../../editor/browser/editorBrowser.js';
import { IPosition, Position } from '../../../../editor/common/core/position.js';
import { IRange, Range } from '../../../../editor/common/core/range.js';
import { ISelection, Selection, SelectionDirection } from '../../../../editor/common/core/selection.js';
import { IEditorContribution } from '../../../../editor/common/editorCommon.js';
import { TextEdit } from '../../../../editor/common/languages.js';
import { IValidEditOperation } from '../../../../editor/common/model.js';
import { IEditorWorkerService } from '../../../../editor/common/services/editorWorker.js';
import { DefaultModelSHA1Computer } from '../../../../editor/common/services/modelService.js';
import { InlineCompletionsController } from '../../../../editor/contrib/inlineCompletions/browser/controller/inlineCompletionsController.js';
import { MessageController } from '../../../../editor/contrib/message/browser/messageController.js';
import { localize } from '../../../../nls.js';
import { IConfigurationService } from '../../../../platform/configuration/common/configuration.js';
import { IContextKey, IContextKeyService } from '../../../../platform/contextkey/common/contextkey.js';
import { IDialogService } from '../../../../platform/dialogs/common/dialogs.js';
import { IInstantiationService, ServicesAccessor } from '../../../../platform/instantiation/common/instantiation.js';
import { ILogService } from '../../../../platform/log/common/log.js';
import { showChatView } from '../../chat/browser/chat.js';
import { IChatWidgetLocationOptions } from '../../chat/browser/chatWidget.js';
import { ChatAgentLocation } from '../../chat/common/chatAgents.js';
import { ChatModel, ChatRequestRemovalReason, IChatRequestModel, IChatTextEditGroup, IChatTextEditGroupState, IResponse } from '../../chat/common/chatModel.js';
import { IChatService } from '../../chat/common/chatService.js';
import { HunkInformation, HunkState, Session, StashedSession } from './inlineChatSession.js';
import { InlineChatError } from './inlineChatSessionServiceImpl.js';
import { EditModeStrategy, HunkAction, IEditObserver, LiveStrategy, PreviewStrategy, ProgressingEditsOptions } from './inlineChatStrategies.js';
import { CTX_INLINE_CHAT_EDITING, CTX_INLINE_CHAT_REQUEST_IN_PROGRESS, CTX_INLINE_CHAT_RESPONSE_TYPE, CTX_INLINE_CHAT_USER_DID_EDIT, CTX_INLINE_CHAT_VISIBLE, EditMode, INLINE_CHAT_ID, InlineChatConfigKeys, InlineChatResponseType } from '../common/inlineChat.js';
import { INotebookEditorService } from '../../notebook/browser/services/notebookEditorService.js';
import { IEditorService, SIDE_GROUP } from '../../../services/editor/common/editorService.js';
import { IViewsService } from '../../../services/views/common/viewsService.js';
import { IInlineChatSavingService } from './inlineChatSavingService.js';
import { IInlineChatSessionService } from './inlineChatSessionService.js';
import { InlineChatZoneWidget } from './inlineChatZoneWidget.js';
import { CONTEXT_RESPONSE, CONTEXT_RESPONSE_ERROR } from '../../chat/common/chatContextKeys.js';

export const enum State {
	CREATE_SESSION = 'CREATE_SESSION',
	INIT_UI = 'INIT_UI',
	WAIT_FOR_INPUT = 'WAIT_FOR_INPUT',
	SHOW_REQUEST = 'SHOW_REQUEST',
	PAUSE = 'PAUSE',
	CANCEL = 'CANCEL',
	ACCEPT = 'DONE',
}

const enum Message {
	NONE = 0,
	ACCEPT_SESSION = 1 << 0,
	CANCEL_SESSION = 1 << 1,
	PAUSE_SESSION = 1 << 2,
	CANCEL_REQUEST = 1 << 3,
	CANCEL_INPUT = 1 << 4,
	ACCEPT_INPUT = 1 << 5,
}

export abstract class InlineChatRunOptions {
	initialSelection?: ISelection;
	initialRange?: IRange;
	message?: string;
	autoSend?: boolean;
	existingSession?: Session;
	isUnstashed?: boolean;
	position?: IPosition;
	withIntentDetection?: boolean;
	headless?: boolean;

	static isInlineChatRunOptions(options: any): options is InlineChatRunOptions {
		const { initialSelection, initialRange, message, autoSend, position, existingSession } = <InlineChatRunOptions>options;
		if (
			typeof message !== 'undefined' && typeof message !== 'string'
			|| typeof autoSend !== 'undefined' && typeof autoSend !== 'boolean'
			|| typeof initialRange !== 'undefined' && !Range.isIRange(initialRange)
			|| typeof initialSelection !== 'undefined' && !Selection.isISelection(initialSelection)
			|| typeof position !== 'undefined' && !Position.isIPosition(position)
			|| typeof existingSession !== 'undefined' && !(existingSession instanceof Session)
		) {
			return false;
		}
		return true;
	}
}

export class InlineChatController implements IEditorContribution {

	static get(editor: ICodeEditor) {
		return editor.getContribution<InlineChatController>(INLINE_CHAT_ID);
	}

	private _isDisposed: boolean = false;
	private readonly _store = new DisposableStore();

	private readonly _ui: Lazy<InlineChatZoneWidget>;

	private readonly _ctxVisible: IContextKey<boolean>;
	private readonly _ctxEditing: IContextKey<boolean>;
	private readonly _ctxResponseType: IContextKey<undefined | InlineChatResponseType>;
	private readonly _ctxUserDidEdit: IContextKey<boolean>;
	private readonly _ctxRequestInProgress: IContextKey<boolean>;

	private readonly _ctxResponse: IContextKey<boolean>;

	private readonly _messages = this._store.add(new Emitter<Message>());
	protected readonly _onDidEnterState = this._store.add(new Emitter<State>());
	readonly onDidEnterState = this._onDidEnterState.event;

	private readonly _onWillStartSession = this._store.add(new Emitter<void>());
	readonly onWillStartSession = this._onWillStartSession.event;

	get chatWidget() {
		return this._ui.value.widget.chatWidget;
	}

	private readonly _sessionStore = this._store.add(new DisposableStore());
	private readonly _stashedSession = this._store.add(new MutableDisposable<StashedSession>());
	private _session?: Session;
	private _strategy?: EditModeStrategy;

	constructor(
		private readonly _editor: ICodeEditor,
		@IInstantiationService private readonly _instaService: IInstantiationService,
		@IInlineChatSessionService private readonly _inlineChatSessionService: IInlineChatSessionService,
		@IInlineChatSavingService private readonly _inlineChatSavingService: IInlineChatSavingService,
		@IEditorWorkerService private readonly _editorWorkerService: IEditorWorkerService,
		@ILogService private readonly _logService: ILogService,
		@IConfigurationService private readonly _configurationService: IConfigurationService,
		@IDialogService private readonly _dialogService: IDialogService,
		@IContextKeyService contextKeyService: IContextKeyService,
		@IChatService private readonly _chatService: IChatService,
		@IEditorService private readonly _editorService: IEditorService,
		@INotebookEditorService notebookEditorService: INotebookEditorService,
	) {
		this._ctxVisible = CTX_INLINE_CHAT_VISIBLE.bindTo(contextKeyService);
		this._ctxEditing = CTX_INLINE_CHAT_EDITING.bindTo(contextKeyService);
		this._ctxUserDidEdit = CTX_INLINE_CHAT_USER_DID_EDIT.bindTo(contextKeyService);
		this._ctxResponseType = CTX_INLINE_CHAT_RESPONSE_TYPE.bindTo(contextKeyService);
		this._ctxRequestInProgress = CTX_INLINE_CHAT_REQUEST_IN_PROGRESS.bindTo(contextKeyService);

		this._ctxResponse = CONTEXT_RESPONSE.bindTo(contextKeyService);
		CONTEXT_RESPONSE_ERROR.bindTo(contextKeyService);

		this._ui = new Lazy(() => {

			const location: IChatWidgetLocationOptions = {
				location: ChatAgentLocation.Editor,
				resolveData: () => {
					assertType(this._editor.hasModel());
					assertType(this._session);
					return {
						type: ChatAgentLocation.Editor,
						selection: this._editor.getSelection(),
						document: this._session.textModelN.uri,
						wholeRange: this._session?.wholeRange.trackedInitialRange,
					};
				}
			};

			// inline chat in notebooks
			// check if this editor is part of a notebook editor
			// and iff so, use the notebook location but keep the resolveData
			// talk about editor data
			for (const notebookEditor of notebookEditorService.listNotebookEditors()) {
				for (const [, codeEditor] of notebookEditor.codeEditors) {
					if (codeEditor === this._editor) {
						location.location = ChatAgentLocation.Notebook;
						break;
					}
				}
			}

			return this._store.add(_instaService.createInstance(InlineChatZoneWidget, location, this._editor));
		});

		this._store.add(this._editor.onDidChangeModel(async e => {
			if (this._session || !e.newModelUrl) {
				return;
			}

			const existingSession = this._inlineChatSessionService.getSession(this._editor, e.newModelUrl);
			if (!existingSession) {
				return;
			}

			this._log('session RESUMING after model change', e);
			await this.run({ existingSession });
		}));

		this._store.add(this._inlineChatSessionService.onDidEndSession(e => {
			if (e.session === this._session && e.endedByExternalCause) {
				this._log('session ENDED by external cause');
				this.finishExistingSession();
			}
		}));

		this._store.add(this._inlineChatSessionService.onDidMoveSession(async e => {
			if (e.editor === this._editor) {
				this._log('session RESUMING after move', e);
				await this.run({ existingSession: e.session });
			}
		}));

		this._log(`NEW controller`);
	}

	dispose(): void {
		if (this._currentRun) {
			this._messages.fire(this._session?.chatModel.hasRequests
				? Message.PAUSE_SESSION
				: Message.CANCEL_SESSION);
		}
		this._store.dispose();
		this._isDisposed = true;
		this._log('DISPOSED controller');
	}

	private _log(message: string | Error, ...more: any[]): void {
		if (message instanceof Error) {
			this._logService.error(message, ...more);
		} else {
			this._logService.trace(`[IE] (editor:${this._editor.getId()}) ${message}`, ...more);
		}
	}

	getMessage(): string | undefined {
		return this._ui.value.widget.responseContent;
	}

	getId(): string {
		return INLINE_CHAT_ID;
	}

	private _getMode(): EditMode {
		return this._configurationService.getValue<EditMode>(InlineChatConfigKeys.Mode);
	}

	getWidgetPosition(): Position | undefined {
		return this._ui.value.position;
	}

	private _currentRun?: Promise<void>;

	async run(options: InlineChatRunOptions | undefined = {}): Promise<void> {
		try {
			this.finishExistingSession();
			if (this._currentRun) {
				await this._currentRun;
			}
			if (options.initialSelection) {
				this._editor.setSelection(options.initialSelection);
			}
			this._stashedSession.clear();
			this._onWillStartSession.fire();
			this._currentRun = this._nextState(State.CREATE_SESSION, options);
			await this._currentRun;

		} catch (error) {
			// this should not happen but when it does make sure to tear down the UI and everything
			this._log('error during run', error);
			onUnexpectedError(error);
			if (this._session) {
				this._inlineChatSessionService.releaseSession(this._session);
			}
			this[State.PAUSE]();

		} finally {
			this._currentRun = undefined;
		}
	}

	// ---- state machine

	protected async _nextState(state: State, options: InlineChatRunOptions): Promise<void> {
		let nextState: State | void = state;
		while (nextState && !this._isDisposed) {
			this._log('setState to ', nextState);
			const p: State | Promise<State> | Promise<void> = this[nextState](options);
			this._onDidEnterState.fire(nextState);
			nextState = await p;
		}
	}

	private async [State.CREATE_SESSION](options: InlineChatRunOptions): Promise<State.CANCEL | State.INIT_UI> {
		assertType(this._session === undefined);
		assertType(this._editor.hasModel());

		let session: Session | undefined = options.existingSession;

		let initPosition: Position | undefined;
		if (options.position) {
			initPosition = Position.lift(options.position).delta(-1);
			delete options.position;
		}

		const widgetPosition = this._showWidget(options.headless ?? session?.headless, true, initPosition);

		// this._updatePlaceholder();
		let errorMessage = localize('create.fail', "Failed to start editor chat");

		if (!session) {
			const createSessionCts = new CancellationTokenSource();
			const msgListener = Event.once(this._messages.event)(m => {
				this._log('state=_createSession) message received', m);
				if (m === Message.ACCEPT_INPUT) {
					// user accepted the input before having a session
					options.autoSend = true;
					this._ui.value.widget.updateInfo(localize('welcome.2', "Getting ready..."));
				} else {
					createSessionCts.cancel();
				}
			});

			try {
				session = await this._inlineChatSessionService.createSession(
					this._editor,
					{ editMode: this._getMode(), wholeRange: options.initialRange },
					createSessionCts.token
				);
			} catch (error) {
				// Inline chat errors are from the provider and have their error messages shown to the user
				if (error instanceof InlineChatError || error?.name === InlineChatError.code) {
					errorMessage = error.message;
				}
			}

			createSessionCts.dispose();
			msgListener.dispose();

			if (createSessionCts.token.isCancellationRequested) {
				if (session) {
					this._inlineChatSessionService.releaseSession(session);
				}
				return State.CANCEL;
			}
		}

		delete options.initialRange;
		delete options.existingSession;

		if (!session) {
			MessageController.get(this._editor)?.showMessage(errorMessage, widgetPosition);
			this._log('Failed to start editor chat');
			return State.CANCEL;
		}

		await session.chatModel.waitForInitialization();

		// create a new strategy
		switch (session.editMode) {
			case EditMode.Preview:
				this._strategy = this._instaService.createInstance(PreviewStrategy, session, this._editor, this._ui.value);
				break;
			case EditMode.Live:
			default:
				this._strategy = this._instaService.createInstance(LiveStrategy, session, this._editor, this._ui.value, session.headless || this._configurationService.getValue<boolean>(InlineChatConfigKeys.ZoneToolbar));
				break;
		}

		this._session = session;
		return State.INIT_UI;
	}

	private async [State.INIT_UI](options: InlineChatRunOptions): Promise<State.WAIT_FOR_INPUT | State.SHOW_REQUEST> {
		assertType(this._session);
		assertType(this._strategy);

		// hide/cancel inline completions when invoking IE
		InlineCompletionsController.get(this._editor)?.hide();

		this._sessionStore.clear();

		const wholeRangeDecoration = this._editor.createDecorationsCollection();
		const handleWholeRangeChange = () => {
			const newDecorations = this._strategy?.getWholeRangeDecoration() ?? [];
			wholeRangeDecoration.set(newDecorations);

			this._ctxEditing.set(!this._session?.wholeRange.trackedInitialRange.isEmpty());
		};
		this._sessionStore.add(toDisposable(() => {
			wholeRangeDecoration.clear();
			this._ctxEditing.reset();
		}));
		this._sessionStore.add(this._session.wholeRange.onDidChange(handleWholeRangeChange));
		handleWholeRangeChange();

		this._ui.value.widget.setChatModel(this._session.chatModel);
		this._updatePlaceholder();


		const isModelEmpty = !this._session.chatModel.hasRequests;
		this._ui.value.widget.updateToolbar(true);
		this._ui.value.widget.toggleStatus(!isModelEmpty);
		this._showWidget(this._session.headless, isModelEmpty);

		this._sessionStore.add(this._editor.onDidChangeModel((e) => {
			const msg = this._session?.chatModel.hasRequests
				? Message.PAUSE_SESSION // pause when switching models/tabs and when having a previous exchange
				: Message.CANCEL_SESSION;
			this._log('model changed, pause or cancel session', msg, e);
			this._messages.fire(msg);
		}));

		const altVersionNow = this._editor.getModel()?.getAlternativeVersionId();

		this._sessionStore.add(this._editor.onDidChangeModelContent(e => {

			if (!this._session?.hunkData.ignoreTextModelNChanges) {
				this._ctxUserDidEdit.set(altVersionNow !== this._editor.getModel()?.getAlternativeVersionId());
			}

			if (this._session?.hunkData.ignoreTextModelNChanges || this._strategy?.hasFocus()) {
				return;
			}

			const wholeRange = this._session!.wholeRange;
			let shouldFinishSession = false;
			if (this._configurationService.getValue<boolean>(InlineChatConfigKeys.FinishOnType)) {
				for (const { range } of e.changes) {
					shouldFinishSession = !Range.areIntersectingOrTouching(range, wholeRange.value);
				}
			}

			if (shouldFinishSession) {
				this._log('text changed outside of whole range, FINISH session');
				this.finishExistingSession();
			}
		}));

		this._sessionStore.add(this._session.chatModel.onDidChange(async e => {
			if (e.kind === 'removeRequest') {
				// TODO@jrieken there is still some work left for when a request "in the middle"
				// is removed. We will undo all changes till that point but not remove those
				// later request
				await this._session!.undoChangesUntil(e.requestId);
			}
		}));

		// apply edits from completed requests that haven't been applied yet
		const editState = this._createChatTextEditGroupState();
		let didEdit = false;
		for (const request of this._session.chatModel.getRequests()) {
			if (!request.response) {
				// done when seeing the first request that is still pending (no response).
				break;
			}
			for (const part of request.response.response.value) {
				if (part.kind !== 'textEditGroup' || !isEqual(part.uri, this._session.textModelN.uri)) {
					continue;
				}
				if (part.state?.applied) {
					continue;
				}
				for (const edit of part.edits) {
					this._makeChanges(edit, undefined, !didEdit);
					didEdit = true;
				}
				part.state ??= editState;
			}
		}
		if (didEdit) {
			const diff = await this._editorWorkerService.computeDiff(this._session.textModel0.uri, this._session.textModelN.uri, { computeMoves: false, maxComputationTimeMs: Number.MAX_SAFE_INTEGER, ignoreTrimWhitespace: false }, 'advanced');
			this._session.wholeRange.fixup(diff?.changes ?? []);
			await this._session.hunkData.recompute(editState, diff);

			this._updateCtxResponseType();
		}
		options.position = await this._strategy.renderChanges();

		if (this._session.chatModel.requestInProgress) {
			return State.SHOW_REQUEST;
		} else {
			return State.WAIT_FOR_INPUT;
		}
	}

	private async [State.WAIT_FOR_INPUT](options: InlineChatRunOptions): Promise<State.ACCEPT | State.CANCEL | State.PAUSE | State.WAIT_FOR_INPUT | State.SHOW_REQUEST> {
		assertType(this._session);
		assertType(this._strategy);

		this._updatePlaceholder();

		if (options.message) {
			this.updateInput(options.message);
			aria.alert(options.message);
			delete options.message;
			this._showWidget(this._session.headless, false);
		}

		let message = Message.NONE;
		let request: IChatRequestModel | undefined;

		const barrier = new Barrier();
		const store = new DisposableStore();
		store.add(this._session.chatModel.onDidChange(e => {
			if (e.kind === 'addRequest') {
				request = e.request;
				message = Message.ACCEPT_INPUT;
				barrier.open();
			}
		}));
		store.add(this._strategy.onDidAccept(() => this.acceptSession()));
		store.add(this._strategy.onDidDiscard(() => this.cancelSession()));
		store.add(Event.once(this._messages.event)(m => {
			this._log('state=_waitForInput) message received', m);
			message = m;
			barrier.open();
		}));

		if (options.autoSend) {
			delete options.autoSend;
			this._showWidget(this._session.headless, false);
			this._ui.value.widget.chatWidget.acceptInput();
		}

		await barrier.wait();
		store.dispose();


		if (message & (Message.CANCEL_INPUT | Message.CANCEL_SESSION)) {
			return State.CANCEL;
		}

		if (message & Message.PAUSE_SESSION) {
			return State.PAUSE;
		}

		if (message & Message.ACCEPT_SESSION) {
			this._ui.value.widget.selectAll(false);
			return State.ACCEPT;
		}

		if (!request?.message.text) {
			return State.WAIT_FOR_INPUT;
		}


		return State.SHOW_REQUEST;
	}


	private async [State.SHOW_REQUEST](options: InlineChatRunOptions): Promise<State.WAIT_FOR_INPUT | State.CANCEL | State.PAUSE | State.ACCEPT> {
		assertType(this._session);
		assertType(this._strategy);
		assertType(this._session.chatModel.requestInProgress);

		this._ctxRequestInProgress.set(true);

		const { chatModel } = this._session;
		const request = chatModel.lastRequest;

		assertType(request);
		assertType(request.response);

		this._showWidget(this._session.headless, false);
		this._ui.value.widget.selectAll(false);
		this._ui.value.widget.updateInfo('');
		this._ui.value.widget.toggleStatus(true);

		const { response } = request;
		const responsePromise = new DeferredPromise<void>();

		const store = new DisposableStore();

		const progressiveEditsCts = store.add(new CancellationTokenSource());
		const progressiveEditsAvgDuration = new MovingAverage();
		const progressiveEditsClock = StopWatch.create();
		const progressiveEditsQueue = new Queue();

		let next: State.WAIT_FOR_INPUT | State.SHOW_REQUEST | State.CANCEL | State.PAUSE | State.ACCEPT = State.WAIT_FOR_INPUT;

		store.add(Event.once(this._messages.event)(message => {
			this._log('state=_makeRequest) message received', message);
			this._chatService.cancelCurrentRequestForSession(chatModel.sessionId);
			if (message & Message.CANCEL_SESSION) {
				next = State.CANCEL;
			} else if (message & Message.PAUSE_SESSION) {
				next = State.PAUSE;
			} else if (message & Message.ACCEPT_SESSION) {
				next = State.ACCEPT;
			}
		}));

		store.add(chatModel.onDidChange(async e => {
			if (e.kind === 'removeRequest' && e.requestId === request.id) {
				progressiveEditsCts.cancel();
				responsePromise.complete();
				if (e.reason === ChatRequestRemovalReason.Resend) {
					next = State.SHOW_REQUEST;
				} else {
					next = State.CANCEL;
				}
				return;
			}
			if (e.kind === 'move') {
				assertType(this._session);
				const log: typeof this._log = (msg: string, ...args: any[]) => this._log('state=_showRequest) moving inline chat', msg, ...args);

				log('move was requested', e.target, e.range);

				// if there's already a tab open for targetUri, show it and move inline chat to that tab
				// otherwise, open the tab to the side
				const initialSelection = Selection.fromRange(Range.lift(e.range), SelectionDirection.LTR);
				const editorPane = await this._editorService.openEditor({ resource: e.target, options: { selection: initialSelection } }, SIDE_GROUP);

				if (!editorPane) {
					log('opening editor failed');
					return;
				}

				const newEditor = editorPane.getControl();
				if (!isCodeEditor(newEditor) || !newEditor.hasModel()) {
					log('new editor is either missing or not a code editor or does not have a model');
					return;
				}

				if (this._inlineChatSessionService.getSession(newEditor, e.target)) {
					log('new editor ALREADY has a session');
					return;
				}

				const newSession = await this._inlineChatSessionService.createSession(
					newEditor,
					{
						editMode: this._getMode(),
						session: this._session,
					},
					CancellationToken.None); // TODO@ulugbekna: add proper cancellation?


				InlineChatController.get(newEditor)?.run({ existingSession: newSession });

				next = State.CANCEL;
				responsePromise.complete();

				return;
			}
		}));

		// cancel the request when the user types
		store.add(this._ui.value.widget.chatWidget.inputEditor.onDidChangeModelContent(() => {
			this._chatService.cancelCurrentRequestForSession(chatModel.sessionId);
		}));

		let lastLength = 0;
		let isFirstChange = true;

		const editState = this._createChatTextEditGroupState();
		let localEditGroup: IChatTextEditGroup | undefined;

		// apply edits
		const handleResponse = () => {

			this._updateCtxResponseType();

			if (!localEditGroup) {
				localEditGroup = <IChatTextEditGroup | undefined>response.response.value.find(part => part.kind === 'textEditGroup' && isEqual(part.uri, this._session?.textModelN.uri));
			}

			if (localEditGroup) {

				localEditGroup.state ??= editState;

				const edits = localEditGroup.edits;
				const newEdits = edits.slice(lastLength);
				if (newEdits.length > 0) {

					this._log(`${this._session?.textModelN.uri.toString()} received ${newEdits.length} edits`);

					// NEW changes
					lastLength = edits.length;
					progressiveEditsAvgDuration.update(progressiveEditsClock.elapsed());
					progressiveEditsClock.reset();

					progressiveEditsQueue.queue(async () => {

						const startThen = this._session!.wholeRange.value.getStartPosition();

						// making changes goes into a queue because otherwise the async-progress time will
						// influence the time it takes to receive the changes and progressive typing will
						// become infinitely fast
						for (const edits of newEdits) {
							await this._makeChanges(edits, {
								duration: progressiveEditsAvgDuration.value,
								token: progressiveEditsCts.token
							}, isFirstChange);

							isFirstChange = false;
						}

						// reshow the widget if the start position changed or shows at the wrong position
						const startNow = this._session!.wholeRange.value.getStartPosition();
						if (!startNow.equals(startThen) || !this._ui.value.position?.equals(startNow)) {
							this._showWidget(this._session!.headless, false, startNow.delta(-1));
						}
					});
				}
			}

			if (response.isCanceled) {
				progressiveEditsCts.cancel();
				responsePromise.complete();

			} else if (response.isComplete) {
				responsePromise.complete();
			}
		};
		store.add(response.onDidChange(handleResponse));
		handleResponse();

		// (1) we must wait for the request to finish
		// (2) we must wait for all edits that came in via progress to complete
		await responsePromise.p;
		await progressiveEditsQueue.whenIdle();

		if (response.result?.errorDetails) {
			await this._session.undoChangesUntil(response.requestId);
		}

		store.dispose();

		const diff = await this._editorWorkerService.computeDiff(this._session.textModel0.uri, this._session.textModelN.uri, { computeMoves: false, maxComputationTimeMs: Number.MAX_SAFE_INTEGER, ignoreTrimWhitespace: false }, 'advanced');
		this._session.wholeRange.fixup(diff?.changes ?? []);
		await this._session.hunkData.recompute(editState, diff);

		this._ctxRequestInProgress.set(false);


		let newPosition: Position | undefined;

		if (response.result?.errorDetails) {
			// error -> no message, errors are shown with the request

		} else if (response.response.value.length === 0) {
			// empty -> show message
			const status = localize('empty', "No results, please refine your input and try again");
			this._ui.value.widget.updateStatus(status, { classes: ['warn'] });

		} else {
			// real response -> no message
<<<<<<< HEAD
			this._ui.value.zone.widget.updateStatus('');
=======
			this._ui.value.widget.updateStatus('');
>>>>>>> d78a74bc
		}

		const position = await this._strategy.renderChanges();
		if (position) {
			// if the selection doesn't start far off we keep the widget at its current position
			// because it makes reading this nicer
			const selection = this._editor.getSelection();
			if (selection?.containsPosition(position)) {
				if (position.lineNumber - selection.startLineNumber > 8) {
					newPosition = position;
				}
			} else {
				newPosition = position;
			}
		}
		this._showWidget(this._session.headless, false, newPosition);

		return next;
	}

	private async[State.PAUSE]() {

		this._resetWidget();

		this._strategy?.dispose?.();
		this._session = undefined;
	}

	private async[State.ACCEPT]() {
		assertType(this._session);
		assertType(this._strategy);
		this._sessionStore.clear();

		try {
			await this._strategy.apply();
		} catch (err) {
			this._dialogService.error(localize('err.apply', "Failed to apply changes.", toErrorMessage(err)));
			this._log('FAILED to apply changes');
			this._log(err);
		}

		this._inlineChatSessionService.releaseSession(this._session);

		this._resetWidget();

		this._strategy?.dispose();
		this._strategy = undefined;
		this._session = undefined;
	}

	private async[State.CANCEL]() {
		if (this._session) {
			// assertType(this._session);
			assertType(this._strategy);
			this._sessionStore.clear();

			// only stash sessions that were not unstashed, not "empty", and not interacted with
			const shouldStash = !this._session.isUnstashed && this._session.chatModel.hasRequests && this._session.hunkData.size === this._session.hunkData.pending;
			let undoCancelEdits: IValidEditOperation[] = [];
			try {
				undoCancelEdits = this._strategy.cancel();
			} catch (err) {
				this._dialogService.error(localize('err.discard', "Failed to discard changes.", toErrorMessage(err)));
				this._log('FAILED to discard changes');
				this._log(err);
			}

			this._stashedSession.clear();
			if (shouldStash) {
				this._stashedSession.value = this._inlineChatSessionService.stashSession(this._session, this._editor, undoCancelEdits);
			} else {
				this._inlineChatSessionService.releaseSession(this._session);
			}
		}

		this._resetWidget();

		this._strategy?.dispose();
		this._strategy = undefined;
		this._session = undefined;
	}

	// ----

	private _showWidget(headless: boolean = false, initialRender: boolean = false, position?: Position) {
		assertType(this._editor.hasModel());
		this._ctxVisible.set(true);

		let widgetPosition: Position;
		if (position) {
			// explicit position wins
			widgetPosition = position;
		} else if (this._ui.rawValue?.position) {
			// already showing - special case of line 1
			if (this._ui.rawValue?.position.lineNumber === 1) {
				widgetPosition = this._ui.rawValue?.position.delta(-1);
			} else {
				widgetPosition = this._ui.rawValue?.position;
			}
		} else {
			// default to ABOVE the selection
			widgetPosition = this._editor.getSelection().getStartPosition().delta(-1);
		}

		if (this._session && !position && (this._session.hasChangedText || this._session.chatModel.hasRequests)) {
			widgetPosition = this._session.wholeRange.trackedInitialRange.getStartPosition().delta(-1);
		}

		if (!headless) {
			if (this._ui.rawValue?.position) {
				this._ui.value.updatePositionAndHeight(widgetPosition);
			} else {
				this._ui.value.show(widgetPosition);
			}
		}

		return widgetPosition;
	}

	private _resetWidget() {
		this._sessionStore.clear();
		this._ctxVisible.reset();
		this._ctxUserDidEdit.reset();

		this._ui.rawValue?.hide();

		// Return focus to the editor only if the current focus is within the editor widget
		if (this._editor.hasWidgetFocus()) {
			this._editor.focus();
		}
	}

	private _updateCtxResponseType(): void {

		if (!this._session) {
			this._ctxResponseType.set(InlineChatResponseType.None);
			return;
		}

		const hasLocalEdit = (response: IResponse): boolean => {
			return response.value.some(part => part.kind === 'textEditGroup' && isEqual(part.uri, this._session?.textModelN.uri));
		};

		let responseType = InlineChatResponseType.None;
		for (const request of this._session.chatModel.getRequests()) {
			if (!request.response) {
				continue;
			}
			responseType = InlineChatResponseType.Messages;
			if (hasLocalEdit(request.response.response)) {
				responseType = InlineChatResponseType.MessagesAndEdits;
				break; // no need to check further
			}
		}
		this._ctxResponseType.set(responseType);
		this._ctxResponse.set(responseType !== InlineChatResponseType.None);
	}

	private _createChatTextEditGroupState(): IChatTextEditGroupState {
		assertType(this._session);

		const sha1 = new DefaultModelSHA1Computer();
		const textModel0Sha1 = sha1.canComputeSHA1(this._session.textModel0)
			? sha1.computeSHA1(this._session.textModel0)
			: generateUuid();

		return {
			sha1: textModel0Sha1,
			applied: 0
		};
	}

	private async _makeChanges(edits: TextEdit[], opts: ProgressingEditsOptions | undefined, undoStopBefore: boolean) {
		assertType(this._session);
		assertType(this._strategy);

		const moreMinimalEdits = await this._editorWorkerService.computeMoreMinimalEdits(this._session.textModelN.uri, edits);
		this._log('edits from PROVIDER and after making them MORE MINIMAL', this._session.agent.extensionId, edits, moreMinimalEdits);

		if (moreMinimalEdits?.length === 0) {
			// nothing left to do
			return;
		}

		const actualEdits = !opts && moreMinimalEdits ? moreMinimalEdits : edits;
		const editOperations = actualEdits.map(TextEdit.asEditOperation);

		const editsObserver: IEditObserver = {
			start: () => this._session!.hunkData.ignoreTextModelNChanges = true,
			stop: () => this._session!.hunkData.ignoreTextModelNChanges = false,
		};

		this._inlineChatSavingService.markChanged(this._session);
		if (opts) {
			await this._strategy.makeProgressiveChanges(editOperations, editsObserver, opts, undoStopBefore);
		} else {
			await this._strategy.makeChanges(editOperations, editsObserver, undoStopBefore);
		}
	}

	private _forcedPlaceholder: string | undefined = undefined;

	private _updatePlaceholder(): void {
		this._ui.value.widget.placeholder = this._getPlaceholderText();
	}

	private _getPlaceholderText(): string {
		return this._forcedPlaceholder ?? this._session?.agent.description ?? '';
	}

	// ---- controller API

	showSaveHint(): void {
		if (!this._session) {
			return;
		}

		const status = localize('savehint', "Accept or discard changes to continue saving.");
		this._ui.value.widget.updateStatus(status, { classes: ['warn'] });

		if (this._ui.value.position) {
			this._editor.revealLineInCenterIfOutsideViewport(this._ui.value.position.lineNumber);
		} else {
			const hunk = this._session.hunkData.getInfo().find(info => info.getState() === HunkState.Pending);
			if (hunk) {
				this._editor.revealLineInCenterIfOutsideViewport(hunk.getRangesN()[0].startLineNumber);
			}
		}
	}

	acceptInput() {
		return this.chatWidget.acceptInput();
	}

	updateInput(text: string, selectAll = true): void {

		this._ui.value.widget.chatWidget.setInput(text);
		if (selectAll) {
			const newSelection = new Selection(1, 1, Number.MAX_SAFE_INTEGER, 1);
			this._ui.value.widget.chatWidget.inputEditor.setSelection(newSelection);
		}
	}

	cancelCurrentRequest(): void {
		this._messages.fire(Message.CANCEL_INPUT | Message.CANCEL_REQUEST);
	}

	arrowOut(up: boolean): void {
		if (this._ui.value.position && this._editor.hasModel()) {
			const { column } = this._editor.getPosition();
			const { lineNumber } = this._ui.value.position;
			const newLine = up ? lineNumber : lineNumber + 1;
			this._editor.setPosition({ lineNumber: newLine, column });
			this._editor.focus();
		}
	}

	focus(): void {
		this._ui.value.widget.focus();
	}

	hasFocus(): boolean {
		return this._ui.value.widget.hasFocus();
	}


	async viewInChat() {
		if (!this._strategy || !this._session) {
			return;
		}

		let someApplied = false;
		let lastEdit: IChatTextEditGroup | undefined;

		const uri = this._editor.getModel()?.uri;
		const requests = this._session.chatModel.getRequests();
		for (const request of requests) {
			if (!request.response) {
				continue;
			}
			for (const part of request.response.response.value) {
				if (part.kind === 'textEditGroup' && isEqual(part.uri, uri)) {
					// fully or partially applied edits
					someApplied = someApplied || Boolean(part.state?.applied);
					lastEdit = part;
				}
			}
		}

		const doEdits = this._strategy.cancel();

		if (someApplied) {
			assertType(lastEdit);
			lastEdit.edits = [doEdits];
			lastEdit.state!.applied = 0;
		}

		await this._instaService.invokeFunction(moveToPanelChat, this._session?.chatModel);

		this.cancelSession();
	}

	acceptSession(): void {
		const response = this._session?.chatModel.getRequests().at(-1)?.response;
		if (response) {
			this._chatService.notifyUserAction({
				sessionId: response.session.sessionId,
				requestId: response.requestId,
				agentId: response.agent?.id,
				command: response.slashCommand?.name,
				result: response.result,
				action: {
					kind: 'inlineChat',
					action: 'accepted'
				}
			});
		}
		this._messages.fire(Message.ACCEPT_SESSION);
	}

	acceptHunk(hunkInfo?: HunkInformation) {
		return this._strategy?.performHunkAction(hunkInfo, HunkAction.Accept);
	}

	discardHunk(hunkInfo?: HunkInformation) {
		return this._strategy?.performHunkAction(hunkInfo, HunkAction.Discard);
	}

	toggleDiff(hunkInfo?: HunkInformation) {
		return this._strategy?.performHunkAction(hunkInfo, HunkAction.ToggleDiff);
	}

	moveHunk(next: boolean) {
		this.focus();
		this._strategy?.performHunkAction(undefined, next ? HunkAction.MoveNext : HunkAction.MovePrev);
	}

	async cancelSession() {
		const response = this._session?.chatModel.lastRequest?.response;
		if (response) {
			this._chatService.notifyUserAction({
				sessionId: response.session.sessionId,
				requestId: response.requestId,
				agentId: response.agent?.id,
				command: response.slashCommand?.name,
				result: response.result,
				action: {
					kind: 'inlineChat',
					action: 'discarded'
				}
			});
		}

		this._messages.fire(Message.CANCEL_SESSION);
	}

	finishExistingSession(): void {
		if (this._session) {
			if (this._session.editMode === EditMode.Preview) {
				this._log('finishing existing session, using CANCEL', this._session.editMode);
				this.cancelSession();
			} else {
				this._log('finishing existing session, using APPLY', this._session.editMode);
				this.acceptSession();
			}
		}
	}

	reportIssue() {
		const response = this._session?.chatModel.lastRequest?.response;
		if (response) {
			this._chatService.notifyUserAction({
				sessionId: response.session.sessionId,
				requestId: response.requestId,
				agentId: response.agent?.id,
				command: response.slashCommand?.name,
				result: response.result,
				action: { kind: 'bug' }
			});
		}
	}

	unstashLastSession(): Session | undefined {
		const result = this._stashedSession.value?.unstash();
		if (result) {
			this._inlineChatSavingService.markChanged(result);
		}
		return result;
	}

	joinCurrentRun(): Promise<void> | undefined {
		return this._currentRun;
	}

	async reviewEdits(anchor: IRange, stream: AsyncIterable<TextEdit>, token: CancellationToken) {
		if (!this._editor.hasModel()) {
			return false;
		}

		const session = await this._inlineChatSessionService.createSession(this._editor, { editMode: EditMode.Live, wholeRange: anchor, headless: true }, token);
		if (!session) {
			return false;
		}

		const request = session.chatModel.addRequest({ text: 'DUMMY', parts: [] }, { variables: [] }, 0);
		const run = this.run({
			existingSession: session,
			headless: true
		});

		await Event.toPromise(Event.filter(this._onDidEnterState.event, candidate => candidate === State.SHOW_REQUEST));

		for await (const chunk of stream) {
			session.chatModel.acceptResponseProgress(request, { kind: 'textEdit', uri: this._editor.getModel()!.uri, edits: [chunk] });
		}

		if (token.isCancellationRequested) {
			session.chatModel.cancelRequest(request);
		} else {
			session.chatModel.completeResponse(request);
		}
		await run;
		return true;
	}
}

async function moveToPanelChat(accessor: ServicesAccessor, model: ChatModel | undefined) {

	const viewsService = accessor.get(IViewsService);
	const chatService = accessor.get(IChatService);

	const widget = await showChatView(viewsService);

	if (widget && widget.viewModel && model) {
		for (const request of model.getRequests().slice()) {
			await chatService.adoptRequest(widget.viewModel.model.sessionId, request);
		}
		widget.focusLastMessage();
	}
}<|MERGE_RESOLUTION|>--- conflicted
+++ resolved
@@ -752,11 +752,7 @@
 
 		} else {
 			// real response -> no message
-<<<<<<< HEAD
-			this._ui.value.zone.widget.updateStatus('');
-=======
 			this._ui.value.widget.updateStatus('');
->>>>>>> d78a74bc
 		}
 
 		const position = await this._strategy.renderChanges();
