/*---------------------------------------------------------------------------------------------
 *  Copyright (c) Microsoft Corporation. All rights reserved.
 *  Licensed under the MIT License. See License.txt in the project root for license information.
 *--------------------------------------------------------------------------------------------*/

import { URI } from 'vs/base/common/uri';
import { Emitter, Event } from 'vs/base/common/event';
import { ResourceEdit, ResourceFileEdit, ResourceTextEdit } from 'vs/editor/browser/services/bulkEditService';
import { IWorkspaceTextEdit, TextEdit, WorkspaceEdit } from 'vs/editor/common/languages';
import { IIdentifiedSingleEditOperation, IModelDecorationOptions, IModelDeltaDecoration, ITextModel, IValidEditOperation, TrackedRangeStickiness } from 'vs/editor/common/model';
import { EditMode, IInlineChatSessionProvider, IInlineChatSession, IInlineChatBulkEditResponse, IInlineChatEditResponse, InlineChatResponseType, InlineChatResponseTypes, CTX_INLINE_CHAT_HAS_STASHED_SESSION } from 'vs/workbench/contrib/inlineChat/common/inlineChat';
import { IRange, Range } from 'vs/editor/common/core/range';
<<<<<<< HEAD
import { IActiveCodeEditor, ICodeEditor } from 'vs/editor/browser/editorBrowser';
import { createDecorator } from 'vs/platform/instantiation/common/instantiation';
import { IModelService } from 'vs/editor/common/services/model';
import { ITextModelService } from 'vs/editor/common/services/resolverService';
import { DisposableStore, IDisposable, toDisposable } from 'vs/base/common/lifecycle';
import { ModelDecorationOptions, createTextBufferFactoryFromSnapshot } from 'vs/editor/common/model/textModel';
import { ILogService } from 'vs/platform/log/common/log';
import { CancellationToken } from 'vs/base/common/cancellation';
import { Iterable } from 'vs/base/common/iterator';
=======
import { ModelDecorationOptions } from 'vs/editor/common/model/textModel';
>>>>>>> f5442d1f
import { toErrorMessage } from 'vs/base/common/errorMessage';
import { isCancellationError } from 'vs/base/common/errors';
import { EditOperation, ISingleEditOperation } from 'vs/editor/common/core/editOperation';
import { DetailedLineRangeMapping, LineRangeMapping, RangeMapping } from 'vs/editor/common/diff/rangeMapping';
import { IMarkdownString } from 'vs/base/common/htmlContent';
import { IUntitledTextEditorModel } from 'vs/workbench/services/untitled/common/untitledTextEditorModel';
import { ITextFileService } from 'vs/workbench/services/textfile/common/textfiles';
import { ILanguageService } from 'vs/editor/common/languages/language';
import { ResourceMap } from 'vs/base/common/map';
import { Schemas } from 'vs/base/common/network';
import { isEqual } from 'vs/base/common/resources';
import { IInlineChatSessionService, Recording } from './inlineChatSessionService';
import { LineRange } from 'vs/editor/common/core/lineRange';
import { IEditorWorkerService } from 'vs/editor/common/services/editorWorker';
import { asRange } from 'vs/workbench/contrib/inlineChat/browser/utils';
import { coalesceInPlace } from 'vs/base/common/arrays';
import { Iterable } from 'vs/base/common/iterator';
import { IModelContentChangedEvent } from 'vs/editor/common/textModelEvents';
import { DisposableStore, IDisposable } from 'vs/base/common/lifecycle';
import { ICodeEditor } from 'vs/editor/browser/editorBrowser';
import { IContextKey, IContextKeyService } from 'vs/platform/contextkey/common/contextkey';
import { ILogService } from 'vs/platform/log/common/log';


<<<<<<< HEAD
=======
export type TelemetryData = {
	extension: string;
	rounds: string;
	undos: string;
	edits: boolean;
	unstashed: number;
	finishedByEdit: boolean;
	startTime: string;
	endTime: string;
	editMode: string;
};

export type TelemetryDataClassification = {
	owner: 'jrieken';
	comment: 'Data about an interaction editor session';
	extension: { classification: 'SystemMetaData'; purpose: 'FeatureInsight'; comment: 'The extension providing the data' };
	rounds: { classification: 'SystemMetaData'; purpose: 'FeatureInsight'; comment: 'Number of request that were made' };
	undos: { classification: 'SystemMetaData'; purpose: 'FeatureInsight'; isMeasurement: true; comment: 'Requests that have been undone' };
	edits: { classification: 'SystemMetaData'; purpose: 'FeatureInsight'; isMeasurement: true; comment: 'Did edits happen while the session was active' };
	unstashed: { classification: 'SystemMetaData'; purpose: 'FeatureInsight'; isMeasurement: true; comment: 'How often did this session become stashed and resumed' };
	finishedByEdit: { classification: 'SystemMetaData'; purpose: 'FeatureInsight'; isMeasurement: true; comment: 'Did edits cause the session to terminate' };
	startTime: { classification: 'SystemMetaData'; purpose: 'FeatureInsight'; comment: 'When the session started' };
	endTime: { classification: 'SystemMetaData'; purpose: 'FeatureInsight'; comment: 'When the session ended' };
	editMode: { classification: 'SystemMetaData'; purpose: 'FeatureInsight'; comment: 'What edit mode was choosen: live, livePreview, preview' };
};

>>>>>>> f5442d1f
export enum ExpansionState {
	EXPANDED = 'expanded',
	CROPPED = 'cropped',
	NOT_CROPPED = 'not_cropped'
}

export class SessionWholeRange {

	private static readonly _options: IModelDecorationOptions = ModelDecorationOptions.register({ description: 'inlineChat/session/wholeRange' });

	private readonly _onDidChange = new Emitter<this>();
	readonly onDidChange: Event<this> = this._onDidChange.event;

	private _decorationIds: string[] = [];

	constructor(private readonly _textModel: ITextModel, wholeRange: IRange) {
		this._decorationIds = _textModel.deltaDecorations([], [{ range: wholeRange, options: SessionWholeRange._options }]);
	}

	dispose() {
		this._onDidChange.dispose();
		if (!this._textModel.isDisposed()) {
			this._textModel.deltaDecorations(this._decorationIds, []);
		}
	}

	trackEdits(edits: ISingleEditOperation[]): void {
		const newDeco: IModelDeltaDecoration[] = [];
		for (const edit of edits) {
			newDeco.push({ range: edit.range, options: SessionWholeRange._options });
		}
		this._decorationIds.push(...this._textModel.deltaDecorations([], newDeco));
		this._onDidChange.fire(this);
	}

	fixup(changes: readonly DetailedLineRangeMapping[]): void {

		const newDeco: IModelDeltaDecoration[] = [];
		for (const { modified } of changes) {
			const modifiedRange = modified.isEmpty
				? new Range(modified.startLineNumber, 1, modified.startLineNumber, this._textModel.getLineLength(modified.startLineNumber))
				: new Range(modified.startLineNumber, 1, modified.endLineNumberExclusive - 1, this._textModel.getLineLength(modified.endLineNumberExclusive - 1));

			newDeco.push({ range: modifiedRange, options: SessionWholeRange._options });
		}
		const [first, ...rest] = this._decorationIds; // first is the original whole range
		const newIds = this._textModel.deltaDecorations(rest, newDeco);
		this._decorationIds = [first].concat(newIds);
		this._onDidChange.fire(this);
	}

	get trackedInitialRange(): Range {
		const [first] = this._decorationIds;
		return this._textModel.getDecorationRange(first) ?? new Range(1, 1, 1, 1);
	}

	get value(): Range {
		let result: Range | undefined;
		for (const id of this._decorationIds) {
			const range = this._textModel.getDecorationRange(id);
			if (range) {
				if (!result) {
					result = range;
				} else {
					result = Range.plusRange(result, range);
				}
			}
		}
		return result!;
	}
}

export class Session {

	private _lastInput: SessionPrompt | undefined;
	private _lastExpansionState: ExpansionState | undefined;
	private _isUnstashed: boolean = false;
	private readonly _exchange: SessionExchange[] = [];
	private readonly _startTime = new Date();

	readonly textModelNAltVersion: number;
	private _textModelNSnapshotAltVersion: number | undefined;

	constructor(
		readonly editMode: EditMode,
		/**
		 * The URI of the document which is being EditorEdit
		 */
		readonly targetUri: URI,
		/**
		 * A copy of the document at the time the session was started
		 */
		readonly textModel0: ITextModel,
		/**
		 * The document into which AI edits went, when live this is `targetUri` otherwise it is a temporary document
		 */
		readonly textModelN: ITextModel,
		readonly provider: IInlineChatSessionProvider,
		readonly session: IInlineChatSession,
		readonly wholeRange: SessionWholeRange,
		readonly hunkData: HunkData,
	) {
		this.textModelNAltVersion = textModelN.getAlternativeVersionId();
<<<<<<< HEAD
=======
		this._teldata = {
			extension: provider.debugName,
			startTime: this._startTime.toISOString(),
			edits: false,
			finishedByEdit: false,
			rounds: '',
			undos: '',
			editMode,
			unstashed: 0
		};
>>>>>>> f5442d1f
	}

	addInput(input: SessionPrompt): void {
		this._lastInput = input;
	}

	get lastInput() {
		return this._lastInput;
	}

	get isUnstashed(): boolean {
		return this._isUnstashed;
	}

	markUnstashed() {
		this._teldata.unstashed! += 1;
		this._isUnstashed = true;
	}

	get lastExpansionState(): ExpansionState | undefined {
		return this._lastExpansionState;
	}

	set lastExpansionState(state: ExpansionState) {
		this._lastExpansionState = state;
	}

	get textModelNSnapshotAltVersion(): number | undefined {
		return this._textModelNSnapshotAltVersion;
	}

	createSnapshot(): void {
		this._textModelNSnapshotAltVersion = this.textModelN.getAlternativeVersionId();
	}

	addExchange(exchange: SessionExchange): void {
		this._isUnstashed = false;
		this._exchange.push(exchange);
	}

	get exchanges(): Iterable<SessionExchange> {
		return this._exchange;
	}

	get lastExchange(): SessionExchange | undefined {
		return this._exchange[this._exchange.length - 1];
	}

	get hasChangedText(): boolean {
		return !this.textModel0.equalsTextBuffer(this.textModelN.getTextBuffer());
	}

	asChangedText(changes: readonly LineRangeMapping[]): string | undefined {
		if (changes.length === 0) {
			return undefined;
		}

		let startLine = Number.MAX_VALUE;
		let endLine = Number.MIN_VALUE;
		for (const change of changes) {
			startLine = Math.min(startLine, change.modified.startLineNumber);
			endLine = Math.max(endLine, change.modified.endLineNumberExclusive);
		}

		return this.textModelN.getValueInRange(new Range(startLine, 1, endLine, Number.MAX_VALUE));
	}

	asRecording(): Recording {
		const result: Recording = {
			session: this.session,
			when: this._startTime,
			exchanges: []
		};
		for (const exchange of this._exchange) {
			const response = exchange.response;
			if (response instanceof ReplyResponse) {
				result.exchanges.push({ prompt: exchange.prompt.value, res: response.raw });
			}
		}
		return result;
	}
}


export class SessionPrompt {

	private _attempt: number = 0;

	constructor(
		readonly value: string,
	) { }

	get attempt() {
		return this._attempt;
	}

	retry() {
		const result = new SessionPrompt(this.value);
		result._attempt = this._attempt + 1;
		return result;
	}
}

export class SessionExchange {

	constructor(
		readonly prompt: SessionPrompt,
		readonly response: ReplyResponse | EmptyResponse | ErrorResponse
	) { }
}

export class EmptyResponse {

}

export class ErrorResponse {

	readonly message: string;
	readonly isCancellation: boolean;

	constructor(
		readonly error: any
	) {
		this.message = toErrorMessage(error, false);
		this.isCancellation = isCancellationError(error);
	}
}

export class ReplyResponse {

	readonly allLocalEdits: TextEdit[][] = [];
	readonly untitledTextModel: IUntitledTextEditorModel | undefined;
	readonly workspaceEdit: WorkspaceEdit | undefined;

	readonly responseType: InlineChatResponseTypes;

	constructor(
		readonly raw: IInlineChatBulkEditResponse | IInlineChatEditResponse,
		readonly mdContent: IMarkdownString,
		localUri: URI,
		readonly modelAltVersionId: number,
		progressEdits: TextEdit[][],
		readonly requestId: string,
		@ITextFileService private readonly _textFileService: ITextFileService,
		@ILanguageService private readonly _languageService: ILanguageService,
	) {

		const editsMap = new ResourceMap<TextEdit[][]>();

		editsMap.set(localUri, [...progressEdits]);

		if (raw.type === InlineChatResponseType.EditorEdit) {
			//
			editsMap.get(localUri)!.push(raw.edits);

		} else if (raw.type === InlineChatResponseType.BulkEdit) {
			//
			const edits = ResourceEdit.convert(raw.edits);

			for (const edit of edits) {
				if (edit instanceof ResourceFileEdit) {
					if (edit.newResource && !edit.oldResource) {
						editsMap.set(edit.newResource, []);
						if (edit.options.contents) {
							console.warn('CONTENT not supported');
						}
					}
				} else if (edit instanceof ResourceTextEdit) {
					//
					const array = editsMap.get(edit.resource);
					if (array) {
						array.push([edit.textEdit]);
					} else {
						editsMap.set(edit.resource, [[edit.textEdit]]);
					}
				}
			}
		}

		let needsWorkspaceEdit = false;

		for (const [uri, edits] of editsMap) {

			const flatEdits = edits.flat();
			if (flatEdits.length === 0) {
				editsMap.delete(uri);
				continue;
			}

			const isLocalUri = isEqual(uri, localUri);
			needsWorkspaceEdit = needsWorkspaceEdit || (uri.scheme !== Schemas.untitled && !isLocalUri);

			if (uri.scheme === Schemas.untitled && !isLocalUri && !this.untitledTextModel) { //TODO@jrieken the first untitled model WINS
				const langSelection = this._languageService.createByFilepathOrFirstLine(uri, undefined);
				const untitledTextModel = this._textFileService.untitled.create({
					associatedResource: uri,
					languageId: langSelection.languageId
				});
				this.untitledTextModel = untitledTextModel;

				untitledTextModel.resolve().then(async () => {
					const model = untitledTextModel.textEditorModel!;
					model.applyEdits(flatEdits.map(edit => EditOperation.replace(Range.lift(edit.range), edit.text)));
				});
			}
		}

		this.allLocalEdits = editsMap.get(localUri) ?? [];

		if (needsWorkspaceEdit) {
			const workspaceEdits: IWorkspaceTextEdit[] = [];
			for (const [uri, edits] of editsMap) {
				for (const edit of edits.flat()) {
					workspaceEdits.push({ resource: uri, textEdit: edit, versionId: undefined });
				}
			}
			this.workspaceEdit = { edits: workspaceEdits };
		}


		const hasEdits = editsMap.size > 0;
		const hasMessage = mdContent.value.length > 0;
		if (hasEdits && hasMessage) {
			this.responseType = InlineChatResponseTypes.Mixed;
		} else if (hasEdits) {
			this.responseType = InlineChatResponseTypes.OnlyEdits;
		} else if (hasMessage) {
			this.responseType = InlineChatResponseTypes.OnlyMessages;
		} else {
			this.responseType = InlineChatResponseTypes.Empty;
		}
	}
}

export class StashedSession {

	private readonly _listener: IDisposable;
	private readonly _ctxHasStashedSession: IContextKey<boolean>;
	private _session: Session | undefined;

	constructor(
		editor: ICodeEditor,
		session: Session,
		private readonly _undoCancelEdits: IValidEditOperation[],
		@IContextKeyService contextKeyService: IContextKeyService,
		@IInlineChatSessionService private readonly _sessionService: IInlineChatSessionService,
		@ILogService private readonly _logService: ILogService
	) {
		this._ctxHasStashedSession = CTX_INLINE_CHAT_HAS_STASHED_SESSION.bindTo(contextKeyService);

		// keep session for a little bit, only release when user continues to work (type, move cursor, etc.)
		this._session = session;
		this._ctxHasStashedSession.set(true);
		this._listener = Event.once(Event.any(editor.onDidChangeCursorSelection, editor.onDidChangeModelContent, editor.onDidChangeModel))(() => {
			this._session = undefined;
			this._sessionService.releaseSession(session);
			this._ctxHasStashedSession.reset();
		});
	}

	dispose() {
		this._listener.dispose();
		this._ctxHasStashedSession.reset();
		if (this._session) {
			this._sessionService.releaseSession(this._session);
		}
	}

	unstash(): Session | undefined {
		if (!this._session) {
			return undefined;
		}
		this._listener.dispose();
		const result = this._session;
		result.markUnstashed();
		result.hunkData.ignoreTextModelNChanges = true;
		result.textModelN.pushEditOperations(null, this._undoCancelEdits, () => null);
		result.hunkData.ignoreTextModelNChanges = false;
		this._session = undefined;
		this._logService.debug('[IE] Unstashed session');
		return result;
	}
}

// ---

export class HunkData {

	private static readonly _HUNK_TRACKED_RANGE = ModelDecorationOptions.register({
		description: 'inline-chat-hunk-tracked-range',
		stickiness: TrackedRangeStickiness.AlwaysGrowsWhenTypingAtEdges
	});

	private static readonly _HUNK_THRESHOLD = 8;

	private readonly _store = new DisposableStore();
	private readonly _data = new Map<RawHunk, { textModelNDecorations: string[]; textModel0Decorations: string[]; state: HunkState }>();
	private _ignoreChanges: boolean = false;

	constructor(
		@IEditorWorkerService private readonly _editorWorkerService: IEditorWorkerService,
		private readonly _textModel0: ITextModel,
		private readonly _textModelN: ITextModel,
	) {

		this._store.add(_textModelN.onDidChangeContent(e => {
			if (!this._ignoreChanges) {
				this._mirrorChanges(e);
			}
		}));
	}

	dispose(): void {
		if (!this._textModelN.isDisposed()) {
			this._textModelN.changeDecorations(accessor => {
				for (const { textModelNDecorations } of this._data.values()) {
					textModelNDecorations.forEach(accessor.removeDecoration, accessor);
				}
			});
		}
		if (!this._textModel0.isDisposed()) {
			this._textModel0.changeDecorations(accessor => {
				for (const { textModel0Decorations } of this._data.values()) {
					textModel0Decorations.forEach(accessor.removeDecoration, accessor);
				}
			});
		}
		this._data.clear();
		this._store.dispose();
	}

	set ignoreTextModelNChanges(value: boolean) {
		this._ignoreChanges = value;
	}

	get ignoreTextModelNChanges(): boolean {
		return this._ignoreChanges;
	}

	private _mirrorChanges(event: IModelContentChangedEvent) {

		// mirror textModelN changes to textModel0 execept for those that
		// overlap with a hunk

<<<<<<< HEAD
	constructor(
		@IInlineChatService private readonly _inlineChatService: IInlineChatService,
		@IModelService private readonly _modelService: IModelService,
		@ITextModelService private readonly _textModelService: ITextModelService,
		@ILogService private readonly _logService: ILogService,
	) { }
=======
		type HunkRangePair = { rangeN: Range; range0: Range };
		const hunkRanges: HunkRangePair[] = [];
>>>>>>> f5442d1f

		const ranges0: Range[] = [];

		for (const { textModelNDecorations, textModel0Decorations, state } of this._data.values()) {

			if (state === HunkState.Pending) {
				// pending means the hunk's changes aren't "sync'd" yet
				for (let i = 1; i < textModelNDecorations.length; i++) {
					const rangeN = this._textModelN.getDecorationRange(textModelNDecorations[i]);
					const range0 = this._textModel0.getDecorationRange(textModel0Decorations[i]);
					if (rangeN && range0) {
						hunkRanges.push({ rangeN, range0 });
					}
				}

			} else if (state === HunkState.Accepted) {
				// accepted means the hunk's changes are also in textModel0
				for (let i = 1; i < textModel0Decorations.length; i++) {
					const range = this._textModel0.getDecorationRange(textModel0Decorations[i]);
					if (range) {
						ranges0.push(range);
					}
				}
			}
		}

		hunkRanges.sort((a, b) => Range.compareRangesUsingStarts(a.rangeN, b.rangeN));
		ranges0.sort(Range.compareRangesUsingStarts);

		const edits: IIdentifiedSingleEditOperation[] = [];

		for (const change of event.changes) {

			let isOverlapping = false;

			let pendingChangesLen = 0;

			for (const { rangeN, range0 } of hunkRanges) {
				if (rangeN.getEndPosition().isBefore(Range.getStartPosition(change.range))) {
					// pending hunk _before_ this change. When projecting into textModel0 we need to
					// subtract that. Because diffing is relaxed it might include changes that are not
					// actual insertions/deletions. Therefore we need to take the length of the original
					// range into account.
					pendingChangesLen += this._textModelN.getValueLengthInRange(rangeN);
					pendingChangesLen -= this._textModel0.getValueLengthInRange(range0);

				} else if (Range.areIntersectingOrTouching(rangeN, change.range)) {
					isOverlapping = true;
					break;

				} else {
					// hunks past this change aren't relevant
					break;
				}
			}

			if (isOverlapping) {
				// hunk overlaps, it grew
				continue;
			}

			const offset0 = change.rangeOffset - pendingChangesLen;
			const start0 = this._textModel0.getPositionAt(offset0);

			let acceptedChangesLen = 0;
			for (const range of ranges0) {
				if (range.getEndPosition().isBefore(start0)) {
					// accepted hunk _before_ this projected change. When projecting into textModel0
					// we need to add that
					acceptedChangesLen += this._textModel0.getValueLengthInRange(range);
				}
			}

			const start = this._textModel0.getPositionAt(offset0 + acceptedChangesLen);
			const end = this._textModel0.getPositionAt(offset0 + acceptedChangesLen + change.rangeLength);
			edits.push(EditOperation.replace(Range.fromPositions(start, end), change.text));
		}

		this._textModel0.pushEditOperations(null, edits, () => null);
	}

	async recompute() {

		const diff = await this._editorWorkerService.computeDiff(this._textModel0.uri, this._textModelN.uri, { ignoreTrimWhitespace: false, maxComputationTimeMs: Number.MAX_SAFE_INTEGER, computeMoves: false }, 'advanced');

		if (!diff || diff.changes.length === 0) {
			// return new HunkData([], session);
			return;
		}

		// merge changes neighboring changes
		const mergedChanges = [diff.changes[0]];
		for (let i = 1; i < diff.changes.length; i++) {
			const lastChange = mergedChanges[mergedChanges.length - 1];
			const thisChange = diff.changes[i];
			if (thisChange.modified.startLineNumber - lastChange.modified.endLineNumberExclusive <= HunkData._HUNK_THRESHOLD) {
				mergedChanges[mergedChanges.length - 1] = new DetailedLineRangeMapping(
					lastChange.original.join(thisChange.original),
					lastChange.modified.join(thisChange.modified),
					(lastChange.innerChanges ?? []).concat(thisChange.innerChanges ?? [])
				);
			} else {
				mergedChanges.push(thisChange);
			}
		}

<<<<<<< HEAD
		this._onDidEndSession.fire(editor);
	}
=======
		const hunks = mergedChanges.map(change => new RawHunk(change.original, change.modified, change.innerChanges ?? []));

		this._textModelN.changeDecorations(accessorN => {

			this._textModel0.changeDecorations(accessor0 => {

				// clean up old decorations
				for (const { textModelNDecorations, textModel0Decorations } of this._data.values()) {
					textModelNDecorations.forEach(accessorN.removeDecoration, accessorN);
					textModel0Decorations.forEach(accessor0.removeDecoration, accessor0);
				}

				this._data.clear();

				// add new decorations
				for (const hunk of hunks) {

					const textModelNDecorations: string[] = [];
					const textModel0Decorations: string[] = [];
>>>>>>> f5442d1f

					textModelNDecorations.push(accessorN.addDecoration(asRange(hunk.modified, this._textModelN), HunkData._HUNK_TRACKED_RANGE));
					textModel0Decorations.push(accessor0.addDecoration(asRange(hunk.original, this._textModel0), HunkData._HUNK_TRACKED_RANGE));

					for (const change of hunk.changes) {
						textModelNDecorations.push(accessorN.addDecoration(change.modifiedRange, HunkData._HUNK_TRACKED_RANGE));
						textModel0Decorations.push(accessor0.addDecoration(change.originalRange, HunkData._HUNK_TRACKED_RANGE));
					}

					this._data.set(hunk, {
						textModelNDecorations,
						textModel0Decorations,
						state: HunkState.Pending
					});
				}
			});
		});
	}

	get size(): number {
		return this._data.size;
	}

	get pending(): number {
		return Iterable.reduce(this._data.values(), (r, { state }) => r + (state === HunkState.Pending ? 1 : 0), 0);
	}

	private _discardEdits(item: HunkInformation): ISingleEditOperation[] {
		const edits: ISingleEditOperation[] = [];
		const rangesN = item.getRangesN();
		const ranges0 = item.getRanges0();
		for (let i = 1; i < rangesN.length; i++) {
			const modifiedRange = rangesN[i];

			const originalValue = this._textModel0.getValueInRange(ranges0[i]);
			edits.push(EditOperation.replace(modifiedRange, originalValue));
		}
		return edits;
	}

	discardAll() {
		const edits: ISingleEditOperation[][] = [];
		for (const item of this.getInfo()) {
			edits.push(this._discardEdits(item));
		}
		const undoEdits: IValidEditOperation[][] = [];
		this._textModelN.pushEditOperations(null, edits.flat(), (_undoEdits) => {
			undoEdits.push(_undoEdits);
			return null;
		});
		return undoEdits.flat();
	}

	getInfo(): HunkInformation[] {

		const result: HunkInformation[] = [];

		for (const [hunk, data] of this._data.entries()) {
			const item: HunkInformation = {
				getState: () => {
					return data.state;
				},
				isInsertion: () => {
					return hunk.original.isEmpty;
				},
				getRangesN: () => {
					const ranges = data.textModelNDecorations.map(id => this._textModelN.getDecorationRange(id));
					coalesceInPlace(ranges);
					return ranges;
				},
				getRanges0: () => {
					const ranges = data.textModel0Decorations.map(id => this._textModel0.getDecorationRange(id));
					coalesceInPlace(ranges);
					return ranges;
				},
				discardChanges: () => {
					// DISCARD: replace modified range with original value. The modified range is retrieved from a decoration
					// which was created above so that typing in the editor keeps discard working.
					if (data.state === HunkState.Pending) {
						const edits = this._discardEdits(item);
						this._textModelN.pushEditOperations(null, edits, () => null);
						data.state = HunkState.Rejected;
					}
				},
				acceptChanges: () => {
					// ACCEPT: replace original range with modified value. The modified value is retrieved from the model via
					// its decoration and the original range is retrieved from the hunk.
					if (data.state === HunkState.Pending) {
						const edits: ISingleEditOperation[] = [];
						const rangesN = item.getRangesN();
						const ranges0 = item.getRanges0();
						for (let i = 1; i < ranges0.length; i++) {
							const originalRange = ranges0[i];
							const modifiedValue = this._textModelN.getValueInRange(rangesN[i]);
							edits.push(EditOperation.replace(originalRange, modifiedValue));
						}
						this._textModel0.pushEditOperations(null, edits, () => null);
						data.state = HunkState.Accepted;
					}
				}
			};
			result.push(item);
		}

		return result;
	}
}

class RawHunk {
	constructor(
		readonly original: LineRange,
		readonly modified: LineRange,
		readonly changes: RangeMapping[]
	) { }
}

export const enum HunkState {
	Pending = 0,
	Accepted = 1,
	Rejected = 2
}

export interface HunkInformation {
	/**
	 * The first element [0] is the whole modified range and subsequent elements are word-level changes
	 */
	getRangesN(): Range[];

	getRanges0(): Range[];

	isInsertion(): boolean;

	discardChanges(): void;

	/**
	 * Accept the hunk. Applies the corresponding edits into textModel0
	 */
	acceptChanges(): void;

	getState(): HunkState;
}<|MERGE_RESOLUTION|>--- conflicted
+++ resolved
@@ -10,19 +10,7 @@
 import { IIdentifiedSingleEditOperation, IModelDecorationOptions, IModelDeltaDecoration, ITextModel, IValidEditOperation, TrackedRangeStickiness } from 'vs/editor/common/model';
 import { EditMode, IInlineChatSessionProvider, IInlineChatSession, IInlineChatBulkEditResponse, IInlineChatEditResponse, InlineChatResponseType, InlineChatResponseTypes, CTX_INLINE_CHAT_HAS_STASHED_SESSION } from 'vs/workbench/contrib/inlineChat/common/inlineChat';
 import { IRange, Range } from 'vs/editor/common/core/range';
-<<<<<<< HEAD
-import { IActiveCodeEditor, ICodeEditor } from 'vs/editor/browser/editorBrowser';
-import { createDecorator } from 'vs/platform/instantiation/common/instantiation';
-import { IModelService } from 'vs/editor/common/services/model';
-import { ITextModelService } from 'vs/editor/common/services/resolverService';
-import { DisposableStore, IDisposable, toDisposable } from 'vs/base/common/lifecycle';
-import { ModelDecorationOptions, createTextBufferFactoryFromSnapshot } from 'vs/editor/common/model/textModel';
-import { ILogService } from 'vs/platform/log/common/log';
-import { CancellationToken } from 'vs/base/common/cancellation';
-import { Iterable } from 'vs/base/common/iterator';
-=======
 import { ModelDecorationOptions } from 'vs/editor/common/model/textModel';
->>>>>>> f5442d1f
 import { toErrorMessage } from 'vs/base/common/errorMessage';
 import { isCancellationError } from 'vs/base/common/errors';
 import { EditOperation, ISingleEditOperation } from 'vs/editor/common/core/editOperation';
@@ -47,35 +35,6 @@
 import { ILogService } from 'vs/platform/log/common/log';
 
 
-<<<<<<< HEAD
-=======
-export type TelemetryData = {
-	extension: string;
-	rounds: string;
-	undos: string;
-	edits: boolean;
-	unstashed: number;
-	finishedByEdit: boolean;
-	startTime: string;
-	endTime: string;
-	editMode: string;
-};
-
-export type TelemetryDataClassification = {
-	owner: 'jrieken';
-	comment: 'Data about an interaction editor session';
-	extension: { classification: 'SystemMetaData'; purpose: 'FeatureInsight'; comment: 'The extension providing the data' };
-	rounds: { classification: 'SystemMetaData'; purpose: 'FeatureInsight'; comment: 'Number of request that were made' };
-	undos: { classification: 'SystemMetaData'; purpose: 'FeatureInsight'; isMeasurement: true; comment: 'Requests that have been undone' };
-	edits: { classification: 'SystemMetaData'; purpose: 'FeatureInsight'; isMeasurement: true; comment: 'Did edits happen while the session was active' };
-	unstashed: { classification: 'SystemMetaData'; purpose: 'FeatureInsight'; isMeasurement: true; comment: 'How often did this session become stashed and resumed' };
-	finishedByEdit: { classification: 'SystemMetaData'; purpose: 'FeatureInsight'; isMeasurement: true; comment: 'Did edits cause the session to terminate' };
-	startTime: { classification: 'SystemMetaData'; purpose: 'FeatureInsight'; comment: 'When the session started' };
-	endTime: { classification: 'SystemMetaData'; purpose: 'FeatureInsight'; comment: 'When the session ended' };
-	editMode: { classification: 'SystemMetaData'; purpose: 'FeatureInsight'; comment: 'What edit mode was choosen: live, livePreview, preview' };
-};
-
->>>>>>> f5442d1f
 export enum ExpansionState {
 	EXPANDED = 'expanded',
 	CROPPED = 'cropped',
@@ -179,19 +138,6 @@
 		readonly hunkData: HunkData,
 	) {
 		this.textModelNAltVersion = textModelN.getAlternativeVersionId();
-<<<<<<< HEAD
-=======
-		this._teldata = {
-			extension: provider.debugName,
-			startTime: this._startTime.toISOString(),
-			edits: false,
-			finishedByEdit: false,
-			rounds: '',
-			undos: '',
-			editMode,
-			unstashed: 0
-		};
->>>>>>> f5442d1f
 	}
 
 	addInput(input: SessionPrompt): void {
@@ -207,7 +153,6 @@
 	}
 
 	markUnstashed() {
-		this._teldata.unstashed! += 1;
 		this._isUnstashed = true;
 	}
 
@@ -536,17 +481,8 @@
 		// mirror textModelN changes to textModel0 execept for those that
 		// overlap with a hunk
 
-<<<<<<< HEAD
-	constructor(
-		@IInlineChatService private readonly _inlineChatService: IInlineChatService,
-		@IModelService private readonly _modelService: IModelService,
-		@ITextModelService private readonly _textModelService: ITextModelService,
-		@ILogService private readonly _logService: ILogService,
-	) { }
-=======
 		type HunkRangePair = { rangeN: Range; range0: Range };
 		const hunkRanges: HunkRangePair[] = [];
->>>>>>> f5442d1f
 
 		const ranges0: Range[] = [];
 
@@ -653,10 +589,6 @@
 			}
 		}
 
-<<<<<<< HEAD
-		this._onDidEndSession.fire(editor);
-	}
-=======
 		const hunks = mergedChanges.map(change => new RawHunk(change.original, change.modified, change.innerChanges ?? []));
 
 		this._textModelN.changeDecorations(accessorN => {
@@ -676,7 +608,6 @@
 
 					const textModelNDecorations: string[] = [];
 					const textModel0Decorations: string[] = [];
->>>>>>> f5442d1f
 
 					textModelNDecorations.push(accessorN.addDecoration(asRange(hunk.modified, this._textModelN), HunkData._HUNK_TRACKED_RANGE));
 					textModel0Decorations.push(accessor0.addDecoration(asRange(hunk.original, this._textModel0), HunkData._HUNK_TRACKED_RANGE));
