/*---------------------------------------------------------------------------------------------
 *  Copyright (c) Microsoft Corporation. All rights reserved.
 *  Licensed under the MIT License. See License.txt in the project root for license information.
 *--------------------------------------------------------------------------------------------*/

import { URI } from 'vs/base/common/uri';
import { Emitter, Event } from 'vs/base/common/event';
import { TextEdit } from 'vs/editor/common/languages';
import { IIdentifiedSingleEditOperation, IModelDecorationOptions, IModelDeltaDecoration, ITextModel, IValidEditOperation, TrackedRangeStickiness } from 'vs/editor/common/model';
import { EditMode, CTX_INLINE_CHAT_HAS_STASHED_SESSION } from 'vs/workbench/contrib/inlineChat/common/inlineChat';
import { IRange, Range } from 'vs/editor/common/core/range';
import { ModelDecorationOptions } from 'vs/editor/common/model/textModel';
import { toErrorMessage } from 'vs/base/common/errorMessage';
import { isCancellationError } from 'vs/base/common/errors';
import { EditOperation, ISingleEditOperation } from 'vs/editor/common/core/editOperation';
import { DetailedLineRangeMapping, LineRangeMapping, RangeMapping } from 'vs/editor/common/diff/rangeMapping';
import { IUntitledTextEditorModel } from 'vs/workbench/services/untitled/common/untitledTextEditorModel';
import { ITextFileService } from 'vs/workbench/services/textfile/common/textfiles';
import { ILanguageService } from 'vs/editor/common/languages/language';
import { ResourceMap } from 'vs/base/common/map';
import { Schemas } from 'vs/base/common/network';
import { isEqual } from 'vs/base/common/resources';
import { IInlineChatSessionService, Recording } from './inlineChatSessionService';
import { LineRange } from 'vs/editor/common/core/lineRange';
import { IEditorWorkerService } from 'vs/editor/common/services/editorWorker';
import { coalesceInPlace } from 'vs/base/common/arrays';
import { Iterable } from 'vs/base/common/iterator';
import { IModelContentChangedEvent } from 'vs/editor/common/textModelEvents';
import { DisposableStore, IDisposable } from 'vs/base/common/lifecycle';
import { ICodeEditor } from 'vs/editor/browser/editorBrowser';
import { IContextKey, IContextKeyService } from 'vs/platform/contextkey/common/contextkey';
import { ILogService } from 'vs/platform/log/common/log';
import { ChatModel, IChatRequestModel, IChatResponseModel, IChatTextEditGroupState } from 'vs/workbench/contrib/chat/common/chatModel';
import { IChatAgent } from 'vs/workbench/contrib/chat/common/chatAgents';
import { IDocumentDiff } from 'vs/editor/common/diff/documentDiffProvider';


export class SessionWholeRange {

	private static readonly _options: IModelDecorationOptions = ModelDecorationOptions.register({ description: 'inlineChat/session/wholeRange' });

	private readonly _onDidChange = new Emitter<this>();
	readonly onDidChange: Event<this> = this._onDidChange.event;

	private _decorationIds: string[] = [];

	constructor(private readonly _textModel: ITextModel, wholeRange: IRange) {
		this._decorationIds = _textModel.deltaDecorations([], [{ range: wholeRange, options: SessionWholeRange._options }]);
	}

	dispose() {
		this._onDidChange.dispose();
		if (!this._textModel.isDisposed()) {
			this._textModel.deltaDecorations(this._decorationIds, []);
		}
	}

	fixup(changes: readonly DetailedLineRangeMapping[]): void {

		const newDeco: IModelDeltaDecoration[] = [];
		for (const { modified } of changes) {
			const modifiedRange = modified.isEmpty
				? new Range(modified.startLineNumber, 1, modified.startLineNumber, this._textModel.getLineLength(modified.startLineNumber))
				: new Range(modified.startLineNumber, 1, modified.endLineNumberExclusive - 1, this._textModel.getLineLength(modified.endLineNumberExclusive - 1));

			newDeco.push({ range: modifiedRange, options: SessionWholeRange._options });
		}
		const [first, ...rest] = this._decorationIds; // first is the original whole range
		const newIds = this._textModel.deltaDecorations(rest, newDeco);
		this._decorationIds = [first].concat(newIds);
		this._onDidChange.fire(this);
	}

	get trackedInitialRange(): Range {
		const [first] = this._decorationIds;
		return this._textModel.getDecorationRange(first) ?? new Range(1, 1, 1, 1);
	}

	get value(): Range {
		let result: Range | undefined;
		for (const id of this._decorationIds) {
			const range = this._textModel.getDecorationRange(id);
			if (range) {
				if (!result) {
					result = range;
				} else {
					result = Range.plusRange(result, range);
				}
			}
		}
		return result!;
	}
}

export class Session {

	private _lastInput: SessionPrompt | undefined;
	private _isUnstashed: boolean = false;
	private readonly _exchanges: SessionExchange[] = [];
	private readonly _startTime = new Date();

	readonly textModelNAltVersion: number;

	constructor(
		readonly editMode: EditMode,
		/**
		 * The URI of the document which is being EditorEdit
		 */
		readonly targetUri: URI,
		/**
		 * A copy of the document at the time the session was started
		 */
		readonly textModel0: ITextModel,
		/**
		 * The model of the editor
		 */
		readonly textModelN: ITextModel,
		readonly agent: IChatAgent,
		readonly wholeRange: SessionWholeRange,
		readonly hunkData: HunkData,
		readonly chatModel: ChatModel,
	) {
		this.textModelNAltVersion = textModelN.getAlternativeVersionId();
	}

	addInput(input: SessionPrompt): void {
		this._lastInput = input;
	}

	get lastInput() {
		return this._lastInput;
	}

	get isUnstashed(): boolean {
		return this._isUnstashed;
	}

	markUnstashed() {
		this._isUnstashed = true;
	}

	addExchange(exchange: SessionExchange): void {
		this._isUnstashed = false;
<<<<<<< HEAD
		this._exchange.push(exchange);
=======
		const newLen = this._exchanges.push(exchange);
		this._teldata.rounds += `${newLen}|`;
		// this._teldata.responseTypes += `${exchange.response instanceof ReplyResponse ? exchange.response.responseType : InlineChatResponseTypes.Empty}|`;
>>>>>>> ea1445cc
	}

	get lastExchange(): SessionExchange | undefined {
		return this._exchanges[this._exchanges.length - 1];
	}

	async undoChangesUntil(requestId: string): Promise<boolean> {
		const idx = this._exchanges.findIndex(candidate => candidate.prompt.request.id === requestId);
		if (idx < 0) {
			return false;
		}
		// undo till this point
		this.hunkData.ignoreTextModelNChanges = true;
		try {
			const targetAltVersion = this._exchanges[idx].prompt.modelAltVersionId;
			while (targetAltVersion < this.textModelN.getAlternativeVersionId() && this.textModelN.canUndo()) {
				await this.textModelN.undo();
			}
		} finally {
			this.hunkData.ignoreTextModelNChanges = false;
		}
		// TODO@jrieken cannot do this yet because some parts still rely on
		// exchanges being around...
		// // remove this and following exchanges
		// this._exchanges.length = idx;
		return true;
	}

	get hasChangedText(): boolean {
		return !this.textModel0.equalsTextBuffer(this.textModelN.getTextBuffer());
	}

	asChangedText(changes: readonly LineRangeMapping[]): string | undefined {
		if (changes.length === 0) {
			return undefined;
		}

		let startLine = Number.MAX_VALUE;
		let endLine = Number.MIN_VALUE;
		for (const change of changes) {
			startLine = Math.min(startLine, change.modified.startLineNumber);
			endLine = Math.max(endLine, change.modified.endLineNumberExclusive);
		}

		return this.textModelN.getValueInRange(new Range(startLine, 1, endLine, Number.MAX_VALUE));
	}

	asRecording(): Recording {
		const result: Recording = {
			session: this.chatModel.sessionId,
			when: this._startTime,
			exchanges: []
		};
		for (const exchange of this._exchanges) {
			const response = exchange.response;
			if (response instanceof ReplyResponse) {
				result.exchanges.push({ prompt: exchange.prompt.value, res: response.chatResponse });
			}
		}
		return result;
	}
}


export class SessionPrompt {

	readonly value: string;

	constructor(
		readonly request: IChatRequestModel,
		readonly modelAltVersionId: number,
	) {
		this.value = request.message.text;
	}
}

export class SessionExchange {

	constructor(
		readonly prompt: SessionPrompt,
		readonly response: ReplyResponse | EmptyResponse | ErrorResponse
	) { }
}

export class EmptyResponse {

}

export class ErrorResponse {

	readonly message: string;
	readonly isCancellation: boolean;

	constructor(
		readonly error: any
	) {
		this.message = toErrorMessage(error, false);
		this.isCancellation = isCancellationError(error);
	}
}

export class ReplyResponse {

	readonly untitledTextModel: IUntitledTextEditorModel | undefined;

	constructor(
		localUri: URI,
		readonly chatRequest: IChatRequestModel,
		readonly chatResponse: IChatResponseModel,
		@ITextFileService private readonly _textFileService: ITextFileService,
		@ILanguageService private readonly _languageService: ILanguageService,
	) {

		const editsMap = new ResourceMap<TextEdit[][]>();

		for (const item of chatResponse.response.value) {
			if (item.kind === 'textEditGroup') {
				const array = editsMap.get(item.uri);
				for (const group of item.edits) {
					if (array) {
						array.push(group);
					} else {
						editsMap.set(item.uri, [group]);
					}
				}
			}
		}

		for (const [uri, edits] of editsMap) {

			const flatEdits = edits.flat();
			if (flatEdits.length === 0) {
				editsMap.delete(uri);
				continue;
			}

			const isLocalUri = isEqual(uri, localUri);
			if (uri.scheme === Schemas.untitled && !isLocalUri && !this.untitledTextModel) { //TODO@jrieken the first untitled model WINS
				const langSelection = this._languageService.createByFilepathOrFirstLine(uri, undefined);
				const untitledTextModel = this._textFileService.untitled.create({
					associatedResource: uri,
					languageId: langSelection.languageId
				});
				this.untitledTextModel = untitledTextModel;
				untitledTextModel.resolve();
			}
		}
	}
}

export class StashedSession {

	private readonly _listener: IDisposable;
	private readonly _ctxHasStashedSession: IContextKey<boolean>;
	private _session: Session | undefined;

	constructor(
		editor: ICodeEditor,
		session: Session,
		private readonly _undoCancelEdits: IValidEditOperation[],
		@IContextKeyService contextKeyService: IContextKeyService,
		@IInlineChatSessionService private readonly _sessionService: IInlineChatSessionService,
		@ILogService private readonly _logService: ILogService
	) {
		this._ctxHasStashedSession = CTX_INLINE_CHAT_HAS_STASHED_SESSION.bindTo(contextKeyService);

		// keep session for a little bit, only release when user continues to work (type, move cursor, etc.)
		this._session = session;
		this._ctxHasStashedSession.set(true);
		this._listener = Event.once(Event.any(editor.onDidChangeCursorSelection, editor.onDidChangeModelContent, editor.onDidChangeModel))(() => {
			this._session = undefined;
			this._sessionService.releaseSession(session);
			this._ctxHasStashedSession.reset();
		});
	}

	dispose() {
		this._listener.dispose();
		this._ctxHasStashedSession.reset();
		if (this._session) {
			this._sessionService.releaseSession(this._session);
		}
	}

	unstash(): Session | undefined {
		if (!this._session) {
			return undefined;
		}
		this._listener.dispose();
		const result = this._session;
		result.markUnstashed();
		result.hunkData.ignoreTextModelNChanges = true;
		result.textModelN.pushEditOperations(null, this._undoCancelEdits, () => null);
		result.hunkData.ignoreTextModelNChanges = false;
		this._session = undefined;
		this._logService.debug('[IE] Unstashed session');
		return result;
	}
}

// ---

function lineRangeAsRange(lineRange: LineRange, model: ITextModel): Range {
	return lineRange.isEmpty
		? new Range(lineRange.startLineNumber, 1, lineRange.startLineNumber, model.getLineLength(lineRange.startLineNumber))
		: new Range(lineRange.startLineNumber, 1, lineRange.endLineNumberExclusive - 1, model.getLineLength(lineRange.endLineNumberExclusive - 1));
}

export class HunkData {

	private static readonly _HUNK_TRACKED_RANGE = ModelDecorationOptions.register({
		description: 'inline-chat-hunk-tracked-range',
		stickiness: TrackedRangeStickiness.AlwaysGrowsWhenTypingAtEdges
	});

	private static readonly _HUNK_THRESHOLD = 8;

	private readonly _store = new DisposableStore();
	private readonly _data = new Map<RawHunk, RawHunkData>();
	private _ignoreChanges: boolean = false;

	constructor(
		@IEditorWorkerService private readonly _editorWorkerService: IEditorWorkerService,
		private readonly _textModel0: ITextModel,
		private readonly _textModelN: ITextModel,
	) {

		this._store.add(_textModelN.onDidChangeContent(e => {
			if (!this._ignoreChanges) {
				this._mirrorChanges(e);
			}
		}));
	}

	dispose(): void {
		if (!this._textModelN.isDisposed()) {
			this._textModelN.changeDecorations(accessor => {
				for (const { textModelNDecorations } of this._data.values()) {
					textModelNDecorations.forEach(accessor.removeDecoration, accessor);
				}
			});
		}
		if (!this._textModel0.isDisposed()) {
			this._textModel0.changeDecorations(accessor => {
				for (const { textModel0Decorations } of this._data.values()) {
					textModel0Decorations.forEach(accessor.removeDecoration, accessor);
				}
			});
		}
		this._data.clear();
		this._store.dispose();
	}

	set ignoreTextModelNChanges(value: boolean) {
		this._ignoreChanges = value;
	}

	get ignoreTextModelNChanges(): boolean {
		return this._ignoreChanges;
	}

	private _mirrorChanges(event: IModelContentChangedEvent) {

		// mirror textModelN changes to textModel0 execept for those that
		// overlap with a hunk

		type HunkRangePair = { rangeN: Range; range0: Range };
		const hunkRanges: HunkRangePair[] = [];

		const ranges0: Range[] = [];

		for (const { textModelNDecorations, textModel0Decorations, state } of this._data.values()) {

			if (state === HunkState.Pending) {
				// pending means the hunk's changes aren't "sync'd" yet
				for (let i = 1; i < textModelNDecorations.length; i++) {
					const rangeN = this._textModelN.getDecorationRange(textModelNDecorations[i]);
					const range0 = this._textModel0.getDecorationRange(textModel0Decorations[i]);
					if (rangeN && range0) {
						hunkRanges.push({ rangeN, range0 });
					}
				}

			} else if (state === HunkState.Accepted) {
				// accepted means the hunk's changes are also in textModel0
				for (let i = 1; i < textModel0Decorations.length; i++) {
					const range = this._textModel0.getDecorationRange(textModel0Decorations[i]);
					if (range) {
						ranges0.push(range);
					}
				}
			}
		}

		hunkRanges.sort((a, b) => Range.compareRangesUsingStarts(a.rangeN, b.rangeN));
		ranges0.sort(Range.compareRangesUsingStarts);

		const edits: IIdentifiedSingleEditOperation[] = [];

		for (const change of event.changes) {

			let isOverlapping = false;

			let pendingChangesLen = 0;

			for (const { rangeN, range0 } of hunkRanges) {
				if (rangeN.getEndPosition().isBefore(Range.getStartPosition(change.range))) {
					// pending hunk _before_ this change. When projecting into textModel0 we need to
					// subtract that. Because diffing is relaxed it might include changes that are not
					// actual insertions/deletions. Therefore we need to take the length of the original
					// range into account.
					pendingChangesLen += this._textModelN.getValueLengthInRange(rangeN);
					pendingChangesLen -= this._textModel0.getValueLengthInRange(range0);

				} else if (Range.areIntersectingOrTouching(rangeN, change.range)) {
					isOverlapping = true;
					break;

				} else {
					// hunks past this change aren't relevant
					break;
				}
			}

			if (isOverlapping) {
				// hunk overlaps, it grew
				continue;
			}

			const offset0 = change.rangeOffset - pendingChangesLen;
			const start0 = this._textModel0.getPositionAt(offset0);

			let acceptedChangesLen = 0;
			for (const range of ranges0) {
				if (range.getEndPosition().isBefore(start0)) {
					// accepted hunk _before_ this projected change. When projecting into textModel0
					// we need to add that
					acceptedChangesLen += this._textModel0.getValueLengthInRange(range);
				}
			}

			const start = this._textModel0.getPositionAt(offset0 + acceptedChangesLen);
			const end = this._textModel0.getPositionAt(offset0 + acceptedChangesLen + change.rangeLength);
			edits.push(EditOperation.replace(Range.fromPositions(start, end), change.text));
		}

		this._textModel0.pushEditOperations(null, edits, () => null);
	}

	async recompute(editState: IChatTextEditGroupState, diff?: IDocumentDiff | null) {

		diff ??= await this._editorWorkerService.computeDiff(this._textModel0.uri, this._textModelN.uri, { ignoreTrimWhitespace: false, maxComputationTimeMs: Number.MAX_SAFE_INTEGER, computeMoves: false }, 'advanced');

		if (!diff || diff.changes.length === 0) {
			// return new HunkData([], session);
			return;
		}

		// merge changes neighboring changes
		const mergedChanges = [diff.changes[0]];
		for (let i = 1; i < diff.changes.length; i++) {
			const lastChange = mergedChanges[mergedChanges.length - 1];
			const thisChange = diff.changes[i];
			if (thisChange.modified.startLineNumber - lastChange.modified.endLineNumberExclusive <= HunkData._HUNK_THRESHOLD) {
				mergedChanges[mergedChanges.length - 1] = new DetailedLineRangeMapping(
					lastChange.original.join(thisChange.original),
					lastChange.modified.join(thisChange.modified),
					(lastChange.innerChanges ?? []).concat(thisChange.innerChanges ?? [])
				);
			} else {
				mergedChanges.push(thisChange);
			}
		}

		const hunks = mergedChanges.map(change => new RawHunk(change.original, change.modified, change.innerChanges ?? []));

		this._textModelN.changeDecorations(accessorN => {

			this._textModel0.changeDecorations(accessor0 => {

				// clean up old decorations
				for (const { textModelNDecorations, textModel0Decorations } of this._data.values()) {
					textModelNDecorations.forEach(accessorN.removeDecoration, accessorN);
					textModel0Decorations.forEach(accessor0.removeDecoration, accessor0);
				}

				this._data.clear();

				// add new decorations
				for (const hunk of hunks) {

					const textModelNDecorations: string[] = [];
					const textModel0Decorations: string[] = [];

					textModelNDecorations.push(accessorN.addDecoration(lineRangeAsRange(hunk.modified, this._textModelN), HunkData._HUNK_TRACKED_RANGE));
					textModel0Decorations.push(accessor0.addDecoration(lineRangeAsRange(hunk.original, this._textModel0), HunkData._HUNK_TRACKED_RANGE));

					for (const change of hunk.changes) {
						textModelNDecorations.push(accessorN.addDecoration(change.modifiedRange, HunkData._HUNK_TRACKED_RANGE));
						textModel0Decorations.push(accessor0.addDecoration(change.originalRange, HunkData._HUNK_TRACKED_RANGE));
					}

					this._data.set(hunk, {
						editState,
						textModelNDecorations,
						textModel0Decorations,
						state: HunkState.Pending
					});
				}
			});
		});
	}

	get size(): number {
		return this._data.size;
	}

	get pending(): number {
		return Iterable.reduce(this._data.values(), (r, { state }) => r + (state === HunkState.Pending ? 1 : 0), 0);
	}

	private _discardEdits(item: HunkInformation): ISingleEditOperation[] {
		const edits: ISingleEditOperation[] = [];
		const rangesN = item.getRangesN();
		const ranges0 = item.getRanges0();
		for (let i = 1; i < rangesN.length; i++) {
			const modifiedRange = rangesN[i];

			const originalValue = this._textModel0.getValueInRange(ranges0[i]);
			edits.push(EditOperation.replace(modifiedRange, originalValue));
		}
		return edits;
	}

	discardAll() {
		const edits: ISingleEditOperation[][] = [];
		for (const item of this.getInfo()) {
			if (item.getState() === HunkState.Pending) {
				edits.push(this._discardEdits(item));
			}
		}
		const undoEdits: IValidEditOperation[][] = [];
		this._textModelN.pushEditOperations(null, edits.flat(), (_undoEdits) => {
			undoEdits.push(_undoEdits);
			return null;
		});
		return undoEdits.flat();
	}

	getInfo(): HunkInformation[] {

		const result: HunkInformation[] = [];

		for (const [hunk, data] of this._data.entries()) {
			const item: HunkInformation = {
				getState: () => {
					return data.state;
				},
				isInsertion: () => {
					return hunk.original.isEmpty;
				},
				getRangesN: () => {
					const ranges = data.textModelNDecorations.map(id => this._textModelN.getDecorationRange(id));
					coalesceInPlace(ranges);
					return ranges;
				},
				getRanges0: () => {
					const ranges = data.textModel0Decorations.map(id => this._textModel0.getDecorationRange(id));
					coalesceInPlace(ranges);
					return ranges;
				},
				discardChanges: () => {
					// DISCARD: replace modified range with original value. The modified range is retrieved from a decoration
					// which was created above so that typing in the editor keeps discard working.
					if (data.state === HunkState.Pending) {
						const edits = this._discardEdits(item);
						this._textModelN.pushEditOperations(null, edits, () => null);
						data.state = HunkState.Rejected;
					}
				},
				acceptChanges: () => {
					// ACCEPT: replace original range with modified value. The modified value is retrieved from the model via
					// its decoration and the original range is retrieved from the hunk.
					if (data.state === HunkState.Pending) {
						const edits: ISingleEditOperation[] = [];
						const rangesN = item.getRangesN();
						const ranges0 = item.getRanges0();
						for (let i = 1; i < ranges0.length; i++) {
							const originalRange = ranges0[i];
							const modifiedValue = this._textModelN.getValueInRange(rangesN[i]);
							edits.push(EditOperation.replace(originalRange, modifiedValue));
						}
						this._textModel0.pushEditOperations(null, edits, () => null);
						data.state = HunkState.Accepted;
						data.editState.applied += 1;
					}
				}
			};
			result.push(item);
		}

		return result;
	}
}

class RawHunk {
	constructor(
		readonly original: LineRange,
		readonly modified: LineRange,
		readonly changes: RangeMapping[]
	) { }
}

type RawHunkData = {
	textModelNDecorations: string[];
	textModel0Decorations: string[];
	state: HunkState;
	editState: IChatTextEditGroupState;
};

export const enum HunkState {
	Pending = 0,
	Accepted = 1,
	Rejected = 2
}

export interface HunkInformation {
	/**
	 * The first element [0] is the whole modified range and subsequent elements are word-level changes
	 */
	getRangesN(): Range[];

	getRanges0(): Range[];

	isInsertion(): boolean;

	discardChanges(): void;

	/**
	 * Accept the hunk. Applies the corresponding edits into textModel0
	 */
	acceptChanges(): void;

	getState(): HunkState;
}<|MERGE_RESOLUTION|>--- conflicted
+++ resolved
@@ -141,13 +141,7 @@
 
 	addExchange(exchange: SessionExchange): void {
 		this._isUnstashed = false;
-<<<<<<< HEAD
-		this._exchange.push(exchange);
-=======
-		const newLen = this._exchanges.push(exchange);
-		this._teldata.rounds += `${newLen}|`;
-		// this._teldata.responseTypes += `${exchange.response instanceof ReplyResponse ? exchange.response.responseType : InlineChatResponseTypes.Empty}|`;
->>>>>>> ea1445cc
+		this._exchanges.push(exchange);
 	}
 
 	get lastExchange(): SessionExchange | undefined {
