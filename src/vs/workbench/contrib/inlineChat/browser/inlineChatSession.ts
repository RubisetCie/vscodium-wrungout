--- conflicted
+++ resolved
@@ -31,46 +31,8 @@
 import { ICodeEditor } from 'vs/editor/browser/editorBrowser';
 import { IContextKey, IContextKeyService } from 'vs/platform/contextkey/common/contextkey';
 import { ILogService } from 'vs/platform/log/common/log';
-<<<<<<< HEAD
-import { ChatModel, IChatResponseModel } from 'vs/workbench/contrib/chat/common/chatModel';
-=======
 import { ChatModel, IChatRequestModel, IChatResponseModel, IChatTextEditGroupState } from 'vs/workbench/contrib/chat/common/chatModel';
-import { ExtensionIdentifier } from 'vs/platform/extensions/common/extensions';
 import { IChatAgent } from 'vs/workbench/contrib/chat/common/chatAgents';
-
-
-export type TelemetryData = {
-	extension: string;
-	rounds: string;
-	undos: string;
-	unstashed: number;
-	edits: number;
-	finishedByEdit: boolean;
-	startTime: string;
-	endTime: string;
-	editMode: string;
-	acceptedHunks: number;
-	discardedHunks: number;
-	responseTypes: string;
-};
-
-export type TelemetryDataClassification = {
-	owner: 'jrieken';
-	comment: 'Data about an interaction editor session';
-	extension: { classification: 'SystemMetaData'; purpose: 'FeatureInsight'; comment: 'The extension providing the data' };
-	rounds: { classification: 'SystemMetaData'; purpose: 'FeatureInsight'; comment: 'Number of request that were made' };
-	undos: { classification: 'SystemMetaData'; purpose: 'FeatureInsight'; comment: 'Requests that have been undone' };
-	edits: { classification: 'SystemMetaData'; purpose: 'FeatureInsight'; comment: 'Did edits happen while the session was active' };
-	unstashed: { classification: 'SystemMetaData'; purpose: 'FeatureInsight'; comment: 'How often did this session become stashed and resumed' };
-	finishedByEdit: { classification: 'SystemMetaData'; purpose: 'FeatureInsight'; comment: 'Did edits cause the session to terminate' };
-	startTime: { classification: 'SystemMetaData'; purpose: 'FeatureInsight'; comment: 'When the session started' };
-	endTime: { classification: 'SystemMetaData'; purpose: 'FeatureInsight'; comment: 'When the session ended' };
-	editMode: { classification: 'SystemMetaData'; purpose: 'FeatureInsight'; comment: 'What edit mode was choosen: live, livePreview, preview' };
-	acceptedHunks: { classification: 'SystemMetaData'; purpose: 'FeatureInsight'; comment: 'Number of accepted hunks' };
-	discardedHunks: { classification: 'SystemMetaData'; purpose: 'FeatureInsight'; comment: 'Number of discarded hunks' };
-	responseTypes: { classification: 'SystemMetaData'; purpose: 'FeatureInsight'; comment: 'Comma separated list of response types like edits, message, mixed' };
-};
->>>>>>> 89de5a8d
 
 
 export class SessionWholeRange {
@@ -169,23 +131,6 @@
 		readonly chatModel: ChatModel,
 	) {
 		this.textModelNAltVersion = textModelN.getAlternativeVersionId();
-<<<<<<< HEAD
-=======
-		this._teldata = {
-			extension: ExtensionIdentifier.toKey(agent.extensionId),
-			startTime: this._startTime.toISOString(),
-			endTime: this._startTime.toISOString(),
-			edits: 0,
-			finishedByEdit: false,
-			rounds: '',
-			undos: '',
-			editMode,
-			unstashed: 0,
-			acceptedHunks: 0,
-			discardedHunks: 0,
-			responseTypes: ''
-		};
->>>>>>> 89de5a8d
 	}
 
 	addInput(input: SessionPrompt): void {
