--- conflicted
+++ resolved
@@ -21,12 +21,7 @@
 import { ICodeEditor } from 'vs/editor/browser/editorBrowser';
 import { IContextKey, IContextKeyService } from 'vs/platform/contextkey/common/contextkey';
 import { ILogService } from 'vs/platform/log/common/log';
-<<<<<<< HEAD
-import { ChatModel, IChatRequestModel, IChatResponseModel, IChatTextEditGroupState } from 'vs/workbench/contrib/chat/common/chatModel';
-=======
 import { ChatModel, IChatRequestModel, IChatTextEditGroupState } from 'vs/workbench/contrib/chat/common/chatModel';
-import { ExtensionIdentifier } from 'vs/platform/extensions/common/extensions';
->>>>>>> 4849ca9b
 import { IChatAgent } from 'vs/workbench/contrib/chat/common/chatAgents';
 import { IDocumentDiff } from 'vs/editor/common/diff/documentDiffProvider';
 
@@ -91,8 +86,6 @@
 export class Session {
 
 	private _isUnstashed: boolean = false;
-	private readonly _startTime = new Date();
-
 	private readonly _versionByRequest = new Map<string, number>();
 
 	constructor(
@@ -116,36 +109,10 @@
 		readonly chatModel: ChatModel,
 		versionsByRequest?: [string, number][], // DEBT? this is needed when a chat model is "reused" for a new chat session
 	) {
-<<<<<<< HEAD
-		this.textModelNAltVersion = textModelN.getAlternativeVersionId();
-	}
-
-	addInput(input: SessionPrompt): void {
-		this._lastInput = input;
-	}
-
-	get lastInput() {
-		return this._lastInput;
-=======
-
-		this._teldata = {
-			extension: ExtensionIdentifier.toKey(agent.extensionId),
-			startTime: this._startTime.toISOString(),
-			endTime: this._startTime.toISOString(),
-			edits: 0,
-			finishedByEdit: false,
-			rounds: '',
-			undos: '',
-			editMode,
-			unstashed: 0,
-			acceptedHunks: 0,
-			discardedHunks: 0,
-			responseTypes: ''
-		};
+
 		if (versionsByRequest) {
 			this._versionByRequest = new Map(versionsByRequest);
 		}
->>>>>>> 4849ca9b
 	}
 
 	get isUnstashed(): boolean {
@@ -156,14 +123,8 @@
 		this._isUnstashed = true;
 	}
 
-<<<<<<< HEAD
-	addExchange(exchange: SessionExchange): void {
-		this._isUnstashed = false;
-		this._exchanges.push(exchange);
-=======
 	markModelVersion(request: IChatRequestModel) {
 		this._versionByRequest.set(request.id, this.textModelN.getAlternativeVersionId());
->>>>>>> 4849ca9b
 	}
 
 	get versionsByRequest() {
@@ -205,82 +166,6 @@
 		}
 
 		return this.textModelN.getValueInRange(new Range(startLine, 1, endLine, Number.MAX_VALUE));
-	}
-
-<<<<<<< HEAD
-	asRecording(): Recording {
-		const result: Recording = {
-			session: this.chatModel.sessionId,
-			when: this._startTime,
-			exchanges: []
-		};
-		for (const exchange of this._exchanges) {
-			const response = exchange.response;
-			if (response instanceof ReplyResponse) {
-				result.exchanges.push({ prompt: exchange.prompt.value, res: response.chatResponse });
-			}
-		}
-		return result;
-	}
-}
-
-
-export class SessionPrompt {
-
-	readonly value: string;
-
-	constructor(
-		readonly request: IChatRequestModel,
-		readonly modelAltVersionId: number,
-	) {
-		this.value = request.message.text;
-	}
-}
-
-export class SessionExchange {
-
-	constructor(
-		readonly prompt: SessionPrompt,
-		readonly response: ReplyResponse | EmptyResponse | ErrorResponse
-	) { }
-}
-
-export class EmptyResponse {
-
-}
-
-export class ErrorResponse {
-
-	readonly message: string;
-	readonly isCancellation: boolean;
-
-	constructor(
-		readonly error: any
-	) {
-		this.message = toErrorMessage(error, false);
-		this.isCancellation = isCancellationError(error);
-=======
-	recordExternalEditOccurred(didFinish: boolean) {
-		this._teldata.edits += 1;
-		this._teldata.finishedByEdit = didFinish;
-	}
-
-	asTelemetryData(): TelemetryData {
-
-		for (const item of this.hunkData.getInfo()) {
-			switch (item.getState()) {
-				case HunkState.Accepted:
-					this._teldata.acceptedHunks += 1;
-					break;
-				case HunkState.Rejected:
-					this._teldata.discardedHunks += 1;
-					break;
-			}
-		}
-
-		this._teldata.endTime = new Date().toISOString();
-		return this._teldata;
->>>>>>> 4849ca9b
 	}
 }
 
