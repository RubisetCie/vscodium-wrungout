/*---------------------------------------------------------------------------------------------
 *  Copyright (c) Microsoft Corporation. All rights reserved.
 *  Licensed under the MIT License. See License.txt in the project root for license information.
 *--------------------------------------------------------------------------------------------*/

import { Dimension, getActiveElement, getTotalHeight, h, reset, trackFocus } from 'vs/base/browser/dom';
import { renderLabelWithIcons } from 'vs/base/browser/ui/iconLabel/iconLabels';
import { ProgressBar } from 'vs/base/browser/ui/progressbar/progressbar';
import { Emitter, Event } from 'vs/base/common/event';
import { IMarkdownString, MarkdownString } from 'vs/base/common/htmlContent';
import { Lazy } from 'vs/base/common/lazy';
import { DisposableStore, MutableDisposable } from 'vs/base/common/lifecycle';
import { ISettableObservable, constObservable, derived, observableValue } from 'vs/base/common/observable';
import 'vs/css!./media/inlineChat';
import { ICodeEditor, IDiffEditorConstructionOptions } from 'vs/editor/browser/editorBrowser';
import { AccessibleDiffViewer, IAccessibleDiffViewerModel } from 'vs/editor/browser/widget/diffEditor/components/accessibleDiffViewer';
import { EmbeddedDiffEditorWidget } from 'vs/editor/browser/widget/diffEditor/embeddedDiffEditorWidget';
import { EditorOption, IComputedEditorOptions } from 'vs/editor/common/config/editorOptions';
import { LineRange } from 'vs/editor/common/core/lineRange';
import { Position } from 'vs/editor/common/core/position';
import { Range } from 'vs/editor/common/core/range';
import { DetailedLineRangeMapping, RangeMapping } from 'vs/editor/common/diff/rangeMapping';
import { ICodeEditorViewState, ScrollType } from 'vs/editor/common/editorCommon';
import { ITextModel } from 'vs/editor/common/model';
import { IResolvedTextEditorModel, ITextModelService } from 'vs/editor/common/services/resolverService';
import { localize } from 'vs/nls';
import { IAccessibilityService } from 'vs/platform/accessibility/common/accessibility';
import { IWorkbenchButtonBarOptions, MenuWorkbenchButtonBar } from 'vs/platform/actions/browser/buttonbar';
import { HiddenItemStrategy, MenuWorkbenchToolBar } from 'vs/platform/actions/browser/toolbar';
import { MenuId } from 'vs/platform/actions/common/actions';
import { IConfigurationService } from 'vs/platform/configuration/common/configuration';
import { IContextKey, IContextKeyService } from 'vs/platform/contextkey/common/contextkey';
import { IInstantiationService } from 'vs/platform/instantiation/common/instantiation';
import { IKeybindingService } from 'vs/platform/keybinding/common/keybinding';
import { asCssVariable, asCssVariableName, editorBackground, editorForeground, inputBackground } from 'vs/platform/theme/common/colorRegistry';
import { AccessibilityVerbositySettingId } from 'vs/workbench/contrib/accessibility/browser/accessibilityConfiguration';
import { IAccessibleViewService } from 'vs/workbench/contrib/accessibility/browser/accessibleView';
import { AccessibilityCommandId } from 'vs/workbench/contrib/accessibility/common/accessibilityCommands';
import { ChatFollowups } from 'vs/workbench/contrib/chat/browser/chatFollowups';
import { ChatModel, IChatModel } from 'vs/workbench/contrib/chat/common/chatModel';
import { isRequestVM, isResponseVM, isWelcomeVM } from 'vs/workbench/contrib/chat/common/chatViewModel';
import { HunkData, HunkInformation, Session } from 'vs/workbench/contrib/inlineChat/browser/inlineChatSession';
import { asRange, invertLineRange } from 'vs/workbench/contrib/inlineChat/browser/utils';
import { CTX_INLINE_CHAT_FOCUSED, CTX_INLINE_CHAT_RESPONSE_FOCUSED, IInlineChatFollowup, IInlineChatSlashCommand, inlineChatBackground } from 'vs/workbench/contrib/inlineChat/common/inlineChat';
import { ChatWidget } from 'vs/workbench/contrib/chat/browser/chatWidget';
import { chatRequestBackground } from 'vs/workbench/contrib/chat/common/chatColors';
import { Selection } from 'vs/editor/common/core/selection';
import { ChatAgentLocation } from 'vs/workbench/contrib/chat/common/chatAgents';
import { isNonEmptyArray, tail } from 'vs/base/common/arrays';
import { EditorExtensionsRegistry } from 'vs/editor/browser/editorExtensions';
import { ICodeEditorWidgetOptions } from 'vs/editor/browser/widget/codeEditor/codeEditorWidget';
import { SnippetController2 } from 'vs/editor/contrib/snippet/browser/snippetController2';
import { SuggestController } from 'vs/editor/contrib/suggest/browser/suggestController';
import { IChatService } from 'vs/workbench/contrib/chat/common/chatService';
import { setupCustomHover } from 'vs/base/browser/ui/hover/updatableHoverWidget';
import { getDefaultHoverDelegate } from 'vs/base/browser/ui/hover/hoverDelegateFactory';
import { ServiceCollection } from 'vs/platform/instantiation/common/serviceCollection';


export interface InlineChatWidgetViewState {
	editorViewState: ICodeEditorViewState;
	input: string;
	placeholder: string;
}

export interface IInlineChatWidgetConstructionOptions {
	/**
	 * The telemetry source for all commands of this widget
	 */
	telemetrySource: string;
	/**
	 * The menu that is inside the input editor, use for send, dictation
	 */
	inputMenuId: MenuId;
	/**
	 * The menu that next to the input editor, use for close, config etc
	 */
	widgetMenuId: MenuId;
	/**
	 * The menu that rendered as button bar, use for accept, discard etc
	 */
	statusMenuId: MenuId | { menu: MenuId; options: IWorkbenchButtonBarOptions };
	/**
	 * The men that rendered in the lower right corner, use for feedback
	 */
	feedbackMenuId: MenuId;

	/**
	 * @deprecated
	 * TODO@meganrogge,jrieken
	 * We need a way to make this configurable per editor/resource and not
	 * globally.
	 */
	editableCodeBlocks?: boolean;

	editorOverflowWidgetsDomNode?: HTMLElement;
}

export interface IInlineChatMessage {
	message: IMarkdownString;
	requestId: string;
	providerId: string;
}

export interface IInlineChatMessageAppender {
	appendContent(fragment: string): void;
	cancel(): void;
	complete(): void;
}

export class InlineChatWidget {

	protected readonly _elements = h(
		'div.inline-chat@root',
		[
			h('div.chat-widget@chatWidget'),
			h('div.progress@progress'),
			h('div.followUps.hidden@followUps'),
			h('div.previewDiff.hidden@previewDiff'),
			h('div.accessibleViewer@accessibleViewer'),
			h('div.status@status', [
				h('div.label.info.hidden@infoLabel'),
				h('div.actions.hidden@statusToolbar'),
				h('div.label.status.hidden@statusLabel'),
				h('div.actions.hidden@feedbackToolbar'),
			]),
		]
	);

	protected readonly _store = new DisposableStore();

	private readonly _defaultChatModel: ChatModel;
	private readonly _ctxInputEditorFocused: IContextKey<boolean>;
	private readonly _ctxResponseFocused: IContextKey<boolean>;

	private readonly _progressBar: ProgressBar;
	private readonly _chatWidget: ChatWidget;

	protected readonly _onDidChangeHeight = this._store.add(new Emitter<void>());
	readonly onDidChangeHeight: Event<void> = Event.filter(this._onDidChangeHeight.event, _ => !this._isLayouting);

	private readonly _onDidChangeInput = this._store.add(new Emitter<this>());
	readonly onDidChangeInput: Event<this> = this._onDidChangeInput.event;

	private _isLayouting: boolean = false;

	private _followUpDisposables = this._store.add(new DisposableStore());
	constructor(
		location: ChatAgentLocation,
		options: IInlineChatWidgetConstructionOptions,
		@IInstantiationService protected readonly _instantiationService: IInstantiationService,
		@IContextKeyService private readonly _contextKeyService: IContextKeyService,
		@IKeybindingService private readonly _keybindingService: IKeybindingService,
		@IAccessibilityService private readonly _accessibilityService: IAccessibilityService,
		@IConfigurationService private readonly _configurationService: IConfigurationService,
		@IAccessibleViewService private readonly _accessibleViewService: IAccessibleViewService,
		@ITextModelService protected readonly _textModelResolverService: ITextModelService,
		@IChatService private readonly _chatService: IChatService,
	) {
		// Share hover delegates between toolbars to support instant hover between both
		// TODO@jrieken move into chat widget
		// const hoverDelegate = this._store.add(createInstantHoverDelegate());

		this._store.add(this._configurationService.onDidChangeConfiguration(e => {
			if (e.affectsConfiguration(AccessibilityVerbositySettingId.InlineChat)) {
				this._updateAriaLabel();
				// TODO@jrieken	FIX THIS
				// this._chatWidget.ariaLabel = this._accessibleViewService.getOpenAriaHint(AccessibilityVerbositySettingId.InlineChat);
				this._elements.followUps.ariaLabel = this._accessibleViewService.getOpenAriaHint(AccessibilityVerbositySettingId.InlineChat);
			}
		}));

		// toolbars
		this._progressBar = new ProgressBar(this._elements.progress);
		this._store.add(this._progressBar);

		let allowRequests = false;


		const scopedInstaService = _instantiationService.createChild(
			new ServiceCollection([
				IContextKeyService,
				this._store.add(_contextKeyService.createScoped(this._elements.chatWidget))
			])
		);

		this._chatWidget = scopedInstaService.createInstance(
			ChatWidget,
			location,
			{ resource: true },
			{
				defaultElementHeight: 32,
				renderStyle: 'compact',
				renderInputOnTop: true,
				supportsFileReferences: true,
				editorOverflowWidgetsDomNode: options.editorOverflowWidgetsDomNode,
				editableCodeBlocks: options.editableCodeBlocks,
				menus: {
					executeToolbar: options.inputMenuId,
					inputSideToolbar: options.widgetMenuId,
					telemetrySource: options.telemetrySource
				},
				filter: item => {
					if (isWelcomeVM(item)) {
						return false;
					}
					if (isRequestVM(item)) {
						return allowRequests;
					}
					return true;
				},
			},
			{
				listForeground: editorForeground,
				listBackground: inlineChatBackground,
				inputEditorBackground: inputBackground,
				resultEditorBackground: editorBackground
			}
		);
		this._chatWidget.render(this._elements.chatWidget);
		this._elements.chatWidget.style.setProperty(asCssVariableName(chatRequestBackground), asCssVariable(inlineChatBackground));
		this._chatWidget.setVisible(true);
		this._store.add(this._chatWidget);

		const viewModelListener = this._store.add(new MutableDisposable());
		this._store.add(this._chatWidget.onDidChangeViewModel(() => {
			const model = this._chatWidget.viewModel;

			if (!model) {
				allowRequests = false;
				viewModelListener.clear();
				return;
			}

			const updateAllowRequestsFilter = () => {
				let requestCount = 0;
				for (const item of model.getItems()) {
					if (isRequestVM(item)) {
						if (++requestCount >= 2) {
							break;
						}
					}
				}
				const newAllowRequest = requestCount >= 2;
				if (newAllowRequest !== allowRequests) {
					allowRequests = newAllowRequest;
					this._chatWidget.refilter();
				}
			};
			viewModelListener.value = model.onDidChange(updateAllowRequestsFilter);
		}));

		const viewModelStore = this._store.add(new DisposableStore());
		this._store.add(this._chatWidget.onDidChangeViewModel(() => {
			viewModelStore.clear();
			const viewModel = this._chatWidget.viewModel;
			if (viewModel) {
				viewModelStore.add(viewModel.onDidChange(() => this._onDidChangeHeight.fire()));
			}
			this._onDidChangeHeight.fire();
		}));

<<<<<<< HEAD
		this._store.add(this._instantiationService.createInstance(MenuWorkbenchToolBar, this._elements.editorToolbar, _options.menuId, {
			toolbarOptions: { primaryGroup: 'main' },
			hiddenItemStrategy: HiddenItemStrategy.Ignore // keep it lean when hiding items and avoid a "..." overflow menu
=======
		this._store.add(this.chatWidget.onDidChangeContentHeight(() => {
			this._onDidChangeHeight.fire();
>>>>>>> 5c3e652f
		}));

		// context keys
		this._ctxResponseFocused = CTX_INLINE_CHAT_RESPONSE_FOCUSED.bindTo(this._contextKeyService);
		const tracker = this._store.add(trackFocus(this.domNode));
		this._store.add(tracker.onDidBlur(() => this._ctxResponseFocused.set(false)));
		this._store.add(tracker.onDidFocus(() => this._ctxResponseFocused.set(true)));

		this._ctxInputEditorFocused = CTX_INLINE_CHAT_FOCUSED.bindTo(_contextKeyService);
		this._store.add(this._chatWidget.inputEditor.onDidFocusEditorWidget(() => this._ctxInputEditorFocused.set(true)));
		this._store.add(this._chatWidget.inputEditor.onDidBlurEditorWidget(() => this._ctxInputEditorFocused.set(false)));

<<<<<<< HEAD
		this._store.add(this._instantiationService.createInstance(MenuWorkbenchToolBar, this._elements.widgetToolbar, _options.widgetMenuId, {
			toolbarOptions: { primaryGroup: 'main' }
		}));

		const workbenchMenubarOptions: IWorkbenchButtonBarOptions = {
			buttonConfigProvider: action => {
				if (action.id === ACTION_REGENERATE_RESPONSE) {
					return { showIcon: true, showLabel: false, isSecondary: true };
				} else if (action.id === ACTION_VIEW_IN_CHAT || action.id === ACTION_ACCEPT_CHANGES) {
					return { isSecondary: false };
				} else {
					return { isSecondary: true };
				}
			}
		};
		const statusButtonBar = this._instantiationService.createInstance(MenuWorkbenchButtonBar, this._elements.statusToolbar, _options.statusMenuId, workbenchMenubarOptions);
=======
		const statusMenuId = options.statusMenuId instanceof MenuId ? options.statusMenuId : options.statusMenuId.menu;
		const statusMenuOptions = options.statusMenuId instanceof MenuId ? undefined : options.statusMenuId.options;

		const statusButtonBar = this._instantiationService.createInstance(MenuWorkbenchButtonBar, this._elements.statusToolbar, statusMenuId, statusMenuOptions);
>>>>>>> 5c3e652f
		this._store.add(statusButtonBar.onDidChange(() => this._onDidChangeHeight.fire()));
		this._store.add(statusButtonBar);


		const workbenchToolbarOptions = {
			hiddenItemStrategy: HiddenItemStrategy.NoHide,
			toolbarOptions: {
				primaryGroup: () => true,
				useSeparatorsInPrimaryActions: true
			}
		};

		const feedbackToolbar = this._instantiationService.createInstance(MenuWorkbenchToolBar, this._elements.feedbackToolbar, options.feedbackMenuId, { ...workbenchToolbarOptions, hiddenItemStrategy: HiddenItemStrategy.Ignore });
		this._store.add(feedbackToolbar.onDidChangeMenuItems(() => this._onDidChangeHeight.fire()));
		this._store.add(feedbackToolbar);


		this._elements.followUps.tabIndex = 0;
		this._elements.followUps.ariaLabel = this._accessibleViewService.getOpenAriaHint(AccessibilityVerbositySettingId.InlineChat);
		this._elements.statusLabel.tabIndex = 0;

		// this._elements.status
		this._store.add(setupCustomHover(getDefaultHoverDelegate('element'), this._elements.statusLabel, () => {
			return this._elements.statusLabel.dataset['title'];
		}));

		this._store.add(this._chatService.onDidPerformUserAction(e => {
			if (e.sessionId === this._chatWidget.viewModel?.model.sessionId && e.action.kind === 'vote') {
				this.updateStatus('Thank you for your feedback!', { resetAfter: 1250 });
			}
		}));

		// LEGACY - default chat model
		// this is only here for as long as we offer updateChatMessage
		this._defaultChatModel = this._store.add(this._instantiationService.createInstance(ChatModel, `inlineChatDefaultModel/${location}`, undefined));
		this._defaultChatModel.startInitialize();
		this._defaultChatModel.initialize({ id: 1 }, undefined);
		this.setChatModel(this._defaultChatModel);
	}

	private _updateAriaLabel(): void {
		if (!this._accessibilityService.isScreenReaderOptimized()) {
			return;
		}
		let label = defaultAriaLabel;
		if (this._configurationService.getValue<boolean>(AccessibilityVerbositySettingId.InlineChat)) {
			const kbLabel = this._keybindingService.lookupKeybinding(AccessibilityCommandId.OpenAccessibilityHelp)?.getLabel();
			label = kbLabel ? localize('inlineChat.accessibilityHelp', "Inline Chat Input, Use {0} for Inline Chat Accessibility Help.", kbLabel) : localize('inlineChat.accessibilityHelpNoKb', "Inline Chat Input, Run the Inline Chat Accessibility Help command for more information.");
		}
		this._chatWidget.inputEditor.updateOptions({ ariaLabel: label });
	}

	dispose(): void {
		this._store.dispose();
	}

	get domNode(): HTMLElement {
		return this._elements.root;
	}

	get chatWidget(): ChatWidget {
		return this._chatWidget;
	}

	saveState() {
		this._chatWidget.saveState();
	}

	layout(widgetDim: Dimension) {
		this._isLayouting = true;
		try {
			this._doLayout(widgetDim);
		} finally {
			this._isLayouting = false;
		}
	}

	protected _doLayout(dimension: Dimension): void {
		const extraHeight = this._getExtraHeight();
		const progressHeight = getTotalHeight(this._elements.progress);
		const followUpsHeight = getTotalHeight(this._elements.followUps);
		const statusHeight = getTotalHeight(this._elements.status);

		// console.log('ZONE#Widget#layout', { height: dimension.height, extraHeight, progressHeight, followUpsHeight, statusHeight, LIST: dimension.height - progressHeight - followUpsHeight - statusHeight - extraHeight });

		this._elements.root.style.height = `${dimension.height - extraHeight}px`;
		this._elements.root.style.width = `${dimension.width}px`;
		this._elements.progress.style.width = `${dimension.width}px`;

		this._chatWidget.layout(
			dimension.height - progressHeight - followUpsHeight - statusHeight - extraHeight,
			dimension.width
		);
	}

	/**
	 * The content height of this widget is the size that would require no scrolling
	 */
	get contentHeight(): number {
		const data = {
			followUpsHeight: getTotalHeight(this._elements.followUps),
			chatWidgetContentHeight: this._chatWidget.contentHeight,
			progressHeight: getTotalHeight(this._elements.progress),
			statusHeight: getTotalHeight(this._elements.status),
			extraHeight: this._getExtraHeight()
		};
		const result = data.progressHeight + data.chatWidgetContentHeight + data.followUpsHeight + data.statusHeight + data.extraHeight;
		return result;
	}

	get minHeight(): number {
		// The chat widget is variable height and supports scrolling. It
		// should be at least 100px high and at most the content height.
		let value = this.contentHeight;
		value -= this._chatWidget.contentHeight;
		value += Math.min(100, this._chatWidget.contentHeight);
		return value;
	}

	protected _getExtraHeight(): number {
		return 12 /* padding */ + 2 /*border*/ + 12 /*shadow*/;
	}

	updateProgress(show: boolean) {
		if (show) {
			this._progressBar.show();
			this._progressBar.infinite();
		} else {
			this._progressBar.stop();
			this._progressBar.hide();
		}
	}

	get value(): string {
		return this._chatWidget.getInput();
	}

	set value(value: string) {
		this._chatWidget.setInput(value);
	}


	selectAll(includeSlashCommand: boolean = true) {
		// DEBT@jrieken
		// REMOVE when agents are adopted
		let startColumn = 1;
		if (!includeSlashCommand) {
			const match = /^(\/\w+)\s*/.exec(this._chatWidget.inputEditor.getModel()!.getLineContent(1));
			if (match) {
				startColumn = match[1].length + 1;
			}
		}
		this._chatWidget.inputEditor.setSelection(new Selection(1, startColumn, Number.MAX_SAFE_INTEGER, 1));
	}

	set placeholder(value: string) {
		this._chatWidget.setInputPlaceholder(value);
	}

	updateToolbar(show: boolean) {
		this._elements.statusToolbar.classList.toggle('hidden', !show);
		this._elements.feedbackToolbar.classList.toggle('hidden', !show);
		this._elements.status.classList.toggle('actions', show);
		this._elements.infoLabel.classList.toggle('hidden', show);
		this._onDidChangeHeight.fire();
	}

	async getCodeBlockInfo(codeBlockIndex: number): Promise<IResolvedTextEditorModel | undefined> {
		const { viewModel } = this._chatWidget;
		if (!viewModel) {
			return undefined;
		}
		for (const item of viewModel.getItems()) {
			if (isResponseVM(item)) {
				return viewModel.codeBlockModelCollection.get(viewModel.sessionId, item, codeBlockIndex)?.model;
			}
		}
		return undefined;
	}

	get responseContent(): string | undefined {
		const requests = this._chatWidget.viewModel?.model.getRequests();
		if (!isNonEmptyArray(requests)) {
			return undefined;
		}
		return tail(requests).response?.response.asString();
	}

	getChatModel(): IChatModel {
		return this._chatWidget.viewModel?.model ?? this._defaultChatModel;
	}

	setChatModel(chatModel: IChatModel) {
		this._chatWidget.setModel(chatModel, { inputValue: undefined });
	}


	/**
	 * @deprecated use `setChatModel` instead
	 */
	addToHistory(input: string) {
		if (this._chatWidget.viewModel?.model === this._defaultChatModel) {
			this._chatWidget.input.acceptInput(input);
		}
	}

	/**
	 * @deprecated use `setChatModel` instead
	 */
	updateChatMessage(message: IInlineChatMessage, isIncomplete: true): IInlineChatMessageAppender;
	updateChatMessage(message: IInlineChatMessage | undefined): void;
	updateChatMessage(message: IInlineChatMessage | undefined, isIncomplete?: boolean, isCodeBlockEditable?: boolean): IInlineChatMessageAppender | undefined;
	updateChatMessage(message: IInlineChatMessage | undefined, isIncomplete?: boolean, isCodeBlockEditable?: boolean): IInlineChatMessageAppender | undefined {

		if (!this._chatWidget.viewModel || this._chatWidget.viewModel.model !== this._defaultChatModel) {
			// this can only be used with the default chat model
			return;
		}

		const model = this._defaultChatModel;
		if (!message?.message.value) {
			for (const request of model.getRequests()) {
				model.removeRequest(request.id);
			}
			return;
		}

		const chatRequest = model.addRequest({ parts: [], text: '' }, { variables: [] });
		model.acceptResponseProgress(chatRequest, {
			kind: 'markdownContent',
			content: message.message
		});

		if (!isIncomplete) {
			model.completeResponse(chatRequest);
			return;
		}
		return {
			cancel: () => model.cancelRequest(chatRequest),
			complete: () => model.completeResponse(chatRequest),
			appendContent: (fragment: string) => {
				model.acceptResponseProgress(chatRequest, {
					kind: 'markdownContent',
					content: new MarkdownString(fragment)
				});
			}
		};
	}

	updateFollowUps(items: IInlineChatFollowup[], onFollowup: (followup: IInlineChatFollowup) => void): void;
	updateFollowUps(items: undefined): void;
	updateFollowUps(items: IInlineChatFollowup[] | undefined, onFollowup?: ((followup: IInlineChatFollowup) => void)) {
		this._followUpDisposables.clear();
		this._elements.followUps.classList.toggle('hidden', !items || items.length === 0);
		reset(this._elements.followUps);
		if (items && items.length > 0 && onFollowup) {
			this._followUpDisposables.add(
				this._instantiationService.createInstance(ChatFollowups, this._elements.followUps, items, ChatAgentLocation.Editor, undefined, onFollowup));
		}
		this._onDidChangeHeight.fire();
	}


	updateSlashCommands(commands: IInlineChatSlashCommand[]) {
		// this._inputWidget.updateSlashCommands(commands);
		// TODO@jrieken
	}

	updateInfo(message: string): void {
		this._elements.infoLabel.classList.toggle('hidden', !message);
		const renderedMessage = renderLabelWithIcons(message);
		reset(this._elements.infoLabel, ...renderedMessage);
		this._onDidChangeHeight.fire();
	}

	updateStatus(message: string, ops: { classes?: string[]; resetAfter?: number; keepMessage?: boolean; title?: string } = {}) {
		const isTempMessage = typeof ops.resetAfter === 'number';
		if (isTempMessage && !this._elements.statusLabel.dataset['state']) {
			const statusLabel = this._elements.statusLabel.innerText;
			const title = this._elements.statusLabel.dataset['title'];
			const classes = Array.from(this._elements.statusLabel.classList.values());
			setTimeout(() => {
				this.updateStatus(statusLabel, { classes, keepMessage: true, title });
			}, ops.resetAfter);
		}
		const renderedMessage = renderLabelWithIcons(message);
		reset(this._elements.statusLabel, ...renderedMessage);
		this._elements.statusLabel.className = `label status ${(ops.classes ?? []).join(' ')}`;
		this._elements.statusLabel.classList.toggle('hidden', !message);
		if (isTempMessage) {
			this._elements.statusLabel.dataset['state'] = 'temp';
		} else {
			delete this._elements.statusLabel.dataset['state'];
		}

		if (ops.title) {
			this._elements.statusLabel.dataset['title'] = ops.title;
		} else {
			delete this._elements.statusLabel.dataset['title'];
		}
		this._onDidChangeHeight.fire();
	}

	reset() {
		this._chatWidget.saveState();
		this.updateChatMessage(undefined);
		this.updateFollowUps(undefined);

		reset(this._elements.statusLabel);
		this._elements.statusLabel.classList.toggle('hidden', true);
		this._elements.statusToolbar.classList.add('hidden');
		this._elements.feedbackToolbar.classList.add('hidden');
		this.updateInfo('');

		this._elements.accessibleViewer.classList.toggle('hidden', true);
		this._onDidChangeHeight.fire();
	}

	focus() {
		this._chatWidget.focusInput();
	}

	hasFocus() {
		return this.domNode.contains(getActiveElement());
	}

}

const defaultAriaLabel = localize('aria-label', "Inline Chat Input");

const codeEditorWidgetOptions: ICodeEditorWidgetOptions = {
	isSimpleWidget: true,
	contributions: EditorExtensionsRegistry.getSomeEditorContributions([
		SnippetController2.ID,
		SuggestController.ID
	])
};

const _previewEditorEditorOptions: IDiffEditorConstructionOptions = {
	scrollbar: { useShadows: false, alwaysConsumeMouseWheel: false, ignoreHorizontalScrollbarInContentHeight: true, },
	renderMarginRevertIcon: false,
	diffCodeLens: false,
	scrollBeyondLastLine: false,
	stickyScroll: { enabled: false },
	originalAriaLabel: localize('original', 'Original'),
	modifiedAriaLabel: localize('modified', 'Modified'),
	diffAlgorithm: 'advanced',
	readOnly: true,
	isInEmbeddedEditor: true
};


export class EditorBasedInlineChatWidget extends InlineChatWidget {

	private readonly _accessibleViewer = this._store.add(new MutableDisposable<HunkAccessibleDiffViewer>());

	private readonly _previewDiffEditor: Lazy<EmbeddedDiffEditorWidget>;
	private readonly _previewDiffModel = this._store.add(new MutableDisposable());

	constructor(
		private readonly _parentEditor: ICodeEditor,
		options: IInlineChatWidgetConstructionOptions,
		@IContextKeyService contextKeyService: IContextKeyService,
		@IKeybindingService keybindingService: IKeybindingService,
		@IInstantiationService instantiationService: IInstantiationService,
		@IAccessibilityService accessibilityService: IAccessibilityService,
		@IConfigurationService configurationService: IConfigurationService,
		@IAccessibleViewService accessibleViewService: IAccessibleViewService,
		@ITextModelService textModelResolverService: ITextModelService,
		@IChatService chatService: IChatService,
	) {
		super(ChatAgentLocation.Editor, { ...options, editorOverflowWidgetsDomNode: _parentEditor.getOverflowWidgetsDomNode() }, instantiationService, contextKeyService, keybindingService, accessibilityService, configurationService, accessibleViewService, textModelResolverService, chatService);

		// preview editors
		this._previewDiffEditor = new Lazy(() => this._store.add(instantiationService.createInstance(EmbeddedDiffEditorWidget, this._elements.previewDiff, {
			useInlineViewWhenSpaceIsLimited: false,
			..._previewEditorEditorOptions,
			onlyShowAccessibleDiffViewer: accessibilityService.isScreenReaderOptimized(),
		}, { modifiedEditor: codeEditorWidgetOptions, originalEditor: codeEditorWidgetOptions }, _parentEditor)));
	}

	// --- layout

	override get contentHeight(): number {
		let result = super.contentHeight;
		if (this._previewDiffEditor.hasValue && this._previewDiffEditor.value.getModel()) {
			result += 14 + Math.min(300, this._previewDiffEditor.value.getContentHeight());
		}
		if (this._accessibleViewer.value) {
			result += this._accessibleViewer.value.height;
		}
		return result;
	}

	protected override _doLayout(dimension: Dimension): void {

		let newHeight = dimension.height;


		if (this._previewDiffEditor.hasValue) {
			const previewDiffDim = new Dimension(dimension.width - 12, Math.min(300, this._previewDiffEditor.value.getContentHeight()));
			this._elements.previewDiff.style.width = `${previewDiffDim.width}px`;
			this._elements.previewDiff.style.height = `${previewDiffDim.height}px`;
			this._previewDiffEditor.value.layout(previewDiffDim);
			newHeight -= previewDiffDim.height + 14;
		}

		if (this._accessibleViewer.value) {
			this._accessibleViewer.value.width = dimension.width - 12;
			newHeight -= this._accessibleViewer.value.height;
		}

		super._doLayout(dimension.with(undefined, newHeight));

		// update/fix the height of the zone which was set to newHeight in super._doLayout
		this._elements.root.style.height = `${dimension.height - this._getExtraHeight()}px`;
	}

	override reset() {
		this.hideEditsPreview();
		this._accessibleViewer.clear();
		super.reset();
	}

	// --- accessible viewer

	showAccessibleHunk(session: Session, hunkData: HunkInformation): void {

		this._elements.accessibleViewer.classList.remove('hidden');
		this._accessibleViewer.clear();

		this._accessibleViewer.value = this._instantiationService.createInstance(HunkAccessibleDiffViewer,
			this._elements.accessibleViewer,
			session,
			hunkData,
			new AccessibleHunk(this._parentEditor, session, hunkData)
		);

		this._onDidChangeHeight.fire();

	}

	// --- preview

	showEditsPreview(hunks: HunkData, textModel0: ITextModel, textModelN: ITextModel) {

		if (hunks.size === 0) {
			this.hideEditsPreview();
			return;
		}

		this._elements.previewDiff.classList.remove('hidden');

		this._previewDiffEditor.value.setModel({ original: textModel0, modified: textModelN });

		// joined ranges
		let originalLineRange: LineRange | undefined;
		let modifiedLineRange: LineRange | undefined;
		for (const item of hunks.getInfo()) {
			const [first0] = item.getRanges0();
			const [firstN] = item.getRangesN();

			originalLineRange = !originalLineRange ? LineRange.fromRangeInclusive(first0) : originalLineRange.join(LineRange.fromRangeInclusive(first0));
			modifiedLineRange = !modifiedLineRange ? LineRange.fromRangeInclusive(firstN) : modifiedLineRange.join(LineRange.fromRangeInclusive(firstN));
		}

		if (!originalLineRange || !modifiedLineRange) {
			this.hideEditsPreview();
			return;
		}

		const hiddenOriginal = invertLineRange(originalLineRange, textModel0);
		const hiddenModified = invertLineRange(modifiedLineRange, textModelN);
		this._previewDiffEditor.value.getOriginalEditor().setHiddenAreas(hiddenOriginal.map(lr => asRange(lr, textModel0)), 'diff-hidden');
		this._previewDiffEditor.value.getModifiedEditor().setHiddenAreas(hiddenModified.map(lr => asRange(lr, textModelN)), 'diff-hidden');
		this._previewDiffEditor.value.revealLine(modifiedLineRange.startLineNumber, ScrollType.Immediate);

		this._onDidChangeHeight.fire();
	}

	hideEditsPreview() {
		this._elements.previewDiff.classList.add('hidden');
		if (this._previewDiffEditor.hasValue) {
			this._previewDiffEditor.value.setModel(null);
		}
		this._previewDiffModel.clear();
		this._onDidChangeHeight.fire();
	}

	showsAnyPreview() {
		return !this._elements.previewDiff.classList.contains('hidden');
	}
}

class HunkAccessibleDiffViewer extends AccessibleDiffViewer {

	readonly height: number;

	set width(value: number) {
		this._width2.set(value, undefined);
	}

	private readonly _width2: ISettableObservable<number>;

	constructor(
		parentNode: HTMLElement,
		session: Session,
		hunk: HunkInformation,
		models: IAccessibleDiffViewerModel,
		@IInstantiationService instantiationService: IInstantiationService,
	) {
		const width = observableValue('width', 0);
		const diff = observableValue('diff', HunkAccessibleDiffViewer._asMapping(hunk));
		const diffs = derived(r => [diff.read(r)]);
		const lines = Math.min(10, 8 + diff.get().changedLineCount);
		const height = models.getModifiedOptions().get(EditorOption.lineHeight) * lines;

		super(parentNode, constObservable(true), () => { }, constObservable(false), width, constObservable(height), diffs, models, instantiationService);

		this.height = height;
		this._width2 = width;

		this._store.add(session.textModelN.onDidChangeContent(() => {
			diff.set(HunkAccessibleDiffViewer._asMapping(hunk), undefined);
		}));
	}

	private static _asMapping(hunk: HunkInformation): DetailedLineRangeMapping {
		const ranges0 = hunk.getRanges0();
		const rangesN = hunk.getRangesN();
		const originalLineRange = LineRange.fromRangeInclusive(ranges0[0]);
		const modifiedLineRange = LineRange.fromRangeInclusive(rangesN[0]);
		const innerChanges: RangeMapping[] = [];
		for (let i = 1; i < ranges0.length; i++) {
			innerChanges.push(new RangeMapping(ranges0[i], rangesN[i]));
		}
		return new DetailedLineRangeMapping(originalLineRange, modifiedLineRange, innerChanges);
	}

}

class AccessibleHunk implements IAccessibleDiffViewerModel {

	constructor(
		private readonly _editor: ICodeEditor,
		private readonly _session: Session,
		private readonly _hunk: HunkInformation
	) { }

	getOriginalModel(): ITextModel {
		return this._session.textModel0;
	}
	getModifiedModel(): ITextModel {
		return this._session.textModelN;
	}
	getOriginalOptions(): IComputedEditorOptions {
		return this._editor.getOptions();
	}
	getModifiedOptions(): IComputedEditorOptions {
		return this._editor.getOptions();
	}
	originalReveal(range: Range): void {
		// throw new Error('Method not implemented.');
	}
	modifiedReveal(range?: Range | undefined): void {
		this._editor.revealRangeInCenterIfOutsideViewport(range || this._hunk.getRangesN()[0], ScrollType.Smooth);
	}
	modifiedSetSelection(range: Range): void {
		// this._editor.revealRangeInCenterIfOutsideViewport(range, ScrollType.Smooth);
		// this._editor.setSelection(range);
	}
	modifiedFocus(): void {
		this._editor.focus();
	}
	getModifiedPosition(): Position | undefined {
		return this._hunk.getRangesN()[0].getStartPosition();
	}
}<|MERGE_RESOLUTION|>--- conflicted
+++ resolved
@@ -260,14 +260,8 @@
 			this._onDidChangeHeight.fire();
 		}));
 
-<<<<<<< HEAD
-		this._store.add(this._instantiationService.createInstance(MenuWorkbenchToolBar, this._elements.editorToolbar, _options.menuId, {
-			toolbarOptions: { primaryGroup: 'main' },
-			hiddenItemStrategy: HiddenItemStrategy.Ignore // keep it lean when hiding items and avoid a "..." overflow menu
-=======
 		this._store.add(this.chatWidget.onDidChangeContentHeight(() => {
 			this._onDidChangeHeight.fire();
->>>>>>> 5c3e652f
 		}));
 
 		// context keys
@@ -280,29 +274,10 @@
 		this._store.add(this._chatWidget.inputEditor.onDidFocusEditorWidget(() => this._ctxInputEditorFocused.set(true)));
 		this._store.add(this._chatWidget.inputEditor.onDidBlurEditorWidget(() => this._ctxInputEditorFocused.set(false)));
 
-<<<<<<< HEAD
-		this._store.add(this._instantiationService.createInstance(MenuWorkbenchToolBar, this._elements.widgetToolbar, _options.widgetMenuId, {
-			toolbarOptions: { primaryGroup: 'main' }
-		}));
-
-		const workbenchMenubarOptions: IWorkbenchButtonBarOptions = {
-			buttonConfigProvider: action => {
-				if (action.id === ACTION_REGENERATE_RESPONSE) {
-					return { showIcon: true, showLabel: false, isSecondary: true };
-				} else if (action.id === ACTION_VIEW_IN_CHAT || action.id === ACTION_ACCEPT_CHANGES) {
-					return { isSecondary: false };
-				} else {
-					return { isSecondary: true };
-				}
-			}
-		};
-		const statusButtonBar = this._instantiationService.createInstance(MenuWorkbenchButtonBar, this._elements.statusToolbar, _options.statusMenuId, workbenchMenubarOptions);
-=======
 		const statusMenuId = options.statusMenuId instanceof MenuId ? options.statusMenuId : options.statusMenuId.menu;
 		const statusMenuOptions = options.statusMenuId instanceof MenuId ? undefined : options.statusMenuId.options;
 
 		const statusButtonBar = this._instantiationService.createInstance(MenuWorkbenchButtonBar, this._elements.statusToolbar, statusMenuId, statusMenuOptions);
->>>>>>> 5c3e652f
 		this._store.add(statusButtonBar.onDidChange(() => this._onDidChangeHeight.fire()));
 		this._store.add(statusButtonBar);
 
