--- conflicted
+++ resolved
@@ -371,12 +371,7 @@
 
 		// toolbars
 
-<<<<<<< HEAD
-		const toolbar = this._instantiationService.createInstance(MenuWorkbenchToolBar, this._elements.editorToolbar, _options.menuId, {
-=======
 		this._store.add(this._instantiationService.createInstance(MenuWorkbenchToolBar, this._elements.editorToolbar, _options.menuId, {
-			telemetrySource: 'interactiveEditorWidget-toolbar',
->>>>>>> f5442d1f
 			toolbarOptions: { primaryGroup: 'main' }
 		}));
 
@@ -385,7 +380,6 @@
 
 
 		this._store.add(this._instantiationService.createInstance(MenuWorkbenchToolBar, this._elements.widgetToolbar, _options.widgetMenuId, {
-			telemetrySource: 'interactiveEditorWidget-toolbar',
 			toolbarOptions: { primaryGroup: 'main' }
 		}));
 
@@ -571,18 +565,6 @@
 		this._onDidChangeHeight.fire();
 	}
 
-<<<<<<< HEAD
-	private _extraButtonsCleanup = this._store.add(new MutableDisposable());
-
-	setExtraButtons(buttons: IAction[]) {
-		const bar = this._instantiationService.createInstance(WorkbenchButtonBar, this._elements.extraToolbar, {});
-		bar.update(buttons);
-		this._elements.extraToolbar.classList.toggle('hidden', buttons.length === 0);
-		this._extraButtonsCleanup.value = bar;
-	}
-
-=======
->>>>>>> f5442d1f
 	get expansionState(): ExpansionState {
 		return this._expansionState;
 	}
