/*---------------------------------------------------------------------------------------------
 *  Copyright (c) Microsoft Corporation. All rights reserved.
 *  Licensed under the MIT License. See License.txt in the project root for license information.
 *--------------------------------------------------------------------------------------------*/

<<<<<<< HEAD
/*
 * FIXES https://github.com/microsoft/vscode-copilot/issues/8127
 * REOPENS https://github.com/microsoft/vscode-internalbacklog/issues/4298
=======

.monaco-workbench .inline-chat {
	color: inherit;
	border-radius: 4px;
	border: 1px solid var(--vscode-inlineChat-border);
	box-shadow: 0 2px 4px 0 var(--vscode-widget-shadow);
	background: var(--vscode-inlineChat-background);
	padding-top: 3px;
	position: relative;
}

>>>>>>> 912bb683
.monaco-workbench .zone-widget.inline-chat-widget {
	z-index: 3;
} */

.monaco-workbench .zone-widget.inline-chat-widget .interactive-session {
	max-width: unset;
}

.monaco-workbench .zone-widget.inline-chat-widget .interactive-session .chat-input-container {
	border-color: var(--vscode-inlineChat-border);
}

.monaco-workbench .zone-widget.inline-chat-widget .interactive-session .chat-input-container:focus-within {
	border-color: var(--vscode-focusBorder);
}

.monaco-workbench .zone-widget.inline-chat-widget .interactive-session .chat-input-container .interactive-input-part {
	padding-top: 0px
}

.monaco-workbench .zone-widget.inline-chat-widget > .zone-widget-container {
	background: var(--vscode-inlineChat-background);
}

.monaco-workbench .zone-widget.inline-chat-widget > .zone-widget-container > .inline-chat {
	color: inherit;
	border-radius: unset;
	border: unset;
	box-shadow: unset;
	background: var(--vscode-inlineChat-background);
	position: relative;
	outline: none;
}

.monaco-workbench .inline-chat .chat-widget .interactive-session .interactive-input-part {
	padding: 4px 8px 0 8px;
}

.monaco-workbench .inline-chat .chat-widget .interactive-session .interactive-input-part .interactive-execute-toolbar {
	margin-bottom: 1px;
}

.monaco-workbench .inline-chat .chat-widget .interactive-session .interactive-input-part .interactive-input-and-execute-toolbar {
	width: 100%;
	border-radius: 2px;
}


.monaco-workbench .inline-chat .chat-widget .interactive-session .interactive-input-part .interactive-input-followups .interactive-session-followups {
	margin: 2px 0 0 4px;
}

.monaco-workbench .inline-chat .chat-widget .interactive-session .interactive-list .monaco-scrollable-element {
	border-top-left-radius: 3px;
	border-top-right-radius: 3px;
}

.monaco-workbench .inline-chat .chat-widget .interactive-session .interactive-list .monaco-scrollable-element .shadow.top {
	box-shadow: none;
}

.monaco-workbench .inline-chat .chat-widget .interactive-session .interactive-list .interactive-item-container.interactive-item-compact {
	gap: 8px;
	padding: 3px 20px 3px 8px;
}

.monaco-workbench .inline-chat .chat-widget .interactive-session .interactive-list .interactive-item-container.interactive-item-compact .header .avatar {
	outline-offset: -1px;
}

.monaco-workbench .inline-chat .chat-widget .interactive-session .interactive-list .interactive-item-container.interactive-item-compact .chat-notification-widget {
	margin-bottom: 0;
	padding: 0;
	border: none;
}

.monaco-workbench .inline-chat .chat-widget .interactive-session .interactive-list .interactive-request {
	border: none;
}

.monaco-workbench .inline-chat .chat-widget .interactive-session .interactive-list .interactive-item-container.minimal > .header {
	top: 5px;
	right: 10px;
	display: none;
}

.monaco-workbench .inline-chat .chat-widget .interactive-session .interactive-list .interactive-item-container.minimal > .chat-footer-toolbar {
	display: none;
}


/* status */

.monaco-workbench .inline-chat > .status {
	display: flex;
	justify-content: space-between;
	align-items: center;
	padding-left: 8px;
	padding-right: 8px;
}

.monaco-workbench .inline-chat > .status {
	.label,
	.actions {
		padding-top: 8px;
	}
}

.monaco-workbench .inline-chat .status .actions.hidden {
	display: none;
}

.monaco-workbench .inline-chat .status .label {
	overflow: hidden;
	color: var(--vscode-descriptionForeground);
	font-size: 11px;
	display: flex;
	white-space: nowrap;
}

.monaco-workbench .inline-chat .status .label.info {
	margin-right: auto;
	padding-left: 2px;
}

.monaco-workbench .inline-chat .status .label.status {
	margin-left: auto;
	padding-right: 8px;
	padding-left: 8px;
}

.monaco-workbench .inline-chat .status .label.hidden,
.monaco-workbench .inline-chat .status .label:empty {
	display: none;
}

.monaco-workbench .inline-chat .status .label.error {
	color: var(--vscode-errorForeground);
}

.monaco-workbench .inline-chat .status .label.warn {
	color: var(--vscode-editorWarning-foreground);
}

.monaco-workbench .inline-chat .status .label > .codicon {
	padding: 0 3px;
	font-size: 12px;
	line-height: 18px;
}


.monaco-workbench .inline-chat .status .actions,
.monaco-workbench .inline-chat-diff-overlay {

	display: flex;
	height: 18px;

	.actions-container {
		gap: 3px
	}

	.monaco-button-dropdown > .monaco-dropdown-button {
		display: flex;
		align-items: center;
		padding: 0 4px;
	}

	.monaco-button.codicon {
		display: flex;
	}

	.monaco-button.codicon::before {
		align-self: center;
		color: var(--vscode-button-foreground);
	}

	.monaco-button.secondary.codicon::before {
		align-self: center;
		color: var(--vscode-button-secondaryForeground);
	}

	.monaco-text-button {
		padding: 0 6px;
		font-size: 12px;
		white-space: nowrap;
	}
}

.monaco-workbench .inline-chat .status .actions {
	gap: 4px;
}

.monaco-workbench .inline-chat .status .actions.secondary {
	display: none;
}

.monaco-workbench .inline-chat .status:hover .actions.secondary,
.monaco-workbench .inline-chat:focus .status .actions.secondary,
.monaco-workbench .inline-chat .status:focus-within .actions.secondary {
	display: inherit;
}

.monaco-workbench .inline-chat-diff-overlay {

	.monaco-button {
		border-radius: 0;
	}

	.monaco-button.secondary.checked {
		background-color: var(--vscode-button-secondaryHoverBackground);
	}

	.monaco-button:first-child {
		border-top-left-radius: 2px;
		border-bottom-left-radius: 2px;
	}

	.monaco-button:last-child {
		border-top-right-radius: 2px;
		border-bottom-right-radius: 2px;
	}

	.monaco-button:not(:last-child) {
		border-right: 1px solid var(--vscode-button-foreground);
	}
}


/* TODO@jrieken not needed? */
.monaco-workbench .inline-chat .status .monaco-toolbar .action-label.checked {
	color: var(--vscode-inputOption-activeForeground);
	background-color: var(--vscode-inputOption-activeBackground);
	outline: 1px solid var(--vscode-inputOption-activeBorder);
}


.monaco-workbench .inline-chat .status .monaco-toolbar .action-item.button-item .action-label:is(:hover, :focus) {
	background-color: var(--vscode-button-hoverBackground);
}

/* accessible diff viewer */

.monaco-workbench .inline-chat .diff-review {
	padding: 4px 6px;
	background-color: unset;
}

.monaco-workbench .inline-chat .diff-review.hidden {
	display: none;
}

/* decoration styles */

.monaco-workbench .inline-chat-inserted-range {
	background-color: var(--vscode-inlineChatDiff-inserted);
}

.monaco-workbench .inline-chat-inserted-range-linehighlight {
	background-color: var(--vscode-diffEditor-insertedLineBackground);
}

.monaco-workbench .inline-chat-original-zone2 {
	background-color: var(--vscode-diffEditor-removedLineBackground);
	opacity: 0.8;
}

.monaco-workbench .inline-chat-lines-inserted-range {
	background-color: var(--vscode-diffEditor-insertedTextBackground);
}

/* gutter decoration */

.monaco-workbench .glyph-margin-widgets .cgmr.codicon-inline-chat-opaque,
.monaco-workbench .glyph-margin-widgets .cgmr.codicon-inline-chat-transparent {
	display: block;
	cursor: pointer;
	transition: opacity .2s ease-in-out;
}

.monaco-workbench .glyph-margin-widgets .cgmr.codicon-inline-chat-opaque {
	opacity: 0.5;
}

.monaco-workbench .glyph-margin-widgets .cgmr.codicon-inline-chat-transparent {
	opacity: 0;
}

.monaco-workbench .glyph-margin-widgets .cgmr.codicon-inline-chat-opaque:hover,
.monaco-workbench .glyph-margin-widgets .cgmr.codicon-inline-chat-transparent:hover {
	opacity: 1;
}<|MERGE_RESOLUTION|>--- conflicted
+++ resolved
@@ -3,11 +3,6 @@
  *  Licensed under the MIT License. See License.txt in the project root for license information.
  *--------------------------------------------------------------------------------------------*/
 
-<<<<<<< HEAD
-/*
- * FIXES https://github.com/microsoft/vscode-copilot/issues/8127
- * REOPENS https://github.com/microsoft/vscode-internalbacklog/issues/4298
-=======
 
 .monaco-workbench .inline-chat {
 	color: inherit;
@@ -19,10 +14,9 @@
 	position: relative;
 }
 
->>>>>>> 912bb683
 .monaco-workbench .zone-widget.inline-chat-widget {
 	z-index: 3;
-} */
+}
 
 .monaco-workbench .zone-widget.inline-chat-widget .interactive-session {
 	max-width: unset;
