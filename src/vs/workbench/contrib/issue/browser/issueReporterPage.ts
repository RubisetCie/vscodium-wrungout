--- conflicted
+++ resolved
@@ -142,18 +142,5 @@
 				<!-- To be dynamically filled -->
 			</div>
 		</div>
-<<<<<<< HEAD
-=======
-		<div class="block block-experiments">
-			<input class="sendData" aria-label="${sendExperimentsLabel}" type="checkbox" id="includeExperiments" checked/>
-			<label class="caption" for="includeExperiments">
-				${sendExperimentsLabel}
-				(<a href="#" class="showInfo">${escape(localize('show', "show"))}</a>)
-			</label>
-			<pre class="block-info hidden" style="user-select: text;">
-				<!-- To be dynamically filled -->
-			</pre>
-		</div>
->>>>>>> 138f619c
 	</div>
 </div>`;