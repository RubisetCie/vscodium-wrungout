--- conflicted
+++ resolved
@@ -1439,19 +1439,7 @@
 		this.issueReporterModel.update({ isUnsupported });
 	}
 
-<<<<<<< HEAD
-	private getExtensionTableHtml(extensions: IssueReporterExtensionData[]): HTMLTableElement {
-=======
-	private updateExperimentsInfo(experimentInfo: string | undefined) {
-		this.issueReporterModel.update({ experimentInfo });
-		const target = mainWindow.document.querySelector<HTMLElement>('.block-experiments .block-info');
-		if (target) {
-			target.textContent = experimentInfo ? experimentInfo : localize('noCurrentExperiments', "No current experiments.");
-		}
-	}
-
 	private getExtensionTableHtml(extensions: OldIssueReporterExtensionData[]): HTMLTableElement {
->>>>>>> b1c0a14d
 		return $('table', undefined,
 			$('tr', undefined,
 				$('th', undefined, 'Extension'),
