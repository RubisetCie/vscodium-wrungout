/*---------------------------------------------------------------------------------------------
 *  Copyright (c) Microsoft Corporation. All rights reserved.
 *  Licensed under the MIT License. See License.txt in the project root for license information.
 *--------------------------------------------------------------------------------------------*/
import { $, reset } from 'vs/base/browser/dom';
import { CancellationError } from 'vs/base/common/errors';
import { IProductConfiguration } from 'vs/base/common/product';
import { URI } from 'vs/base/common/uri';
import { localize } from 'vs/nls';
import { isRemoteDiagnosticError } from 'vs/platform/diagnostics/common/diagnostics';
import { IProcessMainService } from 'vs/platform/issue/common/issue';
import { INativeHostService } from 'vs/platform/native/common/native';
import { IThemeService } from 'vs/platform/theme/common/themeService';
import { applyZoom } from 'vs/platform/window/electron-sandbox/window';
import { BaseIssueReporterService } from 'vs/workbench/contrib/issue/browser/baseIssueReporterService';
import { IssueReporterData as IssueReporterModelData } from 'vs/workbench/contrib/issue/browser/issueReporterModel';
import { IIssueFormService, IssueReporterData, IssueType } from 'vs/workbench/contrib/issue/common/issue';

// GitHub has let us know that we could up our limit here to 8k. We chose 7500 to play it safe.
// ref https://github.com/microsoft/vscode/issues/159191
const MAX_URL_LENGTH = 7500;


export class IssueReporter2 extends BaseIssueReporterService {
	private readonly processMainService: IProcessMainService;
	constructor(
		disableExtensions: boolean,
		data: IssueReporterData,
		os: {
			type: string;
			arch: string;
			release: string;
		},
		product: IProductConfiguration,
		window: Window,
		@INativeHostService private readonly nativeHostService: INativeHostService,
		@IIssueFormService issueFormService: IIssueFormService,
		@IProcessMainService processMainService: IProcessMainService,
		@IThemeService themeService: IThemeService
	) {
		super(disableExtensions, data, os, product, window, false, issueFormService, themeService);
		this.processMainService = processMainService;
		this.processMainService.$getSystemInfo().then(info => {
			this.issueReporterModel.update({ systemInfo: info });
			this.receivedSystemInfo = true;

			this.updateSystemInfo(this.issueReporterModel.getData());
			this.updatePreviewButtonState();
		});
		if (this.data.issueType === IssueType.PerformanceIssue) {
			this.processMainService.$getPerformanceInfo().then(info => {
				this.updatePerformanceInfo(info as Partial<IssueReporterData>);
			});
		}

		this.setEventHandlers();
<<<<<<< HEAD
		applyZoom(configuration.data.zoomLevel, this.window);
		this.handleExtensionData(configuration.data.enabledExtensions);
		this.updateRestrictedMode(configuration.data.restrictedMode);
		this.updateUnsupportedMode(configuration.data.isUnsupported);
	}

	private handleExtensionData(extensions: IssueReporterExtensionData[]) {
		const installedExtensions = extensions.filter(x => !x.isBuiltin);
		const { nonThemes, themes } = groupBy(installedExtensions, ext => {
			return ext.isTheme ? 'themes' : 'nonThemes';
		});

		const numberOfThemeExtesions = themes && themes.length;
		this.issueReporterModel.update({ numberOfThemeExtesions, enabledNonThemeExtesions: nonThemes, allExtensions: installedExtensions });
		this.updateExtensionTable(nonThemes, numberOfThemeExtesions);
		if (this.disableExtensions || installedExtensions.length === 0) {
			(<HTMLButtonElement>this.getElementById('disableExtensions')).disabled = true;
		}

		this.updateExtensionSelector(installedExtensions);
	}

	private async sendReporterMenu(extension: IssueReporterExtensionData): Promise<IssueReporterData | undefined> {
		try {
			const data = await this.issueFormService.sendReporterMenu(extension.id, extension.name);
			return data;
		} catch (e) {
			console.error(e);
			return undefined;
		}
=======
		applyZoom(this.data.zoomLevel, this.window);
		this.updateExperimentsInfo(this.data.experiments);
		this.updateRestrictedMode(this.data.restrictedMode);
		this.updateUnsupportedMode(this.data.isUnsupported);
>>>>>>> 4849ca9b
	}

	public override setEventHandlers(): void {
		super.setEventHandlers();

		this.addEventListener('issue-type', 'change', (event: Event) => {
			const issueType = parseInt((<HTMLInputElement>event.target).value);
			this.issueReporterModel.update({ issueType: issueType });
			if (issueType === IssueType.PerformanceIssue && !this.receivedPerformanceInfo) {
				this.processMainService.$getPerformanceInfo().then(info => {
					this.updatePerformanceInfo(info as Partial<IssueReporterData>);
				});
			}

			// Resets placeholder
			const descriptionTextArea = <HTMLInputElement>this.getElementById('issue-title');
			if (descriptionTextArea) {
				descriptionTextArea.placeholder = localize('undefinedPlaceholder', "Please enter a title");
			}

			this.updatePreviewButtonState();
			this.setSourceOptions();
			this.render();
		});
	}

	public override async submitToGitHub(issueTitle: string, issueBody: string, gitHubDetails: { owner: string; repositoryName: string }): Promise<boolean> {
		const url = `https://api.github.com/repos/${gitHubDetails.owner}/${gitHubDetails.repositoryName}/issues`;
		const init = {
			method: 'POST',
			body: JSON.stringify({
				title: issueTitle,
				body: issueBody
			}),
			headers: new Headers({
				'Content-Type': 'application/json',
				'Authorization': `Bearer ${this.data.githubAccessToken}`
			})
		};

		const response = await fetch(url, init);
		if (!response.ok) {
			console.error('Invalid GitHub URL provided.');
			return false;
		}
		const result = await response.json();
		await this.nativeHostService.openExternal(result.html_url);
		this.close();
		return true;
	}

	public override async createIssue(): Promise<boolean> {
		const selectedExtension = this.issueReporterModel.getData().selectedExtension;
		const hasUri = this.nonGitHubIssueUrl;
		// Short circuit if the extension provides a custom issue handler
		if (hasUri) {
			const url = this.getExtensionBugsUrl();
			if (url) {
				this.hasBeenSubmitted = true;
				await this.nativeHostService.openExternal(url);
				return true;
			}
		}

		if (!this.validateInputs()) {
			// If inputs are invalid, set focus to the first one and add listeners on them
			// to detect further changes
			const invalidInput = this.window.document.getElementsByClassName('invalid-input');
			if (invalidInput.length) {
				(<HTMLInputElement>invalidInput[0]).focus();
			}

			this.addEventListener('issue-title', 'input', _ => {
				this.validateInput('issue-title');
			});

			this.addEventListener('description', 'input', _ => {
				this.validateInput('description');
			});

			this.addEventListener('issue-source', 'change', _ => {
				this.validateInput('issue-source');
			});

			if (this.issueReporterModel.fileOnExtension()) {
				this.addEventListener('extension-selector', 'change', _ => {
					this.validateInput('extension-selector');
					this.validateInput('description');
				});
			}

			return false;
		}

		this.hasBeenSubmitted = true;

		const issueTitle = (<HTMLInputElement>this.getElementById('issue-title')).value;
		const issueBody = this.issueReporterModel.serialize();

		let issueUrl = this.getIssueUrl();
		if (!issueUrl) {
			console.error('No issue url found');
			return false;
		}

		if (selectedExtension?.uri) {
			const uri = URI.revive(selectedExtension.uri);
			issueUrl = uri.toString();
		}

		const gitHubDetails = this.parseGitHubUrl(issueUrl);

		const baseUrl = this.getIssueUrlWithTitle((<HTMLInputElement>this.getElementById('issue-title')).value, issueUrl);
		let url = baseUrl + `&body=${encodeURIComponent(issueBody)}`;

		if (url.length > MAX_URL_LENGTH) {
			try {
				url = await this.writeToClipboard(baseUrl, issueBody);
			} catch (_) {
				console.error('Writing to clipboard failed');
				return false;
			}
		} else if (this.data.githubAccessToken && gitHubDetails) {
			return this.submitToGitHub(issueTitle, issueBody, gitHubDetails);
		}

		await this.nativeHostService.openExternal(url);
		return true;
	}

	public override async writeToClipboard(baseUrl: string, issueBody: string): Promise<string> {
		const shouldWrite = await this.issueFormService.showClipboardDialog();
		if (!shouldWrite) {
			throw new CancellationError();
		}

		await this.nativeHostService.writeClipboardText(issueBody);

		return baseUrl + `&body=${encodeURIComponent(localize('pasteData', "We have written the needed data into your clipboard because it was too large to send. Please paste."))}`;
	}

	private updateSystemInfo(state: IssueReporterModelData) {
		const target = this.window.document.querySelector<HTMLElement>('.block-system .block-info');

		if (target) {
			const systemInfo = state.systemInfo!;
			const renderedDataTable = $('table', undefined,
				$('tr', undefined,
					$('td', undefined, 'CPUs'),
					$('td', undefined, systemInfo.cpus || '')
				),
				$('tr', undefined,
					$('td', undefined, 'GPU Status' as string),
					$('td', undefined, Object.keys(systemInfo.gpuStatus).map(key => `${key}: ${systemInfo.gpuStatus[key]}`).join('\n'))
				),
				$('tr', undefined,
					$('td', undefined, 'Load (avg)' as string),
					$('td', undefined, systemInfo.load || '')
				),
				$('tr', undefined,
					$('td', undefined, 'Memory (System)' as string),
					$('td', undefined, systemInfo.memory)
				),
				$('tr', undefined,
					$('td', undefined, 'Process Argv' as string),
					$('td', undefined, systemInfo.processArgs)
				),
				$('tr', undefined,
					$('td', undefined, 'Screen Reader' as string),
					$('td', undefined, systemInfo.screenReader)
				),
				$('tr', undefined,
					$('td', undefined, 'VM'),
					$('td', undefined, systemInfo.vmHint)
				)
			);
			reset(target, renderedDataTable);

			systemInfo.remoteData.forEach(remote => {
				target.appendChild($<HTMLHRElement>('hr'));
				if (isRemoteDiagnosticError(remote)) {
					const remoteDataTable = $('table', undefined,
						$('tr', undefined,
							$('td', undefined, 'Remote'),
							$('td', undefined, remote.hostName)
						),
						$('tr', undefined,
							$('td', undefined, ''),
							$('td', undefined, remote.errorMessage)
						)
					);
					target.appendChild(remoteDataTable);
				} else {
					const remoteDataTable = $('table', undefined,
						$('tr', undefined,
							$('td', undefined, 'Remote'),
							$('td', undefined, remote.latency ? `${remote.hostName} (latency: ${remote.latency.current.toFixed(2)}ms last, ${remote.latency.average.toFixed(2)}ms average)` : remote.hostName)
						),
						$('tr', undefined,
							$('td', undefined, 'OS'),
							$('td', undefined, remote.machineInfo.os)
						),
						$('tr', undefined,
							$('td', undefined, 'CPUs'),
							$('td', undefined, remote.machineInfo.cpus || '')
						),
						$('tr', undefined,
							$('td', undefined, 'Memory (System)' as string),
							$('td', undefined, remote.machineInfo.memory)
						),
						$('tr', undefined,
							$('td', undefined, 'VM'),
							$('td', undefined, remote.machineInfo.vmHint)
						)
					);
					target.appendChild(remoteDataTable);
				}
			});
		}
	}

	private updateRestrictedMode(restrictedMode: boolean) {
		this.issueReporterModel.update({ restrictedMode });
	}

	private updateUnsupportedMode(isUnsupported: boolean) {
		this.issueReporterModel.update({ isUnsupported });
	}
}<|MERGE_RESOLUTION|>--- conflicted
+++ resolved
@@ -54,43 +54,9 @@
 		}
 
 		this.setEventHandlers();
-<<<<<<< HEAD
-		applyZoom(configuration.data.zoomLevel, this.window);
-		this.handleExtensionData(configuration.data.enabledExtensions);
-		this.updateRestrictedMode(configuration.data.restrictedMode);
-		this.updateUnsupportedMode(configuration.data.isUnsupported);
-	}
-
-	private handleExtensionData(extensions: IssueReporterExtensionData[]) {
-		const installedExtensions = extensions.filter(x => !x.isBuiltin);
-		const { nonThemes, themes } = groupBy(installedExtensions, ext => {
-			return ext.isTheme ? 'themes' : 'nonThemes';
-		});
-
-		const numberOfThemeExtesions = themes && themes.length;
-		this.issueReporterModel.update({ numberOfThemeExtesions, enabledNonThemeExtesions: nonThemes, allExtensions: installedExtensions });
-		this.updateExtensionTable(nonThemes, numberOfThemeExtesions);
-		if (this.disableExtensions || installedExtensions.length === 0) {
-			(<HTMLButtonElement>this.getElementById('disableExtensions')).disabled = true;
-		}
-
-		this.updateExtensionSelector(installedExtensions);
-	}
-
-	private async sendReporterMenu(extension: IssueReporterExtensionData): Promise<IssueReporterData | undefined> {
-		try {
-			const data = await this.issueFormService.sendReporterMenu(extension.id, extension.name);
-			return data;
-		} catch (e) {
-			console.error(e);
-			return undefined;
-		}
-=======
 		applyZoom(this.data.zoomLevel, this.window);
-		this.updateExperimentsInfo(this.data.experiments);
 		this.updateRestrictedMode(this.data.restrictedMode);
 		this.updateUnsupportedMode(this.data.isUnsupported);
->>>>>>> 4849ca9b
 	}
 
 	public override setEventHandlers(): void {
