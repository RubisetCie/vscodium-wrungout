/*---------------------------------------------------------------------------------------------
 *  Copyright (c) Microsoft Corporation. All rights reserved.
 *  Licensed under the MIT License. See License.txt in the project root for license information.
 *--------------------------------------------------------------------------------------------*/

import { getZoomLevel } from '../../../../base/browser/browser.js';
import { mainWindow } from '../../../../base/browser/window.js';
import { IExtensionManagementService } from '../../../../platform/extensionManagement/common/extensionManagement.js';
import { ExtensionType } from '../../../../platform/extensions/common/extensions.js';
import { InstantiationType, registerSingleton } from '../../../../platform/instantiation/common/extensions.js';
import { buttonBackground, buttonForeground, buttonHoverBackground, foreground, inputActiveOptionBorder, inputBackground, inputBorder, inputForeground, inputValidationErrorBackground, inputValidationErrorBorder, inputValidationErrorForeground, scrollbarSliderActiveBackground, scrollbarSliderHoverBackground, textLinkActiveForeground, textLinkForeground } from '../../../../platform/theme/common/colorRegistry.js';
import { IColorTheme, IThemeService } from '../../../../platform/theme/common/themeService.js';
import { IWorkspaceTrustManagementService } from '../../../../platform/workspace/common/workspaceTrust.js';
import { SIDE_BAR_BACKGROUND } from '../../../common/theme.js';
import { IIssueFormService, IssueReporterData, IssueReporterExtensionData, IssueReporterStyles, IWorkbenchIssueService } from '../common/issue.js';
import { IAuthenticationService } from '../../../services/authentication/common/authentication.js';
import { IWorkbenchExtensionEnablementService } from '../../../services/extensionManagement/common/extensionManagement.js';
import { IIntegrityService } from '../../../services/integrity/common/integrity.js';

export class NativeIssueService implements IWorkbenchIssueService {
	declare readonly _serviceBrand: undefined;

	constructor(
		@IIssueFormService private readonly issueFormService: IIssueFormService,
		@IThemeService private readonly themeService: IThemeService,
		@IExtensionManagementService private readonly extensionManagementService: IExtensionManagementService,
		@IWorkbenchExtensionEnablementService private readonly extensionEnablementService: IWorkbenchExtensionEnablementService,
		@IWorkspaceTrustManagementService private readonly workspaceTrustManagementService: IWorkspaceTrustManagementService,
		@IAuthenticationService private readonly authenticationService: IAuthenticationService,
		@IIntegrityService private readonly integrityService: IIntegrityService,
	) { }

	async openReporter(dataOverrides: Partial<IssueReporterData> = {}): Promise<void> {
		const extensionData: IssueReporterExtensionData[] = [];
		try {
			const extensions = await this.extensionManagementService.getInstalled();
			const enabledExtensions = extensions.filter(extension => this.extensionEnablementService.isEnabled(extension) || (dataOverrides.extensionId && extension.identifier.id === dataOverrides.extensionId));
			extensionData.push(...enabledExtensions.map((extension): IssueReporterExtensionData => {
				const { manifest } = extension;
				const manifestKeys = manifest.contributes ? Object.keys(manifest.contributes) : [];
				const isTheme = !manifest.main && !manifest.browser && manifestKeys.length === 1 && manifestKeys[0] === 'themes';
				const isBuiltin = extension.type === ExtensionType.System;
				return {
					name: manifest.name,
					publisher: manifest.publisher,
					version: manifest.version,
					repositoryUrl: manifest.repository && manifest.repository.url,
					bugsUrl: manifest.bugs && manifest.bugs.url,
					displayName: manifest.displayName,
					id: extension.identifier.id,
					data: dataOverrides.data,
					uri: dataOverrides.uri,
					isTheme,
					isBuiltin,
					extensionData: 'Extensions data loading',
				};
			}));
		} catch (e) {
			extensionData.push({
				name: 'Workbench Issue Service',
				publisher: 'Unknown',
				version: '0.0.0',
				repositoryUrl: undefined,
				bugsUrl: undefined,
				extensionData: 'Extensions data loading',
				displayName: `Extensions not loaded: ${e}`,
				id: 'workbench.issue',
				isTheme: false,
				isBuiltin: true
			});
		}

		let githubAccessToken = '';
		try {
			const githubSessions = await this.authenticationService.getSessions('github');
			const potentialSessions = githubSessions.filter(session => session.scopes.includes('repo'));
			githubAccessToken = potentialSessions[0]?.accessToken;
		} catch (e) {
			// Ignore
		}

		// air on the side of caution and have false be the default
		let isUnsupported = false;
		try {
			isUnsupported = !(await this.integrityService.isPure()).isPure;
		} catch (e) {
			// Ignore
		}

		const theme = this.themeService.getColorTheme();
		const issueReporterData: IssueReporterData = Object.assign({
			styles: getIssueReporterStyles(theme),
			zoomLevel: getZoomLevel(mainWindow),
			enabledExtensions: extensionData,
			restrictedMode: !this.workspaceTrustManagementService.isWorkspaceTrusted(),
			isUnsupported,
			githubAccessToken
		}, dataOverrides);

<<<<<<< HEAD
		const oldIssueReporterData: OldIssueReporterData = Object.assign({
			styles: oldGetIssueReporterStyles(theme),
			zoomLevel: getZoomLevel(mainWindow),
			enabledExtensions: oldExtensionData,
			restrictedMode: !this.workspaceTrustManagementService.isWorkspaceTrusted(),
			isUnsupported,
			githubAccessToken
		}, oldDataOverrides);

		if (issueReporterData.extensionId) {
			const extensionExists = extensionData.some(extension => ExtensionIdentifier.equals(extension.id, issueReporterData.extensionId));
			if (!extensionExists) {
				console.error(`Extension with ID ${issueReporterData.extensionId} does not exist.`);
			}
		}

		if (issueReporterData.extensionId && this.extensionIdentifierSet.has(issueReporterData.extensionId)) {
			ipcRenderer.send(`vscode:triggerReporterMenuResponse:${issueReporterData.extensionId}`, issueReporterData);
			this.extensionIdentifierSet.delete(new ExtensionIdentifier(issueReporterData.extensionId));
		}


		if (this.configurationService.getValue<boolean>('issueReporter.experimental.auxWindow')) {
			return this.issueFormService.openReporter(issueReporterData);
		}

		return this.issueMainService.openReporter(oldIssueReporterData);
=======
		return this.issueFormService.openReporter(issueReporterData);
>>>>>>> 138f619c
	}

}

export function getIssueReporterStyles(theme: IColorTheme): IssueReporterStyles {
	return {
		backgroundColor: getColor(theme, SIDE_BAR_BACKGROUND),
		color: getColor(theme, foreground),
		textLinkColor: getColor(theme, textLinkForeground),
		textLinkActiveForeground: getColor(theme, textLinkActiveForeground),
		inputBackground: getColor(theme, inputBackground),
		inputForeground: getColor(theme, inputForeground),
		inputBorder: getColor(theme, inputBorder),
		inputActiveBorder: getColor(theme, inputActiveOptionBorder),
		inputErrorBorder: getColor(theme, inputValidationErrorBorder),
		inputErrorBackground: getColor(theme, inputValidationErrorBackground),
		inputErrorForeground: getColor(theme, inputValidationErrorForeground),
		buttonBackground: getColor(theme, buttonBackground),
		buttonForeground: getColor(theme, buttonForeground),
		buttonHoverBackground: getColor(theme, buttonHoverBackground),
		sliderActiveColor: getColor(theme, scrollbarSliderActiveBackground),
		sliderBackgroundColor: getColor(theme, SIDE_BAR_BACKGROUND),
		sliderHoverColor: getColor(theme, scrollbarSliderHoverBackground),
	};
}

function getColor(theme: IColorTheme, key: string): string | undefined {
	const color = theme.getColor(key);
	return color ? color.toString() : undefined;
}

registerSingleton(IWorkbenchIssueService, NativeIssueService, InstantiationType.Delayed);<|MERGE_RESOLUTION|>--- conflicted
+++ resolved
@@ -97,37 +97,7 @@
 			githubAccessToken
 		}, dataOverrides);
 
-<<<<<<< HEAD
-		const oldIssueReporterData: OldIssueReporterData = Object.assign({
-			styles: oldGetIssueReporterStyles(theme),
-			zoomLevel: getZoomLevel(mainWindow),
-			enabledExtensions: oldExtensionData,
-			restrictedMode: !this.workspaceTrustManagementService.isWorkspaceTrusted(),
-			isUnsupported,
-			githubAccessToken
-		}, oldDataOverrides);
-
-		if (issueReporterData.extensionId) {
-			const extensionExists = extensionData.some(extension => ExtensionIdentifier.equals(extension.id, issueReporterData.extensionId));
-			if (!extensionExists) {
-				console.error(`Extension with ID ${issueReporterData.extensionId} does not exist.`);
-			}
-		}
-
-		if (issueReporterData.extensionId && this.extensionIdentifierSet.has(issueReporterData.extensionId)) {
-			ipcRenderer.send(`vscode:triggerReporterMenuResponse:${issueReporterData.extensionId}`, issueReporterData);
-			this.extensionIdentifierSet.delete(new ExtensionIdentifier(issueReporterData.extensionId));
-		}
-
-
-		if (this.configurationService.getValue<boolean>('issueReporter.experimental.auxWindow')) {
-			return this.issueFormService.openReporter(issueReporterData);
-		}
-
-		return this.issueMainService.openReporter(oldIssueReporterData);
-=======
 		return this.issueFormService.openReporter(issueReporterData);
->>>>>>> 138f619c
 	}
 
 }
