--- conflicted
+++ resolved
@@ -145,21 +145,9 @@
 							}
 						});
 
-						const logUserReaction = (userReaction: string) => {
-							/* __GDPR__
-								"languagePackSuggestion:popup" : {
-									"owner": "TylerLeonhardt",
-									"userReaction" : { "classification": "SystemMetaData", "purpose": "FeatureInsight" },
-									"language": { "classification": "SystemMetaData", "purpose": "FeatureInsight" }
-								}
-							*/
-							this.telemetryService.publicLog('languagePackSuggestion:popup', { userReaction, language: locale });
-						};
-
 						const searchAction = {
 							label: translations['searchMarketplace'],
 							run: () => {
-								logUserReaction('search');
 								this.paneCompositeService.openPaneComposite(EXTENSIONS_VIEWLET_ID, ViewContainerLocation.Sidebar, true)
 									.then(viewlet => viewlet?.getViewPaneContainer() as IExtensionsViewPaneContainer)
 									.then(viewlet => {
@@ -169,29 +157,14 @@
 							}
 						};
 
-<<<<<<< HEAD
-							const searchAction = {
-								label: translations['searchMarketplace'],
-								run: () => {
-									this.paneCompositeService.openPaneComposite(EXTENSIONS_VIEWLET_ID, ViewContainerLocation.Sidebar, true)
-										.then(viewlet => viewlet?.getViewPaneContainer() as IExtensionsViewPaneContainer)
-										.then(viewlet => {
-											viewlet.search(`tag:lp-${locale}`);
-											viewlet.focus();
-										});
-								}
-							};
-=======
 						const installAndRestartAction = {
 							label: translations['installAndRestart'],
 							run: () => {
-								logUserReaction('installAndRestart');
 								this.installExtension(extensionToInstall!).then(() => this.hostService.restart());
 							}
 						};
 
 						const promptMessage = translations[promptMessageKey];
->>>>>>> 5235c6bb
 
 						this.notificationService.prompt(
 							Severity.Info,
@@ -201,35 +174,6 @@
 								label: localize('neverAgain', "Don't Show Again"),
 								isSecondary: true,
 								run: () => {
-<<<<<<< HEAD
-									this.installExtension(extensionToInstall).then(() => this.hostService.restart());
-								}
-							};
-
-							const promptMessage = translations[promptMessageKey];
-
-							this.notificationService.prompt(
-								Severity.Info,
-								promptMessage,
-								[extensionToInstall ? installAndRestartAction : searchAction,
-								{
-									label: localize('neverAgain', "Don't Show Again"),
-									isSecondary: true,
-									run: () => {
-										languagePackSuggestionIgnoreList.push(locale);
-										this.storageService.store(
-											LANGUAGEPACK_SUGGESTION_IGNORE_STORAGE_KEY,
-											JSON.stringify(languagePackSuggestionIgnoreList),
-											StorageScope.APPLICATION,
-											StorageTarget.USER
-										);
-									}
-								}], {}
-							);
-
-						});
-				});
-=======
 									languagePackSuggestionIgnoreList.push(locale);
 									this.storageService.store(
 										LANGUAGEPACK_SUGGESTION_IGNORE_STORAGE_KEY,
@@ -237,17 +181,10 @@
 										StorageScope.APPLICATION,
 										StorageTarget.USER
 									);
-									logUserReaction('neverShowAgain');
 								}
-							}],
-							{
-								onCancel: () => {
-									logUserReaction('cancelled');
-								}
-							}
+							}], {}
 						);
 					});
->>>>>>> 5235c6bb
 			});
 	}
 
