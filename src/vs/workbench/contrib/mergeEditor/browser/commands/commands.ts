/*---------------------------------------------------------------------------------------------
 *  Copyright (c) Microsoft Corporation. All rights reserved.
 *  Licensed under the MIT License. See License.txt in the project root for license information.
 *--------------------------------------------------------------------------------------------*/

import { Codicon } from 'vs/base/common/codicons';
import { URI, UriComponents } from 'vs/base/common/uri';
import { localize } from 'vs/nls';
import { ILocalizedString } from 'vs/platform/action/common/action';
import { Action2, MenuId } from 'vs/platform/actions/common/actions';
import { ICommandService } from 'vs/platform/commands/common/commands';
import { IInstantiationService, ServicesAccessor } from 'vs/platform/instantiation/common/instantiation';
import { IOpenerService } from 'vs/platform/opener/common/opener';
import { API_OPEN_DIFF_EDITOR_COMMAND_ID } from 'vs/workbench/browser/parts/editor/editorCommands';
import { MergeEditorInput, MergeEditorInputData } from 'vs/workbench/contrib/mergeEditor/browser/mergeEditorInput';
import { MergeEditor } from 'vs/workbench/contrib/mergeEditor/browser/view/mergeEditor';
import { ctxIsMergeEditor, ctxMergeEditorLayout } from 'vs/workbench/contrib/mergeEditor/common/mergeEditor';
import { IEditorService } from 'vs/workbench/services/editor/common/editorService';

export class OpenMergeEditor extends Action2 {
	constructor() {
		super({
			id: '_open.mergeEditor',
			title: { value: localize('title', "Open Merge Editor"), original: 'Open Merge Editor' },
		});
	}
	run(accessor: ServicesAccessor, ...args: unknown[]): void {
		const validatedArgs = IRelaxedOpenArgs.validate(args[0]);

		const instaService = accessor.get(IInstantiationService);
		const input = instaService.createInstance(
			MergeEditorInput,
			validatedArgs.base,
			validatedArgs.input1,
			validatedArgs.input2,
			validatedArgs.output,
		);
		accessor.get(IEditorService).openEditor(input, { preserveFocus: true });
	}
}

namespace IRelaxedOpenArgs {
	export function validate(obj: unknown): {
		base: URI;
		input1: MergeEditorInputData;
		input2: MergeEditorInputData;
		output: URI;
	} {
		if (!obj || typeof obj !== 'object') {
			throw new TypeError('invalid argument');
		}

		const o = obj as IRelaxedOpenArgs;
		const base = toUri(o.base);
		const output = toUri(o.output);
		const input1 = toInputData(o.input1);
		const input2 = toInputData(o.input2);
		return { base, input1, input2, output };
	}

	function toInputData(obj: unknown): MergeEditorInputData {
		if (typeof obj === 'string') {
			return new MergeEditorInputData(URI.parse(obj, true), undefined, undefined, undefined);
		}
		if (!obj || typeof obj !== 'object') {
			throw new TypeError('invalid argument');
		}

		if (isUriComponents(obj)) {
			return new MergeEditorInputData(URI.revive(obj), undefined, undefined, undefined);
		}

		const o = obj as IRelaxedInputData;
		const title = o.title;
		const uri = toUri(o.uri);
		const detail = o.detail;
		const description = o.description;
		return new MergeEditorInputData(uri, title, detail, description);
	}

	function toUri(obj: unknown): URI {
		if (typeof obj === 'string') {
			return URI.parse(obj, true);
		} else if (obj && typeof obj === 'object') {
			return URI.revive(<UriComponents>obj);
		}
		throw new TypeError('invalid argument');
	}

	function isUriComponents(obj: unknown): obj is UriComponents {
		if (!obj || typeof obj !== 'object') {
			return false;
		}
		const o = obj as UriComponents;
		return typeof o.scheme === 'string'
			&& typeof o.authority === 'string'
			&& typeof o.path === 'string'
			&& typeof o.query === 'string'
			&& typeof o.fragment === 'string';
	}
}

type IRelaxedInputData = { uri: UriComponents; title?: string; detail?: string; description?: string };

type IRelaxedOpenArgs = {
	base: UriComponents | string;
	input1: IRelaxedInputData | string;
	input2: IRelaxedInputData | string;
	output: UriComponents | string;
};

export class SetMixedLayout extends Action2 {
	constructor() {
		super({
			id: 'merge.mixedLayout',
<<<<<<< HEAD
			title: localize('layout.mixed', "Mixed Layout"),
			toggled: ctxMergeEditorLayout.isEqualTo('mixed'),
			menu: [{
				id: MenuId.EditorTitle,
				when: ctxIsMergeEditor,
				group: '1_merge',
				order: 9,
			}],
=======
			title: {
				value: localize('layout.mixed', 'Mixed Layout'),
				original: 'Mixed Layout',
			},
			toggled: ctxMergeEditorLayout.isEqualTo('mixed'),
			menu: [
				{
					id: MenuId.EditorTitle,
					when: ctxIsMergeEditor,
					group: '1_merge',
					order: 9,
				},
			],
>>>>>>> 510a74fc
			precondition: ctxIsMergeEditor,
		});
	}

	run(accessor: ServicesAccessor): void {
		const { activeEditorPane } = accessor.get(IEditorService);
		if (activeEditorPane instanceof MergeEditor) {
			activeEditorPane.setLayout('mixed');
		}
	}
}

export class SetColumnLayout extends Action2 {
	constructor() {
		super({
			id: 'merge.columnLayout',
<<<<<<< HEAD
			title: localize('layout.column', "Column Layout"),
=======
			title: { value: localize('layout.column', "Column Layout"), original: 'Column Layout' },
>>>>>>> 510a74fc
			toggled: ctxMergeEditorLayout.isEqualTo('columns'),
			menu: [{
				id: MenuId.EditorTitle,
				when: ctxIsMergeEditor,
				group: '1_merge',
				order: 10,
			}],
			precondition: ctxIsMergeEditor,
		});
	}

	run(accessor: ServicesAccessor): void {
		const { activeEditorPane } = accessor.get(IEditorService);
		if (activeEditorPane instanceof MergeEditor) {
			activeEditorPane.setLayout('columns');
		}
	}
}

const mergeEditorCategory: ILocalizedString = {
	value: localize('mergeEditor', 'Merge Editor'),
	original: 'Merge Editor',
};

export class GoToNextConflict extends Action2 {
	constructor() {
		super({
			id: 'merge.goToNextConflict',
			category: mergeEditorCategory,
			title: {
				value: localize('merge.goToNextConflict', 'Go to Next Conflict'),
				original: 'Go to Next Conflict',
			},
			icon: Codicon.arrowDown,
			menu: [
				{
					id: MenuId.EditorTitle,
					when: ctxIsMergeEditor,
					group: 'navigation',
				},
			],
			f1: true,
			precondition: ctxIsMergeEditor,
		});
	}

	run(accessor: ServicesAccessor): void {
		const { activeEditorPane } = accessor.get(IEditorService);
		if (activeEditorPane instanceof MergeEditor) {
			activeEditorPane.viewModel.get()?.goToNextModifiedBaseRange(true);
		}
	}
}

export class GoToPreviousConflict extends Action2 {
	constructor() {
		super({
			id: 'merge.goToPreviousConflict',
			category: mergeEditorCategory,
			title: {
				value: localize(
					'merge.goToPreviousConflict',
					'Go to Previous Conflict'
				),
				original: 'Go to Previous Conflict',
			},
			icon: Codicon.arrowUp,
			menu: [
				{
					id: MenuId.EditorTitle,
					when: ctxIsMergeEditor,
					group: 'navigation',
				},
			],
			f1: true,
			precondition: ctxIsMergeEditor,
		});
	}

	run(accessor: ServicesAccessor): void {
		const { activeEditorPane } = accessor.get(IEditorService);
		if (activeEditorPane instanceof MergeEditor) {
			activeEditorPane.viewModel.get()?.goToPreviousModifiedBaseRange(true);
		}
	}
}

export class ToggleActiveConflictInput1 extends Action2 {
	constructor() {
		super({
			id: 'merge.toggleActiveConflictInput1',
<<<<<<< HEAD
			category: localize('mergeEditor', "Merge Editor"),
			title: localize('merge.toggleCurrentConflictFromLeft', "Toggle Current Conflict from Left"),
=======
			category: mergeEditorCategory,
			title: {
				value: localize(
					'merge.toggleCurrentConflictFromLeft',
					'Toggle Current Conflict from Left'
				),
				original: 'Toggle Current Conflict from Left',
			},
>>>>>>> 510a74fc
			f1: true,
			precondition: ctxIsMergeEditor,
		});
	}

	run(accessor: ServicesAccessor): void {
		const { activeEditorPane } = accessor.get(IEditorService);
		if (activeEditorPane instanceof MergeEditor) {
			const vm = activeEditorPane.viewModel.get();
			if (!vm) {
				return;
			}
			vm.toggleActiveConflict(1);
		}
	}
}

export class ToggleActiveConflictInput2 extends Action2 {
	constructor() {
		super({
			id: 'merge.toggleActiveConflictInput2',
<<<<<<< HEAD
			category: localize('mergeEditor', "Merge Editor"),
			title: localize('merge.toggleCurrentConflictFromRight', "Toggle Current Conflict from Right"),
=======
			category: mergeEditorCategory,
			title: {
				value: localize(
					'merge.toggleCurrentConflictFromRight',
					'Toggle Current Conflict from Right'
				),
				original: 'Toggle Current Conflict from Right',
			},
>>>>>>> 510a74fc
			f1: true,
			precondition: ctxIsMergeEditor,
		});
	}

	run(accessor: ServicesAccessor): void {
		const { activeEditorPane } = accessor.get(IEditorService);
		if (activeEditorPane instanceof MergeEditor) {
			const vm = activeEditorPane.viewModel.get();
			if (!vm) {
				return;
			}
			vm.toggleActiveConflict(2);
		}
	}
}

export class CompareInput1WithBaseCommand extends Action2 {
	constructor() {
		super({
			id: 'mergeEditor.compareInput1WithBase',
			category: mergeEditorCategory,
			title: {
				value: localize(
					'mergeEditor.compareInput1WithBase',
					'Compare Input 1 With Base'
				),
				original: 'Compare Input 1 With Base',
			},
			f1: true,
			precondition: ctxIsMergeEditor,
		});
	}
	run(accessor: ServicesAccessor, ...args: unknown[]): void {
		const editorService = accessor.get(IEditorService);
		const commandService = accessor.get(ICommandService);
		mergeEditorCompare(editorService, commandService, 1);
	}
}

export class CompareInput2WithBaseCommand extends Action2 {
	constructor() {
		super({
			id: 'mergeEditor.compareInput2WithBase',
			category: mergeEditorCategory,
			title: {
				value: localize(
					'mergeEditor.compareInput2WithBase',
					'Compare Input 2 With Base'
				),
				original: 'Compare Input 2 With Base',
			},
			f1: true,
			precondition: ctxIsMergeEditor,
		});
	}
	run(accessor: ServicesAccessor, ...args: unknown[]): void {
		const editorService = accessor.get(IEditorService);
		const commandService = accessor.get(ICommandService);
		mergeEditorCompare(editorService, commandService, 2);
	}
}

function mergeEditorCompare(editorService: IEditorService, commandService: ICommandService, inputNumber: 1 | 2) {
	const { activeEditorPane } = editorService;
	if (activeEditorPane instanceof MergeEditor) {
		if (!activeEditorPane.model) {
			return;
		}

		const base = activeEditorPane.model.base.uri;
		const input = inputNumber === 1 ? activeEditorPane.model.input1.uri : activeEditorPane.model.input2.uri;

		openDiffEditor(commandService, base, input);
	}
}

function openDiffEditor(commandService: ICommandService, left: URI, right: URI, label?: string) {
	commandService.executeCommand(API_OPEN_DIFF_EDITOR_COMMAND_ID, left, right, label);
}

export class OpenBaseFile extends Action2 {
	constructor() {
		super({
			id: 'merge.openBaseEditor',
			category: mergeEditorCategory,
			title: {
				value: localize('merge.openBaseEditor', 'Open Base File'),
				original: 'Open Base File',
			},
			f1: true,
			precondition: ctxIsMergeEditor,
		});
	}

	run(accessor: ServicesAccessor): void {
		const openerService = accessor.get(IOpenerService);
		const { activeEditorPane } = accessor.get(IEditorService);
		if (activeEditorPane instanceof MergeEditor) {
			const vm = activeEditorPane.viewModel.get();
			if (!vm) {
				return;
			}
			openerService.open(vm.model.base.uri);
		}
	}
}<|MERGE_RESOLUTION|>--- conflicted
+++ resolved
@@ -113,16 +113,6 @@
 	constructor() {
 		super({
 			id: 'merge.mixedLayout',
-<<<<<<< HEAD
-			title: localize('layout.mixed', "Mixed Layout"),
-			toggled: ctxMergeEditorLayout.isEqualTo('mixed'),
-			menu: [{
-				id: MenuId.EditorTitle,
-				when: ctxIsMergeEditor,
-				group: '1_merge',
-				order: 9,
-			}],
-=======
 			title: {
 				value: localize('layout.mixed', 'Mixed Layout'),
 				original: 'Mixed Layout',
@@ -136,7 +126,6 @@
 					order: 9,
 				},
 			],
->>>>>>> 510a74fc
 			precondition: ctxIsMergeEditor,
 		});
 	}
@@ -153,11 +142,7 @@
 	constructor() {
 		super({
 			id: 'merge.columnLayout',
-<<<<<<< HEAD
-			title: localize('layout.column', "Column Layout"),
-=======
 			title: { value: localize('layout.column', "Column Layout"), original: 'Column Layout' },
->>>>>>> 510a74fc
 			toggled: ctxMergeEditorLayout.isEqualTo('columns'),
 			menu: [{
 				id: MenuId.EditorTitle,
@@ -249,10 +234,6 @@
 	constructor() {
 		super({
 			id: 'merge.toggleActiveConflictInput1',
-<<<<<<< HEAD
-			category: localize('mergeEditor', "Merge Editor"),
-			title: localize('merge.toggleCurrentConflictFromLeft', "Toggle Current Conflict from Left"),
-=======
 			category: mergeEditorCategory,
 			title: {
 				value: localize(
@@ -261,7 +242,6 @@
 				),
 				original: 'Toggle Current Conflict from Left',
 			},
->>>>>>> 510a74fc
 			f1: true,
 			precondition: ctxIsMergeEditor,
 		});
@@ -283,10 +263,6 @@
 	constructor() {
 		super({
 			id: 'merge.toggleActiveConflictInput2',
-<<<<<<< HEAD
-			category: localize('mergeEditor', "Merge Editor"),
-			title: localize('merge.toggleCurrentConflictFromRight', "Toggle Current Conflict from Right"),
-=======
 			category: mergeEditorCategory,
 			title: {
 				value: localize(
@@ -295,7 +271,6 @@
 				),
 				original: 'Toggle Current Conflict from Right',
 			},
->>>>>>> 510a74fc
 			f1: true,
 			precondition: ctxIsMergeEditor,
 		});
