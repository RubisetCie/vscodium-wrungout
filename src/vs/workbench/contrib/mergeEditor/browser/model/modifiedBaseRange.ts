--- conflicted
+++ resolved
@@ -164,7 +164,6 @@
 		}
 		return result;
 	}
-<<<<<<< HEAD
 }
 
 function editsToLineRangeEdit(range: LineRange, sortedEdits: RangeEdit[], textModel: ITextModel): LineRangeEdit | undefined {
@@ -215,58 +214,6 @@
 	return new LineRangeEdit(range, lines);
 }
 
-=======
-}
-
-function editsToLineRangeEdit(range: LineRange, sortedEdits: RangeEdit[], textModel: ITextModel): LineRangeEdit | undefined {
-	let text = '';
-	const startsLineBefore = range.startLineNumber > 1;
-	let currentPosition = startsLineBefore
-		? new Position(
-			range.startLineNumber - 1,
-			Constants.MAX_SAFE_SMALL_INTEGER
-		)
-		: new Position(range.startLineNumber, 1);
-
-	for (const edit of sortedEdits) {
-		const diffStart = edit.range.getStartPosition();
-		if (!currentPosition.isBeforeOrEqual(diffStart)) {
-			return undefined;
-		}
-		let originalText = textModel.getValueInRange(Range.fromPositions(currentPosition, diffStart));
-		if (diffStart.lineNumber > textModel.getLineCount()) {
-			// assert diffStart.lineNumber === textModel.getLineCount() + 1
-			// getValueInRange doesn't include this virtual line break, as the document ends the line before.
-			// endsLineAfter will be false.
-			originalText += '\n';
-		}
-		text += originalText;
-		text += edit.newText;
-		currentPosition = edit.range.getEndPosition();
-	}
-
-	const endsLineAfter = range.endLineNumberExclusive <= textModel.getLineCount();
-	const end = endsLineAfter ? new Position(
-		range.endLineNumberExclusive,
-		1
-	) : new Position(range.endLineNumberExclusive - 1, Constants.MAX_SAFE_SMALL_INTEGER);
-
-	const originalText = textModel.getValueInRange(
-		Range.fromPositions(currentPosition, end)
-	);
-	text += originalText;
-
-	const lines = splitLines(text);
-	if (startsLineBefore) {
-		lines.shift();
-	}
-	if (endsLineAfter) {
-		lines.pop();
-	}
-	return new LineRangeEdit(range, lines);
-}
-
->>>>>>> 510a74fc
 
 export class ModifiedBaseRangeState {
 	public static readonly default = new ModifiedBaseRangeState(false, false, false, false);
