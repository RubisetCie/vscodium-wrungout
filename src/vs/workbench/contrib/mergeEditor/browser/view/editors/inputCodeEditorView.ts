--- conflicted
+++ resolved
@@ -19,10 +19,6 @@
 import { IInstantiationService } from 'vs/platform/instantiation/common/instantiation';
 import { attachToggleStyler } from 'vs/platform/theme/common/styler';
 import { IThemeService } from 'vs/platform/theme/common/themeService';
-<<<<<<< HEAD
-import { autorun, derivedObservable, IObservable, ITransaction, ObservableValue, transaction } from 'vs/workbench/contrib/audioCues/browser/observable';
-=======
->>>>>>> 510a74fc
 import { InputState, ModifiedBaseRangeState } from 'vs/workbench/contrib/mergeEditor/browser/model/modifiedBaseRange';
 import { applyObservableDecorations, setFields } from 'vs/workbench/contrib/mergeEditor/browser/utils';
 import { handledConflictMinimapOverViewRulerColor, unhandledConflictMinimapOverViewRulerColor } from 'vs/workbench/contrib/mergeEditor/browser/view/colors';
@@ -246,116 +242,7 @@
 		this._register(
 			new EditorGutter(this.editor, this.htmlElements.gutterDiv, {
 				getIntersectingGutterItems: (range, reader) => {
-<<<<<<< HEAD
-					const viewModel = this.viewModel.read(reader);
-					if (!viewModel) { return []; }
-					const model = viewModel.model;
-
-					return model.modifiedBaseRanges.read(reader)
-						.filter((r) => r.getInputDiffs(this.inputNumber).length > 0)
-						.map<ModifiedBaseRangeGutterItemInfo>((baseRange, idx) => ({
-							id: idx.toString(),
-							range: baseRange.getInputRange(this.inputNumber),
-							enabled: model.isUpToDate,
-							toggleState: derivedObservable('toggle', (reader) => {
-								const input = model
-									.getState(baseRange)
-									.read(reader)
-									.getInput(this.inputNumber);
-								return input === InputState.second && !baseRange.isOrderRelevant
-									? InputState.first
-									: input;
-							}
-							),
-							setState: (value, tx) => viewModel.setState(
-								baseRange,
-								model
-									.getState(baseRange)
-									.get()
-									.withInputValue(this.inputNumber, value),
-								tx
-							),
-							getContextMenuActions: () => {
-								const state = model.getState(baseRange).get();
-								const handled = model.isHandled(baseRange).get();
-
-								const update = (newState: ModifiedBaseRangeState) => {
-									transaction(tx => viewModel.setState(baseRange, newState, tx));
-								};
-
-								function action(id: string, label: string, targetState: ModifiedBaseRangeState, checked: boolean) {
-									const action = new Action(id, label, undefined, true, () => {
-										update(targetState);
-									});
-									action.checked = checked;
-									return action;
-								}
-								const both = state.input1 && state.input2;
-
-								return [
-									baseRange.input1Diffs.length > 0
-										? action(
-											'mergeEditor.acceptInput1',
-											localize('mergeEditor.accept', 'Accept {0}', model.input1Title),
-											state.toggle(1),
-											state.input1
-										)
-										: undefined,
-									baseRange.input2Diffs.length > 0
-										? action(
-											'mergeEditor.acceptInput2',
-											localize('mergeEditor.accept', 'Accept {0}', model.input2Title),
-											state.toggle(2),
-											state.input2
-										)
-										: undefined,
-									baseRange.isConflicting
-										? setFields(
-											action(
-												'mergeEditor.acceptBoth',
-												localize(
-													'mergeEditor.acceptBoth',
-													'Accept Both'
-												),
-												state.withInput1(!both).withInput2(!both),
-												both
-											),
-											{ enabled: baseRange.canBeCombined }
-										)
-										: undefined,
-									new Separator(),
-									baseRange.isConflicting
-										? setFields(
-											action(
-												'mergeEditor.swap',
-												localize('mergeEditor.swap', 'Swap'),
-												state.swap(),
-												false
-											),
-											{ enabled: !state.isEmpty && (!both || baseRange.isOrderRelevant) }
-										)
-										: undefined,
-
-									setFields(
-										new Action(
-											'mergeEditor.markAsHandled',
-											localize('mergeEditor.markAsHandled', 'Mark as Handled'),
-											undefined,
-											true,
-											() => {
-												transaction((tx) => {
-													model.setHandled(baseRange, !handled, tx);
-												});
-											}
-										),
-										{ checked: handled }
-									),
-								].filter(isDefined);
-							}
-						}));
-=======
 					return this.modifiedBaseRangeGutterItemInfos.read(reader);
->>>>>>> 510a74fc
 				},
 				createView: (item, target) => new MergeConflictGutterItemView(item, target, contextMenuService, themeService),
 			})
