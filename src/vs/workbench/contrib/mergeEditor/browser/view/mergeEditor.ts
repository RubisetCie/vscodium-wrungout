--- conflicted
+++ resolved
@@ -109,13 +109,7 @@
 
 	constructor(
 		@IInstantiationService instantiation: IInstantiationService,
-<<<<<<< HEAD
-		@ILabelService private readonly _labelService: ILabelService,
-		@IContextKeyService contextKeyService: IContextKeyService,
-=======
 		@IContextKeyService private readonly contextKeyService: IContextKeyService,
-		@ITelemetryService telemetryService: ITelemetryService,
->>>>>>> 64bbfbf6
 		@IStorageService storageService: IStorageService,
 		@IThemeService themeService: IThemeService,
 		@ITextResourceConfigurationService textResourceConfigurationService: ITextResourceConfigurationService,
@@ -126,76 +120,7 @@
 		@ICodeEditorService private readonly _codeEditorService: ICodeEditorService,
 		@IConfigurationService private readonly configurationService: IConfigurationService
 	) {
-<<<<<<< HEAD
 		super(MergeEditor.ID, instantiation, storageService, textResourceConfigurationService, themeService, editorService, editorGroupService, fileService);
-
-		this._ctxIsMergeEditor = ctxIsMergeEditor.bindTo(contextKeyService);
-		this._ctxUsesColumnLayout = ctxMergeEditorLayout.bindTo(contextKeyService);
-		this._ctxBaseUri = ctxMergeBaseUri.bindTo(contextKeyService);
-		this._ctxResultUri = ctxMergeResultUri.bindTo(contextKeyService);
-
-		this._layoutMode = instantiation.createInstance(MergeEditorLayout);
-		this._ctxUsesColumnLayout.set(this._layoutMode.value);
-
-		const reentrancyBarrier = new ReentrancyBarrier();
-
-		this._store.add(
-			this.input1View.editor.onDidScrollChange(
-				reentrancyBarrier.makeExclusive((c) => {
-					if (c.scrollTopChanged) {
-						const mapping = this.model?.input1ResultMapping.get();
-						synchronizeScrolling(this.input1View.editor, this.inputResultView.editor, mapping, MappingDirection.input);
-						this.input2View.editor.setScrollTop(c.scrollTop, ScrollType.Immediate);
-					}
-					if (c.scrollLeftChanged) {
-						this.input2View.editor.setScrollLeft(c.scrollLeft, ScrollType.Immediate);
-						this.inputResultView.editor.setScrollLeft(c.scrollLeft, ScrollType.Immediate);
-					}
-				})
-			)
-		);
-		this._store.add(
-			this.input2View.editor.onDidScrollChange(
-				reentrancyBarrier.makeExclusive((c) => {
-					if (c.scrollTopChanged) {
-						const mapping = this.model?.input2ResultMapping.get();
-						synchronizeScrolling(this.input2View.editor, this.inputResultView.editor, mapping, MappingDirection.input);
-						this.input1View.editor.setScrollTop(c.scrollTop, ScrollType.Immediate);
-					}
-					if (c.scrollLeftChanged) {
-						this.input1View.editor.setScrollLeft(c.scrollLeft, ScrollType.Immediate);
-						this.inputResultView.editor.setScrollLeft(c.scrollLeft, ScrollType.Immediate);
-					}
-				})
-			)
-		);
-		this._store.add(
-			this.inputResultView.editor.onDidScrollChange(
-				reentrancyBarrier.makeExclusive((c) => {
-					this.updateResultScrolling(c.scrollTopChanged, c.scrollLeftChanged);
-				})
-			)
-		);
-	}
-
-	private updateResultScrolling(scrollTopChanged: boolean, scrollLeftChanged: boolean): void {
-		if (scrollTopChanged) {
-			const mapping1 = this.model?.input1ResultMapping.get();
-			synchronizeScrolling(this.inputResultView.editor, this.input1View.editor, mapping1, MappingDirection.output);
-			const mapping2 = this.model?.input2ResultMapping.get();
-			synchronizeScrolling(this.inputResultView.editor, this.input2View.editor, mapping2, MappingDirection.output);
-		}
-		if (scrollLeftChanged) {
-			this.input1View.editor.setScrollLeft(this.inputResultView.editor.getScrollLeft(), ScrollType.Immediate);
-			this.input2View.editor.setScrollLeft(this.inputResultView.editor.getScrollLeft(), ScrollType.Immediate);
-		}
-	}
-
-	public get viewModel(): IObservable<MergeEditorViewModel | undefined> {
-		return this.input1View.viewModel;
-=======
-		super(MergeEditor.ID, telemetryService, instantiation, storageService, textResourceConfigurationService, themeService, editorService, editorGroupService, fileService);
->>>>>>> 64bbfbf6
 	}
 
 	override dispose(): void {
