/*---------------------------------------------------------------------------------------------
 *  Copyright (c) Microsoft Corporation. All rights reserved.
 *  Licensed under the MIT License. See License.txt in the project root for license information.
 *--------------------------------------------------------------------------------------------*/

import * as assert from 'assert';
import { Disposable, DisposableStore } from 'vs/base/common/lifecycle';
import { IReader, transaction } from 'vs/base/common/observable';
import { isDefined } from 'vs/base/common/types';
import { ensureNoDisposablesAreLeakedInTestSuite } from 'vs/base/test/common/utils';
import { Range } from 'vs/editor/common/core/range';
import { linesDiffComputers } from 'vs/editor/common/diff/linesDiffComputers';
import { EndOfLinePreference, ITextModel } from 'vs/editor/common/model';
import { createModelServices, createTextModel } from 'vs/editor/test/common/testTextModel';
import { IInstantiationService } from 'vs/platform/instantiation/common/instantiation';
<<<<<<< HEAD
import { MergeDiffComputer } from 'vs/workbench/contrib/mergeEditor/browser/model/diffComputer';
=======
import { NullTelemetryService } from 'vs/platform/telemetry/common/telemetryUtils';
import { IMergeDiffComputer, IMergeDiffComputerResult, toLineRange, toRangeMapping } from 'vs/workbench/contrib/mergeEditor/browser/model/diffComputer';
import { DetailedLineRangeMapping } from 'vs/workbench/contrib/mergeEditor/browser/model/mapping';
>>>>>>> 5235c6bb
import { MergeEditorModel } from 'vs/workbench/contrib/mergeEditor/browser/model/mergeEditorModel';

suite('merge editor model', () => {
	ensureNoDisposablesAreLeakedInTestSuite();

	test('prepend line', async () => {
		await testMergeModel(
			{
				"languageId": "plaintext",
				"base": "line1\nline2",
				"input1": "0\nline1\nline2",
				"input2": "0\nline1\nline2",
				"result": ""
			},
			model => {
				assert.deepStrictEqual(model.getProjections(), {
					base: ['⟦⟧₀line1', 'line2'],
					input1: ['⟦0', '⟧₀line1', 'line2'],
					input2: ['⟦0', '⟧₀line1', 'line2'],
					result: ['⟦⟧{unrecognized}₀'],
				});

				model.toggleConflict(0, 1);
				assert.deepStrictEqual(
					{ result: model.getResult() },
					{ result: '0\nline1\nline2' }
				);

				model.toggleConflict(0, 2);
				assert.deepStrictEqual(
					{ result: model.getResult() },
					({ result: "0\n0\nline1\nline2" })
				);
			}
		);
	});

	test('empty base', async () => {
		await testMergeModel(
			{
				"languageId": "plaintext",
				"base": "",
				"input1": "input1",
				"input2": "input2",
				"result": ""
			},
			model => {
				assert.deepStrictEqual(model.getProjections(), {
					base: ['⟦⟧₀'],
					input1: ['⟦input1⟧₀'],
					input2: ['⟦input2⟧₀'],
					result: ['⟦⟧{base}₀'],
				});

				model.toggleConflict(0, 1);
				assert.deepStrictEqual(
					{ result: model.getResult() },
					({ result: "input1" })
				);

				model.toggleConflict(0, 2);
				assert.deepStrictEqual(
					{ result: model.getResult() },
					({ result: "input2" })
				);
			}
		);
	});

	test('can merge word changes', async () => {
		await testMergeModel(
			{
				"languageId": "plaintext",
				"base": "hello",
				"input1": "hallo",
				"input2": "helloworld",
				"result": ""
			},
			model => {
				assert.deepStrictEqual(model.getProjections(), {
					base: ['⟦hello⟧₀'],
					input1: ['⟦hallo⟧₀'],
					input2: ['⟦helloworld⟧₀'],
					result: ['⟦⟧{unrecognized}₀'],
				});

				model.toggleConflict(0, 1);
				model.toggleConflict(0, 2);

				assert.deepStrictEqual(
					{ result: model.getResult() },
					{ result: 'halloworld' }
				);
			}
		);

	});

	test('can combine insertions at end of document', async () => {
		await testMergeModel(
			{
				"languageId": "plaintext",
				"base": "Zürich\nBern\nBasel\nChur\nGenf\nThun",
				"input1": "Zürich\nBern\nChur\nDavos\nGenf\nThun\nfunction f(b:boolean) {}",
				"input2": "Zürich\nBern\nBasel (FCB)\nChur\nGenf\nThun\nfunction f(a:number) {}",
				"result": "Zürich\nBern\nBasel\nChur\nDavos\nGenf\nThun"
			},
			model => {
				assert.deepStrictEqual(model.getProjections(), {
					base: ['Zürich', 'Bern', '⟦Basel', '⟧₀Chur', '⟦⟧₁Genf', 'Thun⟦⟧₂'],
					input1: [
						'Zürich',
						'Bern',
						'⟦⟧₀Chur',
						'⟦Davos',
						'⟧₁Genf',
						'Thun',
						'⟦function f(b:boolean) {}⟧₂',
					],
					input2: [
						'Zürich',
						'Bern',
						'⟦Basel (FCB)',
						'⟧₀Chur',
						'⟦⟧₁Genf',
						'Thun',
						'⟦function f(a:number) {}⟧₂',
					],
					result: [
						'Zürich',
						'Bern',
						'⟦Basel',
						'⟧{base}₀Chur',
						'⟦Davos',
						'⟧{1✓}₁Genf',
						'Thun⟦⟧{base}₂',
					],
				});

				model.toggleConflict(2, 1);
				model.toggleConflict(2, 2);

				assert.deepStrictEqual(
					{ result: model.getResult() },
					{
						result:
							'Zürich\nBern\nBasel\nChur\nDavos\nGenf\nThun\nfunction f(b:boolean) {}\nfunction f(a:number) {}',
					}
				);
			}
		);
	});

	test('conflicts are reset', async () => {
		await testMergeModel(
			{
				"languageId": "typescript",
				"base": "import { h } from 'vs/base/browser/dom';\nimport { Disposable, IDisposable } from 'vs/base/common/lifecycle';\nimport { CodeEditorWidget } from 'vs/editor/browser/widget/codeEditorWidget';\nimport { EditorOption } from 'vs/editor/common/config/editorOptions';\nimport { autorun, IReader, observableFromEvent, ObservableValue } from 'vs/workbench/contrib/audioCues/browser/observable';\nimport { LineRange } from 'vs/workbench/contrib/mergeEditor/browser/model/lineRange';\n",
				"input1": "import { h } from 'vs/base/browser/dom';\nimport { Disposable, IDisposable } from 'vs/base/common/lifecycle';\nimport { observableSignalFromEvent } from 'vs/base/common/observable';\nimport { CodeEditorWidget } from 'vs/editor/browser/widget/codeEditorWidget';\nimport { autorun, IReader, observableFromEvent } from 'vs/workbench/contrib/audioCues/browser/observable';\nimport { LineRange } from 'vs/workbench/contrib/mergeEditor/browser/model/lineRange';\n",
				"input2": "import { h } from 'vs/base/browser/dom';\nimport { Disposable, IDisposable } from 'vs/base/common/lifecycle';\nimport { CodeEditorWidget } from 'vs/editor/browser/widget/codeEditorWidget';\nimport { autorun, IReader, observableFromEvent, ObservableValue } from 'vs/workbench/contrib/audioCues/browser/observable';\nimport { LineRange } from 'vs/workbench/contrib/mergeEditor/browser/model/lineRange';\n",
				"result": "import { h } from 'vs/base/browser/dom';\r\nimport { Disposable, IDisposable } from 'vs/base/common/lifecycle';\r\nimport { observableSignalFromEvent } from 'vs/base/common/observable';\r\nimport { CodeEditorWidget } from 'vs/editor/browser/widget/codeEditorWidget';\r\n<<<<<<< Updated upstream\r\nimport { autorun, IReader, observableFromEvent, ObservableValue } from 'vs/workbench/contrib/audioCues/browser/observable';\r\n=======\r\nimport { autorun, IReader, observableFromEvent } from 'vs/workbench/contrib/audioCues/browser/observable';\r\n>>>>>>> Stashed changes\r\nimport { LineRange } from 'vs/workbench/contrib/mergeEditor/browser/model/lineRange';\r\n"
			},
			model => {
				assert.deepStrictEqual(model.getProjections(), {
					base: [
						"import { h } from 'vs/base/browser/dom';",
						"import { Disposable, IDisposable } from 'vs/base/common/lifecycle';",
						"⟦⟧₀import { CodeEditorWidget } from 'vs/editor/browser/widget/codeEditorWidget';",
						"⟦import { EditorOption } from 'vs/editor/common/config/editorOptions';",
						"import { autorun, IReader, observableFromEvent, ObservableValue } from 'vs/workbench/contrib/audioCues/browser/observable';",
						"⟧₁import { LineRange } from 'vs/workbench/contrib/mergeEditor/browser/model/lineRange';",
						'',
					],
					input1: [
						"import { h } from 'vs/base/browser/dom';",
						"import { Disposable, IDisposable } from 'vs/base/common/lifecycle';",
						"⟦import { observableSignalFromEvent } from 'vs/base/common/observable';",
						"⟧₀import { CodeEditorWidget } from 'vs/editor/browser/widget/codeEditorWidget';",
						"⟦import { autorun, IReader, observableFromEvent } from 'vs/workbench/contrib/audioCues/browser/observable';",
						"⟧₁import { LineRange } from 'vs/workbench/contrib/mergeEditor/browser/model/lineRange';",
						'',
					],
					input2: [
						"import { h } from 'vs/base/browser/dom';",
						"import { Disposable, IDisposable } from 'vs/base/common/lifecycle';",
						"⟦⟧₀import { CodeEditorWidget } from 'vs/editor/browser/widget/codeEditorWidget';",
						"⟦import { autorun, IReader, observableFromEvent, ObservableValue } from 'vs/workbench/contrib/audioCues/browser/observable';",
						"⟧₁import { LineRange } from 'vs/workbench/contrib/mergeEditor/browser/model/lineRange';",
						'',
					],
					result: [
						"import { h } from 'vs/base/browser/dom';",
						"import { Disposable, IDisposable } from 'vs/base/common/lifecycle';",
						"⟦import { observableSignalFromEvent } from 'vs/base/common/observable';",
						"⟧{1✓}₀import { CodeEditorWidget } from 'vs/editor/browser/widget/codeEditorWidget';",
						'⟦<<<<<<< Updated upstream',
						"import { autorun, IReader, observableFromEvent, ObservableValue } from 'vs/workbench/contrib/audioCues/browser/observable';",
						'=======',
						"import { autorun, IReader, observableFromEvent } from 'vs/workbench/contrib/audioCues/browser/observable';",
						'>>>>>>> Stashed changes',
						"⟧{unrecognized}₁import { LineRange } from 'vs/workbench/contrib/mergeEditor/browser/model/lineRange';",
						'',
					],
				});
			}
		);
	});

	test('auto-solve equal edits', async () => {
		await testMergeModel(
			{
				"languageId": "javascript",
				"base": "const { readFileSync } = require('fs');\n\nlet paths = process.argv.slice(2);\nmain(paths);\n\nfunction main(paths) {\n    // print the welcome message\n    printMessage();\n\n    let data = getLineCountInfo(paths);\n    console.log(\"Lines: \" + data.totalLineCount);\n}\n\n/**\n * Prints the welcome message\n*/\nfunction printMessage() {\n    console.log(\"Welcome To Line Counter\");\n}\n\n/**\n * @param {string[]} paths\n*/\nfunction getLineCountInfo(paths) {\n    let lineCounts = paths.map(path => ({ path, count: getLinesLength(readFileSync(path, 'utf8')) }));\n    return {\n        totalLineCount: lineCounts.reduce((acc, { count }) => acc + count, 0),\n        lineCounts,\n    };\n}\n\n/**\n * @param {string} str\n */\nfunction getLinesLength(str) {\n    return str.split('\\n').length;\n}\n",
				"input1": "const { readFileSync } = require('fs');\n\nlet paths = process.argv.slice(2);\nmain(paths);\n\nfunction main(paths) {\n    // print the welcome message\n    printMessage();\n\n    const data = getLineCountInfo(paths);\n    console.log(\"Lines: \" + data.totalLineCount);\n}\n\nfunction printMessage() {\n    console.log(\"Welcome To Line Counter\");\n}\n\n/**\n * @param {string[]} paths\n*/\nfunction getLineCountInfo(paths) {\n    let lineCounts = paths.map(path => ({ path, count: getLinesLength(readFileSync(path, 'utf8')) }));\n    return {\n        totalLineCount: lineCounts.reduce((acc, { count }) => acc + count, 0),\n        lineCounts,\n    };\n}\n\n/**\n * @param {string} str\n */\nfunction getLinesLength(str) {\n    return str.split('\\n').length;\n}\n",
				"input2": "const { readFileSync } = require('fs');\n\nlet paths = process.argv.slice(2);\nrun(paths);\n\nfunction run(paths) {\n    // print the welcome message\n    printMessage();\n\n    const data = getLineCountInfo(paths);\n    console.log(\"Lines: \" + data.totalLineCount);\n}\n\nfunction printMessage() {\n    console.log(\"Welcome To Line Counter\");\n}\n\n/**\n * @param {string[]} paths\n*/\nfunction getLineCountInfo(paths) {\n    let lineCounts = paths.map(path => ({ path, count: getLinesLength(readFileSync(path, 'utf8')) }));\n    return {\n        totalLineCount: lineCounts.reduce((acc, { count }) => acc + count, 0),\n        lineCounts,\n    };\n}\n\n/**\n * @param {string} str\n */\nfunction getLinesLength(str) {\n    return str.split('\\n').length;\n}\n",
				"result": "<<<<<<< uiae\n>>>>>>> Stashed changes",
				resetResult: true,
			},
			async model => {
				await model.mergeModel.reset();

				assert.deepStrictEqual(model.getResult(), `const { readFileSync } = require('fs');\n\nlet paths = process.argv.slice(2);\nrun(paths);\n\nfunction run(paths) {\n    // print the welcome message\n    printMessage();\n\n    const data = getLineCountInfo(paths);\n    console.log("Lines: " + data.totalLineCount);\n}\n\nfunction printMessage() {\n    console.log("Welcome To Line Counter");\n}\n\n/**\n * @param {string[]} paths\n*/\nfunction getLineCountInfo(paths) {\n    let lineCounts = paths.map(path => ({ path, count: getLinesLength(readFileSync(path, 'utf8')) }));\n    return {\n        totalLineCount: lineCounts.reduce((acc, { count }) => acc + count, 0),\n        lineCounts,\n    };\n}\n\n/**\n * @param {string} str\n */\nfunction getLinesLength(str) {\n    return str.split('\\n').length;\n}\n`);
			}
		);
	});
});

async function testMergeModel(
	options: MergeModelOptions,
	fn: (model: MergeModelInterface) => void
): Promise<void> {
	const disposables = new DisposableStore();
	const modelInterface = disposables.add(
		new MergeModelInterface(options, createModelServices(disposables))
	);
	await modelInterface.mergeModel.onInitialized;
	await fn(modelInterface);
	disposables.dispose();
}

interface MergeModelOptions {
	languageId: string;
	input1: string;
	input2: string;
	base: string;
	result: string;
	resetResult?: boolean;
}

function toSmallNumbersDec(value: number): string {
	const smallNumbers = ['₀', '₁', '₂', '₃', '₄', '₅', '₆', '₇', '₈', '₉'];
	return value.toString().split('').map(c => smallNumbers[parseInt(c)]).join('');
}

class MergeModelInterface extends Disposable {
	public readonly mergeModel: MergeEditorModel;

	constructor(options: MergeModelOptions, instantiationService: IInstantiationService) {
		super();
		const input1TextModel = this._register(createTextModel(options.input1, options.languageId));
		const input2TextModel = this._register(createTextModel(options.input2, options.languageId));
		const baseTextModel = this._register(createTextModel(options.base, options.languageId));
		const resultTextModel = this._register(createTextModel(options.result, options.languageId));

		const diffComputer: IMergeDiffComputer = {
			async computeDiff(textModel1: ITextModel, textModel2: ITextModel, reader: IReader): Promise<IMergeDiffComputerResult> {
				const result = await linesDiffComputers.smart.computeDiff(
					textModel1.getLinesContent(),
					textModel2.getLinesContent(),
					{ ignoreTrimWhitespace: false, maxComputationTimeMs: 10000 }
				);
				const changes = result.changes.map(c =>
					new DetailedLineRangeMapping(
						toLineRange(c.originalRange),
						textModel1,
						toLineRange(c.modifiedRange),
						textModel2,
						c.innerChanges?.map(ic => toRangeMapping(ic)).filter(isDefined)
					)
				);
				return {
					diffs: changes
				};
			}
		};

		this.mergeModel = this._register(instantiationService.createInstance(MergeEditorModel,
			baseTextModel,
			{
				textModel: input1TextModel,
				description: '',
				detail: '',
				title: '',
			},
			{
				textModel: input2TextModel,
				description: '',
				detail: '',
				title: '',
			},
			resultTextModel,
			diffComputer,
			{
<<<<<<< HEAD
				resetResult: false
			}
=======
				resetResult: options.resetResult || false
			},
			new MergeEditorTelemetry(NullTelemetryService),
>>>>>>> 5235c6bb
		));
	}

	getProjections(): unknown {
		interface LabeledRange {
			range: Range;
			label: string;
		}
		function applyRanges(textModel: ITextModel, ranges: LabeledRange[]): void {
			textModel.applyEdits(ranges.map(({ range, label }) => ({
				range: range,
				text: `⟦${textModel.getValueInRange(range)}⟧${label}`,
			})));
		}
		const baseRanges = this.mergeModel.modifiedBaseRanges.get();

		const baseTextModel = createTextModel(this.mergeModel.base.getValue());
		applyRanges(
			baseTextModel,
			baseRanges.map<LabeledRange>((r, idx) => ({
				range: r.baseRange.toRange(),
				label: toSmallNumbersDec(idx),
			}))
		);

		const input1TextModel = createTextModel(this.mergeModel.input1.textModel.getValue());
		applyRanges(
			input1TextModel,
			baseRanges.map<LabeledRange>((r, idx) => ({
				range: r.input1Range.toRange(),
				label: toSmallNumbersDec(idx),
			}))
		);

		const input2TextModel = createTextModel(this.mergeModel.input2.textModel.getValue());
		applyRanges(
			input2TextModel,
			baseRanges.map<LabeledRange>((r, idx) => ({
				range: r.input2Range.toRange(),
				label: toSmallNumbersDec(idx),
			}))
		);

		const resultTextModel = createTextModel(this.mergeModel.resultTextModel.getValue());
		applyRanges(
			resultTextModel,
			baseRanges.map<LabeledRange>((r, idx) => ({
				range: this.mergeModel.getLineRangeInResult(r.baseRange).toRange(),
				label: `{${this.mergeModel.getState(r).get()}}${toSmallNumbersDec(idx)}`,
			}))
		);

		const result = {
			base: baseTextModel.getValue(EndOfLinePreference.LF).split('\n'),
			input1: input1TextModel.getValue(EndOfLinePreference.LF).split('\n'),
			input2: input2TextModel.getValue(EndOfLinePreference.LF).split('\n'),
			result: resultTextModel.getValue(EndOfLinePreference.LF).split('\n'),
		};
		baseTextModel.dispose();
		input1TextModel.dispose();
		input2TextModel.dispose();
		resultTextModel.dispose();
		return result;
	}

	toggleConflict(conflictIdx: number, inputNumber: 1 | 2): void {
		const baseRange = this.mergeModel.modifiedBaseRanges.get()[conflictIdx];
		if (!baseRange) {
			throw new Error();
		}
		const state = this.mergeModel.getState(baseRange).get();
		transaction(tx => {
			this.mergeModel.setState(baseRange, state.toggle(inputNumber), true, tx);
		});
	}

	getResult(): string {
		return this.mergeModel.resultTextModel.getValue();
	}
}<|MERGE_RESOLUTION|>--- conflicted
+++ resolved
@@ -13,13 +13,8 @@
 import { EndOfLinePreference, ITextModel } from 'vs/editor/common/model';
 import { createModelServices, createTextModel } from 'vs/editor/test/common/testTextModel';
 import { IInstantiationService } from 'vs/platform/instantiation/common/instantiation';
-<<<<<<< HEAD
-import { MergeDiffComputer } from 'vs/workbench/contrib/mergeEditor/browser/model/diffComputer';
-=======
-import { NullTelemetryService } from 'vs/platform/telemetry/common/telemetryUtils';
 import { IMergeDiffComputer, IMergeDiffComputerResult, toLineRange, toRangeMapping } from 'vs/workbench/contrib/mergeEditor/browser/model/diffComputer';
 import { DetailedLineRangeMapping } from 'vs/workbench/contrib/mergeEditor/browser/model/mapping';
->>>>>>> 5235c6bb
 import { MergeEditorModel } from 'vs/workbench/contrib/mergeEditor/browser/model/mergeEditorModel';
 
 suite('merge editor model', () => {
@@ -323,14 +318,8 @@
 			resultTextModel,
 			diffComputer,
 			{
-<<<<<<< HEAD
-				resetResult: false
-			}
-=======
 				resetResult: options.resetResult || false
-			},
-			new MergeEditorTelemetry(NullTelemetryService),
->>>>>>> 5235c6bb
+			}
 		));
 	}
 
