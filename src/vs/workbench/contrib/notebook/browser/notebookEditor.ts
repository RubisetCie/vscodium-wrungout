/*---------------------------------------------------------------------------------------------
 *  Copyright (c) Microsoft Corporation. All rights reserved.
 *  Licensed under the MIT License. See License.txt in the project root for license information.
 *--------------------------------------------------------------------------------------------*/

import * as DOM from 'vs/base/browser/dom';
import { IActionViewItem } from 'vs/base/browser/ui/actionbar/actionbar';
import { IAction, toAction } from 'vs/base/common/actions';
import { CancellationToken } from 'vs/base/common/cancellation';
import { createErrorWithActions } from 'vs/base/common/errorMessage';
import { Emitter, Event } from 'vs/base/common/event';
import { DisposableStore, MutableDisposable } from 'vs/base/common/lifecycle';
import { isEqual } from 'vs/base/common/resources';
import { URI } from 'vs/base/common/uri';
import { generateUuid } from 'vs/base/common/uuid';
import { ITextResourceConfigurationService } from 'vs/editor/common/services/textResourceConfiguration';
import { localize } from 'vs/nls';
import { IContextKeyService } from 'vs/platform/contextkey/common/contextkey';
import { IEditorOptions } from 'vs/platform/editor/common/editor';
import { IFileService } from 'vs/platform/files/common/files';
import { IInstantiationService } from 'vs/platform/instantiation/common/instantiation';
import { IStorageService } from 'vs/platform/storage/common/storage';
import { IThemeService } from 'vs/platform/theme/common/themeService';
import { EditorPane } from 'vs/workbench/browser/parts/editor/editorPane';
import { DEFAULT_EDITOR_ASSOCIATION, EditorInputCapabilities, EditorPaneSelectionChangeReason, EditorPaneSelectionCompareResult, EditorResourceAccessor, IEditorMemento, IEditorOpenContext, IEditorPaneSelection, IEditorPaneSelectionChangeEvent } from 'vs/workbench/common/editor';
import { EditorInput } from 'vs/workbench/common/editor/editorInput';
import { SELECT_KERNEL_ID } from 'vs/workbench/contrib/notebook/browser/controller/coreActions';
import { INotebookEditorOptions, INotebookEditorPane, INotebookEditorViewState } from 'vs/workbench/contrib/notebook/browser/notebookBrowser';
import { IBorrowValue, INotebookEditorService } from 'vs/workbench/contrib/notebook/browser/services/notebookEditorService';
import { NotebookEditorWidget } from 'vs/workbench/contrib/notebook/browser/notebookEditorWidget';
import { NotebooKernelActionViewItem } from 'vs/workbench/contrib/notebook/browser/viewParts/notebookKernelView';
import { NotebookTextModel } from 'vs/workbench/contrib/notebook/common/model/notebookTextModel';
import { NOTEBOOK_EDITOR_ID } from 'vs/workbench/contrib/notebook/common/notebookCommon';
import { NotebookEditorInput } from 'vs/workbench/contrib/notebook/common/notebookEditorInput';
import { NotebookPerfMarks } from 'vs/workbench/contrib/notebook/common/notebookPerformance';
import { IEditorDropService } from 'vs/workbench/services/editor/browser/editorDropService';
import { GroupsOrder, IEditorGroup, IEditorGroupsService } from 'vs/workbench/services/editor/common/editorGroupsService';
import { IEditorService } from 'vs/workbench/services/editor/common/editorService';

const NOTEBOOK_EDITOR_VIEW_STATE_PREFERENCE_KEY = 'NotebookEditorViewState';

export class NotebookEditor extends EditorPane implements INotebookEditorPane {
	static readonly ID: string = NOTEBOOK_EDITOR_ID;

	private readonly _editorMemento: IEditorMemento<INotebookEditorViewState>;
	private readonly _groupListener = this._register(new DisposableStore());
	private readonly _widgetDisposableStore: DisposableStore = this._register(new DisposableStore());
	private _widget: IBorrowValue<NotebookEditorWidget> = { value: undefined };
	private _rootElement!: HTMLElement;
	private _pagePosition?: { readonly dimension: DOM.Dimension; readonly position: DOM.IDomPosition };

	private readonly _inputListener = this._register(new MutableDisposable());

	// override onDidFocus and onDidBlur to be based on the NotebookEditorWidget element
	private readonly _onDidFocusWidget = this._register(new Emitter<void>());
	override get onDidFocus(): Event<void> { return this._onDidFocusWidget.event; }
	private readonly _onDidBlurWidget = this._register(new Emitter<void>());
	override get onDidBlur(): Event<void> { return this._onDidBlurWidget.event; }

	private readonly _onDidChangeModel = this._register(new Emitter<void>());
	readonly onDidChangeModel: Event<void> = this._onDidChangeModel.event;

	private readonly _onDidChangeSelection = this._register(new Emitter<IEditorPaneSelectionChangeEvent>());
	readonly onDidChangeSelection = this._onDidChangeSelection.event;

	constructor(
		@IThemeService themeService: IThemeService,
		@IInstantiationService private readonly _instantiationService: IInstantiationService,
		@IStorageService storageService: IStorageService,
		@IEditorService private readonly _editorService: IEditorService,
		@IEditorGroupsService private readonly _editorGroupService: IEditorGroupsService,
		@IEditorDropService private readonly _editorDropService: IEditorDropService,
		@INotebookEditorService private readonly _notebookWidgetService: INotebookEditorService,
		@IContextKeyService private readonly _contextKeyService: IContextKeyService,
		@IFileService private readonly _fileService: IFileService,
		@ITextResourceConfigurationService configurationService: ITextResourceConfigurationService
	) {
		super(NotebookEditor.ID, themeService, storageService);
		this._editorMemento = this.getEditorMemento<INotebookEditorViewState>(_editorGroupService, configurationService, NOTEBOOK_EDITOR_VIEW_STATE_PREFERENCE_KEY);

		this._register(this._fileService.onDidChangeFileSystemProviderCapabilities(e => this._onDidChangeFileSystemProvider(e.scheme)));
		this._register(this._fileService.onDidChangeFileSystemProviderRegistrations(e => this._onDidChangeFileSystemProvider(e.scheme)));
	}

	private _onDidChangeFileSystemProvider(scheme: string): void {
		if (this.input instanceof NotebookEditorInput && this.input.resource?.scheme === scheme) {
			this._updateReadonly(this.input);
		}
	}

	private _onDidChangeInputCapabilities(input: NotebookEditorInput): void {
		if (this.input === input) {
			this._updateReadonly(input);
		}
	}

	private _updateReadonly(input: NotebookEditorInput): void {
		this._widget.value?.setOptions({ isReadOnly: input.hasCapability(EditorInputCapabilities.Readonly) });
	}

	get textModel(): NotebookTextModel | undefined {
		return this._widget.value?.textModel;
	}

	override get minimumWidth(): number { return 220; }
	override get maximumWidth(): number { return Number.POSITIVE_INFINITY; }

	// these setters need to exist because this extends from EditorPane
	override set minimumWidth(value: number) { /*noop*/ }
	override set maximumWidth(value: number) { /*noop*/ }

	//#region Editor Core
	override get scopedContextKeyService(): IContextKeyService | undefined {
		return this._widget.value?.scopedContextKeyService;
	}

	protected createEditor(parent: HTMLElement): void {
		this._rootElement = DOM.append(parent, DOM.$('.notebook-editor'));
		this._rootElement.id = `notebook-editor-element-${generateUuid()}`;
	}

	override getActionViewItem(action: IAction): IActionViewItem | undefined {
		if (action.id === SELECT_KERNEL_ID) {
			// this is being disposed by the consumer
			return this._instantiationService.createInstance(NotebooKernelActionViewItem, action, this);
		}
		return undefined;
	}

	override getControl(): NotebookEditorWidget | undefined {
		return this._widget.value;
	}

	protected override setEditorVisible(visible: boolean, group: IEditorGroup | undefined): void {
		super.setEditorVisible(visible, group);
		if (group) {
			this._groupListener.clear();
			this._groupListener.add(group.onWillCloseEditor(e => this._saveEditorViewState(e.editor)));
			this._groupListener.add(group.onDidModelChange(() => {
				if (this._editorGroupService.activeGroup !== group) {
					this._widget?.value?.updateEditorFocus();
				}
			}));
		}

		if (!visible) {
			this._saveEditorViewState(this.input);
			if (this.input && this._widget.value) {
				// the widget is not transfered to other editor inputs
				this._widget.value.onWillHide();
			}
		}
	}

	override focus() {
		super.focus();
		this._widget.value?.focus();
	}

	override hasFocus(): boolean {
		const activeElement = document.activeElement;
		const value = this._widget.value;

		return !!value && (DOM.isAncestor(activeElement, value.getDomNode() || DOM.isAncestor(activeElement, value.getOverflowContainerDomNode())));
	}

	override async setInput(input: NotebookEditorInput, options: INotebookEditorOptions | undefined, context: IEditorOpenContext, token: CancellationToken, noRetry?: boolean): Promise<void> {
		try {
			const perf = new NotebookPerfMarks();
			perf.mark('startTime');
			const group = this.group!;

			this._inputListener.value = input.onDidChangeCapabilities(() => this._onDidChangeInputCapabilities(input));

			this._widgetDisposableStore.clear();

			// there currently is a widget which we still own so
			// we need to hide it before getting a new widget
			this._widget.value?.onWillHide();

			this._widget = <IBorrowValue<NotebookEditorWidget>>this._instantiationService.invokeFunction(this._notebookWidgetService.retrieveWidget, group, input, undefined, this._pagePosition?.dimension);

			if (this._rootElement && this._widget.value!.getDomNode()) {
				this._rootElement.setAttribute('aria-flowto', this._widget.value!.getDomNode().id || '');
				DOM.setParentFlowTo(this._widget.value!.getDomNode(), this._rootElement);
			}

			this._widgetDisposableStore.add(this._widget.value!.onDidChangeModel(() => this._onDidChangeModel.fire()));
			this._widgetDisposableStore.add(this._widget.value!.onDidChangeActiveCell(() => this._onDidChangeSelection.fire({ reason: EditorPaneSelectionChangeReason.USER })));

			if (this._pagePosition) {
				this._widget.value!.layout(this._pagePosition.dimension, this._rootElement, this._pagePosition.position);
			}

			// only now `setInput` and yield/await. this is AFTER the actual widget is ready. This is very important
			// so that others synchronously receive a notebook editor with the correct widget being set
			await super.setInput(input, options, context, token);
			const model = await input.resolve(perf);
			perf.mark('inputLoaded');

			// Check for cancellation
			if (token.isCancellationRequested) {
				return undefined;
			}

			// The widget has been taken away again. This can happen when the tab has been closed while
			// loading was in progress, in particular when open the same resource as different view type.
			// When this happen, retry once
			if (!this._widget.value) {
				if (noRetry) {
					return undefined;
				}
				return this.setInput(input, options, context, token, true);
			}

			if (model === null) {
				throw new Error(localize('fail.noEditor', "Cannot open resource with notebook editor type '{0}', please check if you have the right extension installed and enabled.", input.viewType));
			}

			this._widgetDisposableStore.add(model.notebook.onDidChangeContent(() => this._onDidChangeSelection.fire({ reason: EditorPaneSelectionChangeReason.EDIT })));

			const viewState = options?.viewState ?? this._loadNotebookEditorViewState(input);

			this._widget.value?.setParentContextKeyService(this._contextKeyService);
			await this._widget.value!.setModel(model.notebook, viewState, perf);
			const isReadOnly = input.hasCapability(EditorInputCapabilities.Readonly);
			await this._widget.value!.setOptions({ ...options, isReadOnly });
			this._widgetDisposableStore.add(this._widget.value!.onDidFocusWidget(() => this._onDidFocusWidget.fire()));
			this._widgetDisposableStore.add(this._widget.value!.onDidBlurWidget(() => this._onDidBlurWidget.fire()));

			this._widgetDisposableStore.add(this._editorDropService.createEditorDropTarget(this._widget.value!.getDomNode(), {
				containsGroup: (group) => this.group?.id === group.id
			}));

			perf.mark('editorLoaded');

<<<<<<< HEAD
=======
			type WorkbenchNotebookOpenClassification = {
				owner: 'rebornix';
				comment: 'The notebook file open metrics. Used to get a better understanding of the performance of notebook file opening';
				scheme: { classification: 'SystemMetaData'; purpose: 'FeatureInsight'; comment: 'File system provider scheme for the notebook resource' };
				ext: { classification: 'SystemMetaData'; purpose: 'FeatureInsight'; comment: 'File extension for the notebook resource' };
				viewType: { classification: 'SystemMetaData'; purpose: 'FeatureInsight'; comment: 'The view type of the notebook editor' };
				extensionActivated: { classification: 'SystemMetaData'; purpose: 'FeatureInsight'; comment: 'Extension activation time for the resource opening' };
				inputLoaded: { classification: 'SystemMetaData'; purpose: 'FeatureInsight'; comment: 'Editor Input loading time for the resource opening' };
				webviewCommLoaded: { classification: 'SystemMetaData'; purpose: 'FeatureInsight'; comment: 'Webview initialization time for the resource opening' };
				customMarkdownLoaded: { classification: 'SystemMetaData'; purpose: 'FeatureInsight'; comment: 'Custom markdown loading time for the resource opening' };
				editorLoaded: { classification: 'SystemMetaData'; purpose: 'FeatureInsight'; comment: 'Overall editor loading time for the resource opening' };
			};

			type WorkbenchNotebookOpenEvent = {
				scheme: string;
				ext: string;
				viewType: string;
				extensionActivated: number;
				inputLoaded: number;
				webviewCommLoaded: number;
				customMarkdownLoaded: number | undefined;
				editorLoaded: number;
			};

>>>>>>> 5235c6bb
			const perfMarks = perf.value;
			if (perfMarks) {
				const startTime = perfMarks['startTime'];
				const extensionActivated = perfMarks['extensionActivated'];
				const inputLoaded = perfMarks['inputLoaded'];
				const customMarkdownLoaded = perfMarks['customMarkdownLoaded'];
				const editorLoaded = perfMarks['editorLoaded'];

				if (
<<<<<<< HEAD
					startTime === undefined
					|| extensionActivated === undefined
					|| inputLoaded === undefined
					|| customMarkdownLoaded === undefined
					|| editorLoaded === undefined
				) {
					console.warn(`notebook file open perf marks are broken: startTime ${startTime}, extensionActiviated ${extensionActivated}, inputLoaded ${inputLoaded}, customMarkdownLoaded ${customMarkdownLoaded}, editorLoaded ${editorLoaded}`);
=======
					startTime !== undefined
					&& extensionActivated !== undefined
					&& inputLoaded !== undefined
					&& editorLoaded !== undefined
				) {
					this.telemetryService.publicLog2<WorkbenchNotebookOpenEvent, WorkbenchNotebookOpenClassification>('notebook/editorOpenPerf', {
						scheme: model.notebook.uri.scheme,
						ext: extname(model.notebook.uri),
						viewType: model.notebook.viewType,
						extensionActivated: extensionActivated - startTime,
						inputLoaded: inputLoaded - startTime,
						webviewCommLoaded: inputLoaded - startTime,
						customMarkdownLoaded: typeof customMarkdownLoaded === 'number' ? customMarkdownLoaded - startTime : undefined,
						editorLoaded: editorLoaded - startTime
					});
				} else {
					console.warn(`notebook file open perf marks are broken: startTime ${startTime}, extensionActivated ${extensionActivated}, inputLoaded ${inputLoaded}, customMarkdownLoaded ${customMarkdownLoaded}, editorLoaded ${editorLoaded}`);
>>>>>>> 5235c6bb
				}
			}
		} catch (e) {
			console.warn(e);
			const error = createErrorWithActions(e instanceof Error ? e : new Error((e ? e.message : '')), [
				toAction({
					id: 'workbench.notebook.action.openInTextEditor', label: localize('notebookOpenInTextEditor', "Open in Text Editor"), run: async () => {
						const activeEditorPane = this._editorService.activeEditorPane;
						if (!activeEditorPane) {
							return;
						}

						const activeEditorResource = EditorResourceAccessor.getCanonicalUri(activeEditorPane.input);
						if (!activeEditorResource) {
							return;
						}

						if (activeEditorResource.toString() === input.resource?.toString()) {
							// Replace the current editor with the text editor
							return this._editorService.openEditor({
								resource: activeEditorResource,
								options: {
									override: DEFAULT_EDITOR_ASSOCIATION.id,
									pinned: true // new file gets pinned by default
								}
							});
						}

						return;
					}
				})
			]);

			throw error;
		}
	}

	override clearInput(): void {
		this._inputListener.clear();

		if (this._widget.value) {
			this._saveEditorViewState(this.input);
			this._widget.value.onWillHide();
		}
		super.clearInput();
	}

	override setOptions(options: INotebookEditorOptions | undefined): void {
		this._widget.value?.setOptions(options);
		super.setOptions(options);
	}

	protected override saveState(): void {
		this._saveEditorViewState(this.input);
		super.saveState();
	}

	override getViewState(): INotebookEditorViewState | undefined {
		const input = this.input;
		if (!(input instanceof NotebookEditorInput)) {
			return undefined;
		}

		this._saveEditorViewState(input);
		return this._loadNotebookEditorViewState(input);
	}

	getSelection(): IEditorPaneSelection | undefined {
		if (this._widget.value) {
			const cellUri = this._widget.value.getActiveCell()?.uri;
			if (cellUri) {
				return new NotebookEditorSelection(cellUri);
			}
		}

		return undefined;
	}


	private _saveEditorViewState(input: EditorInput | undefined): void {
		if (this.group && this._widget.value && input instanceof NotebookEditorInput) {
			if (this._widget.value.isDisposed) {
				return;
			}

			const state = this._widget.value.getEditorViewState();
			this._editorMemento.saveEditorState(this.group, input.resource, state);
		}
	}

	private _loadNotebookEditorViewState(input: NotebookEditorInput): INotebookEditorViewState | undefined {
		let result: INotebookEditorViewState | undefined;
		if (this.group) {
			result = this._editorMemento.loadEditorState(this.group, input.resource);
		}
		if (result) {
			return result;
		}
		// when we don't have a view state for the group/input-tuple then we try to use an existing
		// editor for the same resource.
		for (const group of this._editorGroupService.getGroups(GroupsOrder.MOST_RECENTLY_ACTIVE)) {
			if (group.activeEditorPane !== this && group.activeEditorPane instanceof NotebookEditor && group.activeEditor?.matches(input)) {
				return group.activeEditorPane._widget.value?.getEditorViewState();
			}
		}
		return;
	}

	layout(dimension: DOM.Dimension, position: DOM.IDomPosition): void {
		this._rootElement.classList.toggle('mid-width', dimension.width < 1000 && dimension.width >= 600);
		this._rootElement.classList.toggle('narrow-width', dimension.width < 600);
		this._pagePosition = { dimension, position };

		if (!this._widget.value || !(this._input instanceof NotebookEditorInput)) {
			return;
		}

		if (this._input.resource.toString() !== this.textModel?.uri.toString() && this._widget.value?.hasModel()) {
			// input and widget mismatch
			// this happens when
			// 1. open document A, pin the document
			// 2. open document B
			// 3. close document B
			// 4. a layout is triggered
			return;
		}

		this._widget.value.layout(dimension, this._rootElement, position);
	}

	//#endregion
}

class NotebookEditorSelection implements IEditorPaneSelection {

	constructor(
		private readonly cellUri: URI
	) { }

	compare(other: IEditorPaneSelection): EditorPaneSelectionCompareResult {
		if (!(other instanceof NotebookEditorSelection)) {
			return EditorPaneSelectionCompareResult.DIFFERENT;
		}

		if (isEqual(this.cellUri, other.cellUri)) {
			return EditorPaneSelectionCompareResult.IDENTICAL;
		}

		return EditorPaneSelectionCompareResult.DIFFERENT;
	}

	restore(options: IEditorOptions): INotebookEditorOptions {
		const notebookOptions: INotebookEditorOptions = {
			cellOptions: {
				resource: this.cellUri
			}
		};

		Object.assign(notebookOptions, options);

		return notebookOptions;
	}

	log(): string {
		return this.cellUri.fragment;
	}
}<|MERGE_RESOLUTION|>--- conflicted
+++ resolved
@@ -234,33 +234,6 @@
 
 			perf.mark('editorLoaded');
 
-<<<<<<< HEAD
-=======
-			type WorkbenchNotebookOpenClassification = {
-				owner: 'rebornix';
-				comment: 'The notebook file open metrics. Used to get a better understanding of the performance of notebook file opening';
-				scheme: { classification: 'SystemMetaData'; purpose: 'FeatureInsight'; comment: 'File system provider scheme for the notebook resource' };
-				ext: { classification: 'SystemMetaData'; purpose: 'FeatureInsight'; comment: 'File extension for the notebook resource' };
-				viewType: { classification: 'SystemMetaData'; purpose: 'FeatureInsight'; comment: 'The view type of the notebook editor' };
-				extensionActivated: { classification: 'SystemMetaData'; purpose: 'FeatureInsight'; comment: 'Extension activation time for the resource opening' };
-				inputLoaded: { classification: 'SystemMetaData'; purpose: 'FeatureInsight'; comment: 'Editor Input loading time for the resource opening' };
-				webviewCommLoaded: { classification: 'SystemMetaData'; purpose: 'FeatureInsight'; comment: 'Webview initialization time for the resource opening' };
-				customMarkdownLoaded: { classification: 'SystemMetaData'; purpose: 'FeatureInsight'; comment: 'Custom markdown loading time for the resource opening' };
-				editorLoaded: { classification: 'SystemMetaData'; purpose: 'FeatureInsight'; comment: 'Overall editor loading time for the resource opening' };
-			};
-
-			type WorkbenchNotebookOpenEvent = {
-				scheme: string;
-				ext: string;
-				viewType: string;
-				extensionActivated: number;
-				inputLoaded: number;
-				webviewCommLoaded: number;
-				customMarkdownLoaded: number | undefined;
-				editorLoaded: number;
-			};
-
->>>>>>> 5235c6bb
 			const perfMarks = perf.value;
 			if (perfMarks) {
 				const startTime = perfMarks['startTime'];
@@ -270,33 +243,12 @@
 				const editorLoaded = perfMarks['editorLoaded'];
 
 				if (
-<<<<<<< HEAD
 					startTime === undefined
 					|| extensionActivated === undefined
 					|| inputLoaded === undefined
-					|| customMarkdownLoaded === undefined
 					|| editorLoaded === undefined
 				) {
-					console.warn(`notebook file open perf marks are broken: startTime ${startTime}, extensionActiviated ${extensionActivated}, inputLoaded ${inputLoaded}, customMarkdownLoaded ${customMarkdownLoaded}, editorLoaded ${editorLoaded}`);
-=======
-					startTime !== undefined
-					&& extensionActivated !== undefined
-					&& inputLoaded !== undefined
-					&& editorLoaded !== undefined
-				) {
-					this.telemetryService.publicLog2<WorkbenchNotebookOpenEvent, WorkbenchNotebookOpenClassification>('notebook/editorOpenPerf', {
-						scheme: model.notebook.uri.scheme,
-						ext: extname(model.notebook.uri),
-						viewType: model.notebook.viewType,
-						extensionActivated: extensionActivated - startTime,
-						inputLoaded: inputLoaded - startTime,
-						webviewCommLoaded: inputLoaded - startTime,
-						customMarkdownLoaded: typeof customMarkdownLoaded === 'number' ? customMarkdownLoaded - startTime : undefined,
-						editorLoaded: editorLoaded - startTime
-					});
-				} else {
 					console.warn(`notebook file open perf marks are broken: startTime ${startTime}, extensionActivated ${extensionActivated}, inputLoaded ${inputLoaded}, customMarkdownLoaded ${customMarkdownLoaded}, editorLoaded ${editorLoaded}`);
->>>>>>> 5235c6bb
 				}
 			}
 		} catch (e) {
