/*---------------------------------------------------------------------------------------------
 *  Copyright (c) Microsoft Corporation. All rights reserved.
 *  Licensed under the MIT License. See License.txt in the project root for license information.
 *--------------------------------------------------------------------------------------------*/

import { renderMarkdownAsPlaintext } from 'vs/base/browser/markdownRenderer';
import { CancellationToken } from 'vs/base/common/cancellation';
import { IOutlineModelService, OutlineModelService } from 'vs/editor/contrib/documentSymbols/browser/outlineModel';
import { localize } from 'vs/nls';
import { ICellViewModel } from 'vs/workbench/contrib/notebook/browser/notebookBrowser';
import { getMarkdownHeadersInCell } from 'vs/workbench/contrib/notebook/browser/viewModel/foldingModel';
import { OutlineEntry } from './OutlineEntry';
import { CellKind } from 'vs/workbench/contrib/notebook/common/notebookCommon';
import { INotebookExecutionStateService } from 'vs/workbench/contrib/notebook/common/notebookExecutionStateService';
import { IRange } from 'vs/editor/common/core/range';
import { SymbolKind } from 'vs/editor/common/languages';
import { OutlineTarget } from 'vs/workbench/services/outline/browser/outline';

export const enum NotebookOutlineConstants {
	NonHeaderOutlineLevel = 7,
}

type entryDesc = {
	name: string;
	range: IRange;
	level: number;
	kind: SymbolKind;
};

function getMarkdownHeadersInCellFallbackToHtmlTags(fullContent: string) {
	const headers = Array.from(getMarkdownHeadersInCell(fullContent));
	if (headers.length) {
		return headers;
	}
	// no markdown syntax headers, try to find html tags
	const match = fullContent.match(/<h([1-6]).*>(.*)<\/h\1>/i);
	if (match) {
		const level = parseInt(match[1]);
		const text = match[2].trim();
		headers.push({ depth: level, text });
	}
	return headers;
}

export class NotebookOutlineEntryFactory {

	private cellOutlineEntryCache: Record<string, entryDesc[]> = {};
	private readonly cachedMarkdownOutlineEntries = new WeakMap<ICellViewModel, { alternativeId: number; headers: { depth: number; text: string }[] }>();
	constructor(
		private readonly executionStateService: INotebookExecutionStateService
	) { }

	public getOutlineEntries(cell: ICellViewModel, target: OutlineTarget, index: number): OutlineEntry[] {
		const entries: OutlineEntry[] = [];

		const isMarkdown = cell.cellKind === CellKind.Markup;

		// cap the amount of characters that we look at and use the following logic
		// - for MD prefer headings (each header is an entry)
		// - otherwise use the first none-empty line of the cell (MD or code)
		let content = getCellFirstNonEmptyLine(cell);
		let hasHeader = false;

		if (isMarkdown) {
			const fullContent = cell.getText().substring(0, 10000);
			const cache = this.cachedMarkdownOutlineEntries.get(cell);
			const headers = cache?.alternativeId === cell.getAlternativeId() ? cache.headers : Array.from(getMarkdownHeadersInCellFallbackToHtmlTags(fullContent));
			this.cachedMarkdownOutlineEntries.set(cell, { alternativeId: cell.getAlternativeId(), headers });

			for (const { depth, text } of headers) {
				hasHeader = true;
				entries.push(new OutlineEntry(index++, depth, cell, text, false, false));
			}

			if (!hasHeader) {
				content = renderMarkdownAsPlaintext({ value: content });
			}
		}

		if (!hasHeader) {
			const exeState = !isMarkdown && this.executionStateService.getCellExecution(cell.uri);
			let preview = content.trim();

			if (!isMarkdown && cell.model.textModel) {
				const cachedEntries = this.cellOutlineEntryCache[cell.model.textModel.id];

				// Gathering symbols from the model is an async operation, but this provider is syncronous.
				// So symbols need to be precached before this function is called to get the full list.
				if (cachedEntries) {
<<<<<<< HEAD
					// push code cell entry that is a parent of cached symbols, always necessary. filtering for quickpick done in that provider.
=======
					// push code cell entry that is a parent of cached symbols, always necessary. filtering done elsewhere.
>>>>>>> dc96b837
					entries.push(new OutlineEntry(index++, NotebookOutlineConstants.NonHeaderOutlineLevel, cell, preview, !!exeState, exeState ? exeState.isPaused : false));
					cachedEntries.forEach((cached) => {
						entries.push(new OutlineEntry(index++, cached.level, cell, cached.name, false, false, cached.range, cached.kind));
					});
				}
			}

			if (entries.length === 0) { // if there are no cached entries, use the first line of the cell as a code cell
				if (preview.length === 0) {
					// empty or just whitespace
					preview = localize('empty', "empty cell");
				}
				entries.push(new OutlineEntry(index++, NotebookOutlineConstants.NonHeaderOutlineLevel, cell, preview, !!exeState, exeState ? exeState.isPaused : false));
			}
		}

		return entries;
	}

	public async cacheSymbols(cell: ICellViewModel, outlineModelService: IOutlineModelService, cancelToken: CancellationToken) {
		const textModel = await cell.resolveTextModel();
		const outlineModel = await outlineModelService.getOrCreate(textModel, cancelToken);
		const entries = createOutlineEntries(outlineModel.getTopLevelSymbols(), 8);
		this.cellOutlineEntryCache[textModel.id] = entries;
	}
}

type outlineModel = Awaited<ReturnType<OutlineModelService['getOrCreate']>>;
type documentSymbol = ReturnType<outlineModel['getTopLevelSymbols']>[number];

function createOutlineEntries(symbols: documentSymbol[], level: number): entryDesc[] {
	const entries: entryDesc[] = [];
	symbols.forEach(symbol => {
		entries.push({ name: symbol.name, range: symbol.range, level, kind: symbol.kind });
		if (symbol.children) {
			entries.push(...createOutlineEntries(symbol.children, level + 1));
		}
	});
	return entries;
}

function getCellFirstNonEmptyLine(cell: ICellViewModel) {
	const textBuffer = cell.textBuffer;
	for (let i = 0; i < textBuffer.getLineCount(); i++) {
		const firstNonWhitespace = textBuffer.getLineFirstNonWhitespaceColumn(i + 1);
		const lineLength = textBuffer.getLineLength(i + 1);
		if (firstNonWhitespace < lineLength) {
			return textBuffer.getLineContent(i + 1);
		}
	}

	return cell.getText().substring(0, 100);
}<|MERGE_RESOLUTION|>--- conflicted
+++ resolved
@@ -87,11 +87,7 @@
 				// Gathering symbols from the model is an async operation, but this provider is syncronous.
 				// So symbols need to be precached before this function is called to get the full list.
 				if (cachedEntries) {
-<<<<<<< HEAD
-					// push code cell entry that is a parent of cached symbols, always necessary. filtering for quickpick done in that provider.
-=======
 					// push code cell entry that is a parent of cached symbols, always necessary. filtering done elsewhere.
->>>>>>> dc96b837
 					entries.push(new OutlineEntry(index++, NotebookOutlineConstants.NonHeaderOutlineLevel, cell, preview, !!exeState, exeState ? exeState.isPaused : false));
 					cachedEntries.forEach((cached) => {
 						entries.push(new OutlineEntry(index++, cached.level, cell, cached.name, false, false, cached.range, cached.kind));
