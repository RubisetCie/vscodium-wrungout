/*---------------------------------------------------------------------------------------------
 *  Copyright (c) Microsoft Corporation. All rights reserved.
 *  Licensed under the MIT License. See License.txt in the project root for license information.
 *--------------------------------------------------------------------------------------------*/

<<<<<<< HEAD
import { DisposableStore, toDisposable } from 'vs/base/common/lifecycle';
import { ICommandService } from 'vs/platform/commands/common/commands';
import { ILogService } from 'vs/platform/log/common/log';
import { INativeHostService } from 'vs/platform/native/electron-sandbox/native';
import { IViewDescriptorService } from 'vs/workbench/common/views';
import { IEditorService } from 'vs/workbench/services/editor/common/editorService';
=======
import { timeout } from 'vs/base/common/async';
import { VSBuffer } from 'vs/base/common/buffer';
import { joinPath } from 'vs/base/common/resources';
import { generateUuid } from 'vs/base/common/uuid';
import { IConfigurationService } from 'vs/platform/configuration/common/configuration';
import { IFileService } from 'vs/platform/files/common/files';
import { ILogService } from 'vs/platform/log/common/log';
import { INativeHostService } from 'vs/platform/native/electron-sandbox/native';
import { IV8Profile } from 'vs/platform/profiling/common/profiling';
import { IProfileAnalysisWorkerService, ProfilingOutput } from 'vs/platform/profiling/electron-sandbox/profileAnalysisWorkerService';
import { INativeWorkbenchEnvironmentService } from 'vs/workbench/services/environment/electron-sandbox/environmentService';
import { parseExtensionDevOptions } from 'vs/workbench/services/extensions/common/extensionDevOptions';
>>>>>>> 8fa188b2
import { ITimerService } from 'vs/workbench/services/timer/browser/timerService';

export class RendererProfiling {

	private _observer?: PerformanceObserver;

	constructor(
		@INativeWorkbenchEnvironmentService private readonly _environmentService: INativeWorkbenchEnvironmentService,
		@IFileService private readonly _fileService: IFileService,
		@ILogService private readonly _logService: ILogService,
		@INativeHostService nativeHostService: INativeHostService,
<<<<<<< HEAD
		@ILogService logService: ILogService,
		@ICommandService commandService: ICommandService,
		@IViewDescriptorService viewsDescriptorService: IViewDescriptorService,
		@IEditorService editorService: IEditorService,
=======
		@ITimerService timerService: ITimerService,
		@IConfigurationService configService: IConfigurationService,
		@IProfileAnalysisWorkerService profileAnalysisService: IProfileAnalysisWorkerService
>>>>>>> 8fa188b2
	) {

		const devOpts = parseExtensionDevOptions(_environmentService);
		if (devOpts.isExtensionDevTestFromCli) {
			// disabled when running extension tests
			return;
		}

		timerService.perfBaseline.then(perfBaseline => {
			_logService.info(`[perf] Render performance baseline is ${perfBaseline}ms`);

			if (perfBaseline < 0) {
				// too slow
				return;
			}

			// SLOW threshold
			const slowThreshold = perfBaseline * 10; // ~10 frames at 64fps on MY machine

			const obs = new PerformanceObserver(async list => {

				obs.takeRecords();
				const maxDuration = list.getEntries()
					.map(e => e.duration)
					.reduce((p, c) => Math.max(p, c), 0);

				if (maxDuration < slowThreshold) {
					return;
				}

<<<<<<< HEAD
				// // start heartbeat monitoring
				// const sessionDisposables = this._disposables.add(new DisposableStore());
				// logService.warn(`[perf] Renderer reported VERY LONG TASK (${maxDuration}ms), starting auto profiling session '${sessionId}'`);
				// // pause observation, we'll take a detailed look
				// obs.disconnect();
				// nativeHostService.startHeartbeat(sessionId).then(success => {
				// 	if (!success) {
				// 		logService.warn('[perf] FAILED to start heartbeat sending');
				// 		return;
				// 	}

				// 	// start sending a repeated heartbeat which is expected to be received by the main side
				// 	const handle1 = setInterval(() => nativeHostService.sendHeartbeat(sessionId), 500);

				// 	// stop heartbeat after 20s
				// 	const handle2 = setTimeout(() => sessionDisposables.clear(), 20 * 1000);

				// 	// cleanup
				// 	// - stop heartbeat
				// 	// - reconnect perf observer
				// 	sessionDisposables.add(toDisposable(() => {
				// 		clearInterval(handle1);
				// 		clearTimeout(handle2);
				// 		nativeHostService.stopHeartbeat(sessionId);
				// 		logService.warn(`[perf] STOPPING to send heartbeat`);
				// 		obs.observe({ entryTypes: ['longtask'] });
				// 	}));
				// });
=======
				if (!configService.getValue('application.experimental.rendererProfiling')) {
					_logService.debug(`[perf] SLOW task detected (${maxDuration}ms) but renderer profiling is disabled via 'application.experimental.rendererProfiling'`);
					return;
				}

				const sessionId = generateUuid();

				_logService.warn(`[perf] Renderer reported VERY LONG TASK (${maxDuration}ms), starting profiling session '${sessionId}'`);

				// pause observation, we'll take a detailed look
				obs.disconnect();

				// profile renderer for 5secs, analyse, and take action depending on the result
				for (let i = 0; i < 3; i++) {

					try {
						const profile = await nativeHostService.profileRenderer(sessionId, 5000);
						const output = await profileAnalysisService.analyseBottomUp(profile, _url => '<<renderer>>', perfBaseline);
						if (output === ProfilingOutput.Interesting) {
							this._store(profile, sessionId);
							break;
						}

						timeout(15000); // wait 15s

					} catch (err) {
						_logService.error(err);
						break;
					}
				}

				// reconnect the observer
				obs.observe({ entryTypes: ['longtask'] });
>>>>>>> 8fa188b2
			});

			obs.observe({ entryTypes: ['longtask'] });
			this._observer = obs;

		});
	}

	dispose(): void {
<<<<<<< HEAD
		this._disposables.dispose();
	}
}

class RingBuffer<T> {

	private static _value = {};

	private readonly _data: any[];

	private _index: number = 0;
	private _size: number = 0;

	constructor(size: number) {
		this._size = size;
		this._data = new Array(size);
		this._data.fill(RingBuffer._value, 0, size);
=======
		this._observer?.disconnect();
>>>>>>> 8fa188b2
	}


	private async _store(profile: IV8Profile, sessionId: string): Promise<void> {
		const path = joinPath(this._environmentService.tmpDir, `renderer-${Math.random().toString(16).slice(2, 8)}.cpuprofile`);
		await this._fileService.writeFile(path, VSBuffer.fromString(JSON.stringify(profile)));
		this._logService.info(`[perf] stored profile to DISK '${path}'`, sessionId);
	}
}<|MERGE_RESOLUTION|>--- conflicted
+++ resolved
@@ -3,14 +3,6 @@
  *  Licensed under the MIT License. See License.txt in the project root for license information.
  *--------------------------------------------------------------------------------------------*/
 
-<<<<<<< HEAD
-import { DisposableStore, toDisposable } from 'vs/base/common/lifecycle';
-import { ICommandService } from 'vs/platform/commands/common/commands';
-import { ILogService } from 'vs/platform/log/common/log';
-import { INativeHostService } from 'vs/platform/native/electron-sandbox/native';
-import { IViewDescriptorService } from 'vs/workbench/common/views';
-import { IEditorService } from 'vs/workbench/services/editor/common/editorService';
-=======
 import { timeout } from 'vs/base/common/async';
 import { VSBuffer } from 'vs/base/common/buffer';
 import { joinPath } from 'vs/base/common/resources';
@@ -23,7 +15,6 @@
 import { IProfileAnalysisWorkerService, ProfilingOutput } from 'vs/platform/profiling/electron-sandbox/profileAnalysisWorkerService';
 import { INativeWorkbenchEnvironmentService } from 'vs/workbench/services/environment/electron-sandbox/environmentService';
 import { parseExtensionDevOptions } from 'vs/workbench/services/extensions/common/extensionDevOptions';
->>>>>>> 8fa188b2
 import { ITimerService } from 'vs/workbench/services/timer/browser/timerService';
 
 export class RendererProfiling {
@@ -35,16 +26,9 @@
 		@IFileService private readonly _fileService: IFileService,
 		@ILogService private readonly _logService: ILogService,
 		@INativeHostService nativeHostService: INativeHostService,
-<<<<<<< HEAD
-		@ILogService logService: ILogService,
-		@ICommandService commandService: ICommandService,
-		@IViewDescriptorService viewsDescriptorService: IViewDescriptorService,
-		@IEditorService editorService: IEditorService,
-=======
 		@ITimerService timerService: ITimerService,
 		@IConfigurationService configService: IConfigurationService,
 		@IProfileAnalysisWorkerService profileAnalysisService: IProfileAnalysisWorkerService
->>>>>>> 8fa188b2
 	) {
 
 		const devOpts = parseExtensionDevOptions(_environmentService);
@@ -75,36 +59,6 @@
 					return;
 				}
 
-<<<<<<< HEAD
-				// // start heartbeat monitoring
-				// const sessionDisposables = this._disposables.add(new DisposableStore());
-				// logService.warn(`[perf] Renderer reported VERY LONG TASK (${maxDuration}ms), starting auto profiling session '${sessionId}'`);
-				// // pause observation, we'll take a detailed look
-				// obs.disconnect();
-				// nativeHostService.startHeartbeat(sessionId).then(success => {
-				// 	if (!success) {
-				// 		logService.warn('[perf] FAILED to start heartbeat sending');
-				// 		return;
-				// 	}
-
-				// 	// start sending a repeated heartbeat which is expected to be received by the main side
-				// 	const handle1 = setInterval(() => nativeHostService.sendHeartbeat(sessionId), 500);
-
-				// 	// stop heartbeat after 20s
-				// 	const handle2 = setTimeout(() => sessionDisposables.clear(), 20 * 1000);
-
-				// 	// cleanup
-				// 	// - stop heartbeat
-				// 	// - reconnect perf observer
-				// 	sessionDisposables.add(toDisposable(() => {
-				// 		clearInterval(handle1);
-				// 		clearTimeout(handle2);
-				// 		nativeHostService.stopHeartbeat(sessionId);
-				// 		logService.warn(`[perf] STOPPING to send heartbeat`);
-				// 		obs.observe({ entryTypes: ['longtask'] });
-				// 	}));
-				// });
-=======
 				if (!configService.getValue('application.experimental.rendererProfiling')) {
 					_logService.debug(`[perf] SLOW task detected (${maxDuration}ms) but renderer profiling is disabled via 'application.experimental.rendererProfiling'`);
 					return;
@@ -138,7 +92,6 @@
 
 				// reconnect the observer
 				obs.observe({ entryTypes: ['longtask'] });
->>>>>>> 8fa188b2
 			});
 
 			obs.observe({ entryTypes: ['longtask'] });
@@ -148,27 +101,7 @@
 	}
 
 	dispose(): void {
-<<<<<<< HEAD
-		this._disposables.dispose();
-	}
-}
-
-class RingBuffer<T> {
-
-	private static _value = {};
-
-	private readonly _data: any[];
-
-	private _index: number = 0;
-	private _size: number = 0;
-
-	constructor(size: number) {
-		this._size = size;
-		this._data = new Array(size);
-		this._data.fill(RingBuffer._value, 0, size);
-=======
 		this._observer?.disconnect();
->>>>>>> 8fa188b2
 	}
 
 
