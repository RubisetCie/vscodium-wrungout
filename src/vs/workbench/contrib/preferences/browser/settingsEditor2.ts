/*---------------------------------------------------------------------------------------------
 *  Copyright (c) Microsoft Corporation. All rights reserved.
 *  Licensed under the MIT License. See License.txt in the project root for license information.
 *--------------------------------------------------------------------------------------------*/

import * as DOM from 'vs/base/browser/dom';
import * as aria from 'vs/base/browser/ui/aria/aria';
import { StandardKeyboardEvent } from 'vs/base/browser/keyboardEvent';
import { ActionBar } from 'vs/base/browser/ui/actionbar/actionbar';
import { Button } from 'vs/base/browser/ui/button/button';
import { ITreeElement } from 'vs/base/browser/ui/tree/tree';
import { Action } from 'vs/base/common/actions';
import { Delayer, IntervalTimer, ThrottledDelayer, timeout } from 'vs/base/common/async';
import { CancellationToken, CancellationTokenSource } from 'vs/base/common/cancellation';
import * as collections from 'vs/base/common/collections';
import { fromNow } from 'vs/base/common/date';
import { getErrorMessage, isCancellationError } from 'vs/base/common/errors';
import { Emitter, Event } from 'vs/base/common/event';
import { Iterable } from 'vs/base/common/iterator';
import { KeyCode } from 'vs/base/common/keyCodes';
import { Disposable, DisposableStore, dispose } from 'vs/base/common/lifecycle';
import * as platform from 'vs/base/common/platform';
import { withNullAsUndefined, withUndefinedAsNull } from 'vs/base/common/types';
import { URI } from 'vs/base/common/uri';
import 'vs/css!./media/settingsEditor2';
import { localize } from 'vs/nls';
import { ICommandService } from 'vs/platform/commands/common/commands';
import { ConfigurationTarget, IConfigurationUpdateOverrides } from 'vs/platform/configuration/common/configuration';
import { IContextKey, IContextKeyService } from 'vs/platform/contextkey/common/contextkey';
import { IInstantiationService } from 'vs/platform/instantiation/common/instantiation';
import { ILogService } from 'vs/platform/log/common/log';
import { IStorageService, StorageScope, StorageTarget } from 'vs/platform/storage/common/storage';
import { badgeBackground, badgeForeground, contrastBorder, editorForeground } from 'vs/platform/theme/common/colorRegistry';
import { attachButtonStyler, attachStylerCallback } from 'vs/platform/theme/common/styler';
import { IThemeService, ThemeIcon } from 'vs/platform/theme/common/themeService';
import { IUserDataSyncEnablementService, IUserDataSyncService, SyncStatus } from 'vs/platform/userDataSync/common/userDataSync';
import { EditorPane } from 'vs/workbench/browser/parts/editor/editorPane';
import { IEditorMemento, IEditorOpenContext, IEditorPane } from 'vs/workbench/common/editor';
import { attachSuggestEnabledInputBoxStyler, SuggestEnabledInput } from 'vs/workbench/contrib/codeEditor/browser/suggestEnabledInput/suggestEnabledInput';
import { SettingsTarget, SettingsTargetsWidget } from 'vs/workbench/contrib/preferences/browser/preferencesWidgets';
import { commonlyUsedData, tocData } from 'vs/workbench/contrib/preferences/browser/settingsLayout';
import { AbstractSettingRenderer, HeightChangeParams, ISettingLinkClickEvent, resolveConfiguredUntrustedSettings, createTocTreeForExtensionSettings, resolveSettingsTree, SettingsTree, SettingTreeRenderers } from 'vs/workbench/contrib/preferences/browser/settingsTree';
import { ISettingsEditorViewState, parseQuery, SearchResultIdx, SearchResultModel, SettingsTreeElement, SettingsTreeGroupChild, SettingsTreeGroupElement, SettingsTreeModel, SettingsTreeSettingElement } from 'vs/workbench/contrib/preferences/browser/settingsTreeModels';
import { createTOCIterator, TOCTree, TOCTreeModel } from 'vs/workbench/contrib/preferences/browser/tocTree';
import { CONTEXT_SETTINGS_EDITOR, CONTEXT_SETTINGS_ROW_FOCUS, CONTEXT_SETTINGS_SEARCH_FOCUS, CONTEXT_TOC_ROW_FOCUS, ENABLE_LANGUAGE_FILTER, EXTENSION_SETTING_TAG, FEATURE_SETTING_TAG, ID_SETTING_TAG, IPreferencesSearchService, ISearchProvider, LANGUAGE_SETTING_TAG, MODIFIED_SETTING_TAG, POLICY_SETTING_TAG, REQUIRE_TRUSTED_WORKSPACE_SETTING_TAG, SETTINGS_EDITOR_COMMAND_CLEAR_SEARCH_RESULTS, SETTINGS_EDITOR_COMMAND_SUGGEST_FILTERS, WORKSPACE_TRUST_SETTING_TAG } from 'vs/workbench/contrib/preferences/common/preferences';
import { settingsHeaderBorder, settingsSashBorder, settingsTextInputBorder } from 'vs/workbench/contrib/preferences/common/settingsEditorColorRegistry';
import { IEditorGroup, IEditorGroupsService } from 'vs/workbench/services/editor/common/editorGroupsService';
import { IOpenSettingsOptions, IPreferencesService, ISearchResult, ISettingsEditorModel, ISettingsEditorOptions, SettingMatchType, SettingValueType, validateSettingsEditorOptions } from 'vs/workbench/services/preferences/common/preferences';
import { SettingsEditor2Input } from 'vs/workbench/services/preferences/common/preferencesEditorInput';
import { Settings2EditorModel } from 'vs/workbench/services/preferences/common/preferencesModels';
import { IUserDataSyncWorkbenchService } from 'vs/workbench/services/userDataSync/common/userDataSync';
import { preferencesClearInputIcon, preferencesFilterIcon } from 'vs/workbench/contrib/preferences/browser/preferencesIcons';
import { IWorkspaceTrustManagementService } from 'vs/platform/workspace/common/workspaceTrust';
import { IWorkbenchConfigurationService } from 'vs/workbench/services/configuration/common/configuration';
import { ITextResourceConfigurationService } from 'vs/editor/common/services/textResourceConfiguration';
import { IExtensionService } from 'vs/workbench/services/extensions/common/extensions';
import { Orientation, Sizing, SplitView } from 'vs/base/browser/ui/splitview/splitview';
import { Color } from 'vs/base/common/color';
import { ILanguageService } from 'vs/editor/common/languages/language';
import { SettingsSearchFilterDropdownMenuActionViewItem } from 'vs/workbench/contrib/preferences/browser/settingsSearchMenu';
import { IExtensionManagementService } from 'vs/platform/extensionManagement/common/extensionManagement';
import { ISettingOverrideClickEvent } from 'vs/workbench/contrib/preferences/browser/settingsEditorSettingIndicators';
import { ConfigurationScope, Extensions, IConfigurationRegistry } from 'vs/platform/configuration/common/configurationRegistry';
import { Registry } from 'vs/platform/registry/common/platform';

export const enum SettingsFocusContext {
	Search,
	TableOfContents,
	SettingTree,
	SettingControl
}

export function createGroupIterator(group: SettingsTreeGroupElement): Iterable<ITreeElement<SettingsTreeGroupChild>> {
	return Iterable.map(group.children, g => {
		return {
			element: g,
			children: g instanceof SettingsTreeGroupElement ?
				createGroupIterator(g) :
				undefined
		};
	});
}

const $ = DOM.$;

interface IFocusEventFromScroll extends KeyboardEvent {
	fromScroll: true;
}

const searchBoxLabel = localize('SearchSettings.AriaLabel', "Search settings");

const SETTINGS_EDITOR_STATE_KEY = 'settingsEditorState';
export class SettingsEditor2 extends EditorPane {

	static readonly ID: string = 'workbench.editor.settings2';
	private static NUM_INSTANCES: number = 0;
	private static SEARCH_DEBOUNCE: number = 200;
	private static SETTING_UPDATE_FAST_DEBOUNCE: number = 200;
	private static SETTING_UPDATE_SLOW_DEBOUNCE: number = 1000;
	private static CONFIG_SCHEMA_UPDATE_DELAYER = 500;
	private static TOC_MIN_WIDTH: number = 100;
	private static TOC_RESET_WIDTH: number = 200;
	private static EDITOR_MIN_WIDTH: number = 500;
	// Below NARROW_TOTAL_WIDTH, we only render the editor rather than the ToC.
	private static NARROW_TOTAL_WIDTH: number = SettingsEditor2.TOC_RESET_WIDTH + SettingsEditor2.EDITOR_MIN_WIDTH;
	private static MEDIUM_TOTAL_WIDTH: number = 1000;

	private static SUGGESTIONS: string[] = [
		`@${MODIFIED_SETTING_TAG}`,
		'@tag:notebookLayout',
		`@tag:${REQUIRE_TRUSTED_WORKSPACE_SETTING_TAG}`,
		`@tag:${WORKSPACE_TRUST_SETTING_TAG}`,
		'@tag:sync',
		'@tag:usesOnlineServices',
		`@${ID_SETTING_TAG}`,
		`@${EXTENSION_SETTING_TAG}`,
		`@${FEATURE_SETTING_TAG}scm`,
		`@${FEATURE_SETTING_TAG}explorer`,
		`@${FEATURE_SETTING_TAG}search`,
		`@${FEATURE_SETTING_TAG}debug`,
		`@${FEATURE_SETTING_TAG}extensions`,
		`@${FEATURE_SETTING_TAG}terminal`,
		`@${FEATURE_SETTING_TAG}task`,
		`@${FEATURE_SETTING_TAG}problems`,
		`@${FEATURE_SETTING_TAG}output`,
		`@${FEATURE_SETTING_TAG}comments`,
		`@${FEATURE_SETTING_TAG}remote`,
		`@${FEATURE_SETTING_TAG}timeline`,
		`@${FEATURE_SETTING_TAG}notebook`,
		`@${POLICY_SETTING_TAG}`
	];

	private static shouldSettingUpdateFast(type: SettingValueType | SettingValueType[]): boolean {
		if (Array.isArray(type)) {
			// nullable integer/number or complex
			return false;
		}
		return type === SettingValueType.Enum ||
			type === SettingValueType.Array ||
			type === SettingValueType.BooleanObject ||
			type === SettingValueType.Object ||
			type === SettingValueType.Complex ||
			type === SettingValueType.Boolean ||
			type === SettingValueType.Exclude;
	}

	// (!) Lots of props that are set once on the first render
	private defaultSettingsEditorModel!: Settings2EditorModel;
	private modelDisposables: DisposableStore;

	private rootElement!: HTMLElement;
	private headerContainer!: HTMLElement;
	private bodyContainer!: HTMLElement;
	private searchWidget!: SuggestEnabledInput;
	private countElement!: HTMLElement;
	private controlsElement!: HTMLElement;
	private settingsTargetsWidget!: SettingsTargetsWidget;

	private splitView!: SplitView<number>;

	private settingsTreeContainer!: HTMLElement;
	private settingsTree!: SettingsTree;
	private settingRenderers!: SettingTreeRenderers;
	private tocTreeModel!: TOCTreeModel;
	private settingsTreeModel!: SettingsTreeModel;
	private noResultsMessage!: HTMLElement;
	private clearFilterLinkContainer!: HTMLElement;

	private tocTreeContainer!: HTMLElement;
	private tocTree!: TOCTree;

	private localSearchDelayer: Delayer<void>;
	private remoteSearchThrottle: ThrottledDelayer<void>;
	private searchInProgress: CancellationTokenSource | null = null;

	private searchInputDelayer: Delayer<void>;
	private updatedConfigSchemaDelayer: Delayer<void>;

	private settingFastUpdateDelayer: Delayer<void>;
	private settingSlowUpdateDelayer: Delayer<void>;
	private pendingSettingUpdate: { key: string; value: any; languageFilter: string | undefined } | null = null;

	private readonly viewState: ISettingsEditorViewState;
	private _searchResultModel: SearchResultModel | null = null;
	private searchResultLabel: string | null = null;
	private lastSyncedLabel: string | null = null;

	private tocRowFocused: IContextKey<boolean>;
	private settingRowFocused: IContextKey<boolean>;
	private inSettingsEditorContextKey: IContextKey<boolean>;
	private searchFocusContextKey: IContextKey<boolean>;

	private scheduledRefreshes: Map<string, DOM.IFocusTracker>;
	private _currentFocusContext: SettingsFocusContext = SettingsFocusContext.Search;

	/** Don't spam warnings */
	private hasWarnedMissingSettings = false;

	/** Persist the search query upon reloads */
	private editorMemento: IEditorMemento<ISettingsEditor2State>;

	private tocFocusedElement: SettingsTreeGroupElement | null = null;
	private treeFocusedElement: SettingsTreeElement | null = null;
	private settingsTreeScrollTop = 0;
	private dimension!: DOM.Dimension;

	private installedExtensionIds: string[] = [];

	constructor(
		@IWorkbenchConfigurationService private readonly configurationService: IWorkbenchConfigurationService,
		@ITextResourceConfigurationService textResourceConfigurationService: ITextResourceConfigurationService,
		@IThemeService themeService: IThemeService,
		@IPreferencesService private readonly preferencesService: IPreferencesService,
		@IInstantiationService private readonly instantiationService: IInstantiationService,
		@IPreferencesSearchService private readonly preferencesSearchService: IPreferencesSearchService,
		@ILogService private readonly logService: ILogService,
		@IContextKeyService contextKeyService: IContextKeyService,
		@IStorageService private readonly storageService: IStorageService,
		@IEditorGroupsService protected editorGroupService: IEditorGroupsService,
		@IUserDataSyncWorkbenchService private readonly userDataSyncWorkbenchService: IUserDataSyncWorkbenchService,
		@IUserDataSyncEnablementService private readonly userDataSyncEnablementService: IUserDataSyncEnablementService,
		@IWorkspaceTrustManagementService private readonly workspaceTrustManagementService: IWorkspaceTrustManagementService,
		@IExtensionService private readonly extensionService: IExtensionService,
		@ILanguageService private readonly languageService: ILanguageService,
		@IExtensionManagementService extensionManagementService: IExtensionManagementService
	) {
		super(SettingsEditor2.ID, themeService, storageService);
		this.localSearchDelayer = new Delayer(300);
		this.remoteSearchThrottle = new ThrottledDelayer(200);
		this.viewState = { settingsTarget: ConfigurationTarget.USER_LOCAL };

		this.settingFastUpdateDelayer = new Delayer<void>(SettingsEditor2.SETTING_UPDATE_FAST_DEBOUNCE);
		this.settingSlowUpdateDelayer = new Delayer<void>(SettingsEditor2.SETTING_UPDATE_SLOW_DEBOUNCE);

		this.searchInputDelayer = new Delayer<void>(SettingsEditor2.SEARCH_DEBOUNCE);
		this.updatedConfigSchemaDelayer = new Delayer<void>(SettingsEditor2.CONFIG_SCHEMA_UPDATE_DELAYER);

		this.inSettingsEditorContextKey = CONTEXT_SETTINGS_EDITOR.bindTo(contextKeyService);
		this.searchFocusContextKey = CONTEXT_SETTINGS_SEARCH_FOCUS.bindTo(contextKeyService);
		this.tocRowFocused = CONTEXT_TOC_ROW_FOCUS.bindTo(contextKeyService);
		this.settingRowFocused = CONTEXT_SETTINGS_ROW_FOCUS.bindTo(contextKeyService);

		this.scheduledRefreshes = new Map<string, DOM.IFocusTracker>();

		this.editorMemento = this.getEditorMemento<ISettingsEditor2State>(editorGroupService, textResourceConfigurationService, SETTINGS_EDITOR_STATE_KEY);

		this._register(configurationService.onDidChangeConfiguration(e => {
			if (e.source !== ConfigurationTarget.DEFAULT) {
				this.onConfigUpdate(e.affectedKeys);
			}
		}));

		this._register(workspaceTrustManagementService.onDidChangeTrust(() => {
			this.searchResultModel?.updateWorkspaceTrust(workspaceTrustManagementService.isWorkspaceTrusted());

			if (this.settingsTreeModel) {
				this.settingsTreeModel.updateWorkspaceTrust(workspaceTrustManagementService.isWorkspaceTrusted());
				this.renderTree();
			}
		}));

		this._register(configurationService.onDidChangeRestrictedSettings(e => {
			if (e.default.length && this.currentSettingsModel) {
				this.updateElementsByKey([...e.default]);
			}
		}));

		this.modelDisposables = this._register(new DisposableStore());

		if (ENABLE_LANGUAGE_FILTER && !SettingsEditor2.SUGGESTIONS.includes(`@${LANGUAGE_SETTING_TAG}`)) {
			SettingsEditor2.SUGGESTIONS.push(`@${LANGUAGE_SETTING_TAG}`);
		}

		extensionManagementService.getInstalled().then(extensions => {
			this.installedExtensionIds = extensions
				.filter(ext => ext.manifest && ext.manifest.contributes && ext.manifest.contributes.configuration)
				.map(ext => ext.identifier.id);
		});
	}

	override get minimumWidth(): number { return SettingsEditor2.EDITOR_MIN_WIDTH; }
	override get maximumWidth(): number { return Number.POSITIVE_INFINITY; }

	// these setters need to exist because this extends from EditorPane
	override set minimumWidth(value: number) { /*noop*/ }
	override set maximumWidth(value: number) { /*noop*/ }

	private get currentSettingsModel() {
		return this.searchResultModel || this.settingsTreeModel;
	}

	private get searchResultModel(): SearchResultModel | null {
		return this._searchResultModel;
	}

	private set searchResultModel(value: SearchResultModel | null) {
		this._searchResultModel = value;

		this.rootElement.classList.toggle('search-mode', !!this._searchResultModel);
	}

	private get focusedSettingDOMElement(): HTMLElement | undefined {
		const focused = this.settingsTree.getFocus()[0];
		if (!(focused instanceof SettingsTreeSettingElement)) {
			return;
		}

		return this.settingRenderers.getDOMElementsForSettingKey(this.settingsTree.getHTMLElement(), focused.setting.key)[0];
	}

	get currentFocusContext() {
		return this._currentFocusContext;
	}

	createEditor(parent: HTMLElement): void {
		parent.setAttribute('tabindex', '-1');
		this.rootElement = DOM.append(parent, $('.settings-editor', { tabindex: '-1' }));

		this.createHeader(this.rootElement);
		this.createBody(this.rootElement);
		this.addCtrlAInterceptor(this.rootElement);
		this.updateStyles();
	}

	override async setInput(input: SettingsEditor2Input, options: ISettingsEditorOptions | undefined, context: IEditorOpenContext, token: CancellationToken): Promise<void> {
		this.inSettingsEditorContextKey.set(true);
		await super.setInput(input, options, context, token);
		await timeout(0); // Force setInput to be async
		if (!this.input) {
			return;
		}

		const model = await this.input.resolve();
		if (token.isCancellationRequested || !(model instanceof Settings2EditorModel)) {
			return;
		}

		this.modelDisposables.clear();
		this.modelDisposables.add(model.onDidChangeGroups(() => {
			this.updatedConfigSchemaDelayer.trigger(() => {
				this.onConfigUpdate(undefined, false, true);
			});
		}));
		this.defaultSettingsEditorModel = model;

		options = options || validateSettingsEditorOptions({});
		if (!this.viewState.settingsTarget || !this.settingsTargetsWidget.settingsTarget) {
			const optionsHasViewStateTarget = options.viewState && (options.viewState as ISettingsEditorViewState).settingsTarget;
			if (!options.target && !optionsHasViewStateTarget) {
				options.target = ConfigurationTarget.USER_LOCAL;
			}
		}
		this._setOptions(options);

		// Don't block setInput on render (which can trigger an async search)
		this.onConfigUpdate(undefined, true).then(() => {
			this._register(input.onWillDispose(() => {
				this.searchWidget.setValue('');
			}));

			// Init TOC selection
			this.updateTreeScrollSync();
		});
	}

	private restoreCachedState(): ISettingsEditor2State | null {
		const cachedState = this.group && this.input && this.editorMemento.loadEditorState(this.group, this.input);
		if (cachedState && typeof cachedState.target === 'object') {
			cachedState.target = URI.revive(cachedState.target);
		}

		if (cachedState) {
			const settingsTarget = cachedState.target;
			this.settingsTargetsWidget.settingsTarget = settingsTarget;
			this.viewState.settingsTarget = settingsTarget;
			this.searchWidget.setValue(cachedState.searchQuery);
		}

		if (this.input) {
			this.editorMemento.clearEditorState(this.input, this.group);
		}

		return withUndefinedAsNull(cachedState);
	}

	override getViewState(): object | undefined {
		return this.viewState;
	}

	override setOptions(options: ISettingsEditorOptions | undefined): void {
		super.setOptions(options);

		if (options) {
			this._setOptions(options);
		}
	}

	private _setOptions(options: ISettingsEditorOptions): void {
		if (options.focusSearch && !platform.isIOS) {
			// isIOS - #122044
			this.focusSearch();
		}

		const recoveredViewState = options.viewState ?
			options.viewState as ISettingsEditorViewState : undefined;

		const query: string | undefined = recoveredViewState?.query ?? options.query;
		if (query !== undefined) {
			this.searchWidget.setValue(query);
			this.viewState.query = query;
		}

		const target: SettingsTarget | undefined = options.folderUri ?? recoveredViewState?.settingsTarget ?? <SettingsTarget | undefined>options.target;
		if (target) {
			this.settingsTargetsWidget.settingsTarget = target;
			this.viewState.settingsTarget = target;
		}
	}

	override clearInput(): void {
		this.inSettingsEditorContextKey.set(false);
		super.clearInput();
	}

	layout(dimension: DOM.Dimension): void {
		this.dimension = dimension;

		if (!this.isVisible()) {
			return;
		}

		this.layoutSplitView(dimension);

		const innerWidth = Math.min(1000, dimension.width) - 24 * 2; // 24px padding on left and right;
		// minus padding inside inputbox, countElement width, controls width, extra padding before countElement
		const monacoWidth = innerWidth - 10 - this.countElement.clientWidth - this.controlsElement.clientWidth - 12;
		this.searchWidget.layout(new DOM.Dimension(monacoWidth, 20));

		this.rootElement.classList.toggle('mid-width', dimension.width < SettingsEditor2.MEDIUM_TOTAL_WIDTH && dimension.width >= SettingsEditor2.NARROW_TOTAL_WIDTH);
		this.rootElement.classList.toggle('narrow-width', dimension.width < SettingsEditor2.NARROW_TOTAL_WIDTH);
	}

	override focus(): void {
		if (this._currentFocusContext === SettingsFocusContext.Search) {
			if (!platform.isIOS) {
				// #122044
				this.focusSearch();
			}
		} else if (this._currentFocusContext === SettingsFocusContext.SettingControl) {
			const element = this.focusedSettingDOMElement;
			if (element) {
				const control = element.querySelector(AbstractSettingRenderer.CONTROL_SELECTOR);
				if (control) {
					(<HTMLElement>control).focus();
					return;
				}
			}
		} else if (this._currentFocusContext === SettingsFocusContext.SettingTree) {
			this.settingsTree.domFocus();
		} else if (this._currentFocusContext === SettingsFocusContext.TableOfContents) {
			this.tocTree.domFocus();
		}
	}

	protected override setEditorVisible(visible: boolean, group: IEditorGroup | undefined): void {
		super.setEditorVisible(visible, group);

		if (!visible) {
			// Wait for editor to be removed from DOM #106303
			setTimeout(() => {
				this.searchWidget.onHide();
			}, 0);
		}
	}

	focusSettings(focusSettingInput = false): void {
		const focused = this.settingsTree.getFocus();
		if (!focused.length) {
			this.settingsTree.focusFirst();
		}

		this.settingsTree.domFocus();

		if (focusSettingInput) {
			const controlInFocusedRow = this.settingsTree.getHTMLElement().querySelector(`.focused ${AbstractSettingRenderer.CONTROL_SELECTOR}`);
			if (controlInFocusedRow) {
				(<HTMLElement>controlInFocusedRow).focus();
			}
		}
	}

	focusTOC(): void {
		this.tocTree.domFocus();
	}

	showContextMenu(): void {
		const focused = this.settingsTree.getFocus()[0];
		const rowElement = this.focusedSettingDOMElement;
		if (rowElement && focused instanceof SettingsTreeSettingElement) {
			this.settingRenderers.showContextMenu(focused, rowElement);
		}
	}

	focusSearch(filter?: string, selectAll = true): void {
		if (filter && this.searchWidget) {
			this.searchWidget.setValue(filter);
		}

		this.searchWidget.focus(selectAll);
	}

	clearSearchResults(): void {
		this.searchWidget.setValue('');
		this.focusSearch();
	}

	clearSearchFilters(): void {
		const query = this.searchWidget.getValue();

		const splitQuery = query.split(' ').filter(word => {
			return word.length && !SettingsEditor2.SUGGESTIONS.some(suggestion => word.startsWith(suggestion));
		});

		this.searchWidget.setValue(splitQuery.join(' '));
	}

	private updateInputAriaLabel() {
		let label = searchBoxLabel;
		if (this.searchResultLabel) {
			label += `. ${this.searchResultLabel}`;
		}

		if (this.lastSyncedLabel) {
			label += `. ${this.lastSyncedLabel}`;
		}

		this.searchWidget.updateAriaLabel(label);
	}

	private createHeader(parent: HTMLElement): void {
		this.headerContainer = DOM.append(parent, $('.settings-header'));

		const searchContainer = DOM.append(this.headerContainer, $('.search-container'));

		const clearInputAction = new Action(SETTINGS_EDITOR_COMMAND_CLEAR_SEARCH_RESULTS, localize('clearInput', "Clear Settings Search Input"), ThemeIcon.asClassName(preferencesClearInputIcon), false, async () => this.clearSearchResults());
		const filterAction = new Action(SETTINGS_EDITOR_COMMAND_SUGGEST_FILTERS, localize('filterInput', "Filter Settings"), ThemeIcon.asClassName(preferencesFilterIcon));
		this.searchWidget = this._register(this.instantiationService.createInstance(SuggestEnabledInput, `${SettingsEditor2.ID}.searchbox`, searchContainer, {
			triggerCharacters: ['@', ':'],
			provideResults: (query: string) => {
				// Based on testing, the trigger character is always at the end of the query.
				// for the ':' trigger, only return suggestions if there was a '@' before it in the same word.
				const queryParts = query.split(/\s/g);
				if (queryParts[queryParts.length - 1].startsWith(`@${LANGUAGE_SETTING_TAG}`)) {
					const sortedLanguages = this.languageService.getRegisteredLanguageIds().map(languageId => {
						return `@${LANGUAGE_SETTING_TAG}${languageId} `;
					}).sort();
					return sortedLanguages.filter(langFilter => !query.includes(langFilter));
				} else if (queryParts[queryParts.length - 1].startsWith(`@${EXTENSION_SETTING_TAG}`)) {
					const installedExtensionsTags = this.installedExtensionIds.map(extensionId => {
						return `@${EXTENSION_SETTING_TAG}${extensionId} `;
					}).sort();
					return installedExtensionsTags.filter(extFilter => !query.includes(extFilter));
				} else if (queryParts[queryParts.length - 1].startsWith('@')) {
					return SettingsEditor2.SUGGESTIONS.filter(tag => !query.includes(tag)).map(tag => tag.endsWith(':') ? tag : tag + ' ');
				}
				return [];
			}
		}, searchBoxLabel, 'settingseditor:searchinput' + SettingsEditor2.NUM_INSTANCES++, {
			placeholderText: searchBoxLabel,
			focusContextKey: this.searchFocusContextKey,
			// TODO: Aria-live
		}));
		this._register(this.searchWidget.onDidFocus(() => {
			this._currentFocusContext = SettingsFocusContext.Search;
		}));

		this._register(attachSuggestEnabledInputBoxStyler(this.searchWidget, this.themeService, {
			inputBorder: settingsTextInputBorder
		}));

		this.countElement = DOM.append(searchContainer, DOM.$('.settings-count-widget.monaco-count-badge.long'));
		this._register(attachStylerCallback(this.themeService, { badgeBackground, contrastBorder, badgeForeground }, colors => {
			const background = colors.badgeBackground ? colors.badgeBackground.toString() : '';
			const border = colors.contrastBorder ? colors.contrastBorder.toString() : '';
			const foreground = colors.badgeForeground ? colors.badgeForeground.toString() : '';

			this.countElement.style.backgroundColor = background;
			this.countElement.style.color = foreground;

			this.countElement.style.borderWidth = border ? '1px' : '';
			this.countElement.style.borderStyle = border ? 'solid' : '';
			this.countElement.style.borderColor = border;
		}));

		this._register(this.searchWidget.onInputDidChange(() => {
			const searchVal = this.searchWidget.getValue();
			clearInputAction.enabled = !!searchVal;
			this.searchInputDelayer.trigger(() => this.onSearchInputChanged());
		}));

		const headerControlsContainer = DOM.append(this.headerContainer, $('.settings-header-controls'));
		this._register(attachStylerCallback(this.themeService, { settingsHeaderBorder }, colors => {
			const border = colors.settingsHeaderBorder ? colors.settingsHeaderBorder.toString() : '';
			headerControlsContainer.style.borderColor = border;
		}));

		const targetWidgetContainer = DOM.append(headerControlsContainer, $('.settings-target-container'));
		this.settingsTargetsWidget = this._register(this.instantiationService.createInstance(SettingsTargetsWidget, targetWidgetContainer, { enableRemoteSettings: true }));
		this.settingsTargetsWidget.settingsTarget = ConfigurationTarget.USER_LOCAL;
		this.settingsTargetsWidget.onDidTargetChange(target => this.onDidSettingsTargetChange(target));
		this._register(DOM.addDisposableListener(targetWidgetContainer, DOM.EventType.KEY_DOWN, e => {
			const event = new StandardKeyboardEvent(e);
			if (event.keyCode === KeyCode.DownArrow) {
				this.focusSettings();
			}
		}));

		if (this.userDataSyncWorkbenchService.enabled && this.userDataSyncEnablementService.canToggleEnablement()) {
			const syncControls = this._register(this.instantiationService.createInstance(SyncControls, headerControlsContainer));
			this._register(syncControls.onDidChangeLastSyncedLabel(lastSyncedLabel => {
				this.lastSyncedLabel = lastSyncedLabel;
				this.updateInputAriaLabel();
			}));
		}

		this.controlsElement = DOM.append(searchContainer, DOM.$('.settings-clear-widget'));

		const actionBar = this._register(new ActionBar(this.controlsElement, {
			animated: false,
			actionViewItemProvider: (action) => {
				if (action.id === filterAction.id) {
					return this.instantiationService.createInstance(SettingsSearchFilterDropdownMenuActionViewItem, action, this.actionRunner, this.searchWidget);
				}
				return undefined;
			}
		}));

		actionBar.push([clearInputAction, filterAction], { label: false, icon: true });
	}

	private onDidSettingsTargetChange(target: SettingsTarget): void {
		this.viewState.settingsTarget = target;

		// TODO Instead of rebuilding the whole model, refresh and uncache the inspected setting value
		this.onConfigUpdate(undefined, true);
	}

	private onDidClickSetting(evt: ISettingLinkClickEvent, recursed?: boolean): void {
		const targetElement = this.currentSettingsModel.getElementsByName(evt.targetKey)?.[0];
		let revealFailed = false;
		if (targetElement) {
			let sourceTop = 0.5;
			try {
				const _sourceTop = this.settingsTree.getRelativeTop(evt.source);
				if (_sourceTop !== null) {
					sourceTop = _sourceTop;
				}
			} catch {
				// e.g. clicked a searched element, now the search has been cleared
			}

			// If we search for something and focus on a category, the settings tree
			// only renders settings in that category.
			// If the target display category is different than the source's, unfocus the category
			// so that we can render all found settings again.
			// Then, the reveal call will correctly find the target setting.
			if (this.viewState.filterToCategory && evt.source.displayCategory !== targetElement.displayCategory) {
				this.tocTree.setFocus([]);
			}
			try {
				this.settingsTree.reveal(targetElement, sourceTop);
			} catch (_) {
				// The listwidget couldn't find the setting to reveal,
				// even though it's in the model, meaning there might be a filter
				// preventing it from showing up.
				revealFailed = true;
			}

			if (!revealFailed) {
				// We need to shift focus from the setting that contains the link to the setting that's
				// linked. Clicking on the link sets focus on the setting that contains the link,
				// which is why we need the setTimeout.
				setTimeout(() => {
					this.settingsTree.setFocus([targetElement]);
				}, 50);

				const domElements = this.settingRenderers.getDOMElementsForSettingKey(this.settingsTree.getHTMLElement(), evt.targetKey);
				if (domElements && domElements[0]) {
					const control = domElements[0].querySelector(AbstractSettingRenderer.CONTROL_SELECTOR);
					if (control) {
						(<HTMLElement>control).focus();
					}
				}
			}
		}

		if (!recursed && revealFailed) {
			// We'll call this event handler again after clearing the search query,
			// so that more settings show up in the list.
			const p = this.triggerSearch('');
			p.then(() => {
				this.searchWidget.setValue('');
				this.onDidClickSetting(evt, true);
			});
		}
	}

	switchToApplicationSettingsFile(): Promise<IEditorPane | undefined> {
		const query = parseQuery(this.searchWidget.getValue()).query;
		return this.openSettingsFile({ query }, true);
	}

	switchToSettingsFile(): Promise<IEditorPane | undefined> {
		const query = parseQuery(this.searchWidget.getValue()).query;
		return this.openSettingsFile({ query });
	}

	private async openSettingsFile(options?: ISettingsEditorOptions, forceOpenApplicationSettings?: boolean): Promise<IEditorPane | undefined> {
		const currentSettingsTarget = this.settingsTargetsWidget.settingsTarget;

		const openOptions: IOpenSettingsOptions = { jsonEditor: true, ...options };
		if (currentSettingsTarget === ConfigurationTarget.USER_LOCAL) {
			if (options?.revealSetting) {
				const configurationProperties = Registry.as<IConfigurationRegistry>(Extensions.Configuration).getConfigurationProperties();
				const configurationScope = configurationProperties[options?.revealSetting.key]?.scope;
				if (configurationScope === ConfigurationScope.APPLICATION) {
					return this.preferencesService.openApplicationSettings(openOptions);
				}
			}
			if (forceOpenApplicationSettings) {
				return this.preferencesService.openApplicationSettings(openOptions);
			}
			return this.preferencesService.openUserSettings(openOptions);
		} else if (currentSettingsTarget === ConfigurationTarget.USER_REMOTE) {
			return this.preferencesService.openRemoteSettings(openOptions);
		} else if (currentSettingsTarget === ConfigurationTarget.WORKSPACE) {
			return this.preferencesService.openWorkspaceSettings(openOptions);
		} else if (URI.isUri(currentSettingsTarget)) {
			return this.preferencesService.openFolderSettings({ folderUri: currentSettingsTarget, ...openOptions });
		}

		return undefined;
	}

	private createBody(parent: HTMLElement): void {
		this.bodyContainer = DOM.append(parent, $('.settings-body'));

		this.noResultsMessage = DOM.append(this.bodyContainer, $('.no-results-message'));

		this.noResultsMessage.innerText = localize('noResults', "No Settings Found");

		this.clearFilterLinkContainer = $('span.clear-search-filters');

		this.clearFilterLinkContainer.textContent = ' - ';
		const clearFilterLink = DOM.append(this.clearFilterLinkContainer, $('a.pointer.prominent', { tabindex: 0 }, localize('clearSearchFilters', 'Clear Filters')));
		this._register(DOM.addDisposableListener(clearFilterLink, DOM.EventType.CLICK, (e: MouseEvent) => {
			DOM.EventHelper.stop(e, false);
			this.clearSearchFilters();
		}));

		DOM.append(this.noResultsMessage, this.clearFilterLinkContainer);

		this._register(attachStylerCallback(this.themeService, { editorForeground }, colors => {
			this.noResultsMessage.style.color = colors.editorForeground ? colors.editorForeground.toString() : '';
		}));

		this.tocTreeContainer = $('.settings-toc-container');
		this.settingsTreeContainer = $('.settings-tree-container');

		this.createTOC(this.tocTreeContainer);
		this.createSettingsTree(this.settingsTreeContainer);

		this.splitView = new SplitView(this.bodyContainer, {
			orientation: Orientation.HORIZONTAL,
			proportionalLayout: true
		});
		const startingWidth = this.storageService.getNumber('settingsEditor2.splitViewWidth', StorageScope.PROFILE, SettingsEditor2.TOC_RESET_WIDTH);
		this.splitView.addView({
			onDidChange: Event.None,
			element: this.tocTreeContainer,
			minimumSize: SettingsEditor2.TOC_MIN_WIDTH,
			maximumSize: Number.POSITIVE_INFINITY,
			layout: (width, _, height) => {
				this.tocTreeContainer.style.width = `${width}px`;
				this.tocTree.layout(height, width);
			}
		}, startingWidth, undefined, true);
		this.splitView.addView({
			onDidChange: Event.None,
			element: this.settingsTreeContainer,
			minimumSize: SettingsEditor2.EDITOR_MIN_WIDTH,
			maximumSize: Number.POSITIVE_INFINITY,
			layout: (width, _, height) => {
				this.settingsTreeContainer.style.width = `${width}px`;
				this.settingsTree.layout(height, width);
			}
		}, Sizing.Distribute, undefined, true);
		this._register(this.splitView.onDidSashReset(() => {
			const totalSize = this.splitView.getViewSize(0) + this.splitView.getViewSize(1);
			this.splitView.resizeView(0, SettingsEditor2.TOC_RESET_WIDTH);
			this.splitView.resizeView(1, totalSize - SettingsEditor2.TOC_RESET_WIDTH);
		}));
		this._register(this.splitView.onDidSashChange(() => {
			const width = this.splitView.getViewSize(0);
			this.storageService.store('settingsEditor2.splitViewWidth', width, StorageScope.PROFILE, StorageTarget.USER);
		}));
		const borderColor = this.theme.getColor(settingsSashBorder)!;
		this.splitView.style({ separatorBorder: borderColor });
	}

	private addCtrlAInterceptor(container: HTMLElement): void {
		this._register(DOM.addStandardDisposableListener(container, DOM.EventType.KEY_DOWN, (e: StandardKeyboardEvent) => {
			if (
				e.keyCode === KeyCode.KeyA &&
				(platform.isMacintosh ? e.metaKey : e.ctrlKey) &&
				e.target.tagName !== 'TEXTAREA' &&
				e.target.tagName !== 'INPUT'
			) {
				// Avoid browser ctrl+a
				e.browserEvent.stopPropagation();
				e.browserEvent.preventDefault();
			}
		}));
	}

	private createTOC(container: HTMLElement): void {
		this.tocTreeModel = this.instantiationService.createInstance(TOCTreeModel, this.viewState);

		this.tocTree = this._register(this.instantiationService.createInstance(TOCTree,
			DOM.append(container, $('.settings-toc-wrapper', {
				'role': 'navigation',
				'aria-label': localize('settings', "Settings"),
			})),
			this.viewState));

		this._register(this.tocTree.onDidFocus(() => {
			this._currentFocusContext = SettingsFocusContext.TableOfContents;
		}));

		this._register(this.tocTree.onDidChangeFocus(e => {
			const element: SettingsTreeGroupElement | null = withUndefinedAsNull(e.elements?.[0]);
			if (this.tocFocusedElement === element) {
				return;
			}

			this.tocFocusedElement = element;
			this.tocTree.setSelection(element ? [element] : []);
			if (this.searchResultModel) {
				if (this.viewState.filterToCategory !== element) {
					this.viewState.filterToCategory = withNullAsUndefined(element);
					// Force render in this case, because
					// onDidClickSetting relies on the updated view.
					this.renderTree(undefined, true);
					this.settingsTree.scrollTop = 0;
				}
			} else if (element && (!e.browserEvent || !(<IFocusEventFromScroll>e.browserEvent).fromScroll)) {
				this.settingsTree.reveal(element, 0);
				this.settingsTree.setFocus([element]);
			}
		}));

		this._register(this.tocTree.onDidFocus(() => {
			this.tocRowFocused.set(true);
		}));

		this._register(this.tocTree.onDidBlur(() => {
			this.tocRowFocused.set(false);
		}));
	}

	private applyFilter(filter: string) {
		if (this.searchWidget && !this.searchWidget.getValue().includes(filter)) {
			// Prepend the filter to the query.
			const newQuery = `${filter} ${this.searchWidget.getValue().trimStart()}`;
			this.focusSearch(newQuery, false);
		}
	}

	private removeLanguageFilters() {
		if (this.searchWidget && this.searchWidget.getValue().includes(`@${LANGUAGE_SETTING_TAG}`)) {
			const query = this.searchWidget.getValue().split(' ');
			const newQuery = query.filter(word => !word.startsWith(`@${LANGUAGE_SETTING_TAG}`)).join(' ');
			this.focusSearch(newQuery, false);
		}
	}

	private createSettingsTree(container: HTMLElement): void {
		this.settingRenderers = this.instantiationService.createInstance(SettingTreeRenderers);
		this._register(this.settingRenderers.onDidChangeSetting(e => this.onDidChangeSetting(e.key, e.value, e.type, e.manualReset, e.scope)));
		this._register(this.settingRenderers.onDidOpenSettings(settingKey => {
			this.openSettingsFile({ revealSetting: { key: settingKey, edit: true } });
		}));
		this._register(this.settingRenderers.onDidClickSettingLink(settingName => this.onDidClickSetting(settingName)));
		this._register(this.settingRenderers.onDidFocusSetting(element => {
			this.settingsTree.setFocus([element]);
			this._currentFocusContext = SettingsFocusContext.SettingControl;
			this.settingRowFocused.set(false);
		}));
		this._register(this.settingRenderers.onDidChangeSettingHeight((params: HeightChangeParams) => {
			const { element, height } = params;
			try {
				this.settingsTree.updateElementHeight(element, height);
			} catch (e) {
				// the element was not found
			}
		}));
		this._register(this.settingRenderers.onApplyFilter((filter) => this.applyFilter(filter)));
		this._register(this.settingRenderers.onDidClickOverrideElement((element: ISettingOverrideClickEvent) => {
			this.removeLanguageFilters();
			if (element.language) {
				this.applyFilter(`@${LANGUAGE_SETTING_TAG}${element.language}`);
			}

			if (element.scope === 'workspace') {
				this.settingsTargetsWidget.updateTarget(ConfigurationTarget.WORKSPACE);
			} else if (element.scope === 'user') {
				this.settingsTargetsWidget.updateTarget(ConfigurationTarget.USER_LOCAL);
			} else if (element.scope === 'remote') {
				this.settingsTargetsWidget.updateTarget(ConfigurationTarget.USER_REMOTE);
			}
			this.applyFilter(`@${ID_SETTING_TAG}${element.settingKey}`);
		}));

		this.settingsTree = this._register(this.instantiationService.createInstance(SettingsTree,
			container,
			this.viewState,
			this.settingRenderers.allRenderers));

		this._register(this.settingsTree.onDidScroll(() => {
			if (this.settingsTree.scrollTop === this.settingsTreeScrollTop) {
				return;
			}

			this.settingsTreeScrollTop = this.settingsTree.scrollTop;

			// setTimeout because calling setChildren on the settingsTree can trigger onDidScroll, so it fires when
			// setChildren has called on the settings tree but not the toc tree yet, so their rendered elements are out of sync
			setTimeout(() => {
				this.updateTreeScrollSync();
			}, 0);
		}));

		this._register(this.settingsTree.onDidFocus(() => {
			const classList = document.activeElement?.classList;
			if (classList && classList.contains('monaco-list') && classList.contains('settings-editor-tree')) {
				this._currentFocusContext = SettingsFocusContext.SettingTree;
				this.settingRowFocused.set(true);
			}
		}));

		this._register(this.settingsTree.onDidBlur(() => {
			this.settingRowFocused.set(false);
		}));

		// There is no different select state in the settings tree
		this._register(this.settingsTree.onDidChangeFocus(e => {
			const element = e.elements[0];
			if (this.treeFocusedElement === element) {
				return;
			}

			if (this.treeFocusedElement) {
				this.treeFocusedElement.tabbable = false;
			}

			this.treeFocusedElement = element;

			if (this.treeFocusedElement) {
				this.treeFocusedElement.tabbable = true;
			}

			this.settingsTree.setSelection(element ? [element] : []);
		}));
	}

	private onDidChangeSetting(key: string, value: any, type: SettingValueType | SettingValueType[], manualReset: boolean, scope: ConfigurationScope | undefined): void {
		const parsedQuery = parseQuery(this.searchWidget.getValue());
		const languageFilter = parsedQuery.languageFilter;
		if (this.pendingSettingUpdate && this.pendingSettingUpdate.key !== key) {
			this.updateChangedSetting(key, value, manualReset, languageFilter, scope);
		}

		this.pendingSettingUpdate = { key, value, languageFilter };
		if (SettingsEditor2.shouldSettingUpdateFast(type)) {
			this.settingFastUpdateDelayer.trigger(() => this.updateChangedSetting(key, value, manualReset, languageFilter, scope));
		} else {
			this.settingSlowUpdateDelayer.trigger(() => this.updateChangedSetting(key, value, manualReset, languageFilter, scope));
		}
	}

	private updateTreeScrollSync(): void {
		this.settingRenderers.cancelSuggesters();
		if (this.searchResultModel) {
			return;
		}

		if (!this.tocTreeModel) {
			return;
		}

		const elementToSync = this.settingsTree.firstVisibleElement;
		const element = elementToSync instanceof SettingsTreeSettingElement ? elementToSync.parent :
			elementToSync instanceof SettingsTreeGroupElement ? elementToSync :
				null;

		// It's possible for this to be called when the TOC and settings tree are out of sync - e.g. when the settings tree has deferred a refresh because
		// it is focused. So, bail if element doesn't exist in the TOC.
		let nodeExists = true;
		try { this.tocTree.getNode(element); } catch (e) { nodeExists = false; }
		if (!nodeExists) {
			return;
		}

		if (element && this.tocTree.getSelection()[0] !== element) {
			const ancestors = this.getAncestors(element);
			ancestors.forEach(e => this.tocTree.expand(<SettingsTreeGroupElement>e));

			this.tocTree.reveal(element);
			const elementTop = this.tocTree.getRelativeTop(element);
			if (typeof elementTop !== 'number') {
				return;
			}

			this.tocTree.collapseAll();

			ancestors.forEach(e => this.tocTree.expand(<SettingsTreeGroupElement>e));
			if (elementTop < 0 || elementTop > 1) {
				this.tocTree.reveal(element);
			} else {
				this.tocTree.reveal(element, elementTop);
			}

			this.tocTree.expand(element);

			this.tocTree.setSelection([element]);

			const fakeKeyboardEvent = new KeyboardEvent('keydown');
			(<IFocusEventFromScroll>fakeKeyboardEvent).fromScroll = true;
			this.tocTree.setFocus([element], fakeKeyboardEvent);
		}
	}

	private getAncestors(element: SettingsTreeElement): SettingsTreeElement[] {
		const ancestors: any[] = [];

		while (element.parent) {
			if (element.parent.id !== 'root') {
				ancestors.push(element.parent);
			}

			element = element.parent;
		}

		return ancestors.reverse();
	}

	private updateChangedSetting(key: string, value: any, manualReset: boolean, languageFilter: string | undefined, scope: ConfigurationScope | undefined): Promise<void> {
		// ConfigurationService displays the error if this fails.
		// Force a render afterwards because onDidConfigurationUpdate doesn't fire if the update doesn't result in an effective setting value change.
		const settingsTarget = this.settingsTargetsWidget.settingsTarget;
		const resource = URI.isUri(settingsTarget) ? settingsTarget : undefined;
		const configurationTarget = <ConfigurationTarget | null>(resource ? ConfigurationTarget.WORKSPACE_FOLDER : settingsTarget) ?? ConfigurationTarget.USER_LOCAL;
		const overrides: IConfigurationUpdateOverrides = { resource, overrideIdentifiers: languageFilter ? [languageFilter] : undefined };

		const configurationTargetIsWorkspace = configurationTarget === ConfigurationTarget.WORKSPACE || configurationTarget === ConfigurationTarget.WORKSPACE_FOLDER;

		const userPassedInManualReset = configurationTargetIsWorkspace || !!languageFilter;
		const isManualReset = userPassedInManualReset ? manualReset : value === undefined;

		// If the user is changing the value back to the default, and we're not targeting a workspace scope, do a 'reset' instead
		const inspected = this.configurationService.inspect(key, overrides);
		if (!userPassedInManualReset && inspected.defaultValue === value) {
			value = undefined;
		}

		return this.configurationService.updateValue(key, value, overrides, configurationTarget)
			.then(() => {
				const query = this.searchWidget.getValue();
				if (query.includes(`@${MODIFIED_SETTING_TAG}`)) {
					// The user might have reset a setting.
					this.refreshTOCTree();
				}
				this.renderTree(key, isManualReset);
			});
	}

	private onSearchModeToggled(): void {
		this.rootElement.classList.remove('no-toc-search');
		if (this.configurationService.getValue('workbench.settings.settingsSearchTocBehavior') === 'hide') {
			this.rootElement.classList.toggle('no-toc-search', !!this.searchResultModel);
		}
	}

	private scheduleRefresh(element: HTMLElement, key = ''): void {
		if (key && this.scheduledRefreshes.has(key)) {
			return;
		}

		if (!key) {
			dispose(this.scheduledRefreshes.values());
			this.scheduledRefreshes.clear();
		}

		const scheduledRefreshTracker = DOM.trackFocus(element);
		this.scheduledRefreshes.set(key, scheduledRefreshTracker);
		scheduledRefreshTracker.onDidBlur(() => {
			scheduledRefreshTracker.dispose();
			this.scheduledRefreshes.delete(key);
			this.onConfigUpdate([key]);
		});
	}

	private async onConfigUpdate(keys?: string[], forceRefresh = false, schemaChange = false): Promise<void> {
		if (keys && this.settingsTreeModel) {
			return this.updateElementsByKey(keys);
		}

		const groups = this.defaultSettingsEditorModel.settingsGroups.slice(1); // Without commonlyUsed
		const dividedGroups = collections.groupBy(groups, g => g.extensionInfo ? 'extension' : 'core');
		const settingsResult = resolveSettingsTree(tocData, dividedGroups.core, this.logService);
		const resolvedSettingsRoot = settingsResult.tree;

		// Warn for settings not included in layout
		if (settingsResult.leftoverSettings.size && !this.hasWarnedMissingSettings) {
			const settingKeyList: string[] = [];
			settingsResult.leftoverSettings.forEach(s => {
				settingKeyList.push(s.key);
			});

			this.logService.warn(`SettingsEditor2: Settings not included in settingsLayout.ts: ${settingKeyList.join(', ')}`);
			this.hasWarnedMissingSettings = true;
		}

		const commonlyUsed = resolveSettingsTree(commonlyUsedData, dividedGroups.core, this.logService);
		resolvedSettingsRoot.children!.unshift(commonlyUsed.tree);

		resolvedSettingsRoot.children!.push(await createTocTreeForExtensionSettings(this.extensionService, dividedGroups.extension || []));

		if (!this.workspaceTrustManagementService.isWorkspaceTrusted() && (this.viewState.settingsTarget instanceof URI || this.viewState.settingsTarget === ConfigurationTarget.WORKSPACE)) {
			const configuredUntrustedWorkspaceSettings = resolveConfiguredUntrustedSettings(groups, this.viewState.settingsTarget, this.viewState.languageFilter, this.configurationService);
			if (configuredUntrustedWorkspaceSettings.length) {
				resolvedSettingsRoot.children!.unshift({
					id: 'workspaceTrust',
					label: localize('settings require trust', "Workspace Trust"),
					settings: configuredUntrustedWorkspaceSettings
				});
			}
		}

		this.searchResultModel?.updateChildren();

		if (this.settingsTreeModel) {
			this.settingsTreeModel.update(resolvedSettingsRoot);

			if (schemaChange && !!this.searchResultModel) {
				// If an extension's settings were just loaded and a search is active, retrigger the search so it shows up
				return await this.onSearchInputChanged();
			}

			this.refreshTOCTree();
			this.renderTree(undefined, forceRefresh);
		} else {
			this.settingsTreeModel = this.instantiationService.createInstance(SettingsTreeModel, this.viewState, this.workspaceTrustManagementService.isWorkspaceTrusted());
			this.settingsTreeModel.update(resolvedSettingsRoot);
			this.tocTreeModel.settingsTreeRoot = this.settingsTreeModel.root as SettingsTreeGroupElement;

			// Don't restore the cached state if we already have a query value from calling _setOptions().
			const cachedState = !this.viewState.query ? this.restoreCachedState() : undefined;
			if (cachedState?.searchQuery || this.searchWidget.getValue()) {
				await this.onSearchInputChanged();
			} else {
				this.refreshTOCTree();
				this.refreshTree();
				this.tocTree.collapseAll();
			}
		}
	}

	private updateElementsByKey(keys: string[]): void {
		if (keys.length) {
			if (this.searchResultModel) {
				keys.forEach(key => this.searchResultModel!.updateElementsByName(key));
			}

			if (this.settingsTreeModel) {
				keys.forEach(key => this.settingsTreeModel.updateElementsByName(key));
			}

			keys.forEach(key => this.renderTree(key));
		} else {
			return this.renderTree();
		}
	}

	private getActiveControlInSettingsTree(): HTMLElement | null {
		return (document.activeElement && DOM.isAncestor(document.activeElement, this.settingsTree.getHTMLElement())) ?
			<HTMLElement>document.activeElement :
			null;
	}

	private renderTree(key?: string, force = false): void {
		if (!force && key && this.scheduledRefreshes.has(key)) {
			this.updateModifiedLabelForKey(key);
			return;
		}

		// If the context view is focused, delay rendering settings
		if (this.contextViewFocused()) {
			const element = document.querySelector('.context-view');
			if (element) {
				this.scheduleRefresh(element as HTMLElement, key);
			}
			return;
		}

		// If a setting control is currently focused, schedule a refresh for later
		const activeElement = this.getActiveControlInSettingsTree();
		const focusedSetting = activeElement && this.settingRenderers.getSettingDOMElementForDOMElement(activeElement);
		if (focusedSetting && !force) {
			// If a single setting is being refreshed, it's ok to refresh now if that is not the focused setting
			if (key) {
				const focusedKey = focusedSetting.getAttribute(AbstractSettingRenderer.SETTING_KEY_ATTR);
				if (focusedKey === key &&
					// update `list`s live, as they have a separate "submit edit" step built in before this
					(focusedSetting.parentElement && !focusedSetting.parentElement.classList.contains('setting-item-list'))
				) {

					this.updateModifiedLabelForKey(key);
					this.scheduleRefresh(focusedSetting, key);
					return;
				}
			} else {
				this.scheduleRefresh(focusedSetting);
				return;
			}
		}

		this.renderResultCountMessages();

		if (key) {
			const elements = this.currentSettingsModel.getElementsByName(key);
			if (elements && elements.length) {
				// TODO https://github.com/microsoft/vscode/issues/57360
				this.refreshTree();
			} else {
				// Refresh requested for a key that we don't know about
				return;
			}
		} else {
			this.refreshTree();
		}

		return;
	}

	private contextViewFocused(): boolean {
		return !!DOM.findParentWithClass(<HTMLElement>document.activeElement, 'context-view');
	}

	private refreshTree(): void {
		if (this.isVisible()) {
			this.settingsTree.setChildren(null, createGroupIterator(this.currentSettingsModel.root));
		}
	}

	private refreshTOCTree(): void {
		if (this.isVisible()) {
			this.tocTreeModel.update();
			this.tocTree.setChildren(null, createTOCIterator(this.tocTreeModel, this.tocTree));
		}
	}

	private updateModifiedLabelForKey(key: string): void {
		const dataElements = this.currentSettingsModel.getElementsByName(key);
		const isModified = dataElements && dataElements[0] && dataElements[0].isConfigured; // all elements are either configured or not
		const elements = this.settingRenderers.getDOMElementsForSettingKey(this.settingsTree.getHTMLElement(), key);
		if (elements && elements[0]) {
			elements[0].classList.toggle('is-configured', !!isModified);
		}
	}

	private async onSearchInputChanged(): Promise<void> {
		if (!this.currentSettingsModel) {
			// Initializing search widget value
			return;
		}

		const query = this.searchWidget.getValue().trim();
<<<<<<< HEAD
		this.triggerSearch(query.replace(/\u203A/g, ' '));
=======
		this.viewState.query = query;
		this.delayedFilterLogging.cancel();
		await this.triggerSearch(query.replace(/\u203A/g, ' '));

		if (query && this.searchResultModel) {
			this.delayedFilterLogging.trigger(() => this.reportFilteringUsed(this.searchResultModel!.getUniqueResults()));
		}
>>>>>>> 784b0177
	}

	private parseSettingFromJSON(query: string): string | null {
		const match = query.match(/"([a-zA-Z.]+)": /);
		return match && match[1];
	}

	private triggerSearch(query: string): Promise<void> {
		this.viewState.tagFilters = new Set<string>();
		this.viewState.extensionFilters = new Set<string>();
		this.viewState.featureFilters = new Set<string>();
		this.viewState.idFilters = new Set<string>();
		this.viewState.languageFilter = undefined;
		if (query) {
			const parsedQuery = parseQuery(query);
			query = parsedQuery.query;
			parsedQuery.tags.forEach(tag => this.viewState.tagFilters!.add(tag));
			parsedQuery.extensionFilters.forEach(extensionId => this.viewState.extensionFilters!.add(extensionId));
			parsedQuery.featureFilters!.forEach(feature => this.viewState.featureFilters!.add(feature));
			parsedQuery.idFilters!.forEach(id => this.viewState.idFilters!.add(id));
			this.viewState.languageFilter = parsedQuery.languageFilter;
		}

		this.settingsTargetsWidget.updateLanguageFilterIndicators(this.viewState.languageFilter);

		if (query && query !== '@') {
			query = this.parseSettingFromJSON(query) || query;
			return this.triggerFilterPreferences(query);
		} else {
			if (this.viewState.tagFilters.size || this.viewState.extensionFilters.size || this.viewState.featureFilters.size || this.viewState.idFilters.size || this.viewState.languageFilter) {
				this.searchResultModel = this.createFilterModel();
			} else {
				this.searchResultModel = null;
			}

			this.localSearchDelayer.cancel();
			this.remoteSearchThrottle.cancel();
			if (this.searchInProgress) {
				this.searchInProgress.cancel();
				this.searchInProgress.dispose();
				this.searchInProgress = null;
			}

			this.tocTree.setFocus([]);
			this.viewState.filterToCategory = undefined;
			this.tocTreeModel.currentSearchModel = this.searchResultModel;
			this.onSearchModeToggled();

			if (this.searchResultModel) {
				// Added a filter model
				this.tocTree.setSelection([]);
				this.tocTree.expandAll();
				this.refreshTOCTree();
				this.renderResultCountMessages();
				this.refreshTree();
			} else {
				// Leaving search mode
				this.tocTree.collapseAll();
				this.refreshTOCTree();
				this.renderResultCountMessages();
				this.refreshTree();
			}
		}

		return Promise.resolve();
	}

	/**
	 * Return a fake SearchResultModel which can hold a flat list of all settings, to be filtered (@modified etc)
	 */
	private createFilterModel(): SearchResultModel {
		const filterModel = this.instantiationService.createInstance(SearchResultModel, this.viewState, this.workspaceTrustManagementService.isWorkspaceTrusted());

		const fullResult: ISearchResult = {
			filterMatches: []
		};
		for (const g of this.defaultSettingsEditorModel.settingsGroups.slice(1)) {
			for (const sect of g.sections) {
				for (const setting of sect.settings) {
					fullResult.filterMatches.push({ setting, matches: [], matchType: SettingMatchType.None, score: 0 });
				}
			}
		}

		filterModel.setResult(0, fullResult);

		return filterModel;
	}

	private triggerFilterPreferences(query: string): Promise<void> {
		if (this.searchInProgress) {
			this.searchInProgress.cancel();
			this.searchInProgress = null;
		}

		// Trigger the local search. If it didn't find an exact match, trigger the remote search.
		const searchInProgress = this.searchInProgress = new CancellationTokenSource();
		return this.localSearchDelayer.trigger(() => {
			if (searchInProgress && !searchInProgress.token.isCancellationRequested) {
				return this.localFilterPreferences(query).then(result => {
					if (result && !result.exactMatch) {
						this.remoteSearchThrottle.trigger(() => {
							return searchInProgress && !searchInProgress.token.isCancellationRequested ?
								this.remoteSearchPreferences(query, this.searchInProgress!.token) :
								Promise.resolve();
						});
					}
				});
			} else {
				return Promise.resolve();
			}
		});
	}

	private localFilterPreferences(query: string, token?: CancellationToken): Promise<ISearchResult | null> {
		const localSearchProvider = this.preferencesSearchService.getLocalSearchProvider(query);
		return this.filterOrSearchPreferences(query, SearchResultIdx.Local, localSearchProvider, token);
	}

	private remoteSearchPreferences(query: string, token?: CancellationToken): Promise<void> {
		const remoteSearchProvider = this.preferencesSearchService.getRemoteSearchProvider(query);
		const newExtSearchProvider = this.preferencesSearchService.getRemoteSearchProvider(query, true);

		return Promise.all([
			this.filterOrSearchPreferences(query, SearchResultIdx.Remote, remoteSearchProvider, token),
			this.filterOrSearchPreferences(query, SearchResultIdx.NewExtensions, newExtSearchProvider, token)
		]).then(() => { });
	}

	private filterOrSearchPreferences(query: string, type: SearchResultIdx, searchProvider?: ISearchProvider, token?: CancellationToken): Promise<ISearchResult | null> {
		return this._filterOrSearchPreferencesModel(query, this.defaultSettingsEditorModel, searchProvider, token).then(result => {
			if (token && token.isCancellationRequested) {
				// Handle cancellation like this because cancellation is lost inside the search provider due to async/await
				return null;
			}

			if (!this.searchResultModel) {
				this.searchResultModel = this.instantiationService.createInstance(SearchResultModel, this.viewState, this.workspaceTrustManagementService.isWorkspaceTrusted());
				this.searchResultModel.setResult(type, result);
				this.tocTreeModel.currentSearchModel = this.searchResultModel;
				this.onSearchModeToggled();
			} else {
				this.searchResultModel.setResult(type, result);
				this.tocTreeModel.update();
			}

			if (type === SearchResultIdx.Local) {
				this.tocTree.setFocus([]);
				this.viewState.filterToCategory = undefined;
				this.tocTree.expandAll();
			}

			this.settingsTree.scrollTop = 0;
			this.refreshTOCTree();
			this.renderTree(undefined, true);
			return result;
		});
	}

	private renderResultCountMessages() {
		if (!this.currentSettingsModel) {
			return;
		}

		this.clearFilterLinkContainer.style.display = this.viewState.tagFilters && this.viewState.tagFilters.size > 0
			? 'initial'
			: 'none';

		if (!this.searchResultModel) {
			if (this.countElement.style.display !== 'none') {
				this.searchResultLabel = null;
				this.updateInputAriaLabel();
				this.countElement.style.display = 'none';
				this.layout(this.dimension);
			}

			this.rootElement.classList.remove('no-results');
			this.splitView.el.style.visibility = 'visible';
			return;
		}

		if (this.tocTreeModel && this.tocTreeModel.settingsTreeRoot) {
			const count = this.tocTreeModel.settingsTreeRoot.count;
			let resultString: string;
			switch (count) {
				case 0: resultString = localize('noResults', "No Settings Found"); break;
				case 1: resultString = localize('oneResult', "1 Setting Found"); break;
				default: resultString = localize('moreThanOneResult', "{0} Settings Found", count);
			}

			this.searchResultLabel = resultString;
			this.updateInputAriaLabel();
			this.countElement.innerText = resultString;
			aria.status(resultString);

			if (this.countElement.style.display !== 'block') {
				this.countElement.style.display = 'block';
				this.layout(this.dimension);
			}
			this.rootElement.classList.toggle('no-results', count === 0);
			this.splitView.el.style.visibility = count === 0 ? 'hidden' : 'visible';
		}
	}

	private _filterOrSearchPreferencesModel(filter: string, model: ISettingsEditorModel, provider?: ISearchProvider, token?: CancellationToken): Promise<ISearchResult | null> {
		const searchP = provider ? provider.searchModel(model, token) : Promise.resolve(null);
		return searchP
			.then<ISearchResult, ISearchResult | null>(undefined, err => {
				if (isCancellationError(err)) {
					return Promise.reject(err);
				} else {
<<<<<<< HEAD
=======
					type SettingsSearchErrorEvent = {
						'message': string;
					};
					type SettingsSearchErrorClassification = {
						owner: 'rzhao271';
						comment: 'Helps understand when settings search errors out';
						'message': { 'classification': 'CallstackOrException'; 'purpose': 'FeatureInsight'; 'owner': 'rzhao271'; 'comment': 'The error message of the search error.' };
					};

>>>>>>> 784b0177
					const message = getErrorMessage(err).trim();
					if (message && message !== 'Error') {
						// "Error" = any generic network error
						this.logService.info('Setting search error: ' + message);
					}
					return null;
				}
			});
	}

	private layoutSplitView(dimension: DOM.Dimension): void {
		const listHeight = dimension.height - (72 + 11 + 14 /* header height + editor padding */);

		this.splitView.el.style.height = `${listHeight}px`;

		// We call layout first so the splitView has an idea of how much
		// space it has, otherwise setViewVisible results in the first panel
		// showing up at the minimum size whenever the Settings editor
		// opens for the first time.
		this.splitView.layout(this.bodyContainer.clientWidth, listHeight);

		const firstViewWasVisible = this.splitView.isViewVisible(0);
		const firstViewVisible = this.bodyContainer.clientWidth >= SettingsEditor2.NARROW_TOTAL_WIDTH;

		this.splitView.setViewVisible(0, firstViewVisible);
		// If the first view is again visible, and we have enough space, immediately set the
		// editor to use the reset width rather than the cached min width
		if (!firstViewWasVisible && firstViewVisible && this.bodyContainer.clientWidth >= SettingsEditor2.EDITOR_MIN_WIDTH + SettingsEditor2.TOC_RESET_WIDTH) {
			this.splitView.resizeView(0, SettingsEditor2.TOC_RESET_WIDTH);
		}
		this.splitView.style({
			separatorBorder: firstViewVisible ? this.theme.getColor(settingsSashBorder) ?? Color.transparent : Color.transparent
		});
	}

	protected override saveState(): void {
		if (this.isVisible()) {
			const searchQuery = this.searchWidget.getValue().trim();
			const target = this.settingsTargetsWidget.settingsTarget as SettingsTarget;
			if (this.group && this.input) {
				this.editorMemento.saveEditorState(this.group, this.input, { searchQuery, target });
			}
		} else if (this.group && this.input) {
			this.editorMemento.clearEditorState(this.input, this.group);
		}

		super.saveState();
	}
}

class SyncControls extends Disposable {
	private readonly lastSyncedLabel!: HTMLElement;
	private readonly turnOnSyncButton!: Button;

	private readonly _onDidChangeLastSyncedLabel = this._register(new Emitter<string>());
	public readonly onDidChangeLastSyncedLabel = this._onDidChangeLastSyncedLabel.event;

	constructor(
		container: HTMLElement,
		@ICommandService private readonly commandService: ICommandService,
		@IUserDataSyncService private readonly userDataSyncService: IUserDataSyncService,
		@IUserDataSyncEnablementService private readonly userDataSyncEnablementService: IUserDataSyncEnablementService,
		@IThemeService themeService: IThemeService,
	) {
		super();

		const headerRightControlsContainer = DOM.append(container, $('.settings-right-controls'));
		const turnOnSyncButtonContainer = DOM.append(headerRightControlsContainer, $('.turn-on-sync'));
		this.turnOnSyncButton = this._register(new Button(turnOnSyncButtonContainer, { title: true }));
		this._register(attachButtonStyler(this.turnOnSyncButton, themeService));
		this.lastSyncedLabel = DOM.append(headerRightControlsContainer, $('.last-synced-label'));
		DOM.hide(this.lastSyncedLabel);

		this.turnOnSyncButton.enabled = true;
		this.turnOnSyncButton.label = localize('turnOnSyncButton', "Turn on Settings Sync");
		DOM.hide(this.turnOnSyncButton.element);

		this._register(this.turnOnSyncButton.onDidClick(async () => {
			await this.commandService.executeCommand('workbench.userDataSync.actions.turnOn');
		}));

		this.updateLastSyncedTime();
		this._register(this.userDataSyncService.onDidChangeLastSyncTime(() => {
			this.updateLastSyncedTime();
		}));

		const updateLastSyncedTimer = this._register(new IntervalTimer());
		updateLastSyncedTimer.cancelAndSet(() => this.updateLastSyncedTime(), 60 * 1000);

		this.update();
		this._register(this.userDataSyncService.onDidChangeStatus(() => {
			this.update();
		}));

		this._register(this.userDataSyncEnablementService.onDidChangeEnablement(() => {
			this.update();
		}));
	}

	private updateLastSyncedTime(): void {
		const last = this.userDataSyncService.lastSyncTime;
		let label: string;
		if (typeof last === 'number') {
			const d = fromNow(last, true);
			label = localize('lastSyncedLabel', "Last synced: {0}", d);
		} else {
			label = '';
		}

		this.lastSyncedLabel.textContent = label;
		this._onDidChangeLastSyncedLabel.fire(label);
	}

	private update(): void {
		if (this.userDataSyncService.status === SyncStatus.Uninitialized) {
			return;
		}

		if (this.userDataSyncEnablementService.isEnabled() || this.userDataSyncService.status !== SyncStatus.Idle) {
			DOM.show(this.lastSyncedLabel);
			DOM.hide(this.turnOnSyncButton.element);
		} else {
			DOM.hide(this.lastSyncedLabel);
			DOM.show(this.turnOnSyncButton.element);
		}
	}
}

interface ISettingsEditor2State {
	searchQuery: string;
	target: SettingsTarget;
}<|MERGE_RESOLUTION|>--- conflicted
+++ resolved
@@ -1286,17 +1286,8 @@
 		}
 
 		const query = this.searchWidget.getValue().trim();
-<<<<<<< HEAD
-		this.triggerSearch(query.replace(/\u203A/g, ' '));
-=======
 		this.viewState.query = query;
-		this.delayedFilterLogging.cancel();
 		await this.triggerSearch(query.replace(/\u203A/g, ' '));
-
-		if (query && this.searchResultModel) {
-			this.delayedFilterLogging.trigger(() => this.reportFilteringUsed(this.searchResultModel!.getUniqueResults()));
-		}
->>>>>>> 784b0177
 	}
 
 	private parseSettingFromJSON(query: string): string | null {
@@ -1508,18 +1499,6 @@
 				if (isCancellationError(err)) {
 					return Promise.reject(err);
 				} else {
-<<<<<<< HEAD
-=======
-					type SettingsSearchErrorEvent = {
-						'message': string;
-					};
-					type SettingsSearchErrorClassification = {
-						owner: 'rzhao271';
-						comment: 'Helps understand when settings search errors out';
-						'message': { 'classification': 'CallstackOrException'; 'purpose': 'FeatureInsight'; 'owner': 'rzhao271'; 'comment': 'The error message of the search error.' };
-					};
-
->>>>>>> 784b0177
 					const message = getErrorMessage(err).trim();
 					if (message && message !== 'Error') {
 						// "Error" = any generic network error
