/*---------------------------------------------------------------------------------------------
 *  Copyright (c) Microsoft Corporation. All rights reserved.
 *  Licensed under the MIT License. See License.txt in the project root for license information.
 *--------------------------------------------------------------------------------------------*/

import * as DOM from 'vs/base/browser/dom';
import * as aria from 'vs/base/browser/ui/aria/aria';
import { StandardKeyboardEvent } from 'vs/base/browser/keyboardEvent';
import { ActionBar } from 'vs/base/browser/ui/actionbar/actionbar';
import { Button } from 'vs/base/browser/ui/button/button';
import { ITreeElement } from 'vs/base/browser/ui/tree/tree';
import { Action } from 'vs/base/common/actions';
import { Delayer, IntervalTimer, ThrottledDelayer, timeout } from 'vs/base/common/async';
import { CancellationToken, CancellationTokenSource } from 'vs/base/common/cancellation';
import * as collections from 'vs/base/common/collections';
import { fromNow } from 'vs/base/common/date';
import { getErrorMessage, isCancellationError } from 'vs/base/common/errors';
import { Emitter, Event } from 'vs/base/common/event';
import { Iterable } from 'vs/base/common/iterator';
import { KeyCode } from 'vs/base/common/keyCodes';
import { Disposable, DisposableStore, dispose } from 'vs/base/common/lifecycle';
import * as platform from 'vs/base/common/platform';
import { withNullAsUndefined, withUndefinedAsNull } from 'vs/base/common/types';
import { URI } from 'vs/base/common/uri';
import 'vs/css!./media/settingsEditor2';
import { localize } from 'vs/nls';
import { ICommandService } from 'vs/platform/commands/common/commands';
import { ConfigurationTarget, IConfigurationUpdateOverrides } from 'vs/platform/configuration/common/configuration';
import { IContextKey, IContextKeyService } from 'vs/platform/contextkey/common/contextkey';
import { IInstantiationService } from 'vs/platform/instantiation/common/instantiation';
import { ILogService } from 'vs/platform/log/common/log';
import { IStorageService, StorageScope, StorageTarget } from 'vs/platform/storage/common/storage';
import { badgeBackground, badgeForeground, contrastBorder, editorForeground } from 'vs/platform/theme/common/colorRegistry';
import { attachButtonStyler, attachStylerCallback } from 'vs/platform/theme/common/styler';
import { IThemeService, ThemeIcon } from 'vs/platform/theme/common/themeService';
import { IUserDataSyncEnablementService, IUserDataSyncService, SyncStatus } from 'vs/platform/userDataSync/common/userDataSync';
import { EditorPane } from 'vs/workbench/browser/parts/editor/editorPane';
import { IEditorMemento, IEditorOpenContext, IEditorPane } from 'vs/workbench/common/editor';
import { attachSuggestEnabledInputBoxStyler, SuggestEnabledInput } from 'vs/workbench/contrib/codeEditor/browser/suggestEnabledInput/suggestEnabledInput';
import { SettingsTarget, SettingsTargetsWidget } from 'vs/workbench/contrib/preferences/browser/preferencesWidgets';
import { commonlyUsedData, tocData } from 'vs/workbench/contrib/preferences/browser/settingsLayout';
import { AbstractSettingRenderer, HeightChangeParams, ISettingLinkClickEvent, resolveConfiguredUntrustedSettings, createTocTreeForExtensionSettings, resolveSettingsTree, SettingsTree, SettingTreeRenderers } from 'vs/workbench/contrib/preferences/browser/settingsTree';
import { ISettingsEditorViewState, parseQuery, SearchResultIdx, SearchResultModel, SettingsTreeElement, SettingsTreeGroupChild, SettingsTreeGroupElement, SettingsTreeModel, SettingsTreeSettingElement } from 'vs/workbench/contrib/preferences/browser/settingsTreeModels';
import { createTOCIterator, TOCTree, TOCTreeModel } from 'vs/workbench/contrib/preferences/browser/tocTree';
import { CONTEXT_SETTINGS_EDITOR, CONTEXT_SETTINGS_ROW_FOCUS, CONTEXT_SETTINGS_SEARCH_FOCUS, CONTEXT_TOC_ROW_FOCUS, ENABLE_LANGUAGE_FILTER, EXTENSION_SETTING_TAG, FEATURE_SETTING_TAG, ID_SETTING_TAG, IPreferencesSearchService, ISearchProvider, LANGUAGE_SETTING_TAG, MODIFIED_SETTING_TAG, POLICY_SETTING_TAG, REQUIRE_TRUSTED_WORKSPACE_SETTING_TAG, SETTINGS_EDITOR_COMMAND_CLEAR_SEARCH_RESULTS, SETTINGS_EDITOR_COMMAND_SUGGEST_FILTERS, WORKSPACE_TRUST_SETTING_TAG } from 'vs/workbench/contrib/preferences/common/preferences';
import { settingsHeaderBorder, settingsSashBorder, settingsTextInputBorder } from 'vs/workbench/contrib/preferences/common/settingsEditorColorRegistry';
import { IEditorGroup, IEditorGroupsService } from 'vs/workbench/services/editor/common/editorGroupsService';
import { IOpenSettingsOptions, IPreferencesService, ISearchResult, ISettingsEditorModel, ISettingsEditorOptions, SettingMatchType, SettingValueType, validateSettingsEditorOptions } from 'vs/workbench/services/preferences/common/preferences';
import { SettingsEditor2Input } from 'vs/workbench/services/preferences/common/preferencesEditorInput';
import { Settings2EditorModel } from 'vs/workbench/services/preferences/common/preferencesModels';
import { IUserDataSyncWorkbenchService } from 'vs/workbench/services/userDataSync/common/userDataSync';
import { preferencesClearInputIcon, preferencesFilterIcon } from 'vs/workbench/contrib/preferences/browser/preferencesIcons';
import { IWorkspaceTrustManagementService } from 'vs/platform/workspace/common/workspaceTrust';
import { IWorkbenchConfigurationService } from 'vs/workbench/services/configuration/common/configuration';
import { ITextResourceConfigurationService } from 'vs/editor/common/services/textResourceConfiguration';
import { IExtensionService } from 'vs/workbench/services/extensions/common/extensions';
import { Orientation, Sizing, SplitView } from 'vs/base/browser/ui/splitview/splitview';
import { Color } from 'vs/base/common/color';
import { ILanguageService } from 'vs/editor/common/languages/language';
import { SettingsSearchFilterDropdownMenuActionViewItem } from 'vs/workbench/contrib/preferences/browser/settingsSearchMenu';
import { IExtensionManagementService } from 'vs/platform/extensionManagement/common/extensionManagement';
import { ISettingOverrideClickEvent } from 'vs/workbench/contrib/preferences/browser/settingsEditorSettingIndicators';
import { ConfigurationScope, Extensions, IConfigurationRegistry } from 'vs/platform/configuration/common/configurationRegistry';
import { Registry } from 'vs/platform/registry/common/platform';

export const enum SettingsFocusContext {
	Search,
	TableOfContents,
	SettingTree,
	SettingControl
}

export function createGroupIterator(group: SettingsTreeGroupElement): Iterable<ITreeElement<SettingsTreeGroupChild>> {
	return Iterable.map(group.children, g => {
		return {
			element: g,
			children: g instanceof SettingsTreeGroupElement ?
				createGroupIterator(g) :
				undefined
		};
	});
}

const $ = DOM.$;

interface IFocusEventFromScroll extends KeyboardEvent {
	fromScroll: true;
}

const searchBoxLabel = localize('SearchSettings.AriaLabel', "Search settings");

const SETTINGS_EDITOR_STATE_KEY = 'settingsEditorState';
export class SettingsEditor2 extends EditorPane {

	static readonly ID: string = 'workbench.editor.settings2';
	private static NUM_INSTANCES: number = 0;
	private static SEARCH_DEBOUNCE: number = 200;
	private static SETTING_UPDATE_FAST_DEBOUNCE: number = 200;
	private static SETTING_UPDATE_SLOW_DEBOUNCE: number = 1000;
	private static CONFIG_SCHEMA_UPDATE_DELAYER = 500;
	private static TOC_MIN_WIDTH: number = 100;
	private static TOC_RESET_WIDTH: number = 200;
	private static EDITOR_MIN_WIDTH: number = 500;
	// Below NARROW_TOTAL_WIDTH, we only render the editor rather than the ToC.
	private static NARROW_TOTAL_WIDTH: number = SettingsEditor2.TOC_RESET_WIDTH + SettingsEditor2.EDITOR_MIN_WIDTH;
	private static MEDIUM_TOTAL_WIDTH: number = 1000;

	private static SUGGESTIONS: string[] = [
		`@${MODIFIED_SETTING_TAG}`,
		'@tag:notebookLayout',
		`@tag:${REQUIRE_TRUSTED_WORKSPACE_SETTING_TAG}`,
		`@tag:${WORKSPACE_TRUST_SETTING_TAG}`,
		'@tag:sync',
		'@tag:usesOnlineServices',
<<<<<<< HEAD
=======
		'@tag:telemetry',
		'@tag:accessibility',
>>>>>>> 8fa188b2
		`@${ID_SETTING_TAG}`,
		`@${EXTENSION_SETTING_TAG}`,
		`@${FEATURE_SETTING_TAG}scm`,
		`@${FEATURE_SETTING_TAG}explorer`,
		`@${FEATURE_SETTING_TAG}search`,
		`@${FEATURE_SETTING_TAG}debug`,
		`@${FEATURE_SETTING_TAG}extensions`,
		`@${FEATURE_SETTING_TAG}terminal`,
		`@${FEATURE_SETTING_TAG}task`,
		`@${FEATURE_SETTING_TAG}problems`,
		`@${FEATURE_SETTING_TAG}output`,
		`@${FEATURE_SETTING_TAG}comments`,
		`@${FEATURE_SETTING_TAG}remote`,
		`@${FEATURE_SETTING_TAG}timeline`,
		`@${FEATURE_SETTING_TAG}notebook`,
		`@${POLICY_SETTING_TAG}`
	];

	private static shouldSettingUpdateFast(type: SettingValueType | SettingValueType[]): boolean {
		if (Array.isArray(type)) {
			// nullable integer/number or complex
			return false;
		}
		return type === SettingValueType.Enum ||
			type === SettingValueType.Array ||
			type === SettingValueType.BooleanObject ||
			type === SettingValueType.Object ||
			type === SettingValueType.Complex ||
			type === SettingValueType.Boolean ||
			type === SettingValueType.Exclude;
	}

	// (!) Lots of props that are set once on the first render
	private defaultSettingsEditorModel!: Settings2EditorModel;
	private modelDisposables: DisposableStore;

	private rootElement!: HTMLElement;
	private headerContainer!: HTMLElement;
	private bodyContainer!: HTMLElement;
	private searchWidget!: SuggestEnabledInput;
	private countElement!: HTMLElement;
	private controlsElement!: HTMLElement;
	private settingsTargetsWidget!: SettingsTargetsWidget;

	private splitView!: SplitView<number>;

	private settingsTreeContainer!: HTMLElement;
	private settingsTree!: SettingsTree;
	private settingRenderers!: SettingTreeRenderers;
	private tocTreeModel!: TOCTreeModel;
	private settingsTreeModel!: SettingsTreeModel;
	private noResultsMessage!: HTMLElement;
	private clearFilterLinkContainer!: HTMLElement;

	private tocTreeContainer!: HTMLElement;
	private tocTree!: TOCTree;

	private localSearchDelayer: Delayer<void>;
	private remoteSearchThrottle: ThrottledDelayer<void>;
	private searchInProgress: CancellationTokenSource | null = null;

	private searchInputDelayer: Delayer<void>;
	private updatedConfigSchemaDelayer: Delayer<void>;

	private settingFastUpdateDelayer: Delayer<void>;
	private settingSlowUpdateDelayer: Delayer<void>;
	private pendingSettingUpdate: { key: string; value: any; languageFilter: string | undefined } | null = null;

	private readonly viewState: ISettingsEditorViewState;
	private _searchResultModel: SearchResultModel | null = null;
	private searchResultLabel: string | null = null;
	private lastSyncedLabel: string | null = null;

	private tocRowFocused: IContextKey<boolean>;
	private settingRowFocused: IContextKey<boolean>;
	private inSettingsEditorContextKey: IContextKey<boolean>;
	private searchFocusContextKey: IContextKey<boolean>;

	private scheduledRefreshes: Map<string, DOM.IFocusTracker>;
	private _currentFocusContext: SettingsFocusContext = SettingsFocusContext.Search;

	/** Don't spam warnings */
	private hasWarnedMissingSettings = false;

	/** Persist the search query upon reloads */
	private editorMemento: IEditorMemento<ISettingsEditor2State>;

	private tocFocusedElement: SettingsTreeGroupElement | null = null;
	private treeFocusedElement: SettingsTreeElement | null = null;
	private settingsTreeScrollTop = 0;
	private dimension!: DOM.Dimension;

	private installedExtensionIds: string[] = [];

	constructor(
		@IWorkbenchConfigurationService private readonly configurationService: IWorkbenchConfigurationService,
		@ITextResourceConfigurationService textResourceConfigurationService: ITextResourceConfigurationService,
		@IThemeService themeService: IThemeService,
		@IPreferencesService private readonly preferencesService: IPreferencesService,
		@IInstantiationService private readonly instantiationService: IInstantiationService,
		@IPreferencesSearchService private readonly preferencesSearchService: IPreferencesSearchService,
		@ILogService private readonly logService: ILogService,
		@IContextKeyService contextKeyService: IContextKeyService,
		@IStorageService private readonly storageService: IStorageService,
		@IEditorGroupsService protected editorGroupService: IEditorGroupsService,
		@IUserDataSyncWorkbenchService private readonly userDataSyncWorkbenchService: IUserDataSyncWorkbenchService,
		@IUserDataSyncEnablementService private readonly userDataSyncEnablementService: IUserDataSyncEnablementService,
		@IWorkspaceTrustManagementService private readonly workspaceTrustManagementService: IWorkspaceTrustManagementService,
		@IExtensionService private readonly extensionService: IExtensionService,
		@ILanguageService private readonly languageService: ILanguageService,
		@IExtensionManagementService extensionManagementService: IExtensionManagementService
	) {
		super(SettingsEditor2.ID, themeService, storageService);
		this.localSearchDelayer = new Delayer(300);
		this.remoteSearchThrottle = new ThrottledDelayer(200);
		this.viewState = { settingsTarget: ConfigurationTarget.USER_LOCAL };

		this.settingFastUpdateDelayer = new Delayer<void>(SettingsEditor2.SETTING_UPDATE_FAST_DEBOUNCE);
		this.settingSlowUpdateDelayer = new Delayer<void>(SettingsEditor2.SETTING_UPDATE_SLOW_DEBOUNCE);

		this.searchInputDelayer = new Delayer<void>(SettingsEditor2.SEARCH_DEBOUNCE);
		this.updatedConfigSchemaDelayer = new Delayer<void>(SettingsEditor2.CONFIG_SCHEMA_UPDATE_DELAYER);

		this.inSettingsEditorContextKey = CONTEXT_SETTINGS_EDITOR.bindTo(contextKeyService);
		this.searchFocusContextKey = CONTEXT_SETTINGS_SEARCH_FOCUS.bindTo(contextKeyService);
		this.tocRowFocused = CONTEXT_TOC_ROW_FOCUS.bindTo(contextKeyService);
		this.settingRowFocused = CONTEXT_SETTINGS_ROW_FOCUS.bindTo(contextKeyService);

		this.scheduledRefreshes = new Map<string, DOM.IFocusTracker>();

		this.editorMemento = this.getEditorMemento<ISettingsEditor2State>(editorGroupService, textResourceConfigurationService, SETTINGS_EDITOR_STATE_KEY);

		this._register(configurationService.onDidChangeConfiguration(e => {
			if (e.source !== ConfigurationTarget.DEFAULT) {
				this.onConfigUpdate(e.affectedKeys);
			}
		}));

		this._register(workspaceTrustManagementService.onDidChangeTrust(() => {
			this.searchResultModel?.updateWorkspaceTrust(workspaceTrustManagementService.isWorkspaceTrusted());

			if (this.settingsTreeModel) {
				this.settingsTreeModel.updateWorkspaceTrust(workspaceTrustManagementService.isWorkspaceTrusted());
				this.renderTree();
			}
		}));

		this._register(configurationService.onDidChangeRestrictedSettings(e => {
			if (e.default.length && this.currentSettingsModel) {
				this.updateElementsByKey([...e.default]);
			}
		}));

		this.modelDisposables = this._register(new DisposableStore());

		if (ENABLE_LANGUAGE_FILTER && !SettingsEditor2.SUGGESTIONS.includes(`@${LANGUAGE_SETTING_TAG}`)) {
			SettingsEditor2.SUGGESTIONS.push(`@${LANGUAGE_SETTING_TAG}`);
		}

		extensionManagementService.getInstalled().then(extensions => {
			this.installedExtensionIds = extensions
				.filter(ext => ext.manifest && ext.manifest.contributes && ext.manifest.contributes.configuration)
				.map(ext => ext.identifier.id);
		});
	}

	override get minimumWidth(): number { return SettingsEditor2.EDITOR_MIN_WIDTH; }
	override get maximumWidth(): number { return Number.POSITIVE_INFINITY; }

	// these setters need to exist because this extends from EditorPane
	override set minimumWidth(value: number) { /*noop*/ }
	override set maximumWidth(value: number) { /*noop*/ }

	private get currentSettingsModel() {
		return this.searchResultModel || this.settingsTreeModel;
	}

	private get searchResultModel(): SearchResultModel | null {
		return this._searchResultModel;
	}

	private set searchResultModel(value: SearchResultModel | null) {
		this._searchResultModel = value;

		this.rootElement.classList.toggle('search-mode', !!this._searchResultModel);
	}

	private get focusedSettingDOMElement(): HTMLElement | undefined {
		const focused = this.settingsTree.getFocus()[0];
		if (!(focused instanceof SettingsTreeSettingElement)) {
			return;
		}

		return this.settingRenderers.getDOMElementsForSettingKey(this.settingsTree.getHTMLElement(), focused.setting.key)[0];
	}

	get currentFocusContext() {
		return this._currentFocusContext;
	}

	createEditor(parent: HTMLElement): void {
		parent.setAttribute('tabindex', '-1');
		this.rootElement = DOM.append(parent, $('.settings-editor', { tabindex: '-1' }));

		this.createHeader(this.rootElement);
		this.createBody(this.rootElement);
		this.addCtrlAInterceptor(this.rootElement);
		this.updateStyles();
	}

	override async setInput(input: SettingsEditor2Input, options: ISettingsEditorOptions | undefined, context: IEditorOpenContext, token: CancellationToken): Promise<void> {
		this.inSettingsEditorContextKey.set(true);
		await super.setInput(input, options, context, token);
		await timeout(0); // Force setInput to be async
		if (!this.input) {
			return;
		}

		const model = await this.input.resolve();
		if (token.isCancellationRequested || !(model instanceof Settings2EditorModel)) {
			return;
		}

		this.modelDisposables.clear();
		this.modelDisposables.add(model.onDidChangeGroups(() => {
			this.updatedConfigSchemaDelayer.trigger(() => {
				this.onConfigUpdate(undefined, false, true);
			});
		}));
		this.defaultSettingsEditorModel = model;

		options = options || validateSettingsEditorOptions({});
		if (!this.viewState.settingsTarget || !this.settingsTargetsWidget.settingsTarget) {
			const optionsHasViewStateTarget = options.viewState && (options.viewState as ISettingsEditorViewState).settingsTarget;
			if (!options.target && !optionsHasViewStateTarget) {
				options.target = ConfigurationTarget.USER_LOCAL;
			}
		}
		this._setOptions(options);

		// Don't block setInput on render (which can trigger an async search)
		this.onConfigUpdate(undefined, true).then(() => {
			this._register(input.onWillDispose(() => {
				this.searchWidget.setValue('');
			}));

			// Init TOC selection
			this.updateTreeScrollSync();
		});
	}

	private restoreCachedState(): ISettingsEditor2State | null {
		const cachedState = this.group && this.input && this.editorMemento.loadEditorState(this.group, this.input);
		if (cachedState && typeof cachedState.target === 'object') {
			cachedState.target = URI.revive(cachedState.target);
		}

		if (cachedState) {
			const settingsTarget = cachedState.target;
			this.settingsTargetsWidget.settingsTarget = settingsTarget;
			this.viewState.settingsTarget = settingsTarget;
			this.searchWidget.setValue(cachedState.searchQuery);
		}

		if (this.input) {
			this.editorMemento.clearEditorState(this.input, this.group);
		}

		return withUndefinedAsNull(cachedState);
	}

	override getViewState(): object | undefined {
		return this.viewState;
	}

	override setOptions(options: ISettingsEditorOptions | undefined): void {
		super.setOptions(options);

		if (options) {
			this._setOptions(options);
		}
	}

	private _setOptions(options: ISettingsEditorOptions): void {
		if (options.focusSearch && !platform.isIOS) {
			// isIOS - #122044
			this.focusSearch();
		}

		const recoveredViewState = options.viewState ?
			options.viewState as ISettingsEditorViewState : undefined;

		const query: string | undefined = recoveredViewState?.query ?? options.query;
		if (query !== undefined) {
			this.searchWidget.setValue(query);
			this.viewState.query = query;
		}

		const target: SettingsTarget | undefined = options.folderUri ?? recoveredViewState?.settingsTarget ?? <SettingsTarget | undefined>options.target;
		if (target) {
			this.settingsTargetsWidget.settingsTarget = target;
			this.viewState.settingsTarget = target;
		}
	}

	override clearInput(): void {
		this.inSettingsEditorContextKey.set(false);
		super.clearInput();
	}

	layout(dimension: DOM.Dimension): void {
		this.dimension = dimension;

		if (!this.isVisible()) {
			return;
		}

		this.layoutSplitView(dimension);

		const innerWidth = Math.min(1000, dimension.width) - 24 * 2; // 24px padding on left and right;
		// minus padding inside inputbox, countElement width, controls width, extra padding before countElement
		const monacoWidth = innerWidth - 10 - this.countElement.clientWidth - this.controlsElement.clientWidth - 12;
		this.searchWidget.layout(new DOM.Dimension(monacoWidth, 20));

		this.rootElement.classList.toggle('mid-width', dimension.width < SettingsEditor2.MEDIUM_TOTAL_WIDTH && dimension.width >= SettingsEditor2.NARROW_TOTAL_WIDTH);
		this.rootElement.classList.toggle('narrow-width', dimension.width < SettingsEditor2.NARROW_TOTAL_WIDTH);
	}

	override focus(): void {
		if (this._currentFocusContext === SettingsFocusContext.Search) {
			if (!platform.isIOS) {
				// #122044
				this.focusSearch();
			}
		} else if (this._currentFocusContext === SettingsFocusContext.SettingControl) {
			const element = this.focusedSettingDOMElement;
			if (element) {
				const control = element.querySelector(AbstractSettingRenderer.CONTROL_SELECTOR);
				if (control) {
					(<HTMLElement>control).focus();
					return;
				}
			}
		} else if (this._currentFocusContext === SettingsFocusContext.SettingTree) {
			this.settingsTree.domFocus();
		} else if (this._currentFocusContext === SettingsFocusContext.TableOfContents) {
			this.tocTree.domFocus();
		}
	}

	protected override setEditorVisible(visible: boolean, group: IEditorGroup | undefined): void {
		super.setEditorVisible(visible, group);

		if (!visible) {
			// Wait for editor to be removed from DOM #106303
			setTimeout(() => {
				this.searchWidget.onHide();
			}, 0);
		}
	}

	focusSettings(focusSettingInput = false): void {
		const focused = this.settingsTree.getFocus();
		if (!focused.length) {
			this.settingsTree.focusFirst();
		}

		this.settingsTree.domFocus();

		if (focusSettingInput) {
			const controlInFocusedRow = this.settingsTree.getHTMLElement().querySelector(`.focused ${AbstractSettingRenderer.CONTROL_SELECTOR}`);
			if (controlInFocusedRow) {
				(<HTMLElement>controlInFocusedRow).focus();
			}
		}
	}

	focusTOC(): void {
		this.tocTree.domFocus();
	}

	showContextMenu(): void {
		const focused = this.settingsTree.getFocus()[0];
		const rowElement = this.focusedSettingDOMElement;
		if (rowElement && focused instanceof SettingsTreeSettingElement) {
			this.settingRenderers.showContextMenu(focused, rowElement);
		}
	}

	focusSearch(filter?: string, selectAll = true): void {
		if (filter && this.searchWidget) {
			this.searchWidget.setValue(filter);
		}

		this.searchWidget.focus(selectAll);
	}

	clearSearchResults(): void {
		this.searchWidget.setValue('');
		this.focusSearch();
	}

	clearSearchFilters(): void {
		const query = this.searchWidget.getValue();

		const splitQuery = query.split(' ').filter(word => {
			return word.length && !SettingsEditor2.SUGGESTIONS.some(suggestion => word.startsWith(suggestion));
		});

		this.searchWidget.setValue(splitQuery.join(' '));
	}

	private updateInputAriaLabel() {
		let label = searchBoxLabel;
		if (this.searchResultLabel) {
			label += `. ${this.searchResultLabel}`;
		}

		if (this.lastSyncedLabel) {
			label += `. ${this.lastSyncedLabel}`;
		}

		this.searchWidget.updateAriaLabel(label);
	}

	private createHeader(parent: HTMLElement): void {
		this.headerContainer = DOM.append(parent, $('.settings-header'));

		const searchContainer = DOM.append(this.headerContainer, $('.search-container'));

		const clearInputAction = new Action(SETTINGS_EDITOR_COMMAND_CLEAR_SEARCH_RESULTS, localize('clearInput', "Clear Settings Search Input"), ThemeIcon.asClassName(preferencesClearInputIcon), false, async () => this.clearSearchResults());
		const filterAction = new Action(SETTINGS_EDITOR_COMMAND_SUGGEST_FILTERS, localize('filterInput', "Filter Settings"), ThemeIcon.asClassName(preferencesFilterIcon));
		this.searchWidget = this._register(this.instantiationService.createInstance(SuggestEnabledInput, `${SettingsEditor2.ID}.searchbox`, searchContainer, {
			triggerCharacters: ['@', ':'],
			provideResults: (query: string) => {
				// Based on testing, the trigger character is always at the end of the query.
				// for the ':' trigger, only return suggestions if there was a '@' before it in the same word.
				const queryParts = query.split(/\s/g);
				if (queryParts[queryParts.length - 1].startsWith(`@${LANGUAGE_SETTING_TAG}`)) {
					const sortedLanguages = this.languageService.getRegisteredLanguageIds().map(languageId => {
						return `@${LANGUAGE_SETTING_TAG}${languageId} `;
					}).sort();
					return sortedLanguages.filter(langFilter => !query.includes(langFilter));
				} else if (queryParts[queryParts.length - 1].startsWith(`@${EXTENSION_SETTING_TAG}`)) {
					const installedExtensionsTags = this.installedExtensionIds.map(extensionId => {
						return `@${EXTENSION_SETTING_TAG}${extensionId} `;
					}).sort();
					return installedExtensionsTags.filter(extFilter => !query.includes(extFilter));
				} else if (queryParts[queryParts.length - 1].startsWith('@')) {
					return SettingsEditor2.SUGGESTIONS.filter(tag => !query.includes(tag)).map(tag => tag.endsWith(':') ? tag : tag + ' ');
				}
				return [];
			}
		}, searchBoxLabel, 'settingseditor:searchinput' + SettingsEditor2.NUM_INSTANCES++, {
			placeholderText: searchBoxLabel,
			focusContextKey: this.searchFocusContextKey,
			// TODO: Aria-live
		}));
		this._register(this.searchWidget.onDidFocus(() => {
			this._currentFocusContext = SettingsFocusContext.Search;
		}));

		this._register(attachSuggestEnabledInputBoxStyler(this.searchWidget, this.themeService, {
			inputBorder: settingsTextInputBorder
		}));

		this.countElement = DOM.append(searchContainer, DOM.$('.settings-count-widget.monaco-count-badge.long'));
		this._register(attachStylerCallback(this.themeService, { badgeBackground, contrastBorder, badgeForeground }, colors => {
			const background = colors.badgeBackground ? colors.badgeBackground.toString() : '';
			const border = colors.contrastBorder ? colors.contrastBorder.toString() : '';
			const foreground = colors.badgeForeground ? colors.badgeForeground.toString() : '';

			this.countElement.style.backgroundColor = background;
			this.countElement.style.color = foreground;

			this.countElement.style.borderWidth = border ? '1px' : '';
			this.countElement.style.borderStyle = border ? 'solid' : '';
			this.countElement.style.borderColor = border;
		}));

		this._register(this.searchWidget.onInputDidChange(() => {
			const searchVal = this.searchWidget.getValue();
			clearInputAction.enabled = !!searchVal;
			this.searchInputDelayer.trigger(() => this.onSearchInputChanged());
		}));

		const headerControlsContainer = DOM.append(this.headerContainer, $('.settings-header-controls'));
		this._register(attachStylerCallback(this.themeService, { settingsHeaderBorder }, colors => {
			const border = colors.settingsHeaderBorder ? colors.settingsHeaderBorder.toString() : '';
			headerControlsContainer.style.borderColor = border;
		}));

		const targetWidgetContainer = DOM.append(headerControlsContainer, $('.settings-target-container'));
		this.settingsTargetsWidget = this._register(this.instantiationService.createInstance(SettingsTargetsWidget, targetWidgetContainer, { enableRemoteSettings: true }));
		this.settingsTargetsWidget.settingsTarget = ConfigurationTarget.USER_LOCAL;
		this.settingsTargetsWidget.onDidTargetChange(target => this.onDidSettingsTargetChange(target));
		this._register(DOM.addDisposableListener(targetWidgetContainer, DOM.EventType.KEY_DOWN, e => {
			const event = new StandardKeyboardEvent(e);
			if (event.keyCode === KeyCode.DownArrow) {
				this.focusSettings();
			}
		}));

		if (this.userDataSyncWorkbenchService.enabled && this.userDataSyncEnablementService.canToggleEnablement()) {
			const syncControls = this._register(this.instantiationService.createInstance(SyncControls, headerControlsContainer));
			this._register(syncControls.onDidChangeLastSyncedLabel(lastSyncedLabel => {
				this.lastSyncedLabel = lastSyncedLabel;
				this.updateInputAriaLabel();
			}));
		}

		this.controlsElement = DOM.append(searchContainer, DOM.$('.settings-clear-widget'));

		const actionBar = this._register(new ActionBar(this.controlsElement, {
			animated: false,
			actionViewItemProvider: (action) => {
				if (action.id === filterAction.id) {
					return this.instantiationService.createInstance(SettingsSearchFilterDropdownMenuActionViewItem, action, this.actionRunner, this.searchWidget);
				}
				return undefined;
			}
		}));

		actionBar.push([clearInputAction, filterAction], { label: false, icon: true });
	}

	private onDidSettingsTargetChange(target: SettingsTarget): void {
		this.viewState.settingsTarget = target;

		// TODO Instead of rebuilding the whole model, refresh and uncache the inspected setting value
		this.onConfigUpdate(undefined, true);
	}

	private onDidClickSetting(evt: ISettingLinkClickEvent, recursed?: boolean): void {
		const targetElement = this.currentSettingsModel.getElementsByName(evt.targetKey)?.[0];
		let revealFailed = false;
		if (targetElement) {
			let sourceTop = 0.5;
			try {
				const _sourceTop = this.settingsTree.getRelativeTop(evt.source);
				if (_sourceTop !== null) {
					sourceTop = _sourceTop;
				}
			} catch {
				// e.g. clicked a searched element, now the search has been cleared
			}

			// If we search for something and focus on a category, the settings tree
			// only renders settings in that category.
			// If the target display category is different than the source's, unfocus the category
			// so that we can render all found settings again.
			// Then, the reveal call will correctly find the target setting.
			if (this.viewState.filterToCategory && evt.source.displayCategory !== targetElement.displayCategory) {
				this.tocTree.setFocus([]);
			}
			try {
				this.settingsTree.reveal(targetElement, sourceTop);
			} catch (_) {
				// The listwidget couldn't find the setting to reveal,
				// even though it's in the model, meaning there might be a filter
				// preventing it from showing up.
				revealFailed = true;
			}

			if (!revealFailed) {
				// We need to shift focus from the setting that contains the link to the setting that's
				// linked. Clicking on the link sets focus on the setting that contains the link,
				// which is why we need the setTimeout.
				setTimeout(() => {
					this.settingsTree.setFocus([targetElement]);
				}, 50);

				const domElements = this.settingRenderers.getDOMElementsForSettingKey(this.settingsTree.getHTMLElement(), evt.targetKey);
				if (domElements && domElements[0]) {
					const control = domElements[0].querySelector(AbstractSettingRenderer.CONTROL_SELECTOR);
					if (control) {
						(<HTMLElement>control).focus();
					}
				}
			}
		}

		if (!recursed && (!targetElement || revealFailed)) {
			// We'll call this event handler again after clearing the search query,
			// so that more settings show up in the list.
			const p = this.triggerSearch('');
			p.then(() => {
				this.searchWidget.setValue('');
				this.onDidClickSetting(evt, true);
			});
		}
	}

	switchToApplicationSettingsFile(): Promise<IEditorPane | undefined> {
		const query = parseQuery(this.searchWidget.getValue()).query;
		return this.openSettingsFile({ query }, true);
	}

	switchToSettingsFile(): Promise<IEditorPane | undefined> {
		const query = parseQuery(this.searchWidget.getValue()).query;
		return this.openSettingsFile({ query });
	}

	private async openSettingsFile(options?: ISettingsEditorOptions, forceOpenApplicationSettings?: boolean): Promise<IEditorPane | undefined> {
		const currentSettingsTarget = this.settingsTargetsWidget.settingsTarget;

		const openOptions: IOpenSettingsOptions = { jsonEditor: true, ...options };
		if (currentSettingsTarget === ConfigurationTarget.USER_LOCAL) {
			if (options?.revealSetting) {
				const configurationProperties = Registry.as<IConfigurationRegistry>(Extensions.Configuration).getConfigurationProperties();
				const configurationScope = configurationProperties[options?.revealSetting.key]?.scope;
				if (configurationScope === ConfigurationScope.APPLICATION) {
					return this.preferencesService.openApplicationSettings(openOptions);
				}
			}
			if (forceOpenApplicationSettings) {
				return this.preferencesService.openApplicationSettings(openOptions);
			}
			return this.preferencesService.openUserSettings(openOptions);
		} else if (currentSettingsTarget === ConfigurationTarget.USER_REMOTE) {
			return this.preferencesService.openRemoteSettings(openOptions);
		} else if (currentSettingsTarget === ConfigurationTarget.WORKSPACE) {
			return this.preferencesService.openWorkspaceSettings(openOptions);
		} else if (URI.isUri(currentSettingsTarget)) {
			return this.preferencesService.openFolderSettings({ folderUri: currentSettingsTarget, ...openOptions });
		}

		return undefined;
	}

	private createBody(parent: HTMLElement): void {
		this.bodyContainer = DOM.append(parent, $('.settings-body'));

		this.noResultsMessage = DOM.append(this.bodyContainer, $('.no-results-message'));

		this.noResultsMessage.innerText = localize('noResults', "No Settings Found");

		this.clearFilterLinkContainer = $('span.clear-search-filters');

		this.clearFilterLinkContainer.textContent = ' - ';
		const clearFilterLink = DOM.append(this.clearFilterLinkContainer, $('a.pointer.prominent', { tabindex: 0 }, localize('clearSearchFilters', 'Clear Filters')));
		this._register(DOM.addDisposableListener(clearFilterLink, DOM.EventType.CLICK, (e: MouseEvent) => {
			DOM.EventHelper.stop(e, false);
			this.clearSearchFilters();
		}));

		DOM.append(this.noResultsMessage, this.clearFilterLinkContainer);

		this._register(attachStylerCallback(this.themeService, { editorForeground }, colors => {
			this.noResultsMessage.style.color = colors.editorForeground ? colors.editorForeground.toString() : '';
		}));

		this.tocTreeContainer = $('.settings-toc-container');
		this.settingsTreeContainer = $('.settings-tree-container');

		this.createTOC(this.tocTreeContainer);
		this.createSettingsTree(this.settingsTreeContainer);

		this.splitView = new SplitView(this.bodyContainer, {
			orientation: Orientation.HORIZONTAL,
			proportionalLayout: true
		});
		const startingWidth = this.storageService.getNumber('settingsEditor2.splitViewWidth', StorageScope.PROFILE, SettingsEditor2.TOC_RESET_WIDTH);
		this.splitView.addView({
			onDidChange: Event.None,
			element: this.tocTreeContainer,
			minimumSize: SettingsEditor2.TOC_MIN_WIDTH,
			maximumSize: Number.POSITIVE_INFINITY,
			layout: (width, _, height) => {
				this.tocTreeContainer.style.width = `${width}px`;
				this.tocTree.layout(height, width);
			}
		}, startingWidth, undefined, true);
		this.splitView.addView({
			onDidChange: Event.None,
			element: this.settingsTreeContainer,
			minimumSize: SettingsEditor2.EDITOR_MIN_WIDTH,
			maximumSize: Number.POSITIVE_INFINITY,
			layout: (width, _, height) => {
				this.settingsTreeContainer.style.width = `${width}px`;
				this.settingsTree.layout(height, width);
			}
		}, Sizing.Distribute, undefined, true);
		this._register(this.splitView.onDidSashReset(() => {
			const totalSize = this.splitView.getViewSize(0) + this.splitView.getViewSize(1);
			this.splitView.resizeView(0, SettingsEditor2.TOC_RESET_WIDTH);
			this.splitView.resizeView(1, totalSize - SettingsEditor2.TOC_RESET_WIDTH);
		}));
		this._register(this.splitView.onDidSashChange(() => {
			const width = this.splitView.getViewSize(0);
			this.storageService.store('settingsEditor2.splitViewWidth', width, StorageScope.PROFILE, StorageTarget.USER);
		}));
		const borderColor = this.theme.getColor(settingsSashBorder)!;
		this.splitView.style({ separatorBorder: borderColor });
	}

	private addCtrlAInterceptor(container: HTMLElement): void {
		this._register(DOM.addStandardDisposableListener(container, DOM.EventType.KEY_DOWN, (e: StandardKeyboardEvent) => {
			if (
				e.keyCode === KeyCode.KeyA &&
				(platform.isMacintosh ? e.metaKey : e.ctrlKey) &&
				e.target.tagName !== 'TEXTAREA' &&
				e.target.tagName !== 'INPUT'
			) {
				// Avoid browser ctrl+a
				e.browserEvent.stopPropagation();
				e.browserEvent.preventDefault();
			}
		}));
	}

	private createTOC(container: HTMLElement): void {
		this.tocTreeModel = this.instantiationService.createInstance(TOCTreeModel, this.viewState);

		this.tocTree = this._register(this.instantiationService.createInstance(TOCTree,
			DOM.append(container, $('.settings-toc-wrapper', {
				'role': 'navigation',
				'aria-label': localize('settings', "Settings"),
			})),
			this.viewState));

		this._register(this.tocTree.onDidFocus(() => {
			this._currentFocusContext = SettingsFocusContext.TableOfContents;
		}));

		this._register(this.tocTree.onDidChangeFocus(e => {
			const element: SettingsTreeGroupElement | null = withUndefinedAsNull(e.elements?.[0]);
			if (this.tocFocusedElement === element) {
				return;
			}

			this.tocFocusedElement = element;
			this.tocTree.setSelection(element ? [element] : []);
			if (this.searchResultModel) {
				if (this.viewState.filterToCategory !== element) {
					this.viewState.filterToCategory = withNullAsUndefined(element);
					// Force render in this case, because
					// onDidClickSetting relies on the updated view.
					this.renderTree(undefined, true);
					this.settingsTree.scrollTop = 0;
				}
			} else if (element && (!e.browserEvent || !(<IFocusEventFromScroll>e.browserEvent).fromScroll)) {
				this.settingsTree.reveal(element, 0);
				this.settingsTree.setFocus([element]);
			}
		}));

		this._register(this.tocTree.onDidFocus(() => {
			this.tocRowFocused.set(true);
		}));

		this._register(this.tocTree.onDidBlur(() => {
			this.tocRowFocused.set(false);
		}));
	}

	private applyFilter(filter: string) {
		if (this.searchWidget && !this.searchWidget.getValue().includes(filter)) {
			// Prepend the filter to the query.
			const newQuery = `${filter} ${this.searchWidget.getValue().trimStart()}`;
			this.focusSearch(newQuery, false);
		}
	}

	private removeLanguageFilters() {
		if (this.searchWidget && this.searchWidget.getValue().includes(`@${LANGUAGE_SETTING_TAG}`)) {
			const query = this.searchWidget.getValue().split(' ');
			const newQuery = query.filter(word => !word.startsWith(`@${LANGUAGE_SETTING_TAG}`)).join(' ');
			this.focusSearch(newQuery, false);
		}
	}

	private createSettingsTree(container: HTMLElement): void {
		this.settingRenderers = this.instantiationService.createInstance(SettingTreeRenderers);
		this._register(this.settingRenderers.onDidChangeSetting(e => this.onDidChangeSetting(e.key, e.value, e.type, e.manualReset, e.scope)));
		this._register(this.settingRenderers.onDidOpenSettings(settingKey => {
			this.openSettingsFile({ revealSetting: { key: settingKey, edit: true } });
		}));
		this._register(this.settingRenderers.onDidClickSettingLink(settingName => this.onDidClickSetting(settingName)));
		this._register(this.settingRenderers.onDidFocusSetting(element => {
			this.settingsTree.setFocus([element]);
			this._currentFocusContext = SettingsFocusContext.SettingControl;
			this.settingRowFocused.set(false);
		}));
		this._register(this.settingRenderers.onDidChangeSettingHeight((params: HeightChangeParams) => {
			const { element, height } = params;
			try {
				this.settingsTree.updateElementHeight(element, height);
			} catch (e) {
				// the element was not found
			}
		}));
		this._register(this.settingRenderers.onApplyFilter((filter) => this.applyFilter(filter)));
		this._register(this.settingRenderers.onDidClickOverrideElement((element: ISettingOverrideClickEvent) => {
			this.removeLanguageFilters();
			if (element.language) {
				this.applyFilter(`@${LANGUAGE_SETTING_TAG}${element.language}`);
			}

			if (element.scope === 'workspace') {
				this.settingsTargetsWidget.updateTarget(ConfigurationTarget.WORKSPACE);
			} else if (element.scope === 'user') {
				this.settingsTargetsWidget.updateTarget(ConfigurationTarget.USER_LOCAL);
			} else if (element.scope === 'remote') {
				this.settingsTargetsWidget.updateTarget(ConfigurationTarget.USER_REMOTE);
			}
			this.applyFilter(`@${ID_SETTING_TAG}${element.settingKey}`);
		}));

		this.settingsTree = this._register(this.instantiationService.createInstance(SettingsTree,
			container,
			this.viewState,
			this.settingRenderers.allRenderers));

		this._register(this.settingsTree.onDidScroll(() => {
			if (this.settingsTree.scrollTop === this.settingsTreeScrollTop) {
				return;
			}

			this.settingsTreeScrollTop = this.settingsTree.scrollTop;

			// setTimeout because calling setChildren on the settingsTree can trigger onDidScroll, so it fires when
			// setChildren has called on the settings tree but not the toc tree yet, so their rendered elements are out of sync
			setTimeout(() => {
				this.updateTreeScrollSync();
			}, 0);
		}));

		this._register(this.settingsTree.onDidFocus(() => {
			const classList = document.activeElement?.classList;
			if (classList && classList.contains('monaco-list') && classList.contains('settings-editor-tree')) {
				this._currentFocusContext = SettingsFocusContext.SettingTree;
				this.settingRowFocused.set(true);
			}
		}));

		this._register(this.settingsTree.onDidBlur(() => {
			this.settingRowFocused.set(false);
		}));

		// There is no different select state in the settings tree
		this._register(this.settingsTree.onDidChangeFocus(e => {
			const element = e.elements[0];
			if (this.treeFocusedElement === element) {
				return;
			}

			if (this.treeFocusedElement) {
				this.treeFocusedElement.tabbable = false;
			}

			this.treeFocusedElement = element;

			if (this.treeFocusedElement) {
				this.treeFocusedElement.tabbable = true;
			}

			this.settingsTree.setSelection(element ? [element] : []);
		}));
	}

	private onDidChangeSetting(key: string, value: any, type: SettingValueType | SettingValueType[], manualReset: boolean, scope: ConfigurationScope | undefined): void {
		const parsedQuery = parseQuery(this.searchWidget.getValue());
		const languageFilter = parsedQuery.languageFilter;
		if (this.pendingSettingUpdate && this.pendingSettingUpdate.key !== key) {
			this.updateChangedSetting(key, value, manualReset, languageFilter, scope);
		}

		this.pendingSettingUpdate = { key, value, languageFilter };
		if (SettingsEditor2.shouldSettingUpdateFast(type)) {
			this.settingFastUpdateDelayer.trigger(() => this.updateChangedSetting(key, value, manualReset, languageFilter, scope));
		} else {
			this.settingSlowUpdateDelayer.trigger(() => this.updateChangedSetting(key, value, manualReset, languageFilter, scope));
		}
	}

	private updateTreeScrollSync(): void {
		this.settingRenderers.cancelSuggesters();
		if (this.searchResultModel) {
			return;
		}

		if (!this.tocTreeModel) {
			return;
		}

		const elementToSync = this.settingsTree.firstVisibleElement;
		const element = elementToSync instanceof SettingsTreeSettingElement ? elementToSync.parent :
			elementToSync instanceof SettingsTreeGroupElement ? elementToSync :
				null;

		// It's possible for this to be called when the TOC and settings tree are out of sync - e.g. when the settings tree has deferred a refresh because
		// it is focused. So, bail if element doesn't exist in the TOC.
		let nodeExists = true;
		try { this.tocTree.getNode(element); } catch (e) { nodeExists = false; }
		if (!nodeExists) {
			return;
		}

		if (element && this.tocTree.getSelection()[0] !== element) {
			const ancestors = this.getAncestors(element);
			ancestors.forEach(e => this.tocTree.expand(<SettingsTreeGroupElement>e));

			this.tocTree.reveal(element);
			const elementTop = this.tocTree.getRelativeTop(element);
			if (typeof elementTop !== 'number') {
				return;
			}

			this.tocTree.collapseAll();

			ancestors.forEach(e => this.tocTree.expand(<SettingsTreeGroupElement>e));
			if (elementTop < 0 || elementTop > 1) {
				this.tocTree.reveal(element);
			} else {
				this.tocTree.reveal(element, elementTop);
			}

			this.tocTree.expand(element);

			this.tocTree.setSelection([element]);

			const fakeKeyboardEvent = new KeyboardEvent('keydown');
			(<IFocusEventFromScroll>fakeKeyboardEvent).fromScroll = true;
			this.tocTree.setFocus([element], fakeKeyboardEvent);
		}
	}

	private getAncestors(element: SettingsTreeElement): SettingsTreeElement[] {
		const ancestors: any[] = [];

		while (element.parent) {
			if (element.parent.id !== 'root') {
				ancestors.push(element.parent);
			}

			element = element.parent;
		}

		return ancestors.reverse();
	}

	private updateChangedSetting(key: string, value: any, manualReset: boolean, languageFilter: string | undefined, scope: ConfigurationScope | undefined): Promise<void> {
		// ConfigurationService displays the error if this fails.
		// Force a render afterwards because onDidConfigurationUpdate doesn't fire if the update doesn't result in an effective setting value change.
		const settingsTarget = this.settingsTargetsWidget.settingsTarget;
		const resource = URI.isUri(settingsTarget) ? settingsTarget : undefined;
		const configurationTarget = <ConfigurationTarget | null>(resource ? ConfigurationTarget.WORKSPACE_FOLDER : settingsTarget) ?? ConfigurationTarget.USER_LOCAL;
		const overrides: IConfigurationUpdateOverrides = { resource, overrideIdentifiers: languageFilter ? [languageFilter] : undefined };

		const configurationTargetIsWorkspace = configurationTarget === ConfigurationTarget.WORKSPACE || configurationTarget === ConfigurationTarget.WORKSPACE_FOLDER;

		const userPassedInManualReset = configurationTargetIsWorkspace || !!languageFilter;
		const isManualReset = userPassedInManualReset ? manualReset : value === undefined;

		// If the user is changing the value back to the default, and we're not targeting a workspace scope, do a 'reset' instead
		const inspected = this.configurationService.inspect(key, overrides);
		if (!userPassedInManualReset && inspected.defaultValue === value) {
			value = undefined;
		}

		return this.configurationService.updateValue(key, value, overrides, configurationTarget)
			.then(() => {
				const query = this.searchWidget.getValue();
				if (query.includes(`@${MODIFIED_SETTING_TAG}`)) {
					// The user might have reset a setting.
					this.refreshTOCTree();
				}
				this.renderTree(key, isManualReset);
			});
	}

	private onSearchModeToggled(): void {
		this.rootElement.classList.remove('no-toc-search');
		if (this.configurationService.getValue('workbench.settings.settingsSearchTocBehavior') === 'hide') {
			this.rootElement.classList.toggle('no-toc-search', !!this.searchResultModel);
		}
	}

	private scheduleRefresh(element: HTMLElement, key = ''): void {
		if (key && this.scheduledRefreshes.has(key)) {
			return;
		}

		if (!key) {
			dispose(this.scheduledRefreshes.values());
			this.scheduledRefreshes.clear();
		}

		const scheduledRefreshTracker = DOM.trackFocus(element);
		this.scheduledRefreshes.set(key, scheduledRefreshTracker);
		scheduledRefreshTracker.onDidBlur(() => {
			scheduledRefreshTracker.dispose();
			this.scheduledRefreshes.delete(key);
			this.onConfigUpdate([key]);
		});
	}

	private async onConfigUpdate(keys?: string[], forceRefresh = false, schemaChange = false): Promise<void> {
		if (keys && this.settingsTreeModel) {
			return this.updateElementsByKey(keys);
		}

		const groups = this.defaultSettingsEditorModel.settingsGroups.slice(1); // Without commonlyUsed
		const dividedGroups = collections.groupBy(groups, g => g.extensionInfo ? 'extension' : 'core');
		const settingsResult = resolveSettingsTree(tocData, dividedGroups.core, this.logService);
		const resolvedSettingsRoot = settingsResult.tree;

		// Warn for settings not included in layout
		if (settingsResult.leftoverSettings.size && !this.hasWarnedMissingSettings) {
			const settingKeyList: string[] = [];
			settingsResult.leftoverSettings.forEach(s => {
				settingKeyList.push(s.key);
			});

			this.logService.warn(`SettingsEditor2: Settings not included in settingsLayout.ts: ${settingKeyList.join(', ')}`);
			this.hasWarnedMissingSettings = true;
		}

		const commonlyUsed = resolveSettingsTree(commonlyUsedData, dividedGroups.core, this.logService);
		resolvedSettingsRoot.children!.unshift(commonlyUsed.tree);

		resolvedSettingsRoot.children!.push(await createTocTreeForExtensionSettings(this.extensionService, dividedGroups.extension || []));

		if (!this.workspaceTrustManagementService.isWorkspaceTrusted() && (this.viewState.settingsTarget instanceof URI || this.viewState.settingsTarget === ConfigurationTarget.WORKSPACE)) {
			const configuredUntrustedWorkspaceSettings = resolveConfiguredUntrustedSettings(groups, this.viewState.settingsTarget, this.viewState.languageFilter, this.configurationService);
			if (configuredUntrustedWorkspaceSettings.length) {
				resolvedSettingsRoot.children!.unshift({
					id: 'workspaceTrust',
					label: localize('settings require trust', "Workspace Trust"),
					settings: configuredUntrustedWorkspaceSettings
				});
			}
		}

		this.searchResultModel?.updateChildren();

		if (this.settingsTreeModel) {
			this.settingsTreeModel.update(resolvedSettingsRoot);

			if (schemaChange && !!this.searchResultModel) {
				// If an extension's settings were just loaded and a search is active, retrigger the search so it shows up
				return await this.onSearchInputChanged();
			}

			this.refreshTOCTree();
			this.renderTree(undefined, forceRefresh);
		} else {
			this.settingsTreeModel = this.instantiationService.createInstance(SettingsTreeModel, this.viewState, this.workspaceTrustManagementService.isWorkspaceTrusted());
			this.settingsTreeModel.update(resolvedSettingsRoot);
			this.tocTreeModel.settingsTreeRoot = this.settingsTreeModel.root as SettingsTreeGroupElement;

			// Don't restore the cached state if we already have a query value from calling _setOptions().
			const cachedState = !this.viewState.query ? this.restoreCachedState() : undefined;
			if (cachedState?.searchQuery || this.searchWidget.getValue()) {
				await this.onSearchInputChanged();
			} else {
				this.refreshTOCTree();
				this.refreshTree();
				this.tocTree.collapseAll();
			}
		}
	}

	private updateElementsByKey(keys: string[]): void {
		if (keys.length) {
			if (this.searchResultModel) {
				keys.forEach(key => this.searchResultModel!.updateElementsByName(key));
			}

			if (this.settingsTreeModel) {
				keys.forEach(key => this.settingsTreeModel.updateElementsByName(key));
			}

			keys.forEach(key => this.renderTree(key));
		} else {
			return this.renderTree();
		}
	}

	private getActiveControlInSettingsTree(): HTMLElement | null {
		return (document.activeElement && DOM.isAncestor(document.activeElement, this.settingsTree.getHTMLElement())) ?
			<HTMLElement>document.activeElement :
			null;
	}

	private renderTree(key?: string, force = false): void {
		if (!force && key && this.scheduledRefreshes.has(key)) {
			this.updateModifiedLabelForKey(key);
			return;
		}

		// If the context view is focused, delay rendering settings
		if (this.contextViewFocused()) {
			const element = document.querySelector('.context-view');
			if (element) {
				this.scheduleRefresh(element as HTMLElement, key);
			}
			return;
		}

		// If a setting control is currently focused, schedule a refresh for later
		const activeElement = this.getActiveControlInSettingsTree();
		const focusedSetting = activeElement && this.settingRenderers.getSettingDOMElementForDOMElement(activeElement);
		if (focusedSetting && !force) {
			// If a single setting is being refreshed, it's ok to refresh now if that is not the focused setting
			if (key) {
				const focusedKey = focusedSetting.getAttribute(AbstractSettingRenderer.SETTING_KEY_ATTR);
				if (focusedKey === key &&
					// update `list`s live, as they have a separate "submit edit" step built in before this
					(focusedSetting.parentElement && !focusedSetting.parentElement.classList.contains('setting-item-list'))
				) {

					this.updateModifiedLabelForKey(key);
					this.scheduleRefresh(focusedSetting, key);
					return;
				}
			} else {
				this.scheduleRefresh(focusedSetting);
				return;
			}
		}

		this.renderResultCountMessages();

		if (key) {
			const elements = this.currentSettingsModel.getElementsByName(key);
			if (elements && elements.length) {
				// TODO https://github.com/microsoft/vscode/issues/57360
				this.refreshTree();
			} else {
				// Refresh requested for a key that we don't know about
				return;
			}
		} else {
			this.refreshTree();
		}

		return;
	}

	private contextViewFocused(): boolean {
		return !!DOM.findParentWithClass(<HTMLElement>document.activeElement, 'context-view');
	}

	private refreshTree(): void {
		if (this.isVisible()) {
			this.settingsTree.setChildren(null, createGroupIterator(this.currentSettingsModel.root));
		}
	}

	private refreshTOCTree(): void {
		if (this.isVisible()) {
			this.tocTreeModel.update();
			this.tocTree.setChildren(null, createTOCIterator(this.tocTreeModel, this.tocTree));
		}
	}

	private updateModifiedLabelForKey(key: string): void {
		const dataElements = this.currentSettingsModel.getElementsByName(key);
		const isModified = dataElements && dataElements[0] && dataElements[0].isConfigured; // all elements are either configured or not
		const elements = this.settingRenderers.getDOMElementsForSettingKey(this.settingsTree.getHTMLElement(), key);
		if (elements && elements[0]) {
			elements[0].classList.toggle('is-configured', !!isModified);
		}
	}

	private async onSearchInputChanged(): Promise<void> {
		if (!this.currentSettingsModel) {
			// Initializing search widget value
			return;
		}

		const query = this.searchWidget.getValue().trim();
		this.viewState.query = query;
		await this.triggerSearch(query.replace(/\u203A/g, ' '));
	}

	private parseSettingFromJSON(query: string): string | null {
		const match = query.match(/"([a-zA-Z.]+)": /);
		return match && match[1];
	}

	private triggerSearch(query: string): Promise<void> {
		this.viewState.tagFilters = new Set<string>();
		this.viewState.extensionFilters = new Set<string>();
		this.viewState.featureFilters = new Set<string>();
		this.viewState.idFilters = new Set<string>();
		this.viewState.languageFilter = undefined;
		if (query) {
			const parsedQuery = parseQuery(query);
			query = parsedQuery.query;
			parsedQuery.tags.forEach(tag => this.viewState.tagFilters!.add(tag));
			parsedQuery.extensionFilters.forEach(extensionId => this.viewState.extensionFilters!.add(extensionId));
			parsedQuery.featureFilters!.forEach(feature => this.viewState.featureFilters!.add(feature));
			parsedQuery.idFilters!.forEach(id => this.viewState.idFilters!.add(id));
			this.viewState.languageFilter = parsedQuery.languageFilter;
		}

		this.settingsTargetsWidget.updateLanguageFilterIndicators(this.viewState.languageFilter);

		if (query && query !== '@') {
			query = this.parseSettingFromJSON(query) || query;
			return this.triggerFilterPreferences(query);
		} else {
			if (this.viewState.tagFilters.size || this.viewState.extensionFilters.size || this.viewState.featureFilters.size || this.viewState.idFilters.size || this.viewState.languageFilter) {
				this.searchResultModel = this.createFilterModel();
			} else {
				this.searchResultModel = null;
			}

			this.localSearchDelayer.cancel();
			this.remoteSearchThrottle.cancel();
			if (this.searchInProgress) {
				this.searchInProgress.cancel();
				this.searchInProgress.dispose();
				this.searchInProgress = null;
			}

			this.tocTree.setFocus([]);
			this.viewState.filterToCategory = undefined;
			this.tocTreeModel.currentSearchModel = this.searchResultModel;
			this.onSearchModeToggled();

			if (this.searchResultModel) {
				// Added a filter model
				this.tocTree.setSelection([]);
				this.tocTree.expandAll();
				this.refreshTOCTree();
				this.renderResultCountMessages();
				this.refreshTree();
			} else {
				// Leaving search mode
				this.tocTree.collapseAll();
				this.refreshTOCTree();
				this.renderResultCountMessages();
				this.refreshTree();
			}
		}

		return Promise.resolve();
	}

	/**
	 * Return a fake SearchResultModel which can hold a flat list of all settings, to be filtered (@modified etc)
	 */
	private createFilterModel(): SearchResultModel {
		const filterModel = this.instantiationService.createInstance(SearchResultModel, this.viewState, this.workspaceTrustManagementService.isWorkspaceTrusted());

		const fullResult: ISearchResult = {
			filterMatches: []
		};
		for (const g of this.defaultSettingsEditorModel.settingsGroups.slice(1)) {
			for (const sect of g.sections) {
				for (const setting of sect.settings) {
					fullResult.filterMatches.push({ setting, matches: [], matchType: SettingMatchType.None, score: 0 });
				}
			}
		}

		filterModel.setResult(0, fullResult);

		return filterModel;
	}

	private triggerFilterPreferences(query: string): Promise<void> {
		if (this.searchInProgress) {
			this.searchInProgress.cancel();
			this.searchInProgress = null;
		}

		// Trigger the local search. If it didn't find an exact match, trigger the remote search.
		const searchInProgress = this.searchInProgress = new CancellationTokenSource();
		return this.localSearchDelayer.trigger(() => {
			if (searchInProgress && !searchInProgress.token.isCancellationRequested) {
				return this.localFilterPreferences(query).then(result => {
					if (result && !result.exactMatch) {
						this.remoteSearchThrottle.trigger(() => {
							return searchInProgress && !searchInProgress.token.isCancellationRequested ?
								this.remoteSearchPreferences(query, this.searchInProgress!.token) :
								Promise.resolve();
						});
					}
				});
			} else {
				return Promise.resolve();
			}
		});
	}

	private localFilterPreferences(query: string, token?: CancellationToken): Promise<ISearchResult | null> {
		const localSearchProvider = this.preferencesSearchService.getLocalSearchProvider(query);
		return this.filterOrSearchPreferences(query, SearchResultIdx.Local, localSearchProvider, token);
	}

	private remoteSearchPreferences(query: string, token?: CancellationToken): Promise<void> {
		const remoteSearchProvider = this.preferencesSearchService.getRemoteSearchProvider(query);
		const newExtSearchProvider = this.preferencesSearchService.getRemoteSearchProvider(query, true);

		return Promise.all([
			this.filterOrSearchPreferences(query, SearchResultIdx.Remote, remoteSearchProvider, token),
			this.filterOrSearchPreferences(query, SearchResultIdx.NewExtensions, newExtSearchProvider, token)
		]).then(() => { });
	}

	private filterOrSearchPreferences(query: string, type: SearchResultIdx, searchProvider?: ISearchProvider, token?: CancellationToken): Promise<ISearchResult | null> {
		return this._filterOrSearchPreferencesModel(query, this.defaultSettingsEditorModel, searchProvider, token).then(result => {
			if (token && token.isCancellationRequested) {
				// Handle cancellation like this because cancellation is lost inside the search provider due to async/await
				return null;
			}

			if (!this.searchResultModel) {
				this.searchResultModel = this.instantiationService.createInstance(SearchResultModel, this.viewState, this.workspaceTrustManagementService.isWorkspaceTrusted());
				this.searchResultModel.setResult(type, result);
				this.tocTreeModel.currentSearchModel = this.searchResultModel;
				this.onSearchModeToggled();
			} else {
				this.searchResultModel.setResult(type, result);
				this.tocTreeModel.update();
			}

			if (type === SearchResultIdx.Local) {
				this.tocTree.setFocus([]);
				this.viewState.filterToCategory = undefined;
				this.tocTree.expandAll();
			}

			this.settingsTree.scrollTop = 0;
			this.refreshTOCTree();
			this.renderTree(undefined, true);
			return result;
		});
	}

	private renderResultCountMessages() {
		if (!this.currentSettingsModel) {
			return;
		}

		this.clearFilterLinkContainer.style.display = this.viewState.tagFilters && this.viewState.tagFilters.size > 0
			? 'initial'
			: 'none';

		if (!this.searchResultModel) {
			if (this.countElement.style.display !== 'none') {
				this.searchResultLabel = null;
				this.updateInputAriaLabel();
				this.countElement.style.display = 'none';
				this.layout(this.dimension);
			}

			this.rootElement.classList.remove('no-results');
			this.splitView.el.style.visibility = 'visible';
			return;
		}

		if (this.tocTreeModel && this.tocTreeModel.settingsTreeRoot) {
			const count = this.tocTreeModel.settingsTreeRoot.count;
			let resultString: string;
			switch (count) {
				case 0: resultString = localize('noResults', "No Settings Found"); break;
				case 1: resultString = localize('oneResult', "1 Setting Found"); break;
				default: resultString = localize('moreThanOneResult', "{0} Settings Found", count);
			}

			this.searchResultLabel = resultString;
			this.updateInputAriaLabel();
			this.countElement.innerText = resultString;
			aria.status(resultString);

			if (this.countElement.style.display !== 'block') {
				this.countElement.style.display = 'block';
				this.layout(this.dimension);
			}
			this.rootElement.classList.toggle('no-results', count === 0);
			this.splitView.el.style.visibility = count === 0 ? 'hidden' : 'visible';
		}
	}

	private _filterOrSearchPreferencesModel(filter: string, model: ISettingsEditorModel, provider?: ISearchProvider, token?: CancellationToken): Promise<ISearchResult | null> {
		const searchP = provider ? provider.searchModel(model, token) : Promise.resolve(null);
		return searchP
			.then<ISearchResult, ISearchResult | null>(undefined, err => {
				if (isCancellationError(err)) {
					return Promise.reject(err);
				} else {
					const message = getErrorMessage(err).trim();
					if (message && message !== 'Error') {
						// "Error" = any generic network error
						this.logService.info('Setting search error: ' + message);
					}
					return null;
				}
			});
	}

	private layoutSplitView(dimension: DOM.Dimension): void {
		const listHeight = dimension.height - (72 + 11 + 14 /* header height + editor padding */);

		this.splitView.el.style.height = `${listHeight}px`;

		// We call layout first so the splitView has an idea of how much
		// space it has, otherwise setViewVisible results in the first panel
		// showing up at the minimum size whenever the Settings editor
		// opens for the first time.
		this.splitView.layout(this.bodyContainer.clientWidth, listHeight);

		const firstViewWasVisible = this.splitView.isViewVisible(0);
		const firstViewVisible = this.bodyContainer.clientWidth >= SettingsEditor2.NARROW_TOTAL_WIDTH;

		this.splitView.setViewVisible(0, firstViewVisible);
		// If the first view is again visible, and we have enough space, immediately set the
		// editor to use the reset width rather than the cached min width
		if (!firstViewWasVisible && firstViewVisible && this.bodyContainer.clientWidth >= SettingsEditor2.EDITOR_MIN_WIDTH + SettingsEditor2.TOC_RESET_WIDTH) {
			this.splitView.resizeView(0, SettingsEditor2.TOC_RESET_WIDTH);
		}
		this.splitView.style({
			separatorBorder: firstViewVisible ? this.theme.getColor(settingsSashBorder) ?? Color.transparent : Color.transparent
		});
	}

	protected override saveState(): void {
		if (this.isVisible()) {
			const searchQuery = this.searchWidget.getValue().trim();
			const target = this.settingsTargetsWidget.settingsTarget as SettingsTarget;
			if (this.group && this.input) {
				this.editorMemento.saveEditorState(this.group, this.input, { searchQuery, target });
			}
		} else if (this.group && this.input) {
			this.editorMemento.clearEditorState(this.input, this.group);
		}

		super.saveState();
	}
}

class SyncControls extends Disposable {
	private readonly lastSyncedLabel!: HTMLElement;
	private readonly turnOnSyncButton!: Button;

	private readonly _onDidChangeLastSyncedLabel = this._register(new Emitter<string>());
	public readonly onDidChangeLastSyncedLabel = this._onDidChangeLastSyncedLabel.event;

	constructor(
		container: HTMLElement,
		@ICommandService private readonly commandService: ICommandService,
		@IUserDataSyncService private readonly userDataSyncService: IUserDataSyncService,
		@IUserDataSyncEnablementService private readonly userDataSyncEnablementService: IUserDataSyncEnablementService,
		@IThemeService themeService: IThemeService,
	) {
		super();

		const headerRightControlsContainer = DOM.append(container, $('.settings-right-controls'));
		const turnOnSyncButtonContainer = DOM.append(headerRightControlsContainer, $('.turn-on-sync'));
		this.turnOnSyncButton = this._register(new Button(turnOnSyncButtonContainer, { title: true }));
		this._register(attachButtonStyler(this.turnOnSyncButton, themeService));
		this.lastSyncedLabel = DOM.append(headerRightControlsContainer, $('.last-synced-label'));
		DOM.hide(this.lastSyncedLabel);

		this.turnOnSyncButton.enabled = true;
		this.turnOnSyncButton.label = localize('turnOnSyncButton', "Turn on Settings Sync");
		DOM.hide(this.turnOnSyncButton.element);

		this._register(this.turnOnSyncButton.onDidClick(async () => {
			await this.commandService.executeCommand('workbench.userDataSync.actions.turnOn');
		}));

		this.updateLastSyncedTime();
		this._register(this.userDataSyncService.onDidChangeLastSyncTime(() => {
			this.updateLastSyncedTime();
		}));

		const updateLastSyncedTimer = this._register(new IntervalTimer());
		updateLastSyncedTimer.cancelAndSet(() => this.updateLastSyncedTime(), 60 * 1000);

		this.update();
		this._register(this.userDataSyncService.onDidChangeStatus(() => {
			this.update();
		}));

		this._register(this.userDataSyncEnablementService.onDidChangeEnablement(() => {
			this.update();
		}));
	}

	private updateLastSyncedTime(): void {
		const last = this.userDataSyncService.lastSyncTime;
		let label: string;
		if (typeof last === 'number') {
			const d = fromNow(last, true);
			label = localize('lastSyncedLabel', "Last synced: {0}", d);
		} else {
			label = '';
		}

		this.lastSyncedLabel.textContent = label;
		this._onDidChangeLastSyncedLabel.fire(label);
	}

	private update(): void {
		if (this.userDataSyncService.status === SyncStatus.Uninitialized) {
			return;
		}

		if (this.userDataSyncEnablementService.isEnabled() || this.userDataSyncService.status !== SyncStatus.Idle) {
			DOM.show(this.lastSyncedLabel);
			DOM.hide(this.turnOnSyncButton.element);
		} else {
			DOM.hide(this.lastSyncedLabel);
			DOM.show(this.turnOnSyncButton.element);
		}
	}
}

interface ISettingsEditor2State {
	searchQuery: string;
	target: SettingsTarget;
}<|MERGE_RESOLUTION|>--- conflicted
+++ resolved
@@ -112,11 +112,7 @@
 		`@tag:${WORKSPACE_TRUST_SETTING_TAG}`,
 		'@tag:sync',
 		'@tag:usesOnlineServices',
-<<<<<<< HEAD
-=======
-		'@tag:telemetry',
 		'@tag:accessibility',
->>>>>>> 8fa188b2
 		`@${ID_SETTING_TAG}`,
 		`@${EXTENSION_SETTING_TAG}`,
 		`@${FEATURE_SETTING_TAG}scm`,
