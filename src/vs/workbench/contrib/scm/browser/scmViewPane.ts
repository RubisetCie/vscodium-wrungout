/*---------------------------------------------------------------------------------------------
 *  Copyright (c) Microsoft Corporation. All rights reserved.
 *  Licensed under the MIT License. See License.txt in the project root for license information.
 *--------------------------------------------------------------------------------------------*/

import 'vs/css!./media/scm';
import { Event, Emitter } from 'vs/base/common/event';
import { basename, dirname } from 'vs/base/common/resources';
import { IDisposable, Disposable, DisposableStore, combinedDisposable, dispose, toDisposable, MutableDisposable } from 'vs/base/common/lifecycle';
import { ViewPane, IViewPaneOptions, ViewAction } from 'vs/workbench/browser/parts/views/viewPane';
import { append, $, Dimension, asCSSUrl, trackFocus, clearNode } from 'vs/base/browser/dom';
import { IListVirtualDelegate, IIdentityProvider } from 'vs/base/browser/ui/list/list';
import { ISCMResourceGroup, ISCMResource, InputValidationType, ISCMRepository, ISCMInput, IInputValidation, ISCMViewService, ISCMViewVisibleRepositoryChangeEvent, ISCMService, SCMInputChangeReason, VIEW_PANE_ID, ISCMActionButton, ISCMActionButtonDescriptor, ISCMRepositorySortKey, REPOSITORIES_VIEW_PANE_ID } from 'vs/workbench/contrib/scm/common/scm';
import { ResourceLabels, IResourceLabel, IFileLabelOptions } from 'vs/workbench/browser/labels';
import { CountBadge } from 'vs/base/browser/ui/countBadge/countBadge';
import { IEditorService } from 'vs/workbench/services/editor/common/editorService';
import { IInstantiationService, ServicesAccessor } from 'vs/platform/instantiation/common/instantiation';
import { IContextViewService, IContextMenuService } from 'vs/platform/contextview/browser/contextView';
import { IContextKeyService, IContextKey, ContextKeyExpr, RawContextKey } from 'vs/platform/contextkey/common/contextkey';
import { ICommandService } from 'vs/platform/commands/common/commands';
import { IKeybindingService } from 'vs/platform/keybinding/common/keybinding';
import { MenuItemAction, IMenuService, registerAction2, MenuId, IAction2Options, MenuRegistry, Action2 } from 'vs/platform/actions/common/actions';
import { IAction, ActionRunner, Action, Separator } from 'vs/base/common/actions';
import { ActionBar, IActionViewItemProvider } from 'vs/base/browser/ui/actionbar/actionbar';
import { IThemeService, registerThemingParticipant, IFileIconTheme, ThemeIcon, IColorTheme, ICssStyleCollector } from 'vs/platform/theme/common/themeService';
import { isSCMResource, isSCMResourceGroup, connectPrimaryMenuToInlineActionBar, isSCMRepository, isSCMInput, collectContextMenuActions, getActionViewItemProvider, isSCMActionButton } from './util';
import { attachBadgeStyler, attachButtonStyler } from 'vs/platform/theme/common/styler';
import { WorkbenchCompressibleObjectTree, IOpenEvent } from 'vs/platform/list/browser/listService';
import { IConfigurationService, ConfigurationTarget, IConfigurationChangeEvent } from 'vs/platform/configuration/common/configuration';
import { disposableTimeout, ThrottledDelayer } from 'vs/base/common/async';
import { ITreeNode, ITreeFilter, ITreeSorter, ITreeContextMenuEvent } from 'vs/base/browser/ui/tree/tree';
import { ResourceTree, IResourceNode } from 'vs/base/common/resourceTree';
import { ISplice } from 'vs/base/common/sequence';
import { ICompressibleTreeRenderer, ICompressibleKeyboardNavigationLabelProvider } from 'vs/base/browser/ui/tree/objectTree';
import { Iterable } from 'vs/base/common/iterator';
import { ICompressedTreeNode, ICompressedTreeElement } from 'vs/base/browser/ui/tree/compressedObjectTreeModel';
import { URI } from 'vs/base/common/uri';
import { FileKind } from 'vs/platform/files/common/files';
import { compareFileNames, comparePaths } from 'vs/base/common/comparers';
import { FuzzyScore, createMatches, IMatch } from 'vs/base/common/filters';
import { IViewDescriptorService, ViewContainerLocation } from 'vs/workbench/common/views';
import { localize } from 'vs/nls';
import { coalesce, flatten } from 'vs/base/common/arrays';
import { memoize } from 'vs/base/common/decorators';
import { IStorageService, StorageScope, StorageTarget, WillSaveStateReason } from 'vs/platform/storage/common/storage';
import { EditorResourceAccessor, SideBySideEditor } from 'vs/workbench/common/editor';
import { SIDE_BAR_BACKGROUND, SIDE_BAR_BORDER, PANEL_BACKGROUND, PANEL_INPUT_BORDER } from 'vs/workbench/common/theme';
import { CodeEditorWidget, ICodeEditorWidgetOptions } from 'vs/editor/browser/widget/codeEditorWidget';
import { ITextModel } from 'vs/editor/common/model';
import { IEditorConstructionOptions } from 'vs/editor/browser/config/editorConfiguration';
import { getSimpleEditorOptions } from 'vs/workbench/contrib/codeEditor/browser/simpleEditorOptions';
import { IModelService } from 'vs/editor/common/services/model';
import { EditorExtensionsRegistry } from 'vs/editor/browser/editorExtensions';
import { MenuPreventer } from 'vs/workbench/contrib/codeEditor/browser/menuPreventer';
import { SelectionClipboardContributionID } from 'vs/workbench/contrib/codeEditor/browser/selectionClipboard';
import { ContextMenuController } from 'vs/editor/contrib/contextmenu/browser/contextmenu';
import * as platform from 'vs/base/common/platform';
import { compare, format } from 'vs/base/common/strings';
import { inputPlaceholderForeground, inputValidationInfoBorder, inputValidationWarningBorder, inputValidationErrorBorder, inputValidationInfoBackground, inputValidationInfoForeground, inputValidationWarningBackground, inputValidationWarningForeground, inputValidationErrorBackground, inputValidationErrorForeground, inputBackground, inputForeground, inputBorder, focusBorder, registerColor, contrastBorder, editorSelectionBackground, selectionBackground, textLinkActiveForeground, textLinkForeground } from 'vs/platform/theme/common/colorRegistry';
import { SuggestController } from 'vs/editor/contrib/suggest/browser/suggestController';
import { SnippetController2 } from 'vs/editor/contrib/snippet/browser/snippetController2';
import { Schemas } from 'vs/base/common/network';
import { ServiceCollection } from 'vs/platform/instantiation/common/serviceCollection';
import { ModesHoverController } from 'vs/editor/contrib/hover/browser/hover';
import { ColorDetector } from 'vs/editor/contrib/colorPicker/browser/colorDetector';
import { LinkDetector } from 'vs/editor/contrib/links/browser/links';
import { IOpenerService } from 'vs/platform/opener/common/opener';
import { IListAccessibilityProvider } from 'vs/base/browser/ui/list/listWidget';
import { ILanguageService } from 'vs/editor/common/languages/language';
import { ILabelService } from 'vs/platform/label/common/label';
import { KeyCode } from 'vs/base/common/keyCodes';
import { DEFAULT_FONT_FAMILY } from 'vs/workbench/browser/style';
import { Codicon } from 'vs/base/common/codicons';
import { AnchorAlignment } from 'vs/base/browser/ui/contextview/contextview';
import { RepositoryRenderer } from 'vs/workbench/contrib/scm/browser/scmRepositoryRenderer';
import { ColorScheme } from 'vs/platform/theme/common/theme';
import { IUriIdentityService } from 'vs/platform/uriIdentity/common/uriIdentity';
import { LabelFuzzyScore } from 'vs/base/browser/ui/tree/abstractTree';
import { Selection } from 'vs/editor/common/core/selection';
import { API_OPEN_DIFF_EDITOR_COMMAND_ID, API_OPEN_EDITOR_COMMAND_ID } from 'vs/workbench/browser/parts/editor/editorCommands';
import { createAndFillInContextMenuActions } from 'vs/platform/actions/browser/menuEntryActionViewItem';
import { IWorkspaceContextService } from 'vs/platform/workspace/common/workspace';
import { MarkdownRenderer } from 'vs/editor/contrib/markdownRenderer/browser/markdownRenderer';
import { Button, ButtonWithDescription, ButtonWithDropdown } from 'vs/base/browser/ui/button/button';
import { INotificationService } from 'vs/platform/notification/common/notification';
import { RepositoryContextKeys } from 'vs/workbench/contrib/scm/browser/scmViewService';
import { DropIntoEditorController } from 'vs/editor/contrib/dropIntoEditor/browser/dropIntoEditorContribution';
import { MessageController } from 'vs/editor/contrib/message/browser/messageController';

type TreeElement = ISCMRepository | ISCMInput | ISCMActionButton | ISCMResourceGroup | IResourceNode<ISCMResource, ISCMResourceGroup> | ISCMResource;

interface ISCMLayout {
	height: number | undefined;
	width: number | undefined;
	readonly onDidChange: Event<void>;
}

interface ActionButtonTemplate {
	readonly actionButton: SCMActionButton;
	disposable: IDisposable;
	readonly templateDisposable: IDisposable;
}

class ActionButtonRenderer implements ICompressibleTreeRenderer<ISCMActionButton, FuzzyScore, ActionButtonTemplate> {
	static readonly DEFAULT_HEIGHT = 30;

	static readonly TEMPLATE_ID = 'actionButton';
	get templateId(): string { return ActionButtonRenderer.TEMPLATE_ID; }

	private actionButtons = new Map<ISCMActionButton, SCMActionButton>();

	constructor(
		@ICommandService private commandService: ICommandService,
		@IContextMenuService private contextMenuService: IContextMenuService,
		@IThemeService private themeService: IThemeService,
		@INotificationService private notificationService: INotificationService,
	) { }

	renderTemplate(container: HTMLElement): ActionButtonTemplate {
		// hack
		(container.parentElement!.parentElement!.querySelector('.monaco-tl-twistie')! as HTMLElement).classList.add('force-no-twistie');

		// Use default cursor & disable hover for list item
		container.parentElement!.parentElement!.classList.add('cursor-default', 'force-no-hover');

		const buttonContainer = append(container, $('.button-container'));
		const actionButton = new SCMActionButton(buttonContainer, this.contextMenuService, this.commandService, this.themeService, this.notificationService);

		return { actionButton, disposable: Disposable.None, templateDisposable: actionButton };
	}

	renderElement(node: ITreeNode<ISCMActionButton, FuzzyScore>, index: number, templateData: ActionButtonTemplate, height: number | undefined): void {
		templateData.disposable.dispose();

		const disposables = new DisposableStore();
		const actionButton = node.element;
		templateData.actionButton.setButton(node.element.button);

		// Remember action button
		this.actionButtons.set(actionButton, templateData.actionButton);
		disposables.add({ dispose: () => this.actionButtons.delete(actionButton) });

		templateData.disposable = disposables;
	}

	renderCompressedElements(): void {
		throw new Error('Should never happen since node is incompressible');
	}

	focusActionButton(actionButton: ISCMActionButton): void {
		this.actionButtons.get(actionButton)?.focus();
	}

	disposeElement(node: ITreeNode<ISCMActionButton, FuzzyScore>, index: number, template: ActionButtonTemplate): void {
		template.disposable.dispose();
	}

	disposeTemplate(templateData: ActionButtonTemplate): void {
		templateData.disposable.dispose();
		templateData.templateDisposable.dispose();
	}
}

interface InputTemplate {
	readonly inputWidget: SCMInputWidget;
	disposable: IDisposable;
	readonly templateDisposable: IDisposable;
}

class InputRenderer implements ICompressibleTreeRenderer<ISCMInput, FuzzyScore, InputTemplate> {

	static readonly DEFAULT_HEIGHT = 26;

	static readonly TEMPLATE_ID = 'input';
	get templateId(): string { return InputRenderer.TEMPLATE_ID; }

	private inputWidgets = new Map<ISCMInput, SCMInputWidget>();
	private contentHeights = new WeakMap<ISCMInput, number>();
	private editorSelections = new WeakMap<ISCMInput, Selection[]>();

	constructor(
		private outerLayout: ISCMLayout,
		private overflowWidgetsDomNode: HTMLElement,
		private updateHeight: (input: ISCMInput, height: number) => void,
		@IInstantiationService private instantiationService: IInstantiationService,
	) { }

	renderTemplate(container: HTMLElement): InputTemplate {
		// hack
		(container.parentElement!.parentElement!.querySelector('.monaco-tl-twistie')! as HTMLElement).classList.add('force-no-twistie');

		// Disable hover for list item
		container.parentElement!.parentElement!.classList.add('force-no-hover');

		const disposables = new DisposableStore();
		const inputElement = append(container, $('.scm-input'));
		const inputWidget = this.instantiationService.createInstance(SCMInputWidget, inputElement, this.overflowWidgetsDomNode);
		disposables.add(inputWidget);

		return { inputWidget, disposable: Disposable.None, templateDisposable: disposables };
	}

	renderElement(node: ITreeNode<ISCMInput, FuzzyScore>, index: number, templateData: InputTemplate): void {
		templateData.disposable.dispose();

		const disposables = new DisposableStore();
		const input = node.element;
		templateData.inputWidget.input = input;

		// Remember widget
		this.inputWidgets.set(input, templateData.inputWidget);
		disposables.add({ dispose: () => this.inputWidgets.delete(input) });

		// Widget cursor selections
		const selections = this.editorSelections.get(input);

		if (selections) {
			templateData.inputWidget.selections = selections;
		}

		disposables.add(toDisposable(() => {
			const selections = templateData.inputWidget.selections;

			if (selections) {
				this.editorSelections.set(input, selections);
			}
		}));

		// Rerender the element whenever the editor content height changes
		const onDidChangeContentHeight = () => {
			const contentHeight = templateData.inputWidget.getContentHeight();
			const lastContentHeight = this.contentHeights.get(input)!;
			this.contentHeights.set(input, contentHeight);

			if (lastContentHeight !== contentHeight) {
				this.updateHeight(input, contentHeight + 10);
				templateData.inputWidget.layout();
			}
		};

		const startListeningContentHeightChange = () => {
			disposables.add(templateData.inputWidget.onDidChangeContentHeight(onDidChangeContentHeight));
			onDidChangeContentHeight();
		};

		// Setup height change listener on next tick
		const timeout = disposableTimeout(startListeningContentHeightChange, 0);
		disposables.add(timeout);

		// Layout the editor whenever the outer layout happens
		const layoutEditor = () => templateData.inputWidget.layout();
		disposables.add(this.outerLayout.onDidChange(layoutEditor));
		layoutEditor();

		templateData.disposable = disposables;
	}

	renderCompressedElements(): void {
		throw new Error('Should never happen since node is incompressible');
	}

	disposeElement(group: ITreeNode<ISCMInput, FuzzyScore>, index: number, template: InputTemplate): void {
		template.disposable.dispose();
	}

	disposeTemplate(templateData: InputTemplate): void {
		templateData.disposable.dispose();
		templateData.templateDisposable.dispose();
	}

	getHeight(input: ISCMInput): number {
		return (this.contentHeights.get(input) ?? InputRenderer.DEFAULT_HEIGHT) + 10;
	}

	getRenderedInputWidget(input: ISCMInput): SCMInputWidget | undefined {
		return this.inputWidgets.get(input);
	}

	getFocusedInput(): ISCMInput | undefined {
		for (const [input, inputWidget] of this.inputWidgets) {
			if (inputWidget.hasFocus()) {
				return input;
			}
		}

		return undefined;
	}

	clearValidation(): void {
		for (const [, inputWidget] of this.inputWidgets) {
			inputWidget.clearValidation();
		}
	}
}

interface ResourceGroupTemplate {
	readonly name: HTMLElement;
	readonly count: CountBadge;
	readonly actionBar: ActionBar;
	elementDisposables: IDisposable;
	readonly disposables: IDisposable;
}

class ResourceGroupRenderer implements ICompressibleTreeRenderer<ISCMResourceGroup, FuzzyScore, ResourceGroupTemplate> {

	static readonly TEMPLATE_ID = 'resource group';
	get templateId(): string { return ResourceGroupRenderer.TEMPLATE_ID; }

	constructor(
		private actionViewItemProvider: IActionViewItemProvider,
		@ISCMViewService private scmViewService: ISCMViewService,
		@IThemeService private themeService: IThemeService,
	) { }

	renderTemplate(container: HTMLElement): ResourceGroupTemplate {
		// hack
		(container.parentElement!.parentElement!.querySelector('.monaco-tl-twistie')! as HTMLElement).classList.add('force-twistie');

		const element = append(container, $('.resource-group'));
		const name = append(element, $('.name'));
		const actionsContainer = append(element, $('.actions'));
		const actionBar = new ActionBar(actionsContainer, { actionViewItemProvider: this.actionViewItemProvider });
		const countContainer = append(element, $('.count'));
		const count = new CountBadge(countContainer);
		const styler = attachBadgeStyler(count, this.themeService);
		const elementDisposables = Disposable.None;
		const disposables = combinedDisposable(actionBar, styler);

		return { name, count, actionBar, elementDisposables, disposables };
	}

	renderElement(node: ITreeNode<ISCMResourceGroup, FuzzyScore>, index: number, template: ResourceGroupTemplate): void {
		template.elementDisposables.dispose();

		const group = node.element;
		template.name.textContent = group.label;
		template.actionBar.clear();
		template.actionBar.context = group;
		template.count.setCount(group.elements.length);

		const disposables = new DisposableStore();
		const menus = this.scmViewService.menus.getRepositoryMenus(group.provider);
		disposables.add(connectPrimaryMenuToInlineActionBar(menus.getResourceGroupMenu(group), template.actionBar));

		template.elementDisposables = disposables;
	}

	renderCompressedElements(node: ITreeNode<ICompressedTreeNode<ISCMResourceGroup>, FuzzyScore>, index: number, templateData: ResourceGroupTemplate, height: number | undefined): void {
		throw new Error('Should never happen since node is incompressible');
	}

	disposeElement(group: ITreeNode<ISCMResourceGroup, FuzzyScore>, index: number, template: ResourceGroupTemplate): void {
		template.elementDisposables.dispose();
	}

	disposeTemplate(template: ResourceGroupTemplate): void {
		template.elementDisposables.dispose();
		template.disposables.dispose();
	}
}

interface ResourceTemplate {
	element: HTMLElement;
	name: HTMLElement;
	fileLabel: IResourceLabel;
	decorationIcon: HTMLElement;
	actionBar: ActionBar;
	elementDisposables: IDisposable;
	disposables: IDisposable;
}

interface RenderedResourceData {
	readonly tooltip: string;
	readonly uri: URI;
	readonly fileLabelOptions: Partial<IFileLabelOptions>;
	readonly iconResource: ISCMResource | undefined;
}

class RepositoryPaneActionRunner extends ActionRunner {

	constructor(private getSelectedResources: () => (ISCMResource | IResourceNode<ISCMResource, ISCMResourceGroup>)[]) {
		super();
	}

	override async runAction(action: IAction, context: ISCMResource | IResourceNode<ISCMResource, ISCMResourceGroup>): Promise<any> {
		if (!(action instanceof MenuItemAction)) {
			return super.runAction(action, context);
		}

		const selection = this.getSelectedResources();
		const contextIsSelected = selection.some(s => s === context);
		const actualContext = contextIsSelected ? selection : [context];
		const args = flatten(actualContext.map(e => ResourceTree.isResourceNode(e) ? ResourceTree.collect(e) : [e]));
		await action.run(...args);
	}
}

class ResourceRenderer implements ICompressibleTreeRenderer<ISCMResource | IResourceNode<ISCMResource, ISCMResourceGroup>, FuzzyScore | LabelFuzzyScore, ResourceTemplate> {

	static readonly TEMPLATE_ID = 'resource';
	get templateId(): string { return ResourceRenderer.TEMPLATE_ID; }

	private disposables = new DisposableStore();
	private renderedResources = new Map<ResourceTemplate, RenderedResourceData>();

	constructor(
		private viewModelProvider: () => ViewModel,
		private labels: ResourceLabels,
		private actionViewItemProvider: IActionViewItemProvider,
		private actionRunner: ActionRunner,
		@ILabelService private labelService: ILabelService,
		@ISCMViewService private scmViewService: ISCMViewService,
		@IThemeService private themeService: IThemeService
	) {
		themeService.onDidColorThemeChange(this.onDidColorThemeChange, this, this.disposables);
	}

	renderTemplate(container: HTMLElement): ResourceTemplate {
		const element = append(container, $('.resource'));
		const name = append(element, $('.name'));
		const fileLabel = this.labels.create(name, { supportDescriptionHighlights: true, supportHighlights: true });
		const actionsContainer = append(fileLabel.element, $('.actions'));
		const actionBar = new ActionBar(actionsContainer, {
			actionViewItemProvider: this.actionViewItemProvider,
			actionRunner: this.actionRunner
		});

		const decorationIcon = append(element, $('.decoration-icon'));
		const disposables = combinedDisposable(actionBar, fileLabel);

		return { element, name, fileLabel, decorationIcon, actionBar, elementDisposables: Disposable.None, disposables };
	}

	renderElement(node: ITreeNode<ISCMResource, FuzzyScore | LabelFuzzyScore> | ITreeNode<ISCMResource | IResourceNode<ISCMResource, ISCMResourceGroup>, FuzzyScore | LabelFuzzyScore>, index: number, template: ResourceTemplate): void {
		template.elementDisposables.dispose();

		const elementDisposables = new DisposableStore();
		const resourceOrFolder = node.element;
		const iconResource = ResourceTree.isResourceNode(resourceOrFolder) ? resourceOrFolder.element : resourceOrFolder;
		const uri = ResourceTree.isResourceNode(resourceOrFolder) ? resourceOrFolder.uri : resourceOrFolder.sourceUri;
		const fileKind = ResourceTree.isResourceNode(resourceOrFolder) ? FileKind.FOLDER : FileKind.FILE;
		const viewModel = this.viewModelProvider();
		const tooltip = !ResourceTree.isResourceNode(resourceOrFolder) && resourceOrFolder.decorations.tooltip || '';

		template.actionBar.clear();
		template.actionBar.context = resourceOrFolder;

		let matches: IMatch[] | undefined;
		let descriptionMatches: IMatch[] | undefined;
		let strikethrough: boolean | undefined;

		if (ResourceTree.isResourceNode(resourceOrFolder)) {
			if (resourceOrFolder.element) {
				const menus = this.scmViewService.menus.getRepositoryMenus(resourceOrFolder.element.resourceGroup.provider);
				elementDisposables.add(connectPrimaryMenuToInlineActionBar(menus.getResourceMenu(resourceOrFolder.element), template.actionBar));
				template.element.classList.toggle('faded', resourceOrFolder.element.decorations.faded);
				strikethrough = resourceOrFolder.element.decorations.strikeThrough;
			} else {
				matches = createMatches(node.filterData as FuzzyScore | undefined);
				const menus = this.scmViewService.menus.getRepositoryMenus(resourceOrFolder.context.provider);
				elementDisposables.add(connectPrimaryMenuToInlineActionBar(menus.getResourceFolderMenu(resourceOrFolder.context), template.actionBar));
				template.element.classList.remove('faded');
			}
		} else {
			[matches, descriptionMatches] = this._processFilterData(uri, node.filterData);
			const menus = this.scmViewService.menus.getRepositoryMenus(resourceOrFolder.resourceGroup.provider);
			elementDisposables.add(connectPrimaryMenuToInlineActionBar(menus.getResourceMenu(resourceOrFolder), template.actionBar));
			template.element.classList.toggle('faded', resourceOrFolder.decorations.faded);
			strikethrough = resourceOrFolder.decorations.strikeThrough;
		}

		const renderedData: RenderedResourceData = {
			tooltip,
			uri,
			fileLabelOptions: {
				hidePath: viewModel.mode === ViewModelMode.Tree,
				fileKind,
				matches,
				descriptionMatches,
				strikethrough
			},
			iconResource
		};

		this.renderIcon(template, renderedData);

		this.renderedResources.set(template, renderedData);
		elementDisposables.add(toDisposable(() => this.renderedResources.delete(template)));

		template.element.setAttribute('data-tooltip', tooltip);
		template.elementDisposables = elementDisposables;
	}

	disposeElement(resource: ITreeNode<ISCMResource, FuzzyScore | LabelFuzzyScore> | ITreeNode<IResourceNode<ISCMResource, ISCMResourceGroup>, FuzzyScore | LabelFuzzyScore>, index: number, template: ResourceTemplate): void {
		template.elementDisposables.dispose();
	}

	renderCompressedElements(node: ITreeNode<ICompressedTreeNode<ISCMResource> | ICompressedTreeNode<IResourceNode<ISCMResource, ISCMResourceGroup>>, FuzzyScore | LabelFuzzyScore>, index: number, template: ResourceTemplate, height: number | undefined): void {
		template.elementDisposables.dispose();

		const elementDisposables = new DisposableStore();
		const compressed = node.element as ICompressedTreeNode<IResourceNode<ISCMResource, ISCMResourceGroup>>;
		const folder = compressed.elements[compressed.elements.length - 1];

		const label = compressed.elements.map(e => e.name);
		const fileKind = FileKind.FOLDER;

		const matches = createMatches(node.filterData as FuzzyScore | undefined);
		template.fileLabel.setResource({ resource: folder.uri, name: label }, {
			fileDecorations: { colors: false, badges: true },
			fileKind,
			matches,
			separator: this.labelService.getSeparator(folder.uri.scheme)
		});

		template.actionBar.clear();
		template.actionBar.context = folder;

		const menus = this.scmViewService.menus.getRepositoryMenus(folder.context.provider);
		elementDisposables.add(connectPrimaryMenuToInlineActionBar(menus.getResourceFolderMenu(folder.context), template.actionBar));

		template.name.classList.remove('strike-through');
		template.element.classList.remove('faded');
		template.decorationIcon.style.display = 'none';
		template.decorationIcon.style.backgroundImage = '';

		template.element.setAttribute('data-tooltip', '');
		template.elementDisposables = elementDisposables;
	}

	disposeCompressedElements(node: ITreeNode<ICompressedTreeNode<ISCMResource> | ICompressedTreeNode<IResourceNode<ISCMResource, ISCMResourceGroup>>, FuzzyScore | LabelFuzzyScore>, index: number, template: ResourceTemplate, height: number | undefined): void {
		template.elementDisposables.dispose();
	}

	disposeTemplate(template: ResourceTemplate): void {
		template.elementDisposables.dispose();
		template.disposables.dispose();
	}

	private _processFilterData(uri: URI, filterData: FuzzyScore | LabelFuzzyScore | undefined): [IMatch[] | undefined, IMatch[] | undefined] {
		if (!filterData) {
			return [undefined, undefined];
		}

		if (!(filterData as LabelFuzzyScore).label) {
			const matches = createMatches(filterData as FuzzyScore);
			return [matches, undefined];
		}

		const fileName = basename(uri);
		const label = (filterData as LabelFuzzyScore).label;
		const pathLength = label.length - fileName.length;
		const matches = createMatches((filterData as LabelFuzzyScore).score);

		// FileName match
		if (label === fileName) {
			return [matches, undefined];
		}

		// FilePath match
		const labelMatches: IMatch[] = [];
		const descriptionMatches: IMatch[] = [];

		for (const match of matches) {
			if (match.start > pathLength) {
				// Label match
				labelMatches.push({
					start: match.start - pathLength,
					end: match.end - pathLength
				});
			} else if (match.end < pathLength) {
				// Description match
				descriptionMatches.push(match);
			} else {
				// Spanning match
				labelMatches.push({
					start: 0,
					end: match.end - pathLength
				});
				descriptionMatches.push({
					start: match.start,
					end: pathLength
				});
			}
		}

		return [labelMatches, descriptionMatches];
	}

	private onDidColorThemeChange(): void {
		for (const [template, data] of this.renderedResources) {
			this.renderIcon(template, data);
		}
	}

	private renderIcon(template: ResourceTemplate, data: RenderedResourceData): void {
		const theme = this.themeService.getColorTheme();
		const icon = theme.type === ColorScheme.LIGHT ? data.iconResource?.decorations.icon : data.iconResource?.decorations.iconDark;

		template.fileLabel.setFile(data.uri, {
			...data.fileLabelOptions,
			fileDecorations: { colors: false, badges: !icon },
		});

		if (icon) {
			if (ThemeIcon.isThemeIcon(icon)) {
				template.decorationIcon.className = `decoration-icon ${ThemeIcon.asClassName(icon)}`;
				if (icon.color) {
					template.decorationIcon.style.color = theme.getColor(icon.color.id)?.toString() ?? '';
				}
				template.decorationIcon.style.display = '';
				template.decorationIcon.style.backgroundImage = '';
			} else {
				template.decorationIcon.className = 'decoration-icon';
				template.decorationIcon.style.color = '';
				template.decorationIcon.style.display = '';
				template.decorationIcon.style.backgroundImage = asCSSUrl(icon);
			}
			template.decorationIcon.title = data.tooltip;
		} else {
			template.decorationIcon.className = 'decoration-icon';
			template.decorationIcon.style.color = '';
			template.decorationIcon.style.display = 'none';
			template.decorationIcon.style.backgroundImage = '';
			template.decorationIcon.title = '';
		}
	}

	dispose(): void {
		this.disposables.dispose();
	}
}

class ListDelegate implements IListVirtualDelegate<TreeElement> {

	constructor(private readonly inputRenderer: InputRenderer) { }

	getHeight(element: TreeElement) {
		if (isSCMInput(element)) {
			return this.inputRenderer.getHeight(element);
		} else if (isSCMActionButton(element)) {
			return ActionButtonRenderer.DEFAULT_HEIGHT + 10;
		} else {
			return 22;
		}
	}

	getTemplateId(element: TreeElement) {
		if (isSCMRepository(element)) {
			return RepositoryRenderer.TEMPLATE_ID;
		} else if (isSCMInput(element)) {
			return InputRenderer.TEMPLATE_ID;
		} else if (isSCMActionButton(element)) {
			return ActionButtonRenderer.TEMPLATE_ID;
		} else if (ResourceTree.isResourceNode(element) || isSCMResource(element)) {
			return ResourceRenderer.TEMPLATE_ID;
		} else {
			return ResourceGroupRenderer.TEMPLATE_ID;
		}
	}
}

class SCMTreeFilter implements ITreeFilter<TreeElement> {

	filter(element: TreeElement): boolean {
		if (ResourceTree.isResourceNode(element)) {
			return true;
		} else if (isSCMResourceGroup(element)) {
			return element.elements.length > 0 || !element.hideWhenEmpty;
		} else {
			return true;
		}
	}
}

export class SCMTreeSorter implements ITreeSorter<TreeElement> {

	@memoize
	private get viewModel(): ViewModel { return this.viewModelProvider(); }

	constructor(private viewModelProvider: () => ViewModel) { }

	compare(one: TreeElement, other: TreeElement): number {
		if (isSCMRepository(one)) {
			if (!isSCMRepository(other)) {
				throw new Error('Invalid comparison');
			}

			return 0;
		}

		if (isSCMInput(one)) {
			return -1;
		} else if (isSCMInput(other)) {
			return 1;
		}

		if (isSCMActionButton(one)) {
			return -1;
		} else if (isSCMActionButton(other)) {
			return 1;
		}

		if (isSCMResourceGroup(one)) {
			if (!isSCMResourceGroup(other)) {
				throw new Error('Invalid comparison');
			}

			return 0;
		}

		// List
		if (this.viewModel.mode === ViewModelMode.List) {
			// FileName
			if (this.viewModel.sortKey === ViewModelSortKey.Name) {
				const oneName = basename((one as ISCMResource).sourceUri);
				const otherName = basename((other as ISCMResource).sourceUri);

				return compareFileNames(oneName, otherName);
			}

			// Status
			if (this.viewModel.sortKey === ViewModelSortKey.Status) {
				const oneTooltip = (one as ISCMResource).decorations.tooltip ?? '';
				const otherTooltip = (other as ISCMResource).decorations.tooltip ?? '';

				if (oneTooltip !== otherTooltip) {
					return compare(oneTooltip, otherTooltip);
				}
			}

			// Path (default)
			const onePath = (one as ISCMResource).sourceUri.fsPath;
			const otherPath = (other as ISCMResource).sourceUri.fsPath;

			return comparePaths(onePath, otherPath);
		}

		// Tree
		const oneIsDirectory = ResourceTree.isResourceNode(one);
		const otherIsDirectory = ResourceTree.isResourceNode(other);

		if (oneIsDirectory !== otherIsDirectory) {
			return oneIsDirectory ? -1 : 1;
		}

		const oneName = ResourceTree.isResourceNode(one) ? one.name : basename((one as ISCMResource).sourceUri);
		const otherName = ResourceTree.isResourceNode(other) ? other.name : basename((other as ISCMResource).sourceUri);

		return compareFileNames(oneName, otherName);
	}
}

export class SCMTreeKeyboardNavigationLabelProvider implements ICompressibleKeyboardNavigationLabelProvider<TreeElement> {

	constructor(
		private viewModelProvider: () => ViewModel,
		@ILabelService private readonly labelService: ILabelService,
	) { }

	getKeyboardNavigationLabel(element: TreeElement): { toString(): string } | { toString(): string }[] | undefined {
		if (ResourceTree.isResourceNode(element)) {
			return element.name;
		} else if (isSCMRepository(element) || isSCMInput(element) || isSCMActionButton(element)) {
			return undefined;
		} else if (isSCMResourceGroup(element)) {
			return element.label;
		} else {
			const viewModel = this.viewModelProvider();
			if (viewModel.mode === ViewModelMode.List) {
				// In List mode match using the file name and the path.
				// Since we want to match both on the file name and the
				// full path we return an array of labels. A match in the
				// file name takes precedence over a match in the path.
				const fileName = basename(element.sourceUri);
				const filePath = this.labelService.getUriLabel(element.sourceUri, { relative: true });

				return [fileName, filePath];
			} else {
				// In Tree mode only match using the file name
				return basename(element.sourceUri);
			}
		}
	}

	getCompressedNodeKeyboardNavigationLabel(elements: TreeElement[]): { toString(): string | undefined } | undefined {
		const folders = elements as IResourceNode<ISCMResource, ISCMResourceGroup>[];
		return folders.map(e => e.name).join('/');
	}
}

function getSCMResourceId(element: TreeElement): string {
	if (ResourceTree.isResourceNode(element)) {
		const group = element.context;
		return `folder:${group.provider.id}/${group.id}/$FOLDER/${element.uri.toString()}`;
	} else if (isSCMRepository(element)) {
		const provider = element.provider;
		return `repo:${provider.id}`;
	} else if (isSCMInput(element)) {
		const provider = element.repository.provider;
		return `input:${provider.id}`;
	} else if (isSCMActionButton(element)) {
		const provider = element.repository.provider;
		return `actionButton:${provider.id}`;
	} else if (isSCMResource(element)) {
		const group = element.resourceGroup;
		const provider = group.provider;
		return `resource:${provider.id}/${group.id}/${element.sourceUri.toString()}`;
	} else {
		const provider = element.provider;
		return `group:${provider.id}/${element.id}`;
	}
}

class SCMResourceIdentityProvider implements IIdentityProvider<TreeElement> {

	getId(element: TreeElement): string {
		return getSCMResourceId(element);
	}
}

export class SCMAccessibilityProvider implements IListAccessibilityProvider<TreeElement> {

	constructor(
		@ILabelService private readonly labelService: ILabelService,
		@IWorkspaceContextService private readonly workspaceContextService: IWorkspaceContextService
	) { }

	getWidgetAriaLabel(): string {
		return localize('scm', "Source Control Management");
	}

	getAriaLabel(element: TreeElement): string {
		if (ResourceTree.isResourceNode(element)) {
			return this.labelService.getUriLabel(element.uri, { relative: true, noPrefix: true }) || element.name;
		} else if (isSCMRepository(element)) {
			let folderName = '';
			if (element.provider.rootUri) {
				const folder = this.workspaceContextService.getWorkspaceFolder(element.provider.rootUri);

				if (folder?.uri.toString() === element.provider.rootUri.toString()) {
					folderName = folder.name;
				} else {
					folderName = basename(element.provider.rootUri);
				}
			}
			return `${folderName} ${element.provider.label}`;
		} else if (isSCMInput(element)) {
			return localize('input', "Source Control Input");
		} else if (isSCMActionButton(element)) {
			return element.button?.command.title ?? '';
		} else if (isSCMResourceGroup(element)) {
			return element.label;
		} else {
			const result: string[] = [];

			result.push(basename(element.sourceUri));

			if (element.decorations.tooltip) {
				result.push(element.decorations.tooltip);
			}

			const path = this.labelService.getUriLabel(dirname(element.sourceUri), { relative: true, noPrefix: true });

			if (path) {
				result.push(path);
			}

			return result.join(', ');
		}
	}
}

interface IGroupItem {
	readonly element: ISCMResourceGroup;
	readonly resources: ISCMResource[];
	readonly tree: ResourceTree<ISCMResource, ISCMResourceGroup>;
	dispose(): void;
}

interface IRepositoryItem {
	readonly element: ISCMRepository;
	readonly groupItems: IGroupItem[];
	dispose(): void;
}

interface ITreeViewState {
	readonly collapsed: string[];
}

function isRepositoryItem(item: IRepositoryItem | IGroupItem): item is IRepositoryItem {
	return Array.isArray((item as IRepositoryItem).groupItems);
}

function asTreeElement(node: IResourceNode<ISCMResource, ISCMResourceGroup>, forceIncompressible: boolean, viewState?: ITreeViewState): ICompressedTreeElement<TreeElement> {
	const element = (node.childrenCount === 0 && node.element) ? node.element : node;
	const collapsed = viewState ? viewState.collapsed.indexOf(getSCMResourceId(element)) > -1 : false;

	return {
		element,
		children: Iterable.map(node.children, node => asTreeElement(node, false, viewState)),
		incompressible: !!node.element || forceIncompressible,
		collapsed,
		collapsible: node.childrenCount > 0
	};
}

const enum ViewModelMode {
	List = 'list',
	Tree = 'tree'
}

const enum ViewModelSortKey {
	Path = 'path',
	Name = 'name',
	Status = 'status'
}

const Menus = {
	ViewSort: new MenuId('SCMViewSort'),
	Repositories: new MenuId('SCMRepositories'),
};

const ContextKeys = {
	ViewModelMode: new RawContextKey<ViewModelMode>('scmViewModelMode', ViewModelMode.List),
	ViewModelSortKey: new RawContextKey<ViewModelSortKey>('scmViewModelSortKey', ViewModelSortKey.Path),
	ViewModelAreAllRepositoriesCollapsed: new RawContextKey<boolean>('scmViewModelAreAllRepositoriesCollapsed', false),
	ViewModelIsAnyRepositoryCollapsible: new RawContextKey<boolean>('scmViewModelIsAnyRepositoryCollapsible', false),
	SCMProvider: new RawContextKey<string | undefined>('scmProvider', undefined),
	SCMProviderRootUri: new RawContextKey<string | undefined>('scmProviderRootUri', undefined),
	SCMProviderHasRootUri: new RawContextKey<boolean>('scmProviderHasRootUri', undefined),
	RepositoryCount: new RawContextKey<number>('scmRepositoryCount', 0),
	RepositoryVisibilityCount: new RawContextKey<number>('scmRepositoryVisibleCount', 0),
	RepositoryVisibility(repository: ISCMRepository) {
		return new RawContextKey<boolean>(`scmRepositoryVisible:${repository.provider.id}`, false);
	}
};

MenuRegistry.appendMenuItem(MenuId.SCMTitle, {
	title: localize('sortAction', "View & Sort"),
	submenu: Menus.ViewSort,
	when: ContextKeyExpr.and(ContextKeyExpr.equals('view', VIEW_PANE_ID), ContextKeys.RepositoryCount.notEqualsTo(0)),
	group: '0_view&sort'
});

MenuRegistry.appendMenuItem(Menus.ViewSort, {
	title: localize('repositories', "Repositories"),
	submenu: Menus.Repositories,
	group: '0_repositories'
});

class RepositoryVisibilityAction extends Action2 {

	private repository: ISCMRepository;

	constructor(repository: ISCMRepository) {
		const title = repository.provider.rootUri ? basename(repository.provider.rootUri) : repository.provider.label;
		super({
			id: `workbench.scm.action.toggleRepositoryVisibility.${repository.provider.id}`,
			title,
			f1: false,
			precondition: ContextKeyExpr.or(ContextKeys.RepositoryVisibilityCount.notEqualsTo(1), ContextKeys.RepositoryVisibility(repository).isEqualTo(false)),
			toggled: ContextKeys.RepositoryVisibility(repository).isEqualTo(true),
			menu: { id: Menus.Repositories, group: '0_repositories' }
		});
		this.repository = repository;
	}

	run(accessor: ServicesAccessor) {
		const scmViewService = accessor.get(ISCMViewService);
		scmViewService.toggleVisibility(this.repository);
	}
}

interface RepositoryVisibilityItem {
	readonly contextKey: IContextKey<boolean>;
	dispose(): void;
}

class RepositoryVisibilityActionController {

	private items = new Map<ISCMRepository, RepositoryVisibilityItem>();
	private repositoryCountContextKey: IContextKey<number>;
	private repositoryVisibilityCountContextKey: IContextKey<number>;
	private disposables = new DisposableStore();

	constructor(
		@ISCMViewService private scmViewService: ISCMViewService,
		@ISCMService scmService: ISCMService,
		@IContextKeyService private contextKeyService: IContextKeyService
	) {
		this.repositoryCountContextKey = ContextKeys.RepositoryCount.bindTo(contextKeyService);
		this.repositoryVisibilityCountContextKey = ContextKeys.RepositoryVisibilityCount.bindTo(contextKeyService);

		scmViewService.onDidChangeVisibleRepositories(this.onDidChangeVisibleRepositories, this, this.disposables);
		scmService.onDidAddRepository(this.onDidAddRepository, this, this.disposables);
		scmService.onDidRemoveRepository(this.onDidRemoveRepository, this, this.disposables);

		for (const repository of scmService.repositories) {
			this.onDidAddRepository(repository);
		}
	}

	private onDidAddRepository(repository: ISCMRepository): void {
		const action = registerAction2(class extends RepositoryVisibilityAction {
			constructor() {
				super(repository);
			}
		});

		const contextKey = ContextKeys.RepositoryVisibility(repository).bindTo(this.contextKeyService);
		contextKey.set(this.scmViewService.isVisible(repository));

		this.items.set(repository, {
			contextKey,
			dispose() {
				contextKey.reset();
				action.dispose();
			}
		});

		this.updateRepositoriesCounts();
	}

	private onDidRemoveRepository(repository: ISCMRepository): void {
		this.items.get(repository)?.dispose();
		this.items.delete(repository);
		this.updateRepositoriesCounts();
	}

	private onDidChangeVisibleRepositories(): void {
		let count = 0;

		for (const [repository, item] of this.items) {
			const isVisible = this.scmViewService.isVisible(repository);
			item.contextKey.set(isVisible);

			if (isVisible) {
				count++;
			}
		}

		this.repositoryCountContextKey.set(this.items.size);
		this.repositoryVisibilityCountContextKey.set(count);
	}

	private updateRepositoriesCounts(): void {
		this.repositoryCountContextKey.set(this.items.size);
		this.repositoryVisibilityCountContextKey.set(Iterable.reduce(this.items.keys(), (r, repository) => r + (this.scmViewService.isVisible(repository) ? 1 : 0), 0));
	}

	dispose(): void {
		this.disposables.dispose();
		dispose(this.items.values());
		this.items.clear();
	}
}

class ViewModel {

	private readonly _onDidChangeMode = new Emitter<ViewModelMode>();
	readonly onDidChangeMode = this._onDidChangeMode.event;

	private readonly _onDidChangeSortKey = new Emitter<ViewModelSortKey>();
	readonly onDidChangeSortKey = this._onDidChangeSortKey.event;

	private visible: boolean = false;

	get mode(): ViewModelMode { return this._mode; }
	set mode(mode: ViewModelMode) {
		if (this._mode === mode) {
			return;
		}

		this._mode = mode;

		for (const [, item] of this.items) {
			for (const groupItem of item.groupItems) {
				groupItem.tree.clear();

				if (mode === ViewModelMode.Tree) {
					for (const resource of groupItem.resources) {
						groupItem.tree.add(resource.sourceUri, resource);
					}
				}
			}
		}

		// Update sort key based on view mode
		this.sortKey = this.getViewModelSortKey();

		this.refresh();
		this._onDidChangeMode.fire(mode);
		this.modeContextKey.set(mode);

		this.storageService.store(`scm.viewMode`, mode, StorageScope.WORKSPACE, StorageTarget.USER);
	}

	get sortKey(): ViewModelSortKey { return this._sortKey; }
	set sortKey(sortKey: ViewModelSortKey) {
		if (this._sortKey === sortKey) {
			return;
		}

		this._sortKey = sortKey;

		this.refresh();
		this._onDidChangeSortKey.fire(sortKey);
		this.sortKeyContextKey.set(sortKey);

		if (this._mode === ViewModelMode.List) {
			this.storageService.store(`scm.viewSortKey`, sortKey, StorageScope.WORKSPACE, StorageTarget.USER);
		}
	}

	private _treeViewStateIsStale = false;
	get treeViewState(): ITreeViewState | undefined {
		if (this.visible && this._treeViewStateIsStale) {
			this.updateViewState();
			this._treeViewStateIsStale = false;
		}

		return this._treeViewState;
	}

	private items = new Map<ISCMRepository, IRepositoryItem>();
	private visibilityDisposables = new DisposableStore();
	private scrollTop: number | undefined;
	private alwaysShowRepositories = false;
	private showActionButton = false;
	private firstVisible = true;
	private disposables = new DisposableStore();

	private modeContextKey: IContextKey<ViewModelMode>;
	private sortKeyContextKey: IContextKey<ViewModelSortKey>;
	private areAllRepositoriesCollapsedContextKey: IContextKey<boolean>;
	private isAnyRepositoryCollapsibleContextKey: IContextKey<boolean>;
	private scmProviderContextKey: IContextKey<string | undefined>;
	private scmProviderRootUriContextKey: IContextKey<string | undefined>;
	private scmProviderHasRootUriContextKey: IContextKey<boolean>;

	private _mode: ViewModelMode;
	private _sortKey: ViewModelSortKey;
	private _treeViewState: ITreeViewState | undefined;

	constructor(
		private tree: WorkbenchCompressibleObjectTree<TreeElement, FuzzyScore>,
		private inputRenderer: InputRenderer,
		@IInstantiationService protected instantiationService: IInstantiationService,
		@IEditorService protected editorService: IEditorService,
		@IConfigurationService protected configurationService: IConfigurationService,
		@ISCMViewService private scmViewService: ISCMViewService,
		@IStorageService private storageService: IStorageService,
		@IUriIdentityService private uriIdentityService: IUriIdentityService,
		@IContextKeyService contextKeyService: IContextKeyService
	) {
		// View mode and sort key
		this._mode = this.getViewModelMode();
		this._sortKey = this.getViewModelSortKey();

		// TreeView state
		const storageViewState = this.storageService.get(`scm.viewState`, StorageScope.WORKSPACE);
		if (storageViewState) {
			try {
				this._treeViewState = JSON.parse(storageViewState);
			} catch {/* noop */ }
		}

		this.modeContextKey = ContextKeys.ViewModelMode.bindTo(contextKeyService);
		this.modeContextKey.set(this._mode);
		this.sortKeyContextKey = ContextKeys.ViewModelSortKey.bindTo(contextKeyService);
		this.sortKeyContextKey.set(this._sortKey);
		this.areAllRepositoriesCollapsedContextKey = ContextKeys.ViewModelAreAllRepositoriesCollapsed.bindTo(contextKeyService);
		this.isAnyRepositoryCollapsibleContextKey = ContextKeys.ViewModelIsAnyRepositoryCollapsible.bindTo(contextKeyService);
		this.scmProviderContextKey = ContextKeys.SCMProvider.bindTo(contextKeyService);
		this.scmProviderRootUriContextKey = ContextKeys.SCMProviderRootUri.bindTo(contextKeyService);
		this.scmProviderHasRootUriContextKey = ContextKeys.SCMProviderHasRootUri.bindTo(contextKeyService);

		configurationService.onDidChangeConfiguration(this.onDidChangeConfiguration, this, this.disposables);
		this.onDidChangeConfiguration();

		Event.filter(this.tree.onDidChangeCollapseState, e => isSCMRepository(e.node.element), this.disposables)
			(this.updateRepositoryCollapseAllContextKeys, this, this.disposables);

		this.disposables.add(this.tree.onDidChangeCollapseState(() => this._treeViewStateIsStale = true));

		this.storageService.onWillSaveState(e => {
			if (e.reason === WillSaveStateReason.SHUTDOWN) {
				this.storageService.store(`scm.viewState`, JSON.stringify(this.treeViewState), StorageScope.WORKSPACE, StorageTarget.MACHINE);
			}
		});
	}

	private onDidChangeConfiguration(e?: IConfigurationChangeEvent): void {
		if (!e || e.affectsConfiguration('scm.alwaysShowRepositories') || e.affectsConfiguration('scm.showActionButton')) {
			this.alwaysShowRepositories = this.configurationService.getValue<boolean>('scm.alwaysShowRepositories');
			this.showActionButton = this.configurationService.getValue<boolean>('scm.showActionButton');
			this.refresh();
		}
	}

	private _onDidChangeVisibleRepositories({ added, removed }: ISCMViewVisibleRepositoryChangeEvent): void {
		for (const repository of added) {
			const disposable = combinedDisposable(
				repository.provider.groups.onDidSplice(splice => this._onDidSpliceGroups(item, splice)),
				repository.input.onDidChangeVisibility(() => this.refresh(item)),
				repository.provider.onDidChange(() => {
					if (this.showActionButton) {
						this.refresh(item);
					}
				})
			);
			const groupItems = repository.provider.groups.elements.map(group => this.createGroupItem(group));
			const item: IRepositoryItem = {
				element: repository, groupItems, dispose() {
					dispose(this.groupItems);
					disposable.dispose();
				}
			};

			this.items.set(repository, item);
		}

		for (const repository of removed) {
			const item = this.items.get(repository)!;
			item.dispose();
			this.items.delete(repository);
		}

		this.refresh();
	}

	private _onDidSpliceGroups(item: IRepositoryItem, { start, deleteCount, toInsert }: ISplice<ISCMResourceGroup>): void {
		const itemsToInsert: IGroupItem[] = toInsert.map(group => this.createGroupItem(group));
		const itemsToDispose = item.groupItems.splice(start, deleteCount, ...itemsToInsert);

		for (const item of itemsToDispose) {
			item.dispose();
		}

		this.refresh();
	}

	private createGroupItem(group: ISCMResourceGroup): IGroupItem {
		const tree = new ResourceTree<ISCMResource, ISCMResourceGroup>(group, group.provider.rootUri || URI.file('/'), this.uriIdentityService.extUri);
		const resources: ISCMResource[] = [...group.elements];
		const disposable = combinedDisposable(
			group.onDidChange(() => this.tree.refilter()),
			group.onDidSplice(splice => this._onDidSpliceGroup(item, splice))
		);

		const item: IGroupItem = { element: group, resources, tree, dispose() { disposable.dispose(); } };

		if (this._mode === ViewModelMode.Tree) {
			for (const resource of resources) {
				item.tree.add(resource.sourceUri, resource);
			}
		}

		return item;
	}

	private _onDidSpliceGroup(item: IGroupItem, { start, deleteCount, toInsert }: ISplice<ISCMResource>): void {
		const before = item.resources.length;
		const deleted = item.resources.splice(start, deleteCount, ...toInsert);
		const after = item.resources.length;

		if (this._mode === ViewModelMode.Tree) {
			for (const resource of deleted) {
				item.tree.delete(resource.sourceUri);
			}

			for (const resource of toInsert) {
				item.tree.add(resource.sourceUri, resource);
			}
		}

		if (before !== after && (before === 0 || after === 0)) {
			this.refresh();
		} else {
			this.refresh(item);
		}
	}

	setVisible(visible: boolean): void {
		if (visible) {
			this.visibilityDisposables = new DisposableStore();
			this.scmViewService.onDidChangeVisibleRepositories(this._onDidChangeVisibleRepositories, this, this.visibilityDisposables);
			this._onDidChangeVisibleRepositories({ added: this.scmViewService.visibleRepositories, removed: Iterable.empty() });

			if (typeof this.scrollTop === 'number') {
				this.tree.scrollTop = this.scrollTop;
				this.scrollTop = undefined;
			}

			this.editorService.onDidActiveEditorChange(this.onDidActiveEditorChange, this, this.visibilityDisposables);
			this.onDidActiveEditorChange();
		} else {
			this.updateViewState();

			this.visibilityDisposables.dispose();
			this._onDidChangeVisibleRepositories({ added: Iterable.empty(), removed: [...this.items.keys()] });
			this.scrollTop = this.tree.scrollTop;
		}

		this.visible = visible;
		this.updateRepositoryCollapseAllContextKeys();
	}

	private refresh(item?: IRepositoryItem | IGroupItem): void {
		if (!this.alwaysShowRepositories && this.items.size === 1) {
			const provider = Iterable.first(this.items.values())!.element.provider;
			this.scmProviderContextKey.set(provider.contextValue);
			this.scmProviderRootUriContextKey.set(provider.rootUri?.toString());
			this.scmProviderHasRootUriContextKey.set(!!provider.rootUri);
		} else {
			this.scmProviderContextKey.set(undefined);
			this.scmProviderRootUriContextKey.set(undefined);
			this.scmProviderHasRootUriContextKey.set(false);
		}

		const focusedInput = this.inputRenderer.getFocusedInput();

		if (!this.alwaysShowRepositories && (this.items.size === 1 && (!item || isRepositoryItem(item)))) {
			const item = Iterable.first(this.items.values())!;
			this.tree.setChildren(null, this.render(item, this.treeViewState).children);
		} else if (item) {
			this.tree.setChildren(item.element, this.render(item, this.treeViewState).children);
		} else {
			const items = coalesce(this.scmViewService.visibleRepositories.map(r => this.items.get(r)));
			this.tree.setChildren(null, items.map(item => this.render(item, this.treeViewState)));
		}

		if (focusedInput) {
			this.inputRenderer.getRenderedInputWidget(focusedInput)?.focus();
		}

		this.updateRepositoryCollapseAllContextKeys();
	}

	private render(item: IRepositoryItem | IGroupItem, treeViewState?: ITreeViewState): ICompressedTreeElement<TreeElement> {
		if (isRepositoryItem(item)) {
			const children: ICompressedTreeElement<TreeElement>[] = [];
			const hasSomeChanges = item.groupItems.some(item => item.element.elements.length > 0);

			if (item.element.input.visible) {
				children.push({ element: item.element.input, incompressible: true, collapsible: false });
			}

			if (hasSomeChanges || (this.items.size === 1 && (!this.showActionButton || !item.element.provider.actionButton))) {
				children.push(...item.groupItems.map(i => this.render(i, treeViewState)));
			}

			if (this.showActionButton && item.element.provider.actionButton) {
				const button: ICompressedTreeElement<ISCMActionButton> = {
					element: {
						type: 'actionButton',
						repository: item.element,
						button: item.element.provider.actionButton,
					},
					incompressible: true,
					collapsible: false
				};
				children.push(button);
			}

			const collapsed = treeViewState ? treeViewState.collapsed.indexOf(getSCMResourceId(item.element)) > -1 : false;

			return { element: item.element, children, incompressible: true, collapsed, collapsible: true };
		} else {
			const children = this.mode === ViewModelMode.List
				? Iterable.map(item.resources, element => ({ element, incompressible: true }))
				: Iterable.map(item.tree.root.children, node => asTreeElement(node, true, treeViewState));

			const collapsed = treeViewState ? treeViewState.collapsed.indexOf(getSCMResourceId(item.element)) > -1 : false;

			return { element: item.element, children, incompressible: true, collapsed, collapsible: true };
		}
	}

	private updateViewState(): void {
		const collapsed: string[] = [];
		const visit = (node: ITreeNode<TreeElement | null, FuzzyScore>) => {
			if (node.element && node.collapsible && node.collapsed) {
				collapsed.push(getSCMResourceId(node.element));
			}

			for (const child of node.children) {
				visit(child);
			}
		};

		visit(this.tree.getNode());

		this._treeViewState = { collapsed };
	}

	private onDidActiveEditorChange(): void {
		if (!this.configurationService.getValue<boolean>('scm.autoReveal')) {
			return;
		}

		if (this.firstVisible) {
			this.firstVisible = false;
			this.visibilityDisposables.add(disposableTimeout(() => this.onDidActiveEditorChange(), 250));
			return;
		}

		const uri = EditorResourceAccessor.getOriginalUri(this.editorService.activeEditor, { supportSideBySide: SideBySideEditor.PRIMARY });

		if (!uri) {
			return;
		}

		for (const repository of this.scmViewService.visibleRepositories) {
			const item = this.items.get(repository);

			if (!item) {
				continue;
			}

			// go backwards from last group
			for (let j = item.groupItems.length - 1; j >= 0; j--) {
				const groupItem = item.groupItems[j];
				const resource = this.mode === ViewModelMode.Tree
					? groupItem.tree.getNode(uri)?.element
					: groupItem.resources.find(r => this.uriIdentityService.extUri.isEqual(r.sourceUri, uri));

				if (resource) {
					this.tree.reveal(resource);
					this.tree.setSelection([resource]);
					this.tree.setFocus([resource]);
					return;
				}
			}
		}
	}

	focus() {
		if (this.tree.getFocus().length === 0) {
			for (const repository of this.scmViewService.visibleRepositories) {
				const widget = this.inputRenderer.getRenderedInputWidget(repository.input);

				if (widget) {
					widget.focus();
					return;
				}
			}
		}

		this.tree.domFocus();
	}

	private updateRepositoryCollapseAllContextKeys(): void {
		if (!this.visible || this.scmViewService.visibleRepositories.length === 1) {
			this.isAnyRepositoryCollapsibleContextKey.set(false);
			this.areAllRepositoriesCollapsedContextKey.set(false);
			return;
		}

		this.isAnyRepositoryCollapsibleContextKey.set(this.scmViewService.visibleRepositories.some(r => this.tree.hasElement(r) && this.tree.isCollapsible(r)));
		this.areAllRepositoriesCollapsedContextKey.set(this.scmViewService.visibleRepositories.every(r => this.tree.hasElement(r) && (!this.tree.isCollapsible(r) || this.tree.isCollapsed(r))));
	}

	collapseAllRepositories(): void {
		for (const repository of this.scmViewService.visibleRepositories) {
			if (this.tree.isCollapsible(repository)) {
				this.tree.collapse(repository);
			}
		}
	}

	expandAllRepositories(): void {
		for (const repository of this.scmViewService.visibleRepositories) {
			if (this.tree.isCollapsible(repository)) {
				this.tree.expand(repository);
			}
		}
	}

	private getViewModelMode(): ViewModelMode {
		let mode = this.configurationService.getValue<'tree' | 'list'>('scm.defaultViewMode') === 'list' ? ViewModelMode.List : ViewModelMode.Tree;
		const storageMode = this.storageService.get(`scm.viewMode`, StorageScope.WORKSPACE) as ViewModelMode;
		if (typeof storageMode === 'string') {
			mode = storageMode;
		}

		return mode;
	}

	private getViewModelSortKey(): ViewModelSortKey {
		// Tree
		if (this._mode === ViewModelMode.Tree) {
			return ViewModelSortKey.Path;
		}

		// List
		let viewSortKey: ViewModelSortKey;
		const viewSortKeyString = this.configurationService.getValue<'path' | 'name' | 'status'>('scm.defaultViewSortKey');
		switch (viewSortKeyString) {
			case 'name':
				viewSortKey = ViewModelSortKey.Name;
				break;
			case 'status':
				viewSortKey = ViewModelSortKey.Status;
				break;
			default:
				viewSortKey = ViewModelSortKey.Path;
				break;
		}

		const storageSortKey = this.storageService.get(`scm.viewSortKey`, StorageScope.WORKSPACE) as ViewModelSortKey;
		if (typeof storageSortKey === 'string') {
			viewSortKey = storageSortKey;
		}

		return viewSortKey;
	}

	dispose(): void {
		this.visibilityDisposables.dispose();
		this.disposables.dispose();
		dispose(this.items.values());
		this.items.clear();
	}
}

class SetListViewModeAction extends ViewAction<SCMViewPane>  {
	constructor(menu: Partial<IAction2Options['menu']> = {}) {
		super({
			id: 'workbench.scm.action.setListViewMode',
			title: localize('setListViewMode', "View as List"),
			viewId: VIEW_PANE_ID,
			f1: false,
			icon: Codicon.listFlat,
			toggled: ContextKeys.ViewModelMode.isEqualTo(ViewModelMode.List),
			menu: { id: Menus.ViewSort, group: '1_viewmode', ...menu }
		});
	}

	async runInView(_: ServicesAccessor, view: SCMViewPane): Promise<void> {
		view.viewModel.mode = ViewModelMode.List;
	}
}

class SetListViewModeNavigationAction extends SetListViewModeAction {
	constructor() {
		super({
			id: MenuId.SCMTitle,
			when: ContextKeyExpr.and(ContextKeyExpr.equals('view', VIEW_PANE_ID), ContextKeys.RepositoryCount.notEqualsTo(0), ContextKeys.ViewModelMode.isEqualTo(ViewModelMode.Tree)),
			group: 'navigation',
			order: -1000
		});
	}
}

class SetTreeViewModeAction extends ViewAction<SCMViewPane>  {
	constructor(menu: Partial<IAction2Options['menu']> = {}) {
		super({
			id: 'workbench.scm.action.setTreeViewMode',
			title: localize('setTreeViewMode', "View as Tree"),
			viewId: VIEW_PANE_ID,
			f1: false,
			icon: Codicon.listTree,
			toggled: ContextKeys.ViewModelMode.isEqualTo(ViewModelMode.Tree),
			menu: { id: Menus.ViewSort, group: '1_viewmode', ...menu }
		});
	}

	async runInView(_: ServicesAccessor, view: SCMViewPane): Promise<void> {
		view.viewModel.mode = ViewModelMode.Tree;
	}
}

class SetTreeViewModeNavigationAction extends SetTreeViewModeAction {
	constructor() {
		super({
			id: MenuId.SCMTitle,
			when: ContextKeyExpr.and(ContextKeyExpr.equals('view', VIEW_PANE_ID), ContextKeys.RepositoryCount.notEqualsTo(0), ContextKeys.ViewModelMode.isEqualTo(ViewModelMode.List)),
			group: 'navigation',
			order: -1000
		});
	}
}

registerAction2(SetListViewModeAction);
registerAction2(SetTreeViewModeAction);
registerAction2(SetListViewModeNavigationAction);
registerAction2(SetTreeViewModeNavigationAction);

abstract class RepositorySortAction extends ViewAction<SCMViewPane> {
	constructor(private sortKey: ISCMRepositorySortKey, title: string) {
		super({
			id: `workbench.scm.action.repositories.setSortKey.${sortKey}`,
			title,
			viewId: VIEW_PANE_ID,
			f1: false,
			toggled: RepositoryContextKeys.RepositorySortKey.isEqualTo(sortKey),
			menu: [
				{
					id: Menus.Repositories,
					group: '1_sort'
				},
				{
					id: MenuId.ViewTitle,
					when: ContextKeyExpr.equals('view', REPOSITORIES_VIEW_PANE_ID),
					group: '1_sort',
				},
			]
		});
	}

	runInView(accessor: ServicesAccessor) {
		accessor.get(ISCMViewService).toggleSortKey(this.sortKey);
	}
}


class RepositorySortByDiscoveryTimeAction extends RepositorySortAction {
	constructor() {
		super(ISCMRepositorySortKey.DiscoveryTime, localize('repositorySortByDiscoveryTime', "Sort by Discovery Time"));
	}
}

class RepositorySortByNameAction extends RepositorySortAction {
	constructor() {
		super(ISCMRepositorySortKey.Name, localize('repositorySortByName', "Sort by Name"));
	}
}

class RepositorySortByPathAction extends RepositorySortAction {
	constructor() {
		super(ISCMRepositorySortKey.Path, localize('repositorySortByPath', "Sort by Path"));
	}
}

registerAction2(RepositorySortByDiscoveryTimeAction);
registerAction2(RepositorySortByNameAction);
registerAction2(RepositorySortByPathAction);

abstract class SetSortKeyAction extends ViewAction<SCMViewPane>  {
	constructor(private sortKey: ViewModelSortKey, title: string) {
		super({
			id: `workbench.scm.action.setSortKey.${sortKey}`,
			title,
			viewId: VIEW_PANE_ID,
			f1: false,
			toggled: ContextKeys.ViewModelSortKey.isEqualTo(sortKey),
			precondition: ContextKeys.ViewModelMode.isEqualTo(ViewModelMode.List),
			menu: { id: Menus.ViewSort, group: '2_sort' }
		});
	}

	async runInView(_: ServicesAccessor, view: SCMViewPane): Promise<void> {
		view.viewModel.sortKey = this.sortKey;
	}
}

class SetSortByNameAction extends SetSortKeyAction {
	constructor() {
		super(ViewModelSortKey.Name, localize('sortChangesByName', "Sort Changes by Name"));
	}
}

class SetSortByPathAction extends SetSortKeyAction {
	constructor() {
		super(ViewModelSortKey.Path, localize('sortChangesByPath', "Sort Changes by Path"));
	}
}

class SetSortByStatusAction extends SetSortKeyAction {
	constructor() {
		super(ViewModelSortKey.Status, localize('sortChangesByStatus', "Sort Changes by Status"));
	}
}

registerAction2(SetSortByNameAction);
registerAction2(SetSortByPathAction);
registerAction2(SetSortByStatusAction);

class CollapseAllRepositoriesAction extends ViewAction<SCMViewPane>  {

	constructor() {
		super({
			id: `workbench.scm.action.collapseAllRepositories`,
			title: localize('collapse all', "Collapse All Repositories"),
			viewId: VIEW_PANE_ID,
			f1: false,
			icon: Codicon.collapseAll,
			menu: {
				id: MenuId.SCMTitle,
				group: 'navigation',
				when: ContextKeyExpr.and(ContextKeyExpr.equals('view', VIEW_PANE_ID), ContextKeys.ViewModelIsAnyRepositoryCollapsible.isEqualTo(true), ContextKeys.ViewModelAreAllRepositoriesCollapsed.isEqualTo(false))
			}
		});
	}

	async runInView(_: ServicesAccessor, view: SCMViewPane): Promise<void> {
		view.viewModel.collapseAllRepositories();
	}
}

class ExpandAllRepositoriesAction extends ViewAction<SCMViewPane>  {

	constructor() {
		super({
			id: `workbench.scm.action.expandAllRepositories`,
			title: localize('expand all', "Expand All Repositories"),
			viewId: VIEW_PANE_ID,
			f1: false,
			icon: Codicon.expandAll,
			menu: {
				id: MenuId.SCMTitle,
				group: 'navigation',
				when: ContextKeyExpr.and(ContextKeyExpr.equals('view', VIEW_PANE_ID), ContextKeys.ViewModelIsAnyRepositoryCollapsible.isEqualTo(true), ContextKeys.ViewModelAreAllRepositoriesCollapsed.isEqualTo(true))
			}
		});
	}

	async runInView(_: ServicesAccessor, view: SCMViewPane): Promise<void> {
		view.viewModel.expandAllRepositories();
	}
}

registerAction2(CollapseAllRepositoriesAction);
registerAction2(ExpandAllRepositoriesAction);

class SCMInputWidget {

	private static readonly ValidationTimeouts: { [severity: number]: number } = {
		[InputValidationType.Information]: 5000,
		[InputValidationType.Warning]: 8000,
		[InputValidationType.Error]: 10000
	};

	private readonly defaultInputFontFamily = DEFAULT_FONT_FAMILY;

	private element: HTMLElement;
	private editorContainer: HTMLElement;
	private placeholderTextContainer: HTMLElement;
	private inputEditor: CodeEditorWidget;
	private disposables = new DisposableStore();

	private model: { readonly input: ISCMInput; readonly textModel: ITextModel } | undefined;
	private repositoryIdContextKey: IContextKey<string | undefined>;
	private repositoryDisposables = new DisposableStore();

	private validation: IInputValidation | undefined;
	private validationDisposable: IDisposable = Disposable.None;
	private validationHasFocus: boolean = false;
	private _validationTimer: any;

	// This is due to "Setup height change listener on next tick" above
	// https://github.com/microsoft/vscode/issues/108067
	private lastLayoutWasTrash = false;
	private shouldFocusAfterLayout = false;

	readonly onDidChangeContentHeight: Event<void>;

	get input(): ISCMInput | undefined {
		return this.model?.input;
	}

	set input(input: ISCMInput | undefined) {
		if (input === this.input) {
			return;
		}

		this.clearValidation();
		this.editorContainer.classList.remove('synthetic-focus');

		this.repositoryDisposables.dispose();
		this.repositoryDisposables = new DisposableStore();
		this.repositoryIdContextKey.set(input?.repository.id);

		if (!input) {
			this.model?.textModel.dispose();
			this.inputEditor.setModel(undefined);
			this.model = undefined;
			return;
		}

		let query: string | undefined;

		if (input.repository.provider.rootUri) {
			query = `rootUri=${encodeURIComponent(input.repository.provider.rootUri.toString())}`;
		}

		const uri = URI.from({
			scheme: Schemas.vscode,
			path: `scm/${input.repository.provider.contextValue}/${input.repository.provider.id}/input`,
			query
		});

		if (this.configurationService.getValue('editor.wordBasedSuggestions', { resource: uri }) !== false) {
			this.configurationService.updateValue('editor.wordBasedSuggestions', false, { resource: uri }, ConfigurationTarget.MEMORY);
		}

		const textModel = this.modelService.getModel(uri) ?? this.modelService.createModel('', this.languageService.createById('scminput'), uri);
		this.inputEditor.setModel(textModel);

		// Validation
		const validationDelayer = new ThrottledDelayer<any>(200);
		const validate = async () => {
			const position = this.inputEditor.getSelection()?.getStartPosition();
			const offset = position && textModel.getOffsetAt(position);
			const value = textModel.getValue();

			this.setValidation(await input.validateInput(value, offset || 0));
		};

		const triggerValidation = () => validationDelayer.trigger(validate);
		this.repositoryDisposables.add(validationDelayer);
		this.repositoryDisposables.add(this.inputEditor.onDidChangeCursorPosition(triggerValidation));

		// Adaptive indentation rules
		const opts = this.modelService.getCreationOptions(textModel.getLanguageId(), textModel.uri, textModel.isForSimpleWidget);
		const onEnter = Event.filter(this.inputEditor.onKeyDown, e => e.keyCode === KeyCode.Enter, this.repositoryDisposables);
		this.repositoryDisposables.add(onEnter(() => textModel.detectIndentation(opts.insertSpaces, opts.tabSize)));

		// Keep model in sync with API
		textModel.setValue(input.value);
		this.repositoryDisposables.add(input.onDidChange(({ value, reason }) => {
			if (value === textModel.getValue()) { // circuit breaker
				return;
			}
			textModel.setValue(value);

			const position = reason === SCMInputChangeReason.HistoryPrevious
				? textModel.getFullModelRange().getStartPosition()
				: textModel.getFullModelRange().getEndPosition();
			this.inputEditor.setPosition(position);
			this.inputEditor.revealPositionInCenterIfOutsideViewport(position);
		}));
		this.repositoryDisposables.add(input.onDidChangeFocus(() => this.focus()));
		this.repositoryDisposables.add(input.onDidChangeValidationMessage((e) => this.setValidation(e, { focus: true, timeout: true })));
		this.repositoryDisposables.add(input.onDidChangeValidateInput((e) => triggerValidation()));

		// Keep API in sync with model, update placeholder visibility and validate
		const updatePlaceholderVisibility = () => this.placeholderTextContainer.classList.toggle('hidden', textModel.getValueLength() > 0);
		this.repositoryDisposables.add(textModel.onDidChangeContent(() => {
			input.setValue(textModel.getValue(), true);
			updatePlaceholderVisibility();
			triggerValidation();
		}));
		updatePlaceholderVisibility();

		// Update placeholder text
		const updatePlaceholderText = () => {
			const binding = this.keybindingService.lookupKeybinding('scm.acceptInput');
			const label = binding ? binding.getLabel() : (platform.isMacintosh ? 'Cmd+Enter' : 'Ctrl+Enter');
			const placeholderText = format(input.placeholder, label);

			this.inputEditor.updateOptions({ ariaLabel: placeholderText });
			this.placeholderTextContainer.textContent = placeholderText;
		};
		this.repositoryDisposables.add(input.onDidChangePlaceholder(updatePlaceholderText));
		this.repositoryDisposables.add(this.keybindingService.onDidUpdateKeybindings(updatePlaceholderText));
		updatePlaceholderText();

		// Update input template
		let commitTemplate = '';
		const updateTemplate = () => {
			if (typeof input.repository.provider.commitTemplate === 'undefined' || !input.visible) {
				return;
			}

			const oldCommitTemplate = commitTemplate;
			commitTemplate = input.repository.provider.commitTemplate;

			const value = textModel.getValue();

			if (value && value !== oldCommitTemplate) {
				return;
			}

			textModel.setValue(commitTemplate);
		};
		this.repositoryDisposables.add(input.repository.provider.onDidChangeCommitTemplate(updateTemplate, this));
		updateTemplate();

		// Update input enablement
		const updateEnablement = (enabled: boolean) => {
			this.inputEditor.updateOptions({ readOnly: !enabled });
		};
		this.repositoryDisposables.add(input.onDidChangeEnablement(enabled => updateEnablement(enabled)));
		updateEnablement(input.enabled);

		// Save model
		this.model = { input, textModel };
	}

	get selections(): Selection[] | null {
		return this.inputEditor.getSelections();
	}

	set selections(selections: Selection[] | null) {
		if (selections) {
			this.inputEditor.setSelections(selections);
		}
	}

	private setValidation(validation: IInputValidation | undefined, options?: { focus?: boolean; timeout?: boolean }) {
		if (this._validationTimer) {
			clearTimeout(this._validationTimer);
			this._validationTimer = 0;
		}

		this.validation = validation;
		this.renderValidation();

		if (options?.focus && !this.hasFocus()) {
			this.focus();
		}

		if (validation && options?.timeout) {
			this._validationTimer = setTimeout(() => this.setValidation(undefined), SCMInputWidget.ValidationTimeouts[validation.type]);
		}
	}

	constructor(
		container: HTMLElement,
		overflowWidgetsDomNode: HTMLElement,
		@IContextKeyService contextKeyService: IContextKeyService,
		@IModelService private modelService: IModelService,
		@ILanguageService private languageService: ILanguageService,
		@IKeybindingService private keybindingService: IKeybindingService,
		@IConfigurationService private configurationService: IConfigurationService,
		@IInstantiationService private readonly instantiationService: IInstantiationService,
		@ISCMViewService private readonly scmViewService: ISCMViewService,
		@IContextViewService private readonly contextViewService: IContextViewService,
		@IOpenerService private readonly openerService: IOpenerService,
	) {
		this.element = append(container, $('.scm-editor'));
		this.editorContainer = append(this.element, $('.scm-editor-container'));
		this.placeholderTextContainer = append(this.editorContainer, $('.scm-editor-placeholder'));

		const fontFamily = this.getInputEditorFontFamily();
		const fontSize = this.getInputEditorFontSize();
		const lineHeight = this.computeLineHeight(fontSize);
		// We respect the configured `editor.accessibilitySupport` setting to be able to have wrapping
		// even when a screen reader is attached.
		const accessibilitySupport = this.configurationService.getValue<'auto' | 'off' | 'on'>('editor.accessibilitySupport');

		this.setPlaceholderFontStyles(fontFamily, fontSize, lineHeight);

		const contextKeyService2 = contextKeyService.createScoped(this.element);
		this.repositoryIdContextKey = contextKeyService2.createKey('scmRepository', undefined);

		const editorOptions: IEditorConstructionOptions = {
			...getSimpleEditorOptions(),
			lineDecorationsWidth: 4,
			dragAndDrop: false,
			cursorWidth: 1,
			fontSize: fontSize,
			lineHeight: lineHeight,
			fontFamily: fontFamily,
			wrappingStrategy: 'advanced',
			wrappingIndent: 'none',
			padding: { top: 3, bottom: 3 },
			quickSuggestions: false,
			scrollbar: { alwaysConsumeMouseWheel: false },
			overflowWidgetsDomNode,
			renderWhitespace: 'none',
			enableDropIntoEditor: true,
			accessibilitySupport
		};

		const codeEditorWidgetOptions: ICodeEditorWidgetOptions = {
			isSimpleWidget: true,
			contributions: EditorExtensionsRegistry.getSomeEditorContributions([
				ColorDetector.ID,
				ContextMenuController.ID,
				DropIntoEditorController.ID,
				LinkDetector.ID,
				MenuPreventer.ID,
				MessageController.ID,
				ModesHoverController.ID,
				SelectionClipboardContributionID,
				SnippetController2.ID,
				SuggestController.ID,
			])
		};

		const services = new ServiceCollection([IContextKeyService, contextKeyService2]);
		const instantiationService2 = instantiationService.createChild(services);
		this.inputEditor = instantiationService2.createInstance(CodeEditorWidget, this.editorContainer, editorOptions, codeEditorWidgetOptions);
		this.disposables.add(this.inputEditor);

		this.disposables.add(this.inputEditor.onDidFocusEditorText(() => {
			if (this.input?.repository) {
				this.scmViewService.focus(this.input.repository);
			}

			this.editorContainer.classList.add('synthetic-focus');
			this.renderValidation();
		}));
		this.disposables.add(this.inputEditor.onDidBlurEditorText(() => {
			this.editorContainer.classList.remove('synthetic-focus');

			setTimeout(() => {
				if (!this.validation || !this.validationHasFocus) {
					this.clearValidation();
				}
			}, 0);
		}));

		const firstLineKey = contextKeyService2.createKey<boolean>('scmInputIsInFirstPosition', false);
		const lastLineKey = contextKeyService2.createKey<boolean>('scmInputIsInLastPosition', false);

		this.disposables.add(this.inputEditor.onDidChangeCursorPosition(({ position }) => {
			const viewModel = this.inputEditor._getViewModel()!;
			const lastLineNumber = viewModel.getLineCount();
			const lastLineCol = viewModel.getLineContent(lastLineNumber).length + 1;
			const viewPosition = viewModel.coordinatesConverter.convertModelPositionToViewPosition(position);
			firstLineKey.set(viewPosition.lineNumber === 1 && viewPosition.column === 1);
			lastLineKey.set(viewPosition.lineNumber === lastLineNumber && viewPosition.column === lastLineCol);
		}));

		const relevantSettings = [
			'scm.inputFontFamily',
			'editor.fontFamily', // When `scm.inputFontFamily` is 'editor', we use it as an effective value
			'scm.inputFontSize',
			'editor.accessibilitySupport'
		];

		const onInputFontFamilyChanged = Event.filter(
			this.configurationService.onDidChangeConfiguration,
			(e) => {
				for (const setting of relevantSettings) {
					if (e.affectsConfiguration(setting)) {
						return true;
					}
				}
				return false;
			},
			this.disposables
		);
		this.disposables.add(onInputFontFamilyChanged(() => {
			const fontFamily = this.getInputEditorFontFamily();
			const fontSize = this.getInputEditorFontSize();
			const lineHeight = this.computeLineHeight(fontSize);
			const accessibilitySupport = this.configurationService.getValue<'auto' | 'off' | 'on'>('editor.accessibilitySupport');

			this.inputEditor.updateOptions({
				fontFamily: fontFamily,
				fontSize: fontSize,
				lineHeight: lineHeight,
				accessibilitySupport
			});

			this.setPlaceholderFontStyles(fontFamily, fontSize, lineHeight);
		}));

		this.onDidChangeContentHeight = Event.signal(Event.filter(this.inputEditor.onDidContentSizeChange, e => e.contentHeightChanged, this.disposables));
	}

	getContentHeight(): number {
		const editorContentHeight = this.inputEditor.getContentHeight();
		return Math.min(editorContentHeight, 134);
	}

	layout(): void {
		const editorHeight = this.getContentHeight();
		const dimension = new Dimension(this.element.clientWidth - 2, editorHeight);

		if (dimension.width < 0) {
			this.lastLayoutWasTrash = true;
			return;
		}

		this.lastLayoutWasTrash = false;
		this.inputEditor.layout(dimension);
		this.renderValidation();

		if (this.shouldFocusAfterLayout) {
			this.shouldFocusAfterLayout = false;
			this.focus();
		}
	}

	focus(): void {
		if (this.lastLayoutWasTrash) {
			this.lastLayoutWasTrash = false;
			this.shouldFocusAfterLayout = true;
			return;
		}

		this.inputEditor.focus();
		this.editorContainer.classList.add('synthetic-focus');
	}

	hasFocus(): boolean {
		return this.inputEditor.hasTextFocus();
	}

	private renderValidation(): void {
		this.clearValidation();

		this.editorContainer.classList.toggle('validation-info', this.validation?.type === InputValidationType.Information);
		this.editorContainer.classList.toggle('validation-warning', this.validation?.type === InputValidationType.Warning);
		this.editorContainer.classList.toggle('validation-error', this.validation?.type === InputValidationType.Error);

		if (!this.validation || !this.inputEditor.hasTextFocus()) {
			return;
		}

		const disposables = new DisposableStore();

		this.validationDisposable = this.contextViewService.showContextView({
			getAnchor: () => this.editorContainer,
			render: container => {
				const element = append(container, $('.scm-editor-validation'));
				element.classList.toggle('validation-info', this.validation!.type === InputValidationType.Information);
				element.classList.toggle('validation-warning', this.validation!.type === InputValidationType.Warning);
				element.classList.toggle('validation-error', this.validation!.type === InputValidationType.Error);
				element.style.width = `${this.editorContainer.clientWidth}px`;

				const message = this.validation!.message;
				if (typeof message === 'string') {
					element.textContent = message;
				} else {
					const tracker = trackFocus(element);
					disposables.add(tracker);
					disposables.add(tracker.onDidFocus(() => (this.validationHasFocus = true)));
					disposables.add(tracker.onDidBlur(() => {
						this.validationHasFocus = false;
						this.contextViewService.hideContextView();
					}));

					const { element: mdElement } = this.instantiationService.createInstance(MarkdownRenderer, {}).render(message, {
						actionHandler: {
							callback: (content) => {
								this.openerService.open(content, { allowCommands: typeof message !== 'string' && message.isTrusted });
								this.contextViewService.hideContextView();
							},
							disposables: disposables
						},
					});
					element.appendChild(mdElement);
				}
				return Disposable.None;
			},
			onHide: () => {
				this.validationHasFocus = false;
				disposables.dispose();
			},
			anchorAlignment: AnchorAlignment.LEFT
		});
	}

	private getInputEditorFontFamily(): string {
		const inputFontFamily = this.configurationService.getValue<string>('scm.inputFontFamily').trim();

		if (inputFontFamily.toLowerCase() === 'editor') {
			return this.configurationService.getValue<string>('editor.fontFamily').trim();
		}

		if (inputFontFamily.length !== 0 && inputFontFamily.toLowerCase() !== 'default') {
			return inputFontFamily;
		}

		return this.defaultInputFontFamily;
	}

	private getInputEditorFontSize(): number {
		return this.configurationService.getValue<number>('scm.inputFontSize');
	}

	private computeLineHeight(fontSize: number): number {
		return Math.round(fontSize * 1.5);
	}

	private setPlaceholderFontStyles(fontFamily: string, fontSize: number, lineHeight: number): void {
		this.placeholderTextContainer.style.fontFamily = fontFamily;
		this.placeholderTextContainer.style.fontSize = `${fontSize}px`;
		this.placeholderTextContainer.style.lineHeight = `${lineHeight}px`;
	}

	clearValidation(): void {
		this.validationDisposable.dispose();
		this.validationHasFocus = false;
	}

	dispose(): void {
		this.input = undefined;
		this.repositoryDisposables.dispose();
		this.clearValidation();
		this.disposables.dispose();
	}
}

registerThemingParticipant((theme: IColorTheme, collector: ICssStyleCollector) => {
	const link = theme.getColor(textLinkForeground);
	if (link) {
		collector.addRule(`.scm-editor-validation a { color: ${link}; }`);
	}

	const activeLink = theme.getColor(textLinkActiveForeground);
	if (activeLink) {
		collector.addRule(`.scm-editor-validation a:active, .scm-editor-validation a:hover { color: ${activeLink}; }`);
	}
});

export class SCMViewPane extends ViewPane {

	private _onDidLayout: Emitter<void>;
	private layoutCache: ISCMLayout;

	private listContainer!: HTMLElement;
	private tree!: WorkbenchCompressibleObjectTree<TreeElement, FuzzyScore>;
	private _viewModel!: ViewModel;
	get viewModel(): ViewModel { return this._viewModel; }
	private listLabels!: ResourceLabels;
	private inputRenderer!: InputRenderer;
	private actionButtonRenderer!: ActionButtonRenderer;
	private readonly disposables = new DisposableStore();

	constructor(
		options: IViewPaneOptions,
		@ISCMService private scmService: ISCMService,
		@ISCMViewService private scmViewService: ISCMViewService,
		@IKeybindingService keybindingService: IKeybindingService,
		@IThemeService themeService: IThemeService,
		@IContextMenuService contextMenuService: IContextMenuService,
		@ICommandService private commandService: ICommandService,
		@IEditorService private editorService: IEditorService,
		@IInstantiationService instantiationService: IInstantiationService,
		@IViewDescriptorService viewDescriptorService: IViewDescriptorService,
		@IConfigurationService configurationService: IConfigurationService,
		@IContextKeyService contextKeyService: IContextKeyService,
		@IMenuService private menuService: IMenuService,
		@IOpenerService openerService: IOpenerService
	) {
		super({ ...options, titleMenuId: MenuId.SCMTitle }, keybindingService, contextMenuService, configurationService, contextKeyService, viewDescriptorService, instantiationService, openerService, themeService);

		this._onDidLayout = new Emitter<void>();
		this.layoutCache = {
			height: undefined,
			width: undefined,
			onDidChange: this._onDidLayout.event
		};

		this._register(Event.any(this.scmService.onDidAddRepository, this.scmService.onDidRemoveRepository)(() => this._onDidChangeViewWelcomeState.fire()));
	}

	protected override renderBody(container: HTMLElement): void {
		super.renderBody(container);

		// List
		this.listContainer = append(container, $('.scm-view.show-file-icons'));

		const overflowWidgetsDomNode = $('.scm-overflow-widgets-container.monaco-editor');

		const updateActionsVisibility = () => this.listContainer.classList.toggle('show-actions', this.configurationService.getValue<boolean>('scm.alwaysShowActions'));
		this._register(Event.filter(this.configurationService.onDidChangeConfiguration, e => e.affectsConfiguration('scm.alwaysShowActions'), this.disposables)(updateActionsVisibility));
		updateActionsVisibility();

		const updateProviderCountVisibility = () => {
			const value = this.configurationService.getValue<'hidden' | 'auto' | 'visible'>('scm.providerCountBadge');
			this.listContainer.classList.toggle('hide-provider-counts', value === 'hidden');
			this.listContainer.classList.toggle('auto-provider-counts', value === 'auto');
		};
		this._register(Event.filter(this.configurationService.onDidChangeConfiguration, e => e.affectsConfiguration('scm.providerCountBadge'), this.disposables)(updateProviderCountVisibility));
		updateProviderCountVisibility();

		this.inputRenderer = this.instantiationService.createInstance(InputRenderer, this.layoutCache, overflowWidgetsDomNode, (input, height) => this.tree.updateElementHeight(input, height));
		const delegate = new ListDelegate(this.inputRenderer);

		this.actionButtonRenderer = this.instantiationService.createInstance(ActionButtonRenderer);

		this.listLabels = this.instantiationService.createInstance(ResourceLabels, { onDidChangeVisibility: this.onDidChangeBodyVisibility });
		this._register(this.listLabels);

		const actionRunner = new RepositoryPaneActionRunner(() => this.getSelectedResources());
		this._register(actionRunner);
		this._register(actionRunner.onBeforeRun(() => this.tree.domFocus()));

		const renderers: ICompressibleTreeRenderer<any, any, any>[] = [
			this.instantiationService.createInstance(RepositoryRenderer, getActionViewItemProvider(this.instantiationService)),
			this.inputRenderer,
			this.actionButtonRenderer,
			this.instantiationService.createInstance(ResourceGroupRenderer, getActionViewItemProvider(this.instantiationService)),
			this._register(this.instantiationService.createInstance(ResourceRenderer, () => this._viewModel, this.listLabels, getActionViewItemProvider(this.instantiationService), actionRunner))
		];

		const filter = new SCMTreeFilter();
		const sorter = new SCMTreeSorter(() => this._viewModel);
		const keyboardNavigationLabelProvider = this.instantiationService.createInstance(SCMTreeKeyboardNavigationLabelProvider, () => this._viewModel);
		const identityProvider = new SCMResourceIdentityProvider();

		this.tree = this.instantiationService.createInstance(
			WorkbenchCompressibleObjectTree,
			'SCM Tree Repo',
			this.listContainer,
			delegate,
			renderers,
			{
				transformOptimization: false,
				identityProvider,
				horizontalScrolling: false,
				setRowLineHeight: false,
				filter,
				sorter,
				keyboardNavigationLabelProvider,
				overrideStyles: {
					listBackground: this.viewDescriptorService.getViewLocationById(this.id) === ViewContainerLocation.Panel ? PANEL_BACKGROUND : SIDE_BAR_BACKGROUND
				},
				accessibilityProvider: this.instantiationService.createInstance(SCMAccessibilityProvider)
			}) as WorkbenchCompressibleObjectTree<TreeElement, FuzzyScore>;

		this._register(this.tree.onDidOpen(this.open, this));

		this._register(this.tree.onContextMenu(this.onListContextMenu, this));
		this._register(this.tree.onDidScroll(this.inputRenderer.clearValidation, this.inputRenderer));
		this._register(this.tree);

		append(this.listContainer, overflowWidgetsDomNode);

		this._register(this.instantiationService.createInstance(RepositoryVisibilityActionController));

		this._viewModel = this.instantiationService.createInstance(ViewModel, this.tree, this.inputRenderer);
		this._register(this._viewModel);

		this.listContainer.classList.add('file-icon-themable-tree');
		this.listContainer.classList.add('show-file-icons');

		this.updateIndentStyles(this.themeService.getFileIconTheme());
		this._register(this.themeService.onDidFileIconThemeChange(this.updateIndentStyles, this));
		this._register(this._viewModel.onDidChangeMode(this.onDidChangeMode, this));

		this._register(this.onDidChangeBodyVisibility(this._viewModel.setVisible, this._viewModel));

		this._register(Event.filter(this.configurationService.onDidChangeConfiguration, e => e.affectsConfiguration('scm.alwaysShowRepositories'), this.disposables)(this.updateActions, this));
		this.updateActions();
	}

	private updateIndentStyles(theme: IFileIconTheme): void {
		this.listContainer.classList.toggle('list-view-mode', this._viewModel.mode === ViewModelMode.List);
		this.listContainer.classList.toggle('tree-view-mode', this._viewModel.mode === ViewModelMode.Tree);
		this.listContainer.classList.toggle('align-icons-and-twisties', (this._viewModel.mode === ViewModelMode.List && theme.hasFileIcons) || (theme.hasFileIcons && !theme.hasFolderIcons));
		this.listContainer.classList.toggle('hide-arrows', this._viewModel.mode === ViewModelMode.Tree && theme.hidesExplorerArrows === true);
	}

	private onDidChangeMode(): void {
		this.updateIndentStyles(this.themeService.getFileIconTheme());
	}

	override layoutBody(height: number | undefined = this.layoutCache.height, width: number | undefined = this.layoutCache.width): void {
		if (height === undefined) {
			return;
		}

		if (width !== undefined) {
			super.layoutBody(height, width);
		}

		this.layoutCache.height = height;
		this.layoutCache.width = width;
		this._onDidLayout.fire();

		this.listContainer.style.height = `${height}px`;
		this.tree.layout(height, width);
	}

	override focus(): void {
		super.focus();

		if (this.isExpanded()) {
			this._viewModel.focus();
		}
	}

	private async open(e: IOpenEvent<TreeElement | undefined>): Promise<void> {
		if (!e.element) {
			return;
		} else if (isSCMRepository(e.element)) {
			this.scmViewService.focus(e.element);
			return;
		} else if (isSCMResourceGroup(e.element)) {
			const provider = e.element.provider;
			const repository = Iterable.find(this.scmService.repositories, r => r.provider === provider);
			if (repository) {
				this.scmViewService.focus(repository);
			}
			return;
		} else if (ResourceTree.isResourceNode(e.element)) {
			const provider = e.element.context.provider;
			const repository = Iterable.find(this.scmService.repositories, r => r.provider === provider);
			if (repository) {
				this.scmViewService.focus(repository);
			}
			return;
		} else if (isSCMInput(e.element)) {
			this.scmViewService.focus(e.element.repository);

			const widget = this.inputRenderer.getRenderedInputWidget(e.element);

			if (widget) {
				widget.focus();
				this.tree.setFocus([], e.browserEvent);

				const selection = this.tree.getSelection();

				if (selection.length === 1 && selection[0] === e.element) {
					setTimeout(() => this.tree.setSelection([]));
				}
			}

			return;
		} else if (isSCMActionButton(e.element)) {
			this.scmViewService.focus(e.element.repository);

			// Focus the action button
			const target = e.browserEvent?.target as HTMLElement;
			if (target.classList.contains('monaco-tl-row') || target.classList.contains('button-container')) {
				this.actionButtonRenderer.focusActionButton(e.element);
<<<<<<< HEAD
=======
				this.tree.setFocus([], e.browserEvent);
>>>>>>> 510a74fc
			}

			return;
		}

		// ISCMResource
		if (e.element.command?.id === API_OPEN_EDITOR_COMMAND_ID || e.element.command?.id === API_OPEN_DIFF_EDITOR_COMMAND_ID) {
			await this.commandService.executeCommand(e.element.command.id, ...(e.element.command.arguments || []), e);
		} else {
			await e.element.open(!!e.editorOptions.preserveFocus);

			if (e.editorOptions.pinned) {
				const activeEditorPane = this.editorService.activeEditorPane;

				activeEditorPane?.group.pinEditor(activeEditorPane.input);
			}
		}

		const provider = e.element.resourceGroup.provider;
		const repository = Iterable.find(this.scmService.repositories, r => r.provider === provider);

		if (repository) {
			this.scmViewService.focus(repository);
		}
	}

	private onListContextMenu(e: ITreeContextMenuEvent<TreeElement | null>): void {
		if (!e.element) {
			const menu = this.menuService.createMenu(Menus.ViewSort, this.contextKeyService);
			const actions: IAction[] = [];
			const disposable = createAndFillInContextMenuActions(menu, undefined, actions);

			return this.contextMenuService.showContextMenu({
				getAnchor: () => e.anchor,
				getActions: () => actions,
				onHide: () => {
					disposable.dispose();
					menu.dispose();
				}
			});
		}

		const element = e.element;
		let context: any = element;
		let actions: IAction[] = [];
		let disposable: IDisposable = Disposable.None;

		if (isSCMRepository(element)) {
			const menus = this.scmViewService.menus.getRepositoryMenus(element.provider);
			const menu = menus.repositoryMenu;
			context = element.provider;
			[actions, disposable] = collectContextMenuActions(menu);
		} else if (isSCMInput(element) || isSCMActionButton(element)) {
			// noop
		} else if (isSCMResourceGroup(element)) {
			const menus = this.scmViewService.menus.getRepositoryMenus(element.provider);
			const menu = menus.getResourceGroupMenu(element);
			[actions, disposable] = collectContextMenuActions(menu);
		} else if (ResourceTree.isResourceNode(element)) {
			if (element.element) {
				const menus = this.scmViewService.menus.getRepositoryMenus(element.element.resourceGroup.provider);
				const menu = menus.getResourceMenu(element.element);
				[actions, disposable] = collectContextMenuActions(menu);
			} else {
				const menus = this.scmViewService.menus.getRepositoryMenus(element.context.provider);
				const menu = menus.getResourceFolderMenu(element.context);
				[actions, disposable] = collectContextMenuActions(menu);
			}
		} else {
			const menus = this.scmViewService.menus.getRepositoryMenus(element.resourceGroup.provider);
			const menu = menus.getResourceMenu(element);
			[actions, disposable] = collectContextMenuActions(menu);
		}

		const actionRunner = new RepositoryPaneActionRunner(() => this.getSelectedResources());
		actionRunner.onBeforeRun(() => this.tree.domFocus());

		this.contextMenuService.showContextMenu({
			getAnchor: () => e.anchor,
			getActions: () => actions,
			getActionsContext: () => context,
			actionRunner,
			onHide() {
				disposable.dispose();
			}
		});
	}

	private getSelectedResources(): (ISCMResource | IResourceNode<ISCMResource, ISCMResourceGroup>)[] {
		return this.tree.getSelection()
			.filter(r => !!r && !isSCMResourceGroup(r))! as any;
	}

	override shouldShowWelcome(): boolean {
		return this.scmService.repositoryCount === 0;
	}

	override getActionsContext(): unknown {
		return this.scmViewService.visibleRepositories.length === 1 ? this.scmViewService.visibleRepositories[0].provider : undefined;
	}

	override dispose(): void {
		this.disposables.dispose();
		super.dispose();
	}
}

export const scmProviderSeparatorBorderColor = registerColor('scm.providerBorder', { dark: '#454545', light: '#C8C8C8', hcDark: contrastBorder, hcLight: contrastBorder }, localize('scm.providerBorder', "SCM Provider separator border."));

registerThemingParticipant((theme, collector) => {
	const inputBackgroundColor = theme.getColor(inputBackground);
	if (inputBackgroundColor) {
		collector.addRule(`.scm-view .scm-editor-container .monaco-editor-background,
		.scm-view .scm-editor-container .monaco-editor,
		.scm-view .scm-editor-container .monaco-editor .margin
		{ background-color: ${inputBackgroundColor} !important; }`);
	}

	const selectionBackgroundColor = theme.getColor(selectionBackground) ?? theme.getColor(editorSelectionBackground);
	if (selectionBackgroundColor) {
		collector.addRule(`.scm-view .scm-editor-container .monaco-editor .focused .selected-text { background-color: ${selectionBackgroundColor}; }`);
	}

	const inputForegroundColor = theme.getColor(inputForeground);
	if (inputForegroundColor) {
		collector.addRule(`.scm-view .scm-editor-container .mtk1 { color: ${inputForegroundColor}; }`);
	}

	const inputBorderColor = theme.getColor(inputBorder);
	if (inputBorderColor) {
		collector.addRule(`.scm-view .scm-editor-container { outline: 1px solid ${inputBorderColor}; }`);
	}

	const panelInputBorder = theme.getColor(PANEL_INPUT_BORDER);
	if (panelInputBorder) {
		collector.addRule(`.monaco-workbench .part.panel .scm-view .scm-editor-container { outline: 1px solid ${panelInputBorder}; }`);
	}

	const focusBorderColor = theme.getColor(focusBorder);
	if (focusBorderColor) {
		collector.addRule(`.scm-view .scm-editor-container.synthetic-focus { outline: 1px solid ${focusBorderColor}; }`);
	}

	const inputPlaceholderForegroundColor = theme.getColor(inputPlaceholderForeground);
	if (inputPlaceholderForegroundColor) {
		collector.addRule(`.scm-view .scm-editor-placeholder { color: ${inputPlaceholderForegroundColor}; }`);
	}

	const inputValidationInfoBorderColor = theme.getColor(inputValidationInfoBorder);
	if (inputValidationInfoBorderColor) {
		collector.addRule(`.scm-view .scm-editor-container.validation-info { outline: 1px solid ${inputValidationInfoBorderColor} !important; }`);
		collector.addRule(`.scm-editor-validation.validation-info { border-color: ${inputValidationInfoBorderColor}; }`);
	}

	const inputValidationInfoBackgroundColor = theme.getColor(inputValidationInfoBackground);
	if (inputValidationInfoBackgroundColor) {
		collector.addRule(`.scm-editor-validation.validation-info { background-color: ${inputValidationInfoBackgroundColor}; }`);
	}

	const inputValidationInfoForegroundColor = theme.getColor(inputValidationInfoForeground);
	if (inputValidationInfoForegroundColor) {
		collector.addRule(`.scm-editor-validation.validation-info { color: ${inputValidationInfoForegroundColor}; }`);
	}

	const inputValidationWarningBorderColor = theme.getColor(inputValidationWarningBorder);
	if (inputValidationWarningBorderColor) {
		collector.addRule(`.scm-view .scm-editor-container.validation-warning { outline: 1px solid ${inputValidationWarningBorderColor} !important; }`);
		collector.addRule(`.scm-editor-validation.validation-warning { border-color: ${inputValidationWarningBorderColor}; }`);
	}

	const inputValidationWarningBackgroundColor = theme.getColor(inputValidationWarningBackground);
	if (inputValidationWarningBackgroundColor) {
		collector.addRule(`.scm-editor-validation.validation-warning { background-color: ${inputValidationWarningBackgroundColor}; }`);
	}

	const inputValidationWarningForegroundColor = theme.getColor(inputValidationWarningForeground);
	if (inputValidationWarningForegroundColor) {
		collector.addRule(`.scm-editor-validation.validation-warning { color: ${inputValidationWarningForegroundColor}; }`);
	}

	const inputValidationErrorBorderColor = theme.getColor(inputValidationErrorBorder);
	if (inputValidationErrorBorderColor) {
		collector.addRule(`.scm-view .scm-editor-container.validation-error { outline: 1px solid ${inputValidationErrorBorderColor} !important; }`);
		collector.addRule(`.scm-editor-validation.validation-error { border-color: ${inputValidationErrorBorderColor}; }`);
	}

	const inputValidationErrorBackgroundColor = theme.getColor(inputValidationErrorBackground);
	if (inputValidationErrorBackgroundColor) {
		collector.addRule(`.scm-editor-validation.validation-error { background-color: ${inputValidationErrorBackgroundColor}; }`);
	}

	const inputValidationErrorForegroundColor = theme.getColor(inputValidationErrorForeground);
	if (inputValidationErrorForegroundColor) {
		collector.addRule(`.scm-editor-validation.validation-error { color: ${inputValidationErrorForegroundColor}; }`);
	}

	const repositoryStatusActionsBorderColor = theme.getColor(SIDE_BAR_BORDER);
	if (repositoryStatusActionsBorderColor) {
		collector.addRule(`.scm-view .scm-provider > .status > .monaco-action-bar > .actions-container { border-color: ${repositoryStatusActionsBorderColor}; }`);
	}
});

export class SCMActionButton implements IDisposable {
	private button: Button | ButtonWithDescription | ButtonWithDropdown | undefined;
	private readonly disposables = new MutableDisposable<DisposableStore>();

	constructor(
		private readonly container: HTMLElement,
		private readonly contextMenuService: IContextMenuService,
		private readonly commandService: ICommandService,
		private readonly themeService: IThemeService,
		private readonly notificationService: INotificationService
	) {
	}

	dispose(): void {
		this.disposables?.dispose();
	}

	setButton(button: ISCMActionButtonDescriptor | undefined): void {
		// Clear old button
		this.clear();
		if (!button) {
			return;
		}

		const executeButtonAction = async (commandId: string, ...args: any[]) => {
			try {
				await this.commandService.executeCommand(commandId, ...args);
			} catch (ex) {
				this.notificationService.error(ex);
			}
		};

		if (button.secondaryCommands?.length) {
			const actions: IAction[] = [];
			for (let index = 0; index < button.secondaryCommands.length; index++) {
				for (const command of button.secondaryCommands[index]) {
					actions.push(new Action(command.id, command.title, undefined, true, async () => await executeButtonAction(command.id, ...(command.arguments || []))));
				}
				if (index !== button.secondaryCommands.length - 1) {
					actions.push(new Separator());
				}
			}

			// ButtonWithDropdown
			this.button = new ButtonWithDropdown(this.container, {
				actions: actions,
				addPrimaryActionToDropdown: false,
				contextMenuProvider: this.contextMenuService,
				supportIcons: true
			});
		} else if (button.description) {
			// ButtonWithDescription
			this.button = new ButtonWithDescription(this.container, { supportIcons: true, title: button.command.tooltip });
			(this.button as ButtonWithDescription).description = button.description;
		} else {
			// Button
			this.button = new Button(this.container, { supportIcons: true, title: button.command.tooltip });
		}

		this.button.enabled = button.enabled;
		this.button.label = button.command.title;
		this.button.element.title = button.command.tooltip ?? '';
		this.button.onDidClick(async () => await executeButtonAction(button.command.id, ...(button.command.arguments || [])), null, this.disposables.value);

		this.disposables.value!.add(this.button);
		this.disposables.value!.add(attachButtonStyler(this.button, this.themeService));
	}

	focus(): void {
		this.button?.focus();
	}

	private clear(): void {
		this.disposables.value = new DisposableStore();
		this.button = undefined;
		clearNode(this.container);
	}
}<|MERGE_RESOLUTION|>--- conflicted
+++ resolved
@@ -2415,10 +2415,7 @@
 			const target = e.browserEvent?.target as HTMLElement;
 			if (target.classList.contains('monaco-tl-row') || target.classList.contains('button-container')) {
 				this.actionButtonRenderer.focusActionButton(e.element);
-<<<<<<< HEAD
-=======
 				this.tree.setFocus([], e.browserEvent);
->>>>>>> 510a74fc
 			}
 
 			return;
