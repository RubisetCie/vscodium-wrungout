--- conflicted
+++ resolved
@@ -324,11 +324,7 @@
 		// Return early if we have editor symbol picks. We support this by:
 		// - having a previously active global pick (e.g. a file)
 		// - the user typing `@` to start the local symbol query
-<<<<<<< HEAD
-		if (options.enableEditorSymbolSearch && options.includeSymbols !== false) {
-=======
 		if (options.enableEditorSymbolSearch) {
->>>>>>> ea1445cc
 			const editorSymbolPicks = this.getEditorSymbolPicks(query, disposables, token);
 			if (editorSymbolPicks) {
 				return editorSymbolPicks;
