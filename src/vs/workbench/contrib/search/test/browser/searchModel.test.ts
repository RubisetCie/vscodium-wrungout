--- conflicted
+++ resolved
@@ -13,13 +13,7 @@
 import { IConfigurationService } from 'vs/platform/configuration/common/configuration';
 import { TestConfigurationService } from 'vs/platform/configuration/test/common/testConfigurationService';
 import { TestInstantiationService } from 'vs/platform/instantiation/test/common/instantiationServiceMock';
-<<<<<<< HEAD
-import { IFileMatch, IFileQuery, IFolderQuery, ISearchComplete, ISearchProgressItem, ISearchQuery, ISearchService, ITextQuery, ITextSearchMatch, OneLineRange, QueryType, TextSearchMatch } from 'vs/workbench/services/search/common/search';
-=======
-import { IAITextQuery, IFileMatch, IFileQuery, IFileSearchStats, IFolderQuery, ISearchComplete, ISearchProgressItem, ISearchQuery, ISearchService, ITextQuery, ITextSearchMatch, OneLineRange, QueryType, TextSearchMatch } from 'vs/workbench/services/search/common/search';
-import { ITelemetryService } from 'vs/platform/telemetry/common/telemetry';
-import { NullTelemetryService } from 'vs/platform/telemetry/common/telemetryUtils';
->>>>>>> 5c3e652f
+import { IAITextQuery, IFileMatch, IFileQuery, IFolderQuery, ISearchComplete, ISearchProgressItem, ISearchQuery, ISearchService, ITextQuery, ITextSearchMatch, OneLineRange, QueryType, TextSearchMatch } from 'vs/workbench/services/search/common/search';
 import { CellMatch, MatchInNotebook, SearchModel } from 'vs/workbench/contrib/search/browser/searchModel';
 import { IThemeService } from 'vs/platform/theme/common/themeService';
 import { TestThemeService } from 'vs/platform/theme/test/common/testThemeService';
@@ -117,42 +111,6 @@
 		};
 	}
 
-<<<<<<< HEAD
-=======
-	function searchServiceWithError(error: Error): ISearchService {
-		return <ISearchService>{
-			textSearch(query: ISearchQuery, token?: CancellationToken, onProgress?: (result: ISearchProgressItem) => void): Promise<ISearchComplete> {
-				return new Promise((resolve, reject) => {
-					reject(error);
-				});
-			},
-			fileSearch(query: IFileQuery, token?: CancellationToken): Promise<ISearchComplete> {
-				return new Promise((resolve, reject) => {
-					queueMicrotask(() => {
-						reject(error);
-					});
-				});
-			},
-			aiTextSearch(query: ISearchQuery, token?: CancellationToken, onProgress?: (result: ISearchProgressItem) => void, notebookURIs?: ResourceSet): Promise<ISearchComplete> {
-				return new Promise((resolve, reject) => {
-					reject(error);
-				});
-			},
-			textSearchSplitSyncAsync(query: ITextQuery, token?: CancellationToken | undefined, onProgress?: ((result: ISearchProgressItem) => void) | undefined): { syncResults: ISearchComplete; asyncResults: Promise<ISearchComplete> } {
-				return {
-					syncResults: {
-						results: [],
-						messages: []
-					},
-					asyncResults: new Promise((resolve, reject) => {
-						reject(error);
-					})
-				};
-			}
-		};
-	}
-
->>>>>>> 5c3e652f
 	function canceleableSearchService(tokenSource: CancellationTokenSource): ISearchService {
 		return <ISearchService>{
 			textSearch(query: ITextQuery, token?: CancellationToken, onProgress?: (result: ISearchProgressItem) => void): Promise<ISearchComplete> {
