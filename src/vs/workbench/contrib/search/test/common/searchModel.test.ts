/*---------------------------------------------------------------------------------------------
 *  Copyright (c) Microsoft Corporation. All rights reserved.
 *  Licensed under the MIT License. See License.txt in the project root for license information.
 *--------------------------------------------------------------------------------------------*/
import * as assert from 'assert';
import * as sinon from 'sinon';
import { CancellationToken, CancellationTokenSource } from 'vs/base/common/cancellation';
import { URI } from 'vs/base/common/uri';
import { Range } from 'vs/editor/common/core/range';
import { IModelService } from 'vs/editor/common/services/model';
import { ModelService } from 'vs/editor/common/services/modelService';
import { IConfigurationService } from 'vs/platform/configuration/common/configuration';
import { TestConfigurationService } from 'vs/platform/configuration/test/common/testConfigurationService';
import { TestInstantiationService } from 'vs/platform/instantiation/test/common/instantiationServiceMock';
import { IFileMatch, IFolderQuery, ISearchComplete, ISearchProgressItem, ISearchQuery, ISearchService, ITextSearchMatch, OneLineRange, TextSearchMatch } from 'vs/workbench/services/search/common/search';
import { SearchModel } from 'vs/workbench/contrib/search/common/searchModel';
import { IThemeService } from 'vs/platform/theme/common/themeService';
import { TestThemeService } from 'vs/platform/theme/test/common/testThemeService';
import { FileService } from 'vs/platform/files/common/fileService';
import { NullLogService } from 'vs/platform/log/common/log';
import { IUriIdentityService } from 'vs/platform/uriIdentity/common/uriIdentity';
import { UriIdentityService } from 'vs/platform/uriIdentity/common/uriIdentityService';
import { isWindows } from 'vs/base/common/platform';

const lineOneRange = new OneLineRange(1, 0, 1);

suite('SearchModel', () => {

	let instantiationService: TestInstantiationService;
	let restoreStubs: sinon.SinonStub[];

	const folderQueries: IFolderQuery[] = [
		{ folder: createFileUriFromPathFromRoot() }
	];

	setup(() => {
		restoreStubs = [];
		instantiationService = new TestInstantiationService();
		instantiationService.stub(IModelService, stubModelService(instantiationService));
		instantiationService.stub(ISearchService, {});
		instantiationService.stub(ISearchService, 'textSearch', Promise.resolve({ results: [] }));
		instantiationService.stub(IUriIdentityService, new UriIdentityService(new FileService(new NullLogService())));

		const config = new TestConfigurationService();
		config.setUserConfiguration('search', { searchOnType: true });
		instantiationService.stub(IConfigurationService, config);
	});

	teardown(() => {
		restoreStubs.forEach(element => {
			element.restore();
		});
	});

	function searchServiceWithResults(results: IFileMatch[], complete: ISearchComplete | null = null): ISearchService {
		return <ISearchService>{
			textSearch(query: ISearchQuery, token?: CancellationToken, onProgress?: (result: ISearchProgressItem) => void): Promise<ISearchComplete> {
				return new Promise(resolve => {
					queueMicrotask(() => {
						results.forEach(onProgress!);
						resolve(complete!);
					});
				});
			}
		};
	}

	function canceleableSearchService(tokenSource: CancellationTokenSource): ISearchService {
		return <ISearchService>{
			textSearch(query: ISearchQuery, token?: CancellationToken, onProgress?: (result: ISearchProgressItem) => void): Promise<ISearchComplete> {
				token?.onCancellationRequested(() => tokenSource.cancel());

				return new Promise(resolve => {
					queueMicrotask(() => {
						resolve(<any>{});
					});
				});
			}
		};
	}

	test('Search Model: Search adds to results', async () => {
		const results = [
			aRawMatch('/1',
				new TextSearchMatch('preview 1', new OneLineRange(1, 1, 4)),
				new TextSearchMatch('preview 1', new OneLineRange(1, 4, 11))),
			aRawMatch('/2', new TextSearchMatch('preview 2', lineOneRange))];
		instantiationService.stub(ISearchService, searchServiceWithResults(results));

		const testObject: SearchModel = instantiationService.createInstance(SearchModel);
		await testObject.search({ contentPattern: { pattern: 'somestring' }, type: 1, folderQueries });

		const actual = testObject.searchResult.matches();

		assert.strictEqual(2, actual.length);
		assert.strictEqual(URI.file(`${getRootName()}/1`).toString(), actual[0].resource.toString());

		let actuaMatches = actual[0].matches();
		assert.strictEqual(2, actuaMatches.length);
		assert.strictEqual('preview 1', actuaMatches[0].text());
		assert.ok(new Range(2, 2, 2, 5).equalsRange(actuaMatches[0].range()));
		assert.strictEqual('preview 1', actuaMatches[1].text());
		assert.ok(new Range(2, 5, 2, 12).equalsRange(actuaMatches[1].range()));

		actuaMatches = actual[1].matches();
		assert.strictEqual(1, actuaMatches.length);
		assert.strictEqual('preview 2', actuaMatches[0].text());
		assert.ok(new Range(2, 1, 2, 2).equalsRange(actuaMatches[0].range()));
	});

<<<<<<< HEAD
=======
	test('Search Model: Search reports telemetry on search completed', async () => {
		const target = instantiationService.spy(ITelemetryService, 'publicLog');
		const results = [
			aRawMatch('/1',
				new TextSearchMatch('preview 1', new OneLineRange(1, 1, 4)),
				new TextSearchMatch('preview 1', new OneLineRange(1, 4, 11))),
			aRawMatch('/2',
				new TextSearchMatch('preview 2', lineOneRange))];
		instantiationService.stub(ISearchService, searchServiceWithResults(results));

		const testObject: SearchModel = instantiationService.createInstance(SearchModel);
		await testObject.search({ contentPattern: { pattern: 'somestring' }, type: 1, folderQueries });

		assert.ok(target.calledThrice);
		const data = target.args[2];
		data[1].duration = -1;
		assert.deepStrictEqual(['searchResultsFirstRender', { duration: -1 }], data);
	});

	test('Search Model: Search reports timed telemetry on search when progress is not called', () => {
		const target2 = sinon.spy();
		stub(nullEvent, 'stop', target2);
		const target1 = sinon.stub().returns(nullEvent);
		instantiationService.stub(ITelemetryService, 'publicLog', target1);

		instantiationService.stub(ISearchService, searchServiceWithResults([]));

		const testObject = instantiationService.createInstance(SearchModel);
		const result = testObject.search({ contentPattern: { pattern: 'somestring' }, type: 1, folderQueries });

		return result.then(() => {
			return timeout(1).then(() => {
				assert.ok(target1.calledWith('searchResultsFirstRender'));
				assert.ok(target1.calledWith('searchResultsFinished'));
			});
		});
	});

	test('Search Model: Search reports timed telemetry on search when progress is called', () => {
		const target2 = sinon.spy();
		stub(nullEvent, 'stop', target2);
		const target1 = sinon.stub().returns(nullEvent);
		instantiationService.stub(ITelemetryService, 'publicLog', target1);

		instantiationService.stub(ISearchService, searchServiceWithResults(
			[aRawMatch('/1', new TextSearchMatch('some preview', lineOneRange))],
			{ results: [], stats: testSearchStats, messages: [] }));

		const testObject = instantiationService.createInstance(SearchModel);
		const result = testObject.search({ contentPattern: { pattern: 'somestring' }, type: 1, folderQueries });

		return result.then(() => {
			return timeout(1).then(() => {
				// timeout because promise handlers may run in a different order. We only care that these
				// are fired at some point.
				assert.ok(target1.calledWith('searchResultsFirstRender'));
				assert.ok(target1.calledWith('searchResultsFinished'));
				// assert.strictEqual(1, target2.callCount);
			});
		});
	});

	test('Search Model: Search reports timed telemetry on search when error is called', () => {
		const target2 = sinon.spy();
		stub(nullEvent, 'stop', target2);
		const target1 = sinon.stub().returns(nullEvent);
		instantiationService.stub(ITelemetryService, 'publicLog', target1);

		instantiationService.stub(ISearchService, searchServiceWithError(new Error('error')));

		const testObject = instantiationService.createInstance(SearchModel);
		const result = testObject.search({ contentPattern: { pattern: 'somestring' }, type: 1, folderQueries });

		return result.then(() => { }, () => {
			return timeout(1).then(() => {
				assert.ok(target1.calledWith('searchResultsFirstRender'));
				assert.ok(target1.calledWith('searchResultsFinished'));
				// assert.ok(target2.calledOnce);
			});
		});
	});

	test('Search Model: Search reports timed telemetry on search when error is cancelled error', () => {
		const target2 = sinon.spy();
		stub(nullEvent, 'stop', target2);
		const target1 = sinon.stub().returns(nullEvent);
		instantiationService.stub(ITelemetryService, 'publicLog', target1);

		const deferredPromise = new DeferredPromise<ISearchComplete>();
		instantiationService.stub(ISearchService, 'textSearch', deferredPromise.p);

		const testObject = instantiationService.createInstance(SearchModel);
		const result = testObject.search({ contentPattern: { pattern: 'somestring' }, type: 1, folderQueries });

		deferredPromise.cancel();

		return result.then(() => { }, () => {
			return timeout(1).then(() => {
				assert.ok(target1.calledWith('searchResultsFirstRender'));
				assert.ok(target1.calledWith('searchResultsFinished'));
				// assert.ok(target2.calledOnce);
			});
		});
	});

>>>>>>> 64bbfbf6
	test('Search Model: Search results are cleared during search', async () => {
		const results = [
			aRawMatch('/1',
				new TextSearchMatch('preview 1', new OneLineRange(1, 1, 4)),
				new TextSearchMatch('preview 1', new OneLineRange(1, 4, 11))),
			aRawMatch('/2',
				new TextSearchMatch('preview 2', lineOneRange))];
		instantiationService.stub(ISearchService, searchServiceWithResults(results));
		const testObject: SearchModel = instantiationService.createInstance(SearchModel);
		await testObject.search({ contentPattern: { pattern: 'somestring' }, type: 1, folderQueries });
		assert.ok(!testObject.searchResult.isEmpty());

		instantiationService.stub(ISearchService, searchServiceWithResults([]));

		testObject.search({ contentPattern: { pattern: 'somestring' }, type: 1, folderQueries });
		assert.ok(testObject.searchResult.isEmpty());
	});

	test('Search Model: Previous search is cancelled when new search is called', async () => {
		const tokenSource = new CancellationTokenSource();
		instantiationService.stub(ISearchService, canceleableSearchService(tokenSource));
		const testObject: SearchModel = instantiationService.createInstance(SearchModel);

		testObject.search({ contentPattern: { pattern: 'somestring' }, type: 1, folderQueries });
		instantiationService.stub(ISearchService, searchServiceWithResults([]));
		testObject.search({ contentPattern: { pattern: 'somestring' }, type: 1, folderQueries });

		assert.ok(tokenSource.token.isCancellationRequested);
	});

	test('getReplaceString returns proper replace string for regExpressions', async () => {
		const results = [
			aRawMatch('/1',
				new TextSearchMatch('preview 1', new OneLineRange(1, 1, 4)),
				new TextSearchMatch('preview 1', new OneLineRange(1, 4, 11)))];
		instantiationService.stub(ISearchService, searchServiceWithResults(results));

		const testObject: SearchModel = instantiationService.createInstance(SearchModel);
		await testObject.search({ contentPattern: { pattern: 're' }, type: 1, folderQueries });
		testObject.replaceString = 'hello';
		let match = testObject.searchResult.matches()[0].matches()[0];
		assert.strictEqual('hello', match.replaceString);

		await testObject.search({ contentPattern: { pattern: 're', isRegExp: true }, type: 1, folderQueries });
		match = testObject.searchResult.matches()[0].matches()[0];
		assert.strictEqual('hello', match.replaceString);

		await testObject.search({ contentPattern: { pattern: 're(?:vi)', isRegExp: true }, type: 1, folderQueries });
		match = testObject.searchResult.matches()[0].matches()[0];
		assert.strictEqual('hello', match.replaceString);

		await testObject.search({ contentPattern: { pattern: 'r(e)(?:vi)', isRegExp: true }, type: 1, folderQueries });
		match = testObject.searchResult.matches()[0].matches()[0];
		assert.strictEqual('hello', match.replaceString);

		await testObject.search({ contentPattern: { pattern: 'r(e)(?:vi)', isRegExp: true }, type: 1, folderQueries });
		testObject.replaceString = 'hello$1';
		match = testObject.searchResult.matches()[0].matches()[0];
		assert.strictEqual('helloe', match.replaceString);
	});

	function aRawMatch(resource: string, ...results: ITextSearchMatch[]): IFileMatch {
		return { resource: createFileUriFromPathFromRoot(resource), results };
	}

	function createFileUriFromPathFromRoot(path?: string): URI {
		const rootName = getRootName();
		if (path) {
			return URI.file(`${rootName}${path}`);
		} else {
			if (isWindows) {
				return URI.file(`${rootName}/`);
			} else {
				return URI.file(rootName);
			}
		}
	}

	function getRootName(): string {
		if (isWindows) {
			return 'c:';
		} else {
			return '';
		}
	}

	function stubModelService(instantiationService: TestInstantiationService): IModelService {
		instantiationService.stub(IConfigurationService, new TestConfigurationService());
		instantiationService.stub(IThemeService, new TestThemeService());
		return instantiationService.createInstance(ModelService);
	}

});<|MERGE_RESOLUTION|>--- conflicted
+++ resolved
@@ -108,114 +108,6 @@
 		assert.ok(new Range(2, 1, 2, 2).equalsRange(actuaMatches[0].range()));
 	});
 
-<<<<<<< HEAD
-=======
-	test('Search Model: Search reports telemetry on search completed', async () => {
-		const target = instantiationService.spy(ITelemetryService, 'publicLog');
-		const results = [
-			aRawMatch('/1',
-				new TextSearchMatch('preview 1', new OneLineRange(1, 1, 4)),
-				new TextSearchMatch('preview 1', new OneLineRange(1, 4, 11))),
-			aRawMatch('/2',
-				new TextSearchMatch('preview 2', lineOneRange))];
-		instantiationService.stub(ISearchService, searchServiceWithResults(results));
-
-		const testObject: SearchModel = instantiationService.createInstance(SearchModel);
-		await testObject.search({ contentPattern: { pattern: 'somestring' }, type: 1, folderQueries });
-
-		assert.ok(target.calledThrice);
-		const data = target.args[2];
-		data[1].duration = -1;
-		assert.deepStrictEqual(['searchResultsFirstRender', { duration: -1 }], data);
-	});
-
-	test('Search Model: Search reports timed telemetry on search when progress is not called', () => {
-		const target2 = sinon.spy();
-		stub(nullEvent, 'stop', target2);
-		const target1 = sinon.stub().returns(nullEvent);
-		instantiationService.stub(ITelemetryService, 'publicLog', target1);
-
-		instantiationService.stub(ISearchService, searchServiceWithResults([]));
-
-		const testObject = instantiationService.createInstance(SearchModel);
-		const result = testObject.search({ contentPattern: { pattern: 'somestring' }, type: 1, folderQueries });
-
-		return result.then(() => {
-			return timeout(1).then(() => {
-				assert.ok(target1.calledWith('searchResultsFirstRender'));
-				assert.ok(target1.calledWith('searchResultsFinished'));
-			});
-		});
-	});
-
-	test('Search Model: Search reports timed telemetry on search when progress is called', () => {
-		const target2 = sinon.spy();
-		stub(nullEvent, 'stop', target2);
-		const target1 = sinon.stub().returns(nullEvent);
-		instantiationService.stub(ITelemetryService, 'publicLog', target1);
-
-		instantiationService.stub(ISearchService, searchServiceWithResults(
-			[aRawMatch('/1', new TextSearchMatch('some preview', lineOneRange))],
-			{ results: [], stats: testSearchStats, messages: [] }));
-
-		const testObject = instantiationService.createInstance(SearchModel);
-		const result = testObject.search({ contentPattern: { pattern: 'somestring' }, type: 1, folderQueries });
-
-		return result.then(() => {
-			return timeout(1).then(() => {
-				// timeout because promise handlers may run in a different order. We only care that these
-				// are fired at some point.
-				assert.ok(target1.calledWith('searchResultsFirstRender'));
-				assert.ok(target1.calledWith('searchResultsFinished'));
-				// assert.strictEqual(1, target2.callCount);
-			});
-		});
-	});
-
-	test('Search Model: Search reports timed telemetry on search when error is called', () => {
-		const target2 = sinon.spy();
-		stub(nullEvent, 'stop', target2);
-		const target1 = sinon.stub().returns(nullEvent);
-		instantiationService.stub(ITelemetryService, 'publicLog', target1);
-
-		instantiationService.stub(ISearchService, searchServiceWithError(new Error('error')));
-
-		const testObject = instantiationService.createInstance(SearchModel);
-		const result = testObject.search({ contentPattern: { pattern: 'somestring' }, type: 1, folderQueries });
-
-		return result.then(() => { }, () => {
-			return timeout(1).then(() => {
-				assert.ok(target1.calledWith('searchResultsFirstRender'));
-				assert.ok(target1.calledWith('searchResultsFinished'));
-				// assert.ok(target2.calledOnce);
-			});
-		});
-	});
-
-	test('Search Model: Search reports timed telemetry on search when error is cancelled error', () => {
-		const target2 = sinon.spy();
-		stub(nullEvent, 'stop', target2);
-		const target1 = sinon.stub().returns(nullEvent);
-		instantiationService.stub(ITelemetryService, 'publicLog', target1);
-
-		const deferredPromise = new DeferredPromise<ISearchComplete>();
-		instantiationService.stub(ISearchService, 'textSearch', deferredPromise.p);
-
-		const testObject = instantiationService.createInstance(SearchModel);
-		const result = testObject.search({ contentPattern: { pattern: 'somestring' }, type: 1, folderQueries });
-
-		deferredPromise.cancel();
-
-		return result.then(() => { }, () => {
-			return timeout(1).then(() => {
-				assert.ok(target1.calledWith('searchResultsFirstRender'));
-				assert.ok(target1.calledWith('searchResultsFinished'));
-				// assert.ok(target2.calledOnce);
-			});
-		});
-	});
-
->>>>>>> 64bbfbf6
 	test('Search Model: Search results are cleared during search', async () => {
 		const results = [
 			aRawMatch('/1',
