/*---------------------------------------------------------------------------------------------
 *  Copyright (c) Microsoft Corporation. All rights reserved.
 *  Licensed under the MIT License. See License.txt in the project root for license information.
 *--------------------------------------------------------------------------------------------*/

import { Schemas } from 'vs/base/common/network';
import { withNullAsUndefined } from 'vs/base/common/types';
import { URI } from 'vs/base/common/uri';
import 'vs/css!./media/searchEditor';
import { ICodeEditor, isDiffEditor } from 'vs/editor/browser/editorBrowser';
import { IEditorOptions } from 'vs/editor/common/config/editorOptions';
import { IConfigurationService } from 'vs/platform/configuration/common/configuration';
import { IInstantiationService, ServicesAccessor } from 'vs/platform/instantiation/common/instantiation';
import { ILabelService } from 'vs/platform/label/common/label';
import { IWorkspaceContextService } from 'vs/platform/workspace/common/workspace';
import { EditorsOrder } from 'vs/workbench/common/editor';
import { IViewsService } from 'vs/workbench/common/views';
import { getSearchView } from 'vs/workbench/contrib/search/browser/searchActions';
import { SearchResult } from 'vs/workbench/contrib/search/common/searchModel';
import { SearchEditor } from 'vs/workbench/contrib/searchEditor/browser/searchEditor';
import { OpenSearchEditorArgs } from 'vs/workbench/contrib/searchEditor/browser/searchEditor.contribution';
import { getOrMakeSearchEditorInput, SearchEditorInput } from 'vs/workbench/contrib/searchEditor/browser/searchEditorInput';
import { serializeSearchResultForEditor } from 'vs/workbench/contrib/searchEditor/browser/searchEditorSerialization';
import { IConfigurationResolverService } from 'vs/workbench/services/configurationResolver/common/configurationResolver';
import { IEditorGroupsService } from 'vs/workbench/services/editor/common/editorGroupsService';
import { ACTIVE_GROUP, IEditorService, SIDE_GROUP } from 'vs/workbench/services/editor/common/editorService';
import { IHistoryService } from 'vs/workbench/services/history/common/history';
import { ISearchConfigurationProperties } from 'vs/workbench/services/search/common/search';

export const toggleSearchEditorCaseSensitiveCommand = (accessor: ServicesAccessor) => {
	const editorService = accessor.get(IEditorService);
	const input = editorService.activeEditor;
	if (input instanceof SearchEditorInput) {
		(editorService.activeEditorPane as SearchEditor).toggleCaseSensitive();
	}
};

export const toggleSearchEditorWholeWordCommand = (accessor: ServicesAccessor) => {
	const editorService = accessor.get(IEditorService);
	const input = editorService.activeEditor;
	if (input instanceof SearchEditorInput) {
		(editorService.activeEditorPane as SearchEditor).toggleWholeWords();
	}
};

export const toggleSearchEditorRegexCommand = (accessor: ServicesAccessor) => {
	const editorService = accessor.get(IEditorService);
	const input = editorService.activeEditor;
	if (input instanceof SearchEditorInput) {
		(editorService.activeEditorPane as SearchEditor).toggleRegex();
	}
};

export const toggleSearchEditorContextLinesCommand = (accessor: ServicesAccessor) => {
	const editorService = accessor.get(IEditorService);
	const input = editorService.activeEditor;
	if (input instanceof SearchEditorInput) {
		(editorService.activeEditorPane as SearchEditor).toggleContextLines();
	}
};

export const modifySearchEditorContextLinesCommand = (accessor: ServicesAccessor, increase: boolean) => {
	const editorService = accessor.get(IEditorService);
	const input = editorService.activeEditor;
	if (input instanceof SearchEditorInput) {
		(editorService.activeEditorPane as SearchEditor).modifyContextLines(increase);
	}
};

export const selectAllSearchEditorMatchesCommand = (accessor: ServicesAccessor) => {
	const editorService = accessor.get(IEditorService);
	const input = editorService.activeEditor;
	if (input instanceof SearchEditorInput) {
		(editorService.activeEditorPane as SearchEditor).focusAllResults();
	}
};

export async function openSearchEditor(accessor: ServicesAccessor): Promise<void> {
	const viewsService = accessor.get(IViewsService);
	const instantiationService = accessor.get(IInstantiationService);
	const searchView = getSearchView(viewsService);
	if (searchView) {
		await instantiationService.invokeFunction(openNewSearchEditor, {
			filesToInclude: searchView.searchIncludePattern.getValue(),
			onlyOpenEditors: searchView.searchIncludePattern.onlySearchInOpenEditors(),
			filesToExclude: searchView.searchExcludePattern.getValue(),
			isRegexp: searchView.searchAndReplaceWidget.searchInput.getRegex(),
			isCaseSensitive: searchView.searchAndReplaceWidget.searchInput.getCaseSensitive(),
			matchWholeWord: searchView.searchAndReplaceWidget.searchInput.getWholeWords(),
			useExcludeSettingsAndIgnoreFiles: searchView.searchExcludePattern.useExcludesAndIgnoreFiles(),
			showIncludesExcludes: !!(searchView.searchIncludePattern.getValue() || searchView.searchExcludePattern.getValue() || !searchView.searchExcludePattern.useExcludesAndIgnoreFiles())
		});
	} else {
		await instantiationService.invokeFunction(openNewSearchEditor);
	}
}

export const openNewSearchEditor =
	async (accessor: ServicesAccessor, _args: OpenSearchEditorArgs = {}, toSide = false) => {
		const editorService = accessor.get(IEditorService);
<<<<<<< HEAD
=======
		const editorGroupsService = accessor.get(IEditorGroupsService);
		const telemetryService = accessor.get(ITelemetryService);
>>>>>>> 784b0177
		const instantiationService = accessor.get(IInstantiationService);
		const configurationService = accessor.get(IConfigurationService);

		const configurationResolverService = accessor.get(IConfigurationResolverService);
		const workspaceContextService = accessor.get(IWorkspaceContextService);
		const historyService = accessor.get(IHistoryService);
		const activeWorkspaceRootUri = historyService.getLastActiveWorkspaceRoot(Schemas.file);
		const lastActiveWorkspaceRoot = activeWorkspaceRootUri ? withNullAsUndefined(workspaceContextService.getWorkspaceFolder(activeWorkspaceRootUri)) : undefined;


		const activeEditorControl = editorService.activeTextEditorControl;
		let activeModel: ICodeEditor | undefined;
		let selected = '';
		if (activeEditorControl) {
			if (isDiffEditor(activeEditorControl)) {
				if (activeEditorControl.getOriginalEditor().hasTextFocus()) {
					activeModel = activeEditorControl.getOriginalEditor();
				} else {
					activeModel = activeEditorControl.getModifiedEditor();
				}
			} else {
				activeModel = activeEditorControl as ICodeEditor;
			}
			const selection = activeModel?.getSelection();
			selected = (selection && activeModel?.getModel()?.getValueInRange(selection)) ?? '';

			if (selection?.isEmpty() && configurationService.getValue<ISearchConfigurationProperties>('search').seedWithNearestWord) {
				const wordAtPosition = activeModel.getModel()?.getWordAtPosition(selection.getStartPosition());
				if (wordAtPosition) {
					selected = wordAtPosition.word;
				}
			}
		} else {
			if (editorService.activeEditor instanceof SearchEditorInput) {
				const active = editorService.activeEditorPane as SearchEditor;
				selected = active.getSelected();
			}
		}

<<<<<<< HEAD
=======
		telemetryService.publicLog2<{},
			{
				owner: 'roblourens';
				comment: 'Fired when a search editor is opened';
			}>
			('searchEditor/openNewSearchEditor');

>>>>>>> 784b0177
		const seedSearchStringFromSelection = _args.location === 'new' || configurationService.getValue<IEditorOptions>('editor').find!.seedSearchStringFromSelection;
		const args: OpenSearchEditorArgs = { query: seedSearchStringFromSelection ? selected : undefined };
		for (const entry of Object.entries(_args)) {
			const name = entry[0];
			const value = entry[1];
			if (value !== undefined) {
				(args as any)[name as any] = (typeof value === 'string') ? await configurationResolverService.resolveAsync(lastActiveWorkspaceRoot, value) : value;
			}
		}
		const existing = editorService.getEditors(EditorsOrder.MOST_RECENTLY_ACTIVE).find(id => id.editor.typeId === SearchEditorInput.ID);
		let editor: SearchEditor;
		if (existing && args.location === 'reuse') {
			const group = editorGroupsService.getGroup(existing.groupId);
			if (!group) {
				throw new Error('Invalid group id for search editor');
			}
			const input = existing.editor as SearchEditorInput;
			editor = (await group.openEditor(input)) as SearchEditor;
			if (selected) { editor.setQuery(selected); }
			else { editor.selectQuery(); }
			editor.setSearchConfig(args);
		} else {
			const input = instantiationService.invokeFunction(getOrMakeSearchEditorInput, { config: args, resultsContents: '', from: 'rawData' });
			// TODO @roblourens make this use the editor resolver service if possible
			editor = await editorService.openEditor(input, { pinned: true }, toSide ? SIDE_GROUP : ACTIVE_GROUP) as SearchEditor;
		}

		const searchOnType = configurationService.getValue<ISearchConfigurationProperties>('search').searchOnType;
		if (
			args.triggerSearch === true ||
			args.triggerSearch !== false && searchOnType && args.query
		) {
			editor.triggerSearch({ focusResults: args.focusResults });
		}

		if (!args.focusResults) { editor.focusSearchInput(); }
	};

export const createEditorFromSearchResult =
	async (accessor: ServicesAccessor, searchResult: SearchResult, rawIncludePattern: string, rawExcludePattern: string, onlySearchInOpenEditors: boolean) => {
		if (!searchResult.query) {
			console.error('Expected searchResult.query to be defined. Got', searchResult);
			return;
		}

		const editorService = accessor.get(IEditorService);
		const instantiationService = accessor.get(IInstantiationService);
		const labelService = accessor.get(ILabelService);
		const configurationService = accessor.get(IConfigurationService);
		const sortOrder = configurationService.getValue<ISearchConfigurationProperties>('search').sortOrder;
<<<<<<< HEAD
=======

		telemetryService.publicLog2<
			{},
			{
				owner: 'roblourens';
				comment: 'Fired when a search editor is opened from the search view';
			}>
			('searchEditor/createEditorFromSearchResult');

>>>>>>> 784b0177
		const labelFormatter = (uri: URI): string => labelService.getUriLabel(uri, { relative: true });

		const { text, matchRanges, config } = serializeSearchResultForEditor(searchResult, rawIncludePattern, rawExcludePattern, 0, labelFormatter, sortOrder);
		config.onlyOpenEditors = onlySearchInOpenEditors;
		const contextLines = configurationService.getValue<ISearchConfigurationProperties>('search').searchEditor.defaultNumberOfContextLines;

		if (searchResult.isDirty || contextLines === 0 || contextLines === null) {
			const input = instantiationService.invokeFunction(getOrMakeSearchEditorInput, { resultsContents: text, config, from: 'rawData' });
			await editorService.openEditor(input, { pinned: true });
			input.setMatchRanges(matchRanges);
		} else {
			const input = instantiationService.invokeFunction(getOrMakeSearchEditorInput, { from: 'rawData', resultsContents: '', config: { ...config, contextLines } });
			const editor = await editorService.openEditor(input, { pinned: true }) as SearchEditor;
			editor.triggerSearch({ focusResults: true });
		}
	};<|MERGE_RESOLUTION|>--- conflicted
+++ resolved
@@ -98,11 +98,7 @@
 export const openNewSearchEditor =
 	async (accessor: ServicesAccessor, _args: OpenSearchEditorArgs = {}, toSide = false) => {
 		const editorService = accessor.get(IEditorService);
-<<<<<<< HEAD
-=======
 		const editorGroupsService = accessor.get(IEditorGroupsService);
-		const telemetryService = accessor.get(ITelemetryService);
->>>>>>> 784b0177
 		const instantiationService = accessor.get(IInstantiationService);
 		const configurationService = accessor.get(IConfigurationService);
 
@@ -142,16 +138,6 @@
 			}
 		}
 
-<<<<<<< HEAD
-=======
-		telemetryService.publicLog2<{},
-			{
-				owner: 'roblourens';
-				comment: 'Fired when a search editor is opened';
-			}>
-			('searchEditor/openNewSearchEditor');
-
->>>>>>> 784b0177
 		const seedSearchStringFromSelection = _args.location === 'new' || configurationService.getValue<IEditorOptions>('editor').find!.seedSearchStringFromSelection;
 		const args: OpenSearchEditorArgs = { query: seedSearchStringFromSelection ? selected : undefined };
 		for (const entry of Object.entries(_args)) {
@@ -202,18 +188,6 @@
 		const labelService = accessor.get(ILabelService);
 		const configurationService = accessor.get(IConfigurationService);
 		const sortOrder = configurationService.getValue<ISearchConfigurationProperties>('search').sortOrder;
-<<<<<<< HEAD
-=======
-
-		telemetryService.publicLog2<
-			{},
-			{
-				owner: 'roblourens';
-				comment: 'Fired when a search editor is opened from the search view';
-			}>
-			('searchEditor/createEditorFromSearchResult');
-
->>>>>>> 784b0177
 		const labelFormatter = (uri: URI): string => labelService.getUriLabel(uri, { relative: true });
 
 		const { text, matchRanges, config } = serializeSearchResultForEditor(searchResult, rawIncludePattern, rawExcludePattern, 0, labelFormatter, sortOrder);
