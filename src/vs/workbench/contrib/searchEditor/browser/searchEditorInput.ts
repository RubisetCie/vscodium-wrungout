/*---------------------------------------------------------------------------------------------
 *  Copyright (c) Microsoft Corporation. All rights reserved.
 *  Licensed under the MIT License. See License.txt in the project root for license information.
 *--------------------------------------------------------------------------------------------*/

import 'vs/css!./media/searchEditor';
import { Emitter, Event } from 'vs/base/common/event';
import { basename } from 'vs/base/common/path';
import { extname, isEqual, joinPath } from 'vs/base/common/resources';
import { URI } from 'vs/base/common/uri';
import { Range } from 'vs/editor/common/core/range';
import { ITextModel, TrackedRangeStickiness } from 'vs/editor/common/model';
import { IModelService } from 'vs/editor/common/services/model';
import { localize } from 'vs/nls';
import { IFileDialogService } from 'vs/platform/dialogs/common/dialogs';
import { IInstantiationService, ServicesAccessor } from 'vs/platform/instantiation/common/instantiation';
import { IStorageService, StorageScope, StorageTarget } from 'vs/platform/storage/common/storage';
import { GroupIdentifier, IRevertOptions, ISaveOptions, EditorResourceAccessor, IMoveResult, EditorInputCapabilities, IUntypedEditorInput } from 'vs/workbench/common/editor';
import { Memento } from 'vs/workbench/common/memento';
import { SearchEditorFindMatchClass, SearchEditorInputTypeId, SearchEditorScheme, SearchEditorWorkingCopyTypeId } from 'vs/workbench/contrib/searchEditor/browser/constants';
import { SearchConfigurationModel, SearchEditorModel, searchEditorModelFactory } from 'vs/workbench/contrib/searchEditor/browser/searchEditorModel';
import { defaultSearchConfig, parseSavedSearchEditor, serializeSearchConfiguration } from 'vs/workbench/contrib/searchEditor/browser/searchEditorSerialization';
import { IPathService } from 'vs/workbench/services/path/common/pathService';
import { ITextFileSaveOptions, ITextFileService } from 'vs/workbench/services/textfile/common/textfiles';
import { IWorkingCopyService } from 'vs/workbench/services/workingCopy/common/workingCopyService';
import { IWorkingCopy, IWorkingCopyBackup, IWorkingCopySaveEvent, WorkingCopyCapabilities } from 'vs/workbench/services/workingCopy/common/workingCopy';
import { CancellationToken } from 'vs/base/common/cancellation';
import { IConfigurationService } from 'vs/platform/configuration/common/configuration';
import { ISearchComplete, ISearchConfigurationProperties } from 'vs/workbench/services/search/common/search';
import { bufferToReadable, VSBuffer } from 'vs/base/common/buffer';
import { EditorInput } from 'vs/workbench/common/editor/editorInput';
import { IResourceEditorInput } from 'vs/platform/editor/common/editor';
import { IDisposable } from 'vs/base/common/lifecycle';

export type SearchConfiguration = {
	query: string;
	filesToInclude: string;
	filesToExclude: string;
	contextLines: number;
	matchWholeWord: boolean;
	isCaseSensitive: boolean;
	isRegexp: boolean;
	useExcludeSettingsAndIgnoreFiles: boolean;
	showIncludesExcludes: boolean;
	onlyOpenEditors: boolean;
};

export const SEARCH_EDITOR_EXT = '.code-search';

export class SearchEditorInput extends EditorInput {
	static readonly ID: string = SearchEditorInputTypeId;

	override get typeId(): string {
		return SearchEditorInput.ID;
	}

	override get editorId(): string | undefined {
		return this.typeId;
	}

	override get capabilities(): EditorInputCapabilities {
		let capabilities = EditorInputCapabilities.Singleton;
		if (!this.backingUri) {
			capabilities |= EditorInputCapabilities.Untitled;
		}

		return capabilities;
	}

	private memento: Memento;

	private dirty: boolean = false;

	private lastLabel: string | undefined;

	private readonly _onDidChangeContent = this._register(new Emitter<void>());
	readonly onDidChangeContent: Event<void> = this._onDidChangeContent.event;

	private readonly _onDidSave = this._register(new Emitter<IWorkingCopySaveEvent>());
	readonly onDidSave: Event<IWorkingCopySaveEvent> = this._onDidSave.event;

	private oldDecorationsIDs: string[] = [];

	get resource() {
		return this.backingUri || this.modelUri;
	}

	public ongoingSearchOperation: Promise<ISearchComplete> | undefined;

	public model: SearchEditorModel;
	private _cachedResultsModel: ITextModel | undefined;
	private _cachedConfigurationModel: SearchConfigurationModel | undefined;

	constructor(
		public readonly modelUri: URI,
		public readonly backingUri: URI | undefined,
		@IModelService private readonly modelService: IModelService,
		@ITextFileService protected readonly textFileService: ITextFileService,
		@IFileDialogService private readonly fileDialogService: IFileDialogService,
		@IInstantiationService private readonly instantiationService: IInstantiationService,
		@IWorkingCopyService private readonly workingCopyService: IWorkingCopyService,
		@IPathService private readonly pathService: IPathService,
		@IStorageService storageService: IStorageService
	) {
		super();

		this.model = instantiationService.createInstance(SearchEditorModel, modelUri);

		if (this.modelUri.scheme !== SearchEditorScheme) {
			throw Error('SearchEditorInput must be invoked with a SearchEditorScheme uri');
		}

		this.memento = new Memento(SearchEditorInput.ID, storageService);
		storageService.onWillSaveState(() => this.memento.saveMemento());

		const input = this;
		const workingCopyAdapter = new class implements IWorkingCopy {
			readonly typeId = SearchEditorWorkingCopyTypeId;
			readonly resource = input.modelUri;
			get name() { return input.getName(); }
			readonly capabilities = input.hasCapability(EditorInputCapabilities.Untitled) ? WorkingCopyCapabilities.Untitled : WorkingCopyCapabilities.None;
			readonly onDidChangeDirty = input.onDidChangeDirty;
			readonly onDidChangeContent = input.onDidChangeContent;
			readonly onDidSave = input.onDidSave;
			isDirty(): boolean { return input.isDirty(); }
			backup(token: CancellationToken): Promise<IWorkingCopyBackup> { return input.backup(token); }
			save(options?: ISaveOptions): Promise<boolean> { return input.save(0, options).then(editor => !!editor); }
			revert(options?: IRevertOptions): Promise<void> { return input.revert(0, options); }
		};

		this._register(this.workingCopyService.registerWorkingCopy(workingCopyAdapter));
	}

	override async save(group: GroupIdentifier, options?: ITextFileSaveOptions): Promise<EditorInput | undefined> {
		if (((await this.resolveModels()).resultsModel).isDisposed()) { return; }

		if (this.backingUri) {
			await this.textFileService.write(this.backingUri, await this.serializeForDisk(), options);
			this.setDirty(false);
			this._onDidSave.fire({ reason: options?.reason, source: options?.source });
			return this;
		} else {
			return this.saveAs(group, options);
		}
	}

	public tryReadConfigSync(): SearchConfiguration | undefined {
		return this._cachedConfigurationModel?.config;
	}

	private async serializeForDisk() {
		const { configurationModel, resultsModel } = await this.resolveModels();
		return serializeSearchConfiguration(configurationModel.config) + '\n' + resultsModel.getValue();
	}

	private configChangeListenerDisposable: IDisposable | undefined;
	private registerConfigChangeListeners(model: SearchConfigurationModel) {
		this.configChangeListenerDisposable?.dispose();
		if (!this.isDisposed()) {
			this.configChangeListenerDisposable = model.onConfigDidUpdate(() => {
				if (this.lastLabel !== this.getName()) {
					this._onDidChangeLabel.fire();
					this.lastLabel = this.getName();
				}
				this.memento.getMemento(StorageScope.WORKSPACE, StorageTarget.MACHINE).searchConfig = model.config;
			});
			this._register(this.configChangeListenerDisposable);
		}
	}

	async resolveModels() {
		return this.model.resolve().then(data => {
			this._cachedResultsModel = data.resultsModel;
			this._cachedConfigurationModel = data.configurationModel;
			if (this.lastLabel !== this.getName()) {
				this._onDidChangeLabel.fire();
				this.lastLabel = this.getName();
			}
			this.registerConfigChangeListeners(data.configurationModel);
			return data;
		});
	}

	override async saveAs(group: GroupIdentifier, options?: ITextFileSaveOptions): Promise<EditorInput | undefined> {
		const path = await this.fileDialogService.pickFileToSave(await this.suggestFileName(), options?.availableFileSystems);
		if (path) {
<<<<<<< HEAD
=======
			this.telemetryService.publicLog2<
				{},
				{
					owner: 'roblourens';
					comment: 'Fired when a search editor is saved';
				}>
				('searchEditor/saveSearchResults');
>>>>>>> 784b0177
			const toWrite = await this.serializeForDisk();
			if (await this.textFileService.create([{ resource: path, value: toWrite, options: { overwrite: true } }])) {
				this.setDirty(false);
				if (!isEqual(path, this.modelUri)) {
					const input = this.instantiationService.invokeFunction(getOrMakeSearchEditorInput, { fileUri: path, from: 'existingFile' });
					input.setMatchRanges(this.getMatchRanges());
					return input;
				}
				return this;
			}
		}
		return undefined;
	}

	override getName(maxLength = 12): string {
		const trimToMax = (label: string) => (label.length < maxLength ? label : `${label.slice(0, maxLength - 3)}...`);

		if (this.backingUri) {
			const originalURI = EditorResourceAccessor.getOriginalUri(this);
			return localize('searchTitle.withQuery', "Search: {0}", basename((originalURI ?? this.backingUri).path, SEARCH_EDITOR_EXT));
		}

		const query = this._cachedConfigurationModel?.config?.query?.trim();
		if (query) {
			return localize('searchTitle.withQuery', "Search: {0}", trimToMax(query));
		}
		return localize('searchTitle', "Search");
	}

	setDirty(dirty: boolean) {
		const wasDirty = this.dirty;
		this.dirty = dirty;
		if (wasDirty !== dirty) {
			this._onDidChangeDirty.fire();
		}
	}

	override isDirty() {
		return this.dirty;
	}

	override async rename(group: GroupIdentifier, target: URI): Promise<IMoveResult | undefined> {
		if (extname(target) === SEARCH_EDITOR_EXT) {
			return {
				editor: this.instantiationService.invokeFunction(getOrMakeSearchEditorInput, { from: 'existingFile', fileUri: target })
			};
		}
		// Ignore move if editor was renamed to a different file extension
		return undefined;
	}

	override dispose() {
		this.modelService.destroyModel(this.modelUri);
		super.dispose();
	}

	override matches(other: EditorInput | IUntypedEditorInput): boolean {
		if (super.matches(other)) {
			return true;
		}

		if (other instanceof SearchEditorInput) {
			return !!(other.modelUri.fragment && other.modelUri.fragment === this.modelUri.fragment) || !!(other.backingUri && isEqual(other.backingUri, this.backingUri));
		}
		return false;
	}

	getMatchRanges(): Range[] {
		return (this._cachedResultsModel?.getAllDecorations() ?? [])
			.filter(decoration => decoration.options.className === SearchEditorFindMatchClass)
			.filter(({ range }) => !(range.startColumn === 1 && range.endColumn === 1))
			.map(({ range }) => range);
	}

	async setMatchRanges(ranges: Range[]) {
		this.oldDecorationsIDs = (await this.resolveModels()).resultsModel.deltaDecorations(this.oldDecorationsIDs, ranges.map(range =>
			({ range, options: { description: 'search-editor-find-match', className: SearchEditorFindMatchClass, stickiness: TrackedRangeStickiness.NeverGrowsWhenTypingAtEdges } })));
	}

	override async revert(group: GroupIdentifier, options?: IRevertOptions) {
		if (options?.soft) {
			this.setDirty(false);
			return;
		}

		if (this.backingUri) {
			const { config, text } = await this.instantiationService.invokeFunction(parseSavedSearchEditor, this.backingUri);
			const { resultsModel, configurationModel } = await this.resolveModels();
			resultsModel.setValue(text);
			configurationModel.updateConfig(config);
		} else {
			(await this.resolveModels()).resultsModel.setValue('');
		}
		super.revert(group, options);
		this.setDirty(false);
	}

	private async backup(token: CancellationToken): Promise<IWorkingCopyBackup> {
		const contents = await this.serializeForDisk();
		if (token.isCancellationRequested) {
			return {};
		}

		return {
			content: bufferToReadable(VSBuffer.fromString(contents))
		};
	}

	private async suggestFileName(): Promise<URI> {
		const query = (await this.resolveModels()).configurationModel.config.query;
		const searchFileName = (query.replace(/[^\w \-_]+/g, '_') || 'Search') + SEARCH_EDITOR_EXT;
		return joinPath(await this.fileDialogService.defaultFilePath(this.pathService.defaultUriScheme), searchFileName);
	}

	override toUntyped(): IResourceEditorInput | undefined {
		if (this.hasCapability(EditorInputCapabilities.Untitled)) {
			return undefined;
		}

		return {
			resource: this.resource,
			options: {
				override: SearchEditorInput.ID
			}
		};
	}
}

export const getOrMakeSearchEditorInput = (
	accessor: ServicesAccessor,
	existingData: (
		| { from: 'model'; config?: Partial<SearchConfiguration>; modelUri: URI; backupOf?: URI }
		| { from: 'rawData'; resultsContents: string | undefined; config: Partial<SearchConfiguration> }
		| { from: 'existingFile'; fileUri: URI })
): SearchEditorInput => {

	const storageService = accessor.get(IStorageService);
	const configurationService = accessor.get(IConfigurationService);

	const instantiationService = accessor.get(IInstantiationService);
	const modelUri = existingData.from === 'model' ? existingData.modelUri : URI.from({ scheme: SearchEditorScheme, fragment: `${Math.random()}` });

	if (!searchEditorModelFactory.models.has(modelUri)) {
		if (existingData.from === 'existingFile') {
			instantiationService.invokeFunction(accessor => searchEditorModelFactory.initializeModelFromExistingFile(accessor, modelUri, existingData.fileUri));
		} else {

			const searchEditorSettings = configurationService.getValue<ISearchConfigurationProperties>('search').searchEditor;

			const reuseOldSettings = searchEditorSettings.reusePriorSearchConfiguration;
			const defaultNumberOfContextLines = searchEditorSettings.defaultNumberOfContextLines;

			const priorConfig: SearchConfiguration = reuseOldSettings ? new Memento(SearchEditorInput.ID, storageService).getMemento(StorageScope.WORKSPACE, StorageTarget.MACHINE).searchConfig : {};
			const defaultConfig = defaultSearchConfig();

			const config = { ...defaultConfig, ...priorConfig, ...existingData.config };

			if (defaultNumberOfContextLines !== null && defaultNumberOfContextLines !== undefined) {
				config.contextLines = existingData?.config?.contextLines ?? defaultNumberOfContextLines;
			}
			if (existingData.from === 'rawData') {
				if (existingData.resultsContents) {
					config.contextLines = 0;
				}
				instantiationService.invokeFunction(accessor => searchEditorModelFactory.initializeModelFromRawData(accessor, modelUri, config, existingData.resultsContents));
			} else {
				instantiationService.invokeFunction(accessor => searchEditorModelFactory.initializeModelFromExistingModel(accessor, modelUri, config));
			}
		}
	}
	return instantiationService.createInstance(
		SearchEditorInput,
		modelUri,
		existingData.from === 'existingFile'
			? existingData.fileUri
			: existingData.from === 'model'
				? existingData.backupOf
				: undefined);
};<|MERGE_RESOLUTION|>--- conflicted
+++ resolved
@@ -184,16 +184,6 @@
 	override async saveAs(group: GroupIdentifier, options?: ITextFileSaveOptions): Promise<EditorInput | undefined> {
 		const path = await this.fileDialogService.pickFileToSave(await this.suggestFileName(), options?.availableFileSystems);
 		if (path) {
-<<<<<<< HEAD
-=======
-			this.telemetryService.publicLog2<
-				{},
-				{
-					owner: 'roblourens';
-					comment: 'Fired when a search editor is saved';
-				}>
-				('searchEditor/saveSearchResults');
->>>>>>> 784b0177
 			const toWrite = await this.serializeForDisk();
 			if (await this.textFileService.create([{ resource: path, value: toWrite, options: { overwrite: true } }])) {
 				this.setDirty(false);
