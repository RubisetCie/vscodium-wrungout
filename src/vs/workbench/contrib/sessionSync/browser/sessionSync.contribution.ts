/*---------------------------------------------------------------------------------------------
 *  Copyright (c) Microsoft Corporation. All rights reserved.
 *  Licensed under the MIT License. See License.txt in the project root for license information.
 *--------------------------------------------------------------------------------------------*/

import { Disposable } from 'vs/base/common/lifecycle';
import { IWorkbenchContributionsRegistry, Extensions as WorkbenchExtensions, IWorkbenchContribution } from 'vs/workbench/common/contributions';
import { Registry } from 'vs/platform/registry/common/platform';
import { LifecyclePhase } from 'vs/workbench/services/lifecycle/common/lifecycle';
import { Action2, MenuId, registerAction2 } from 'vs/platform/actions/common/actions';
import { ServicesAccessor } from 'vs/editor/browser/editorExtensions';
import { localize } from 'vs/nls';
import { ISessionSyncWorkbenchService, Change, ChangeType, Folder, EditSession, FileType, EDIT_SESSION_SYNC_TITLE, EditSessionSchemaVersion } from 'vs/workbench/services/sessionSync/common/sessionSync';
import { ISCMRepository, ISCMService } from 'vs/workbench/contrib/scm/common/scm';
import { IFileService } from 'vs/platform/files/common/files';
import { IWorkspaceContextService } from 'vs/platform/workspace/common/workspace';
import { URI } from 'vs/base/common/uri';
import { joinPath, relativePath } from 'vs/base/common/resources';
import { VSBuffer } from 'vs/base/common/buffer';
import { IConfigurationService } from 'vs/platform/configuration/common/configuration';
import { IProgressService, ProgressLocation } from 'vs/platform/progress/common/progress';
import { SessionSyncWorkbenchService } from 'vs/workbench/services/sessionSync/browser/sessionSyncWorkbenchService';
import { registerSingleton } from 'vs/platform/instantiation/common/extensions';
import { UserDataSyncErrorCode, UserDataSyncStoreError } from 'vs/platform/userDataSync/common/userDataSync';
import { INotificationService } from 'vs/platform/notification/common/notification';
import { IDialogService, IFileDialogService } from 'vs/platform/dialogs/common/dialogs';
import { ILogService } from 'vs/platform/log/common/log';
import { IProductService } from 'vs/platform/product/common/productService';
import { IOpenerService } from 'vs/platform/opener/common/opener';
import { IEnvironmentService } from 'vs/platform/environment/common/environment';
import { workbenchConfigurationNodeBase } from 'vs/workbench/common/configuration';
import { Extensions, IConfigurationRegistry } from 'vs/platform/configuration/common/configurationRegistry';
import { IQuickInputService, IQuickPickItem } from 'vs/platform/quickinput/common/quickInput';
import { ExtensionsRegistry } from 'vs/workbench/services/extensions/common/extensionsRegistry';
import { ContextKeyExpr, ContextKeyExpression, IContextKeyService } from 'vs/platform/contextkey/common/contextkey';
import { ICommandService } from 'vs/platform/commands/common/commands';
import { getVirtualWorkspaceLocation } from 'vs/platform/workspace/common/virtualWorkspace';
import { Schemas } from 'vs/base/common/network';
import { IsWebContext } from 'vs/platform/contextkey/common/contextkeys';
import { isProposedApiEnabled } from 'vs/workbench/services/extensions/common/extensions';

registerSingleton(ISessionSyncWorkbenchService, SessionSyncWorkbenchService);

const resumeLatestCommand = {
	id: 'workbench.experimental.editSessions.actions.resumeLatest',
	title: localize('resume latest', "{0}: Resume Latest Edit Session", EDIT_SESSION_SYNC_TITLE),
};
const storeCurrentCommand = {
	id: 'workbench.experimental.editSessions.actions.storeCurrent',
	title: localize('store current', "{0}: Store Current Edit Session", EDIT_SESSION_SYNC_TITLE),
};
const continueEditSessionCommand = {
	id: '_workbench.experimental.editSessions.actions.continueEditSession',
	title: localize('continue edit session', "Continue Edit Session..."),
};
const openLocalFolderCommand = {
	id: '_workbench.experimental.editSessions.actions.continueEditSession.openLocalFolder',
	title: localize('continue edit session in local folder', "Open In Local Folder"),
};
const queryParamName = 'editSessionId';

export class SessionSyncContribution extends Disposable implements IWorkbenchContribution {

	private registered = false;
	private continueEditSessionOptions: ContinueEditSessionItem[] = [];

	constructor(
		@ISessionSyncWorkbenchService private readonly sessionSyncWorkbenchService: ISessionSyncWorkbenchService,
		@IFileService private readonly fileService: IFileService,
		@IProgressService private readonly progressService: IProgressService,
		@IOpenerService private readonly openerService: IOpenerService,
		@ISCMService private readonly scmService: ISCMService,
		@INotificationService private readonly notificationService: INotificationService,
		@IDialogService private readonly dialogService: IDialogService,
		@ILogService private readonly logService: ILogService,
		@IEnvironmentService private readonly environmentService: IEnvironmentService,
		@IProductService private readonly productService: IProductService,
		@IConfigurationService private configurationService: IConfigurationService,
		@IWorkspaceContextService private readonly contextService: IWorkspaceContextService,
		@IQuickInputService private readonly quickInputService: IQuickInputService,
		@ICommandService private commandService: ICommandService,
		@IContextKeyService private readonly contextKeyService: IContextKeyService,
		@IFileDialogService private readonly fileDialogService: IFileDialogService
	) {
		super();

		if (this.environmentService.editSessionId !== undefined) {
			void this.applyEditSession(this.environmentService.editSessionId).finally(() => this.environmentService.editSessionId = undefined);
		}

		this.configurationService.onDidChangeConfiguration((e) => {
			if (e.affectsConfiguration('workbench.experimental.editSessions.enabled')) {
				this.registerActions();
			}
		});

		this.registerActions();

		continueEditSessionExtPoint.setHandler(extensions => {
			const continueEditSessionOptions: ContinueEditSessionItem[] = [];
			for (const extension of extensions) {
				if (!isProposedApiEnabled(extension.description, 'contribEditSessions')) {
					continue;
				}
				if (!Array.isArray(extension.value)) {
					continue;
				}
				const commands = new Map((extension.description.contributes?.commands ?? []).map(c => [c.command, c]));
				for (const contribution of extension.value) {
					if (!contribution.command || !contribution.group || !contribution.when) {
						continue;
					}
					const fullCommand = commands.get(contribution.command);
					if (!fullCommand) { return; }

					continueEditSessionOptions.push(new ContinueEditSessionItem(
						fullCommand.title,
						fullCommand.command,
						ContextKeyExpr.deserialize(contribution.when)
					));
				}
			}
			this.continueEditSessionOptions = continueEditSessionOptions;
		});
	}

	private registerActions() {
		if (this.registered || this.configurationService.getValue('workbench.experimental.editSessions.enabled') !== true) {
			return;
		}

		this.registerContinueEditSessionAction();

		this.registerApplyLatestEditSessionAction();
		this.registerStoreLatestEditSessionAction();

		this.registerContinueInLocalFolderAction();

		this.registered = true;
	}

	private registerContinueEditSessionAction() {
		const that = this;
		this._register(registerAction2(class ContinueEditSessionAction extends Action2 {
			constructor() {
				super({
					id: continueEditSessionCommand.id,
					title: continueEditSessionCommand.title,
					f1: true
				});
			}

			async run(accessor: ServicesAccessor, workspaceUri: URI | undefined): Promise<void> {
				let uri = workspaceUri ?? await that.pickContinueEditSessionDestination();
				if (uri === undefined) { return; }

				// Run the store action to get back a ref
				const ref = await that.storeEditSession();

				// Append the ref to the URI
				if (ref !== undefined) {
					const encodedRef = encodeURIComponent(ref);
					uri = uri.with({
						query: uri.query.length > 0 ? (uri + `&${queryParamName}=${encodedRef}`) : `${queryParamName}=${encodedRef}`
					});
				} else {
					that.logService.warn(`Edit Sessions: Failed to store edit session when invoking ${continueEditSessionCommand.id}.`);
				}

				// Open the URI
				that.logService.info(`Edit Sessions: opening ${uri.toString()}`);
				await that.openerService.open(uri, { openExternal: true });
			}
		}));
	}

	private registerApplyLatestEditSessionAction(): void {
		const that = this;
		this._register(registerAction2(class ApplyLatestEditSessionAction extends Action2 {
			constructor() {
				super({
					id: resumeLatestCommand.id,
					title: resumeLatestCommand.title,
					menu: {
						id: MenuId.CommandPalette,
					}
				});
			}

			async run(accessor: ServicesAccessor): Promise<void> {
				await that.progressService.withProgress({
					location: ProgressLocation.Notification,
					title: localize('applying edit session', 'Applying edit session...')
				}, async () => await that.applyEditSession());
			}
		}));
	}

	private registerStoreLatestEditSessionAction(): void {
		const that = this;
		this._register(registerAction2(class StoreLatestEditSessionAction extends Action2 {
			constructor() {
				super({
					id: storeCurrentCommand.id,
					title: storeCurrentCommand.title,
					menu: {
						id: MenuId.CommandPalette,
					}
				});
			}

			async run(accessor: ServicesAccessor): Promise<void> {
				await that.progressService.withProgress({
					location: ProgressLocation.Notification,
					title: localize('storing edit session', 'Storing edit session...')
				}, async () => await that.storeEditSession());
			}
		}));
	}

	async applyEditSession(ref?: string): Promise<void> {
		if (ref !== undefined) {
			this.logService.info(`Edit Sessions: Applying edit session with ref ${ref}.`);
		}

		const data = await this.sessionSyncWorkbenchService.read(ref);
		if (!data) {
			this.logService.info(`Edit Sessions: Aborting applying edit session as no edit session content is available to be applied from ref ${ref}.`);
			return;
		}
		const editSession = data.editSession;
		ref = data.ref;

		if (editSession.version > EditSessionSchemaVersion) {
			this.notificationService.error(localize('client too old', "Please upgrade to a newer version of {0} to apply this edit session.", this.productService.nameLong));
			return;
		}

		try {
			const changes: ({ uri: URI; type: ChangeType; contents: string | undefined })[] = [];
			let hasLocalUncommittedChanges = false;

			for (const folder of editSession.folders) {
				const folderRoot = this.contextService.getWorkspace().folders.find((f) => f.name === folder.name);
				if (!folderRoot) {
					this.logService.info(`Edit Sessions: Skipping applying ${folder.workingChanges.length} changes from edit session with ref ${ref} as no corresponding workspace folder named ${folder.name} is currently open.`);
					continue;
				}

				for (const repository of this.scmService.repositories) {
					if (repository.provider.rootUri !== undefined &&
						this.contextService.getWorkspaceFolder(repository.provider.rootUri)?.name === folder.name &&
						this.getChangedResources(repository).length > 0
					) {
						hasLocalUncommittedChanges = true;
						break;
					}
				}

				for (const { relativeFilePath, contents, type } of folder.workingChanges) {
					const uri = joinPath(folderRoot.uri, relativeFilePath);
					changes.push({ uri: uri, type: type, contents: contents });
				}
			}

			if (hasLocalUncommittedChanges) {
				// TODO@joyceerhl Provide the option to diff files which would be overwritten by edit session contents
				const result = await this.dialogService.confirm({
					message: localize('apply edit session warning', 'Applying your edit session may overwrite your existing uncommitted changes. Do you want to proceed?'),
					type: 'warning',
					title: EDIT_SESSION_SYNC_TITLE
				});
				if (!result.confirmed) {
					return;
				}
			}

			for (const { uri, type, contents } of changes) {
				if (type === ChangeType.Addition) {
					await this.fileService.writeFile(uri, VSBuffer.fromString(contents!));
				} else if (type === ChangeType.Deletion && await this.fileService.exists(uri)) {
					await this.fileService.del(uri);
				}
			}

			this.logService.info(`Edit Sessions: Deleting edit session with ref ${ref} after successfully applying it to current workspace.`);
			await this.sessionSyncWorkbenchService.delete(ref);
		} catch (ex) {
			this.logService.error('Edit Sessions: Failed to apply edit session, reason: ', (ex as Error).toString());
			this.notificationService.error(localize('apply failed', "Failed to apply your edit session."));
		}
	}

	async storeEditSession(): Promise<string | undefined> {
		const folders: Folder[] = [];

		for (const repository of this.scmService.repositories) {
			// Look through all resource groups and compute which files were added/modified/deleted
			const trackedUris = this.getChangedResources(repository); // A URI might appear in more than one resource group

			const workingChanges: Change[] = [];
			let name = repository.provider.rootUri ? this.contextService.getWorkspaceFolder(repository.provider.rootUri)?.name : undefined;

			for (const uri of trackedUris) {
				const workspaceFolder = this.contextService.getWorkspaceFolder(uri);
				if (!workspaceFolder) {
					this.logService.info(`Edit Sessions: Skipping working change ${uri.toString()} as no associated workspace folder was found.`);

					continue;
				}

				name = name ?? workspaceFolder.name;
				const relativeFilePath = relativePath(workspaceFolder.uri, uri) ?? uri.path;

				// Only deal with file contents for now
				try {
					if (!(await this.fileService.stat(uri)).isFile) {
						continue;
					}
				} catch { }

				if (await this.fileService.exists(uri)) {
					workingChanges.push({ type: ChangeType.Addition, fileType: FileType.File, contents: (await this.fileService.readFile(uri)).value.toString(), relativeFilePath: relativeFilePath });
				} else {
					// Assume it's a deletion
					workingChanges.push({ type: ChangeType.Deletion, fileType: FileType.File, contents: undefined, relativeFilePath: relativeFilePath });
				}
			}

			folders.push({ workingChanges, name: name ?? '' });
		}

		const data: EditSession = { folders, version: 1 };

		try {
			this.logService.info(`Edit Sessions: Storing edit session...`);
			const ref = await this.sessionSyncWorkbenchService.write(data);
			this.logService.info(`Edit Sessions: Stored edit session with ref ${ref}.`);
			return ref;
		} catch (ex) {
<<<<<<< HEAD
=======
			this.logService.error(`Edit Sessions: Failed to store edit session, reason: `, (ex as Error).toString());

			type UploadFailedEvent = { reason: string };
			type UploadFailedClassification = {
				owner: 'joyceerhl'; comment: 'Reporting when Continue On server request fails.';
				reason?: { classification: 'SystemMetaData'; purpose: 'FeatureInsight'; isMeasurement: true; comment: 'The reason that the server request failed.' };
			};

>>>>>>> 0182e175
			if (ex instanceof UserDataSyncStoreError) {
				switch (ex.code) {
					case UserDataSyncErrorCode.TooLarge:
						// Uploading a payload can fail due to server size limits
						this.notificationService.error(localize('payload too large', 'Your edit session exceeds the size limit and cannot be stored.'));
						break;
					default:
						this.notificationService.error(localize('payload failed', 'Your edit session cannot be stored.'));
						break;
				}
			}
		}

		return undefined;
	}

	private getChangedResources(repository: ISCMRepository) {
		const trackedUris = repository.provider.groups.elements.reduce((resources, resourceGroups) => {
			resourceGroups.elements.forEach((resource) => resources.add(resource.sourceUri));
			return resources;
		}, new Set<URI>()); // A URI might appear in more than one resource group

		return [...trackedUris];
	}

	//#region Continue Edit Session extension contribution point

	private registerContinueInLocalFolderAction(): void {
		const that = this;
		this._register(registerAction2(class ContinueInLocalFolderAction extends Action2 {
			constructor() {
				super({
					id: openLocalFolderCommand.id,
					title: openLocalFolderCommand.title,
					precondition: IsWebContext
				});
			}

			async run(accessor: ServicesAccessor): Promise<URI | undefined> {
				const selection = await that.fileDialogService.showOpenDialog({
					title: localize('continueEditSession.openLocalFolder.title', 'Select a local folder to continue your edit session in'),
					canSelectFolders: true,
					canSelectMany: false,
					canSelectFiles: false,
					availableFileSystems: [Schemas.file]
				});

				return selection?.length !== 1 ? undefined : URI.from({
					scheme: that.productService.urlProtocol,
					authority: Schemas.file,
					path: selection[0].path
				});
			}
		}));
	}

	private async pickContinueEditSessionDestination(): Promise<URI | undefined> {
		const quickPick = this.quickInputService.createQuickPick<ContinueEditSessionItem>();

		quickPick.title = localize('continueEditSessionPick.title', 'Continue Edit Session...');
		quickPick.placeholder = localize('continueEditSessionPick.placeholder', 'Choose how you would like to continue working');
		quickPick.items = this.createPickItems();

		const command = await new Promise<string | undefined>((resolve, reject) => {
			quickPick.onDidHide(() => resolve(undefined));

			quickPick.onDidAccept((e) => {
				const selection = quickPick.activeItems[0].command;
				resolve(selection);
				quickPick.hide();
			});

			quickPick.show();
		});

		quickPick.dispose();

		if (command === undefined) {
			return undefined;
		}

		try {
			const uri = await this.commandService.executeCommand(command);
			return URI.isUri(uri) ? uri : undefined;
		} catch (ex) {
			return undefined;
		}
	}

	private createPickItems(): ContinueEditSessionItem[] {
		const items = [...this.continueEditSessionOptions].filter((option) => option.when === undefined || this.contextKeyService.contextMatchesRules(option.when));

		if (getVirtualWorkspaceLocation(this.contextService.getWorkspace()) !== undefined) {
			items.push(new ContinueEditSessionItem(
				localize('continueEditSessionItem.openInLocalFolder', 'Open In Local Folder'),
				openLocalFolderCommand.id,
			));
		}

		return items;
	}
}

class ContinueEditSessionItem implements IQuickPickItem {
	constructor(
		public readonly label: string,
		public readonly command: string,
		public readonly when?: ContextKeyExpression,
	) { }
}

interface ICommand {
	command: string;
	group: string;
	when: string;
}

const continueEditSessionExtPoint = ExtensionsRegistry.registerExtensionPoint<ICommand[]>({
	extensionPoint: 'continueEditSession',
	jsonSchema: {
		description: localize('continueEditSessionExtPoint', 'Contributes options for continuing the current edit session in a different environment'),
		type: 'array',
		items: {
			type: 'object',
			properties: {
				command: {
					description: localize('continueEditSessionExtPoint.command', 'Identifier of the command to execute. The command must be declared in the \'commands\'-section and return a URI representing a different environment where the current edit session can be continued.'),
					type: 'string'
				},
				group: {
					description: localize('continueEditSessionExtPoint.group', 'Group into which this item belongs.'),
					type: 'string'
				},
				when: {
					description: localize('continueEditSessionExtPoint.when', 'Condition which must be true to show this item.'),
					type: 'string'
				}
			},
			required: ['command']
		}
	}
});

//#endregion

const workbenchRegistry = Registry.as<IWorkbenchContributionsRegistry>(WorkbenchExtensions.Workbench);
workbenchRegistry.registerWorkbenchContribution(SessionSyncContribution, LifecyclePhase.Restored);

Registry.as<IConfigurationRegistry>(Extensions.Configuration).registerConfiguration({
	...workbenchConfigurationNodeBase,
	'properties': {
		'workbench.experimental.editSessions.enabled': {
			'type': 'boolean',
			'tags': ['experimental', 'usesOnlineServices'],
			'default': false,
			'markdownDescription': localize('editSessionsEnabled', "Controls whether to display cloud-enabled actions to store and resume uncommitted changes when switching between web, desktop, or devices."),
		},
	}
});<|MERGE_RESOLUTION|>--- conflicted
+++ resolved
@@ -338,17 +338,6 @@
 			this.logService.info(`Edit Sessions: Stored edit session with ref ${ref}.`);
 			return ref;
 		} catch (ex) {
-<<<<<<< HEAD
-=======
-			this.logService.error(`Edit Sessions: Failed to store edit session, reason: `, (ex as Error).toString());
-
-			type UploadFailedEvent = { reason: string };
-			type UploadFailedClassification = {
-				owner: 'joyceerhl'; comment: 'Reporting when Continue On server request fails.';
-				reason?: { classification: 'SystemMetaData'; purpose: 'FeatureInsight'; isMeasurement: true; comment: 'The reason that the server request failed.' };
-			};
-
->>>>>>> 0182e175
 			if (ex instanceof UserDataSyncStoreError) {
 				switch (ex.code) {
 					case UserDataSyncErrorCode.TooLarge:
