--- conflicted
+++ resolved
@@ -31,14 +31,7 @@
 
 	static readonly options = {
 		id: 'editor.action.surroundWithSnippet',
-<<<<<<< HEAD
-		title: {
-			value: localize('label', 'Surround With Snippet...'),
-			original: 'Surround With Snippet...'
-		}
-=======
 		title: localize2('label', "Surround with Snippet...")
->>>>>>> 019f4d14
 	};
 
 	constructor() {
