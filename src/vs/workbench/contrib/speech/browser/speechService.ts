/*---------------------------------------------------------------------------------------------
 *  Copyright (c) Microsoft Corporation. All rights reserved.
 *  Licensed under the MIT License. See License.txt in the project root for license information.
 *--------------------------------------------------------------------------------------------*/

import { localize } from 'vs/nls';
import { firstOrDefault } from 'vs/base/common/arrays';
import { CancellationToken, CancellationTokenSource } from 'vs/base/common/cancellation';
import { Emitter, Event } from 'vs/base/common/event';
import { Disposable, DisposableStore, IDisposable, toDisposable } from 'vs/base/common/lifecycle';
import { IContextKeyService } from 'vs/platform/contextkey/common/contextkey';
import { ILogService } from 'vs/platform/log/common/log';
import { IHostService } from 'vs/workbench/services/host/browser/host';
import { DeferredPromise } from 'vs/base/common/async';
<<<<<<< HEAD
import { ISpeechService, ISpeechProvider, HasSpeechProvider, ISpeechToTextSession, SpeechToTextInProgress, IKeywordRecognitionSession, KeywordRecognitionStatus, SpeechToTextStatus } from 'vs/workbench/contrib/speech/common/speechService';
=======
import { ISpeechService, ISpeechProvider, HasSpeechProvider, ISpeechToTextSession, SpeechToTextInProgress, IKeywordRecognitionSession, KeywordRecognitionStatus, SpeechToTextStatus, speechLanguageConfigToLanguage, SPEECH_LANGUAGE_CONFIG } from 'vs/workbench/contrib/speech/common/speechService';
import { ITelemetryService } from 'vs/platform/telemetry/common/telemetry';
>>>>>>> 5c3e652f
import { IConfigurationService } from 'vs/platform/configuration/common/configuration';
import { AccessibilitySignal, IAccessibilitySignalService } from 'vs/platform/accessibilitySignal/browser/accessibilitySignalService';
import { ExtensionsRegistry } from 'vs/workbench/services/extensions/common/extensionsRegistry';
import { IExtensionService } from 'vs/workbench/services/extensions/common/extensions';

export interface ISpeechProviderDescriptor {
	readonly name: string;
	readonly description?: string;
}

const speechProvidersExtensionPoint = ExtensionsRegistry.registerExtensionPoint<ISpeechProviderDescriptor[]>({
	extensionPoint: 'speechProviders',
	jsonSchema: {
		description: localize('vscode.extension.contributes.speechProvider', 'Contributes a Speech Provider'),
		type: 'array',
		items: {
			additionalProperties: false,
			type: 'object',
			defaultSnippets: [{ body: { name: '', description: '' } }],
			required: ['name'],
			properties: {
				name: {
					description: localize('speechProviderName', "Unique name for this Speech Provider."),
					type: 'string'
				},
				description: {
					description: localize('speechProviderDescription', "A description of this Speech Provider, shown in the UI."),
					type: 'string'
				}
			}
		}
	}
});

export class SpeechService extends Disposable implements ISpeechService {

	readonly _serviceBrand: undefined;

	private readonly _onDidChangeHasSpeechProvider = this._register(new Emitter<void>());
	readonly onDidChangeHasSpeechProvider = this._onDidChangeHasSpeechProvider.event;

	get hasSpeechProvider() { return this.providerDescriptors.size > 0 || this.providers.size > 0; }

	private readonly providers = new Map<string, ISpeechProvider>();
	private readonly providerDescriptors = new Map<string, ISpeechProviderDescriptor>();

	private readonly hasSpeechProviderContext = HasSpeechProvider.bindTo(this.contextKeyService);

	constructor(
		@ILogService private readonly logService: ILogService,
		@IContextKeyService private readonly contextKeyService: IContextKeyService,
		@IHostService private readonly hostService: IHostService,
<<<<<<< HEAD
		@IConfigurationService private readonly configurationService: IConfigurationService
=======
		@ITelemetryService private readonly telemetryService: ITelemetryService,
		@IConfigurationService private readonly configurationService: IConfigurationService,
		@IAccessibilitySignalService private readonly accessibilitySignalService: IAccessibilitySignalService,
		@IExtensionService private readonly extensionService: IExtensionService
>>>>>>> 5c3e652f
	) {
		super();

		this.handleAndRegisterSpeechExtensions();
	}

	private handleAndRegisterSpeechExtensions(): void {
		speechProvidersExtensionPoint.setHandler((extensions, delta) => {
			const oldHasSpeechProvider = this.hasSpeechProvider;

			for (const extension of delta.removed) {
				for (const descriptor of extension.value) {
					this.providerDescriptors.delete(descriptor.name);
				}
			}

			for (const extension of delta.added) {
				for (const descriptor of extension.value) {
					this.providerDescriptors.set(descriptor.name, descriptor);
				}
			}

			if (oldHasSpeechProvider !== this.hasSpeechProvider) {
				this.handleHasSpeechProviderChange();
			}
		});
	}

	registerSpeechProvider(identifier: string, provider: ISpeechProvider): IDisposable {
		if (this.providers.has(identifier)) {
			throw new Error(`Speech provider with identifier ${identifier} is already registered.`);
		}

		const oldHasSpeechProvider = this.hasSpeechProvider;

		this.providers.set(identifier, provider);

		if (oldHasSpeechProvider !== this.hasSpeechProvider) {
			this.handleHasSpeechProviderChange();
		}

		return toDisposable(() => {
			const oldHasSpeechProvider = this.hasSpeechProvider;

			this.providers.delete(identifier);

			if (oldHasSpeechProvider !== this.hasSpeechProvider) {
				this.handleHasSpeechProviderChange();
			}
		});
	}

	private handleHasSpeechProviderChange(): void {
		this.hasSpeechProviderContext.set(this.hasSpeechProvider);

		this._onDidChangeHasSpeechProvider.fire();
	}

	private readonly _onDidStartSpeechToTextSession = this._register(new Emitter<void>());
	readonly onDidStartSpeechToTextSession = this._onDidStartSpeechToTextSession.event;

	private readonly _onDidEndSpeechToTextSession = this._register(new Emitter<void>());
	readonly onDidEndSpeechToTextSession = this._onDidEndSpeechToTextSession.event;

	private _activeSpeechToTextSession: ISpeechToTextSession | undefined = undefined;
	get hasActiveSpeechToTextSession() { return !!this._activeSpeechToTextSession; }

	private readonly speechToTextInProgress = SpeechToTextInProgress.bindTo(this.contextKeyService);

	async createSpeechToTextSession(token: CancellationToken, context: string = 'speech'): Promise<ISpeechToTextSession> {
		const provider = await this.getProvider();

		const language = speechLanguageConfigToLanguage(this.configurationService.getValue<unknown>(SPEECH_LANGUAGE_CONFIG));
		const session = this._activeSpeechToTextSession = provider.createSpeechToTextSession(token, typeof language === 'string' ? { language } : undefined);

<<<<<<< HEAD
=======
		const sessionStart = Date.now();
		let sessionRecognized = false;
		let sessionContentLength = 0;

>>>>>>> 5c3e652f
		const disposables = new DisposableStore();

		const onSessionStoppedOrCanceled = () => {
			if (session === this._activeSpeechToTextSession) {
				this._activeSpeechToTextSession = undefined;
				this.speechToTextInProgress.reset();
				this.accessibilitySignalService.playSignal(AccessibilitySignal.voiceRecordingStopped, { allowManyInParallel: true });
				this._onDidEndSpeechToTextSession.fire();
<<<<<<< HEAD
=======

				type SpeechToTextSessionClassification = {
					owner: 'bpasero';
					comment: 'An event that fires when a speech to text session is created';
					context: { classification: 'SystemMetaData'; purpose: 'FeatureInsight'; comment: 'Context of the session.' };
					sessionDuration: { classification: 'SystemMetaData'; purpose: 'FeatureInsight'; isMeasurement: true; comment: 'Duration of the session.' };
					sessionRecognized: { classification: 'SystemMetaData'; purpose: 'FeatureInsight'; isMeasurement: true; comment: 'If speech was recognized.' };
					sessionContentLength: { classification: 'SystemMetaData'; purpose: 'FeatureInsight'; isMeasurement: true; comment: 'Length of the recognized text.' };
					sessionLanguage: { classification: 'SystemMetaData'; purpose: 'FeatureInsight'; comment: 'Configured language for the session.' };
				};
				type SpeechToTextSessionEvent = {
					context: string;
					sessionDuration: number;
					sessionRecognized: boolean;
					sessionContentLength: number;
					sessionLanguage: string;
				};
				this.telemetryService.publicLog2<SpeechToTextSessionEvent, SpeechToTextSessionClassification>('speechToTextSession', {
					context,
					sessionDuration: Date.now() - sessionStart,
					sessionRecognized,
					sessionContentLength,
					sessionLanguage: language
				});
>>>>>>> 5c3e652f
			}

			disposables.dispose();
		};

		disposables.add(token.onCancellationRequested(() => onSessionStoppedOrCanceled()));
		if (token.isCancellationRequested) {
			onSessionStoppedOrCanceled();
		}

		disposables.add(session.onDidChange(e => {
			switch (e.status) {
				case SpeechToTextStatus.Started:
					if (session === this._activeSpeechToTextSession) {
						this.speechToTextInProgress.set(true);
						this._onDidStartSpeechToTextSession.fire();
						this.accessibilitySignalService.playSignal(AccessibilitySignal.voiceRecordingStarted);
					}
					break;
				case SpeechToTextStatus.Recognizing:
<<<<<<< HEAD
				case SpeechToTextStatus.Recognized:
=======
					sessionRecognized = true;
>>>>>>> 5c3e652f
					break;
				case SpeechToTextStatus.Recognized:
					if (typeof e.text === 'string') {
						sessionContentLength += e.text.length;
					}
					break;
				case SpeechToTextStatus.Stopped:
					onSessionStoppedOrCanceled();
					break;
			}
		}));

		return session;
	}

	private async getProvider(): Promise<ISpeechProvider> {

		// Send out extension activation to ensure providers can register
		await this.extensionService.activateByEvent('onSpeech');

		const provider = firstOrDefault(Array.from(this.providers.values()));
		if (!provider) {
			throw new Error(`No Speech provider is registered.`);
		} else if (this.providers.size > 1) {
			this.logService.warn(`Multiple speech providers registered. Picking first one: ${provider.metadata.displayName}`);
		}

		return provider;
	}

	private readonly _onDidStartKeywordRecognition = this._register(new Emitter<void>());
	readonly onDidStartKeywordRecognition = this._onDidStartKeywordRecognition.event;

	private readonly _onDidEndKeywordRecognition = this._register(new Emitter<void>());
	readonly onDidEndKeywordRecognition = this._onDidEndKeywordRecognition.event;

	private _activeKeywordRecognitionSession: IKeywordRecognitionSession | undefined = undefined;
	get hasActiveKeywordRecognition() { return !!this._activeKeywordRecognitionSession; }

	async recognizeKeyword(token: CancellationToken): Promise<KeywordRecognitionStatus> {
		const result = new DeferredPromise<KeywordRecognitionStatus>();

		// Send out extension activation to ensure providers can register
		await this.extensionService.activateByEvent('onSpeech');

		const disposables = new DisposableStore();
		disposables.add(token.onCancellationRequested(() => {
			disposables.dispose();
			result.complete(KeywordRecognitionStatus.Canceled);
		}));

		const recognizeKeywordDisposables = disposables.add(new DisposableStore());
		let activeRecognizeKeywordSession: Promise<void> | undefined = undefined;
		const recognizeKeyword = () => {
			recognizeKeywordDisposables.clear();

			const cts = new CancellationTokenSource(token);
			recognizeKeywordDisposables.add(toDisposable(() => cts.dispose(true)));
			const currentRecognizeKeywordSession = activeRecognizeKeywordSession = this.doRecognizeKeyword(cts.token).then(status => {
				if (currentRecognizeKeywordSession === activeRecognizeKeywordSession) {
					result.complete(status);
				}
			}, error => {
				if (currentRecognizeKeywordSession === activeRecognizeKeywordSession) {
					result.error(error);
				}
			});
		};

		disposables.add(this.hostService.onDidChangeFocus(focused => {
			if (!focused && activeRecognizeKeywordSession) {
				recognizeKeywordDisposables.clear();
				activeRecognizeKeywordSession = undefined;
			} else if (!activeRecognizeKeywordSession) {
				recognizeKeyword();
			}
		}));

		if (this.hostService.hasFocus) {
			recognizeKeyword();
		}

		let status: KeywordRecognitionStatus;
		try {
			status = await result.p;
		} finally {
			disposables.dispose();
		}

<<<<<<< HEAD
=======
		type KeywordRecognitionClassification = {
			owner: 'bpasero';
			comment: 'An event that fires when a speech keyword detection is started';
			keywordRecognized: { classification: 'SystemMetaData'; purpose: 'FeatureInsight'; isMeasurement: true; comment: 'If the keyword was recognized.' };
		};
		type KeywordRecognitionEvent = {
			keywordRecognized: boolean;
		};
		this.telemetryService.publicLog2<KeywordRecognitionEvent, KeywordRecognitionClassification>('keywordRecognition', {
			keywordRecognized: status === KeywordRecognitionStatus.Recognized
		});

>>>>>>> 5c3e652f
		return status;
	}

	private async doRecognizeKeyword(token: CancellationToken): Promise<KeywordRecognitionStatus> {
		const provider = await this.getProvider();

		const session = this._activeKeywordRecognitionSession = provider.createKeywordRecognitionSession(token);
		this._onDidStartKeywordRecognition.fire();

		const disposables = new DisposableStore();

		const onSessionStoppedOrCanceled = () => {
			if (session === this._activeKeywordRecognitionSession) {
				this._activeKeywordRecognitionSession = undefined;
				this._onDidEndKeywordRecognition.fire();
			}

			disposables.dispose();
		};

		disposables.add(token.onCancellationRequested(() => onSessionStoppedOrCanceled()));
		if (token.isCancellationRequested) {
			onSessionStoppedOrCanceled();
		}

		disposables.add(session.onDidChange(e => {
			if (e.status === KeywordRecognitionStatus.Stopped) {
				onSessionStoppedOrCanceled();
			}
		}));

		try {
			return (await Event.toPromise(session.onDidChange)).status;
		} finally {
			onSessionStoppedOrCanceled();
		}
	}
}<|MERGE_RESOLUTION|>--- conflicted
+++ resolved
@@ -12,12 +12,7 @@
 import { ILogService } from 'vs/platform/log/common/log';
 import { IHostService } from 'vs/workbench/services/host/browser/host';
 import { DeferredPromise } from 'vs/base/common/async';
-<<<<<<< HEAD
-import { ISpeechService, ISpeechProvider, HasSpeechProvider, ISpeechToTextSession, SpeechToTextInProgress, IKeywordRecognitionSession, KeywordRecognitionStatus, SpeechToTextStatus } from 'vs/workbench/contrib/speech/common/speechService';
-=======
 import { ISpeechService, ISpeechProvider, HasSpeechProvider, ISpeechToTextSession, SpeechToTextInProgress, IKeywordRecognitionSession, KeywordRecognitionStatus, SpeechToTextStatus, speechLanguageConfigToLanguage, SPEECH_LANGUAGE_CONFIG } from 'vs/workbench/contrib/speech/common/speechService';
-import { ITelemetryService } from 'vs/platform/telemetry/common/telemetry';
->>>>>>> 5c3e652f
 import { IConfigurationService } from 'vs/platform/configuration/common/configuration';
 import { AccessibilitySignal, IAccessibilitySignalService } from 'vs/platform/accessibilitySignal/browser/accessibilitySignalService';
 import { ExtensionsRegistry } from 'vs/workbench/services/extensions/common/extensionsRegistry';
@@ -70,14 +65,9 @@
 		@ILogService private readonly logService: ILogService,
 		@IContextKeyService private readonly contextKeyService: IContextKeyService,
 		@IHostService private readonly hostService: IHostService,
-<<<<<<< HEAD
-		@IConfigurationService private readonly configurationService: IConfigurationService
-=======
-		@ITelemetryService private readonly telemetryService: ITelemetryService,
 		@IConfigurationService private readonly configurationService: IConfigurationService,
 		@IAccessibilitySignalService private readonly accessibilitySignalService: IAccessibilitySignalService,
 		@IExtensionService private readonly extensionService: IExtensionService
->>>>>>> 5c3e652f
 	) {
 		super();
 
@@ -153,13 +143,6 @@
 		const language = speechLanguageConfigToLanguage(this.configurationService.getValue<unknown>(SPEECH_LANGUAGE_CONFIG));
 		const session = this._activeSpeechToTextSession = provider.createSpeechToTextSession(token, typeof language === 'string' ? { language } : undefined);
 
-<<<<<<< HEAD
-=======
-		const sessionStart = Date.now();
-		let sessionRecognized = false;
-		let sessionContentLength = 0;
-
->>>>>>> 5c3e652f
 		const disposables = new DisposableStore();
 
 		const onSessionStoppedOrCanceled = () => {
@@ -168,33 +151,6 @@
 				this.speechToTextInProgress.reset();
 				this.accessibilitySignalService.playSignal(AccessibilitySignal.voiceRecordingStopped, { allowManyInParallel: true });
 				this._onDidEndSpeechToTextSession.fire();
-<<<<<<< HEAD
-=======
-
-				type SpeechToTextSessionClassification = {
-					owner: 'bpasero';
-					comment: 'An event that fires when a speech to text session is created';
-					context: { classification: 'SystemMetaData'; purpose: 'FeatureInsight'; comment: 'Context of the session.' };
-					sessionDuration: { classification: 'SystemMetaData'; purpose: 'FeatureInsight'; isMeasurement: true; comment: 'Duration of the session.' };
-					sessionRecognized: { classification: 'SystemMetaData'; purpose: 'FeatureInsight'; isMeasurement: true; comment: 'If speech was recognized.' };
-					sessionContentLength: { classification: 'SystemMetaData'; purpose: 'FeatureInsight'; isMeasurement: true; comment: 'Length of the recognized text.' };
-					sessionLanguage: { classification: 'SystemMetaData'; purpose: 'FeatureInsight'; comment: 'Configured language for the session.' };
-				};
-				type SpeechToTextSessionEvent = {
-					context: string;
-					sessionDuration: number;
-					sessionRecognized: boolean;
-					sessionContentLength: number;
-					sessionLanguage: string;
-				};
-				this.telemetryService.publicLog2<SpeechToTextSessionEvent, SpeechToTextSessionClassification>('speechToTextSession', {
-					context,
-					sessionDuration: Date.now() - sessionStart,
-					sessionRecognized,
-					sessionContentLength,
-					sessionLanguage: language
-				});
->>>>>>> 5c3e652f
 			}
 
 			disposables.dispose();
@@ -215,16 +171,7 @@
 					}
 					break;
 				case SpeechToTextStatus.Recognizing:
-<<<<<<< HEAD
 				case SpeechToTextStatus.Recognized:
-=======
-					sessionRecognized = true;
->>>>>>> 5c3e652f
-					break;
-				case SpeechToTextStatus.Recognized:
-					if (typeof e.text === 'string') {
-						sessionContentLength += e.text.length;
-					}
 					break;
 				case SpeechToTextStatus.Stopped:
 					onSessionStoppedOrCanceled();
@@ -309,21 +256,6 @@
 			disposables.dispose();
 		}
 
-<<<<<<< HEAD
-=======
-		type KeywordRecognitionClassification = {
-			owner: 'bpasero';
-			comment: 'An event that fires when a speech keyword detection is started';
-			keywordRecognized: { classification: 'SystemMetaData'; purpose: 'FeatureInsight'; isMeasurement: true; comment: 'If the keyword was recognized.' };
-		};
-		type KeywordRecognitionEvent = {
-			keywordRecognized: boolean;
-		};
-		this.telemetryService.publicLog2<KeywordRecognitionEvent, KeywordRecognitionClassification>('keywordRecognition', {
-			keywordRecognized: status === KeywordRecognitionStatus.Recognized
-		});
-
->>>>>>> 5c3e652f
 		return status;
 	}
 
