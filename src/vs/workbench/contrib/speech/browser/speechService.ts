/*---------------------------------------------------------------------------------------------
 *  Copyright (c) Microsoft Corporation. All rights reserved.
 *  Licensed under the MIT License. See License.txt in the project root for license information.
 *--------------------------------------------------------------------------------------------*/

import { localize } from 'vs/nls';
import { firstOrDefault } from 'vs/base/common/arrays';
import { CancellationToken, CancellationTokenSource } from 'vs/base/common/cancellation';
import { Emitter, Event } from 'vs/base/common/event';
import { Disposable, DisposableStore, IDisposable, toDisposable } from 'vs/base/common/lifecycle';
import { IContextKeyService } from 'vs/platform/contextkey/common/contextkey';
import { ILogService } from 'vs/platform/log/common/log';
import { IHostService } from 'vs/workbench/services/host/browser/host';
import { DeferredPromise } from 'vs/base/common/async';
<<<<<<< HEAD
import { ISpeechService, ISpeechProvider, HasSpeechProvider, ISpeechToTextSession, SpeechToTextInProgress, IKeywordRecognitionSession, KeywordRecognitionStatus, SpeechToTextStatus, speechLanguageConfigToLanguage, SPEECH_LANGUAGE_CONFIG } from 'vs/workbench/contrib/speech/common/speechService';
=======
import { ISpeechService, ISpeechProvider, HasSpeechProvider, ISpeechToTextSession, SpeechToTextInProgress, IKeywordRecognitionSession, KeywordRecognitionStatus, SpeechToTextStatus, speechLanguageConfigToLanguage, SPEECH_LANGUAGE_CONFIG, ITextToSpeechSession, TextToSpeechInProgress, TextToSpeechStatus } from 'vs/workbench/contrib/speech/common/speechService';
import { ITelemetryService } from 'vs/platform/telemetry/common/telemetry';
>>>>>>> 6319a0b6
import { IConfigurationService } from 'vs/platform/configuration/common/configuration';
import { ExtensionsRegistry } from 'vs/workbench/services/extensions/common/extensionsRegistry';
import { IExtensionService } from 'vs/workbench/services/extensions/common/extensions';

export interface ISpeechProviderDescriptor {
	readonly name: string;
	readonly description?: string;
}

const speechProvidersExtensionPoint = ExtensionsRegistry.registerExtensionPoint<ISpeechProviderDescriptor[]>({
	extensionPoint: 'speechProviders',
	jsonSchema: {
		description: localize('vscode.extension.contributes.speechProvider', 'Contributes a Speech Provider'),
		type: 'array',
		items: {
			additionalProperties: false,
			type: 'object',
			defaultSnippets: [{ body: { name: '', description: '' } }],
			required: ['name'],
			properties: {
				name: {
					description: localize('speechProviderName', "Unique name for this Speech Provider."),
					type: 'string'
				},
				description: {
					description: localize('speechProviderDescription', "A description of this Speech Provider, shown in the UI."),
					type: 'string'
				}
			}
		}
	}
});

export class SpeechService extends Disposable implements ISpeechService {

	readonly _serviceBrand: undefined;

	private readonly _onDidChangeHasSpeechProvider = this._register(new Emitter<void>());
	readonly onDidChangeHasSpeechProvider = this._onDidChangeHasSpeechProvider.event;

	get hasSpeechProvider() { return this.providerDescriptors.size > 0 || this.providers.size > 0; }

	private readonly providers = new Map<string, ISpeechProvider>();
	private readonly providerDescriptors = new Map<string, ISpeechProviderDescriptor>();

	private readonly hasSpeechProviderContext = HasSpeechProvider.bindTo(this.contextKeyService);

	constructor(
		@ILogService private readonly logService: ILogService,
		@IContextKeyService private readonly contextKeyService: IContextKeyService,
		@IHostService private readonly hostService: IHostService,
		@IConfigurationService private readonly configurationService: IConfigurationService,
		@IExtensionService private readonly extensionService: IExtensionService
	) {
		super();

		this.handleAndRegisterSpeechExtensions();
	}

	private handleAndRegisterSpeechExtensions(): void {
		speechProvidersExtensionPoint.setHandler((extensions, delta) => {
			const oldHasSpeechProvider = this.hasSpeechProvider;

			for (const extension of delta.removed) {
				for (const descriptor of extension.value) {
					this.providerDescriptors.delete(descriptor.name);
				}
			}

			for (const extension of delta.added) {
				for (const descriptor of extension.value) {
					this.providerDescriptors.set(descriptor.name, descriptor);
				}
			}

			if (oldHasSpeechProvider !== this.hasSpeechProvider) {
				this.handleHasSpeechProviderChange();
			}
		});
	}

	registerSpeechProvider(identifier: string, provider: ISpeechProvider): IDisposable {
		if (this.providers.has(identifier)) {
			throw new Error(`Speech provider with identifier ${identifier} is already registered.`);
		}

		const oldHasSpeechProvider = this.hasSpeechProvider;

		this.providers.set(identifier, provider);

		if (oldHasSpeechProvider !== this.hasSpeechProvider) {
			this.handleHasSpeechProviderChange();
		}

		return toDisposable(() => {
			const oldHasSpeechProvider = this.hasSpeechProvider;

			this.providers.delete(identifier);

			if (oldHasSpeechProvider !== this.hasSpeechProvider) {
				this.handleHasSpeechProviderChange();
			}
		});
	}

	private handleHasSpeechProviderChange(): void {
		this.hasSpeechProviderContext.set(this.hasSpeechProvider);

		this._onDidChangeHasSpeechProvider.fire();
	}

	//#region Transcription

	private readonly _onDidStartSpeechToTextSession = this._register(new Emitter<void>());
	readonly onDidStartSpeechToTextSession = this._onDidStartSpeechToTextSession.event;

	private readonly _onDidEndSpeechToTextSession = this._register(new Emitter<void>());
	readonly onDidEndSpeechToTextSession = this._onDidEndSpeechToTextSession.event;

	private _activeSpeechToTextSession: ISpeechToTextSession | undefined = undefined;
	get hasActiveSpeechToTextSession() { return !!this._activeSpeechToTextSession; }

	private readonly speechToTextInProgress = SpeechToTextInProgress.bindTo(this.contextKeyService);

	async createSpeechToTextSession(token: CancellationToken, context: string = 'speech'): Promise<ISpeechToTextSession> {
		const provider = await this.getProvider();

		const language = speechLanguageConfigToLanguage(this.configurationService.getValue<unknown>(SPEECH_LANGUAGE_CONFIG));
		const session = this._activeSpeechToTextSession = provider.createSpeechToTextSession(token, typeof language === 'string' ? { language } : undefined);

<<<<<<< HEAD
=======
		const sessionStart = Date.now();
		let sessionRecognized = false;
		let sessionError = false;
		let sessionContentLength = 0;

>>>>>>> 6319a0b6
		const disposables = new DisposableStore();

		const onSessionStoppedOrCanceled = () => {
			if (session === this._activeSpeechToTextSession) {
				this._activeSpeechToTextSession = undefined;
				this.speechToTextInProgress.reset();
				this._onDidEndSpeechToTextSession.fire();
<<<<<<< HEAD
=======

				type SpeechToTextSessionClassification = {
					owner: 'bpasero';
					comment: 'An event that fires when a speech to text session is created';
					context: { classification: 'SystemMetaData'; purpose: 'FeatureInsight'; comment: 'Context of the session.' };
					sessionDuration: { classification: 'SystemMetaData'; purpose: 'FeatureInsight'; comment: 'Duration of the session.' };
					sessionRecognized: { classification: 'SystemMetaData'; purpose: 'FeatureInsight'; comment: 'If speech was recognized.' };
					sessionError: { classification: 'SystemMetaData'; purpose: 'FeatureInsight'; comment: 'If speech resulted in error.' };
					sessionContentLength: { classification: 'SystemMetaData'; purpose: 'FeatureInsight'; comment: 'Length of the recognized text.' };
					sessionLanguage: { classification: 'SystemMetaData'; purpose: 'FeatureInsight'; comment: 'Configured language for the session.' };
				};
				type SpeechToTextSessionEvent = {
					context: string;
					sessionDuration: number;
					sessionRecognized: boolean;
					sessionError: boolean;
					sessionContentLength: number;
					sessionLanguage: string;
				};
				this.telemetryService.publicLog2<SpeechToTextSessionEvent, SpeechToTextSessionClassification>('speechToTextSession', {
					context,
					sessionDuration: Date.now() - sessionStart,
					sessionRecognized,
					sessionError,
					sessionContentLength,
					sessionLanguage: language
				});
>>>>>>> 6319a0b6
			}

			disposables.dispose();
		};

		disposables.add(token.onCancellationRequested(() => onSessionStoppedOrCanceled()));
		if (token.isCancellationRequested) {
			onSessionStoppedOrCanceled();
		}

		disposables.add(session.onDidChange(e => {
			switch (e.status) {
				case SpeechToTextStatus.Started:
					if (session === this._activeSpeechToTextSession) {
						this.speechToTextInProgress.set(true);
						this._onDidStartSpeechToTextSession.fire();
					}
					break;
				case SpeechToTextStatus.Recognizing:
				case SpeechToTextStatus.Recognized:
					break;
				case SpeechToTextStatus.Stopped:
					onSessionStoppedOrCanceled();
					break;
				case SpeechToTextStatus.Error:
					this.logService.error(`Speech provider error in speech to text session: ${e.text}`);
					sessionError = true;
					break;
			}
		}));

		return session;
	}

	private async getProvider(): Promise<ISpeechProvider> {

		// Send out extension activation to ensure providers can register
		await this.extensionService.activateByEvent('onSpeech');

		const provider = firstOrDefault(Array.from(this.providers.values()));
		if (!provider) {
			throw new Error(`No Speech provider is registered.`);
		} else if (this.providers.size > 1) {
			this.logService.warn(`Multiple speech providers registered. Picking first one: ${provider.metadata.displayName}`);
		}

		return provider;
	}

	//#endregion

	//#region Synthesizer

	private readonly _onDidStartTextToSpeechSession = this._register(new Emitter<void>());
	readonly onDidStartTextToSpeechSession = this._onDidStartTextToSpeechSession.event;

	private readonly _onDidEndTextToSpeechSession = this._register(new Emitter<void>());
	readonly onDidEndTextToSpeechSession = this._onDidEndTextToSpeechSession.event;

	private _activeTextToSpeechSession: ITextToSpeechSession | undefined = undefined;
	get hasActiveTextToSpeechSession() { return !!this._activeTextToSpeechSession; }

	private readonly textToSpeechInProgress = TextToSpeechInProgress.bindTo(this.contextKeyService);

	async createTextToSpeechSession(token: CancellationToken, context: string = 'speech'): Promise<ITextToSpeechSession> {
		const provider = await this.getProvider();

		const session = this._activeTextToSpeechSession = provider.createTextToSpeechSession(token);

		const sessionStart = Date.now();
		let sessionError = false;

		const disposables = new DisposableStore();

		const onSessionStoppedOrCanceled = () => {
			if (session === this._activeTextToSpeechSession) {
				this._activeTextToSpeechSession = undefined;
				this.textToSpeechInProgress.reset();
				this._onDidEndTextToSpeechSession.fire();

				type TextToSpeechSessionClassification = {
					owner: 'bpasero';
					comment: 'An event that fires when a text to speech session is created';
					context: { classification: 'SystemMetaData'; purpose: 'FeatureInsight'; comment: 'Context of the session.' };
					sessionDuration: { classification: 'SystemMetaData'; purpose: 'FeatureInsight'; comment: 'Duration of the session.' };
					sessionError: { classification: 'SystemMetaData'; purpose: 'FeatureInsight'; comment: 'If speech resulted in error.' };
				};
				type TextToSpeechSessionEvent = {
					context: string;
					sessionDuration: number;
					sessionError: boolean;
				};
				this.telemetryService.publicLog2<TextToSpeechSessionEvent, TextToSpeechSessionClassification>('textToSpeechSession', {
					context,
					sessionDuration: Date.now() - sessionStart,
					sessionError
				});
			}

			disposables.dispose();
		};

		disposables.add(token.onCancellationRequested(() => onSessionStoppedOrCanceled()));
		if (token.isCancellationRequested) {
			onSessionStoppedOrCanceled();
		}

		disposables.add(session.onDidChange(e => {
			switch (e.status) {
				case TextToSpeechStatus.Started:
					if (session === this._activeTextToSpeechSession) {
						this.textToSpeechInProgress.set(true);
						this._onDidStartTextToSpeechSession.fire();
					}
					break;
				case TextToSpeechStatus.Stopped:
					onSessionStoppedOrCanceled();
					break;
				case TextToSpeechStatus.Error:
					this.logService.error(`Speech provider error in text to speech session: ${e.text}`);
					sessionError = true;
					break;
			}
		}));

		return session;
	}

	//#endregion

	//#region Keyword Recognition

	private readonly _onDidStartKeywordRecognition = this._register(new Emitter<void>());
	readonly onDidStartKeywordRecognition = this._onDidStartKeywordRecognition.event;

	private readonly _onDidEndKeywordRecognition = this._register(new Emitter<void>());
	readonly onDidEndKeywordRecognition = this._onDidEndKeywordRecognition.event;

	private _activeKeywordRecognitionSession: IKeywordRecognitionSession | undefined = undefined;
	get hasActiveKeywordRecognition() { return !!this._activeKeywordRecognitionSession; }

	async recognizeKeyword(token: CancellationToken): Promise<KeywordRecognitionStatus> {
		const result = new DeferredPromise<KeywordRecognitionStatus>();

		// Send out extension activation to ensure providers can register
		await this.extensionService.activateByEvent('onSpeech');

		const disposables = new DisposableStore();
		disposables.add(token.onCancellationRequested(() => {
			disposables.dispose();
			result.complete(KeywordRecognitionStatus.Canceled);
		}));

		const recognizeKeywordDisposables = disposables.add(new DisposableStore());
		let activeRecognizeKeywordSession: Promise<void> | undefined = undefined;
		const recognizeKeyword = () => {
			recognizeKeywordDisposables.clear();

			const cts = new CancellationTokenSource(token);
			recognizeKeywordDisposables.add(toDisposable(() => cts.dispose(true)));
			const currentRecognizeKeywordSession = activeRecognizeKeywordSession = this.doRecognizeKeyword(cts.token).then(status => {
				if (currentRecognizeKeywordSession === activeRecognizeKeywordSession) {
					result.complete(status);
				}
			}, error => {
				if (currentRecognizeKeywordSession === activeRecognizeKeywordSession) {
					result.error(error);
				}
			});
		};

		disposables.add(this.hostService.onDidChangeFocus(focused => {
			if (!focused && activeRecognizeKeywordSession) {
				recognizeKeywordDisposables.clear();
				activeRecognizeKeywordSession = undefined;
			} else if (!activeRecognizeKeywordSession) {
				recognizeKeyword();
			}
		}));

		if (this.hostService.hasFocus) {
			recognizeKeyword();
		}

		let status: KeywordRecognitionStatus;
		try {
			status = await result.p;
		} finally {
			disposables.dispose();
		}

<<<<<<< HEAD
=======
		type KeywordRecognitionClassification = {
			owner: 'bpasero';
			comment: 'An event that fires when a speech keyword detection is started';
			keywordRecognized: { classification: 'SystemMetaData'; purpose: 'FeatureInsight'; comment: 'If the keyword was recognized.' };
		};
		type KeywordRecognitionEvent = {
			keywordRecognized: boolean;
		};
		this.telemetryService.publicLog2<KeywordRecognitionEvent, KeywordRecognitionClassification>('keywordRecognition', {
			keywordRecognized: status === KeywordRecognitionStatus.Recognized
		});

>>>>>>> 6319a0b6
		return status;
	}

	private async doRecognizeKeyword(token: CancellationToken): Promise<KeywordRecognitionStatus> {
		const provider = await this.getProvider();

		const session = this._activeKeywordRecognitionSession = provider.createKeywordRecognitionSession(token);
		this._onDidStartKeywordRecognition.fire();

		const disposables = new DisposableStore();

		const onSessionStoppedOrCanceled = () => {
			if (session === this._activeKeywordRecognitionSession) {
				this._activeKeywordRecognitionSession = undefined;
				this._onDidEndKeywordRecognition.fire();
			}

			disposables.dispose();
		};

		disposables.add(token.onCancellationRequested(() => onSessionStoppedOrCanceled()));
		if (token.isCancellationRequested) {
			onSessionStoppedOrCanceled();
		}

		disposables.add(session.onDidChange(e => {
			if (e.status === KeywordRecognitionStatus.Stopped) {
				onSessionStoppedOrCanceled();
			}
		}));

		try {
			return (await Event.toPromise(session.onDidChange)).status;
		} finally {
			onSessionStoppedOrCanceled();
		}
	}

	//#endregion
}<|MERGE_RESOLUTION|>--- conflicted
+++ resolved
@@ -12,12 +12,7 @@
 import { ILogService } from 'vs/platform/log/common/log';
 import { IHostService } from 'vs/workbench/services/host/browser/host';
 import { DeferredPromise } from 'vs/base/common/async';
-<<<<<<< HEAD
-import { ISpeechService, ISpeechProvider, HasSpeechProvider, ISpeechToTextSession, SpeechToTextInProgress, IKeywordRecognitionSession, KeywordRecognitionStatus, SpeechToTextStatus, speechLanguageConfigToLanguage, SPEECH_LANGUAGE_CONFIG } from 'vs/workbench/contrib/speech/common/speechService';
-=======
 import { ISpeechService, ISpeechProvider, HasSpeechProvider, ISpeechToTextSession, SpeechToTextInProgress, IKeywordRecognitionSession, KeywordRecognitionStatus, SpeechToTextStatus, speechLanguageConfigToLanguage, SPEECH_LANGUAGE_CONFIG, ITextToSpeechSession, TextToSpeechInProgress, TextToSpeechStatus } from 'vs/workbench/contrib/speech/common/speechService';
-import { ITelemetryService } from 'vs/platform/telemetry/common/telemetry';
->>>>>>> 6319a0b6
 import { IConfigurationService } from 'vs/platform/configuration/common/configuration';
 import { ExtensionsRegistry } from 'vs/workbench/services/extensions/common/extensionsRegistry';
 import { IExtensionService } from 'vs/workbench/services/extensions/common/extensions';
@@ -148,14 +143,6 @@
 		const language = speechLanguageConfigToLanguage(this.configurationService.getValue<unknown>(SPEECH_LANGUAGE_CONFIG));
 		const session = this._activeSpeechToTextSession = provider.createSpeechToTextSession(token, typeof language === 'string' ? { language } : undefined);
 
-<<<<<<< HEAD
-=======
-		const sessionStart = Date.now();
-		let sessionRecognized = false;
-		let sessionError = false;
-		let sessionContentLength = 0;
-
->>>>>>> 6319a0b6
 		const disposables = new DisposableStore();
 
 		const onSessionStoppedOrCanceled = () => {
@@ -163,36 +150,6 @@
 				this._activeSpeechToTextSession = undefined;
 				this.speechToTextInProgress.reset();
 				this._onDidEndSpeechToTextSession.fire();
-<<<<<<< HEAD
-=======
-
-				type SpeechToTextSessionClassification = {
-					owner: 'bpasero';
-					comment: 'An event that fires when a speech to text session is created';
-					context: { classification: 'SystemMetaData'; purpose: 'FeatureInsight'; comment: 'Context of the session.' };
-					sessionDuration: { classification: 'SystemMetaData'; purpose: 'FeatureInsight'; comment: 'Duration of the session.' };
-					sessionRecognized: { classification: 'SystemMetaData'; purpose: 'FeatureInsight'; comment: 'If speech was recognized.' };
-					sessionError: { classification: 'SystemMetaData'; purpose: 'FeatureInsight'; comment: 'If speech resulted in error.' };
-					sessionContentLength: { classification: 'SystemMetaData'; purpose: 'FeatureInsight'; comment: 'Length of the recognized text.' };
-					sessionLanguage: { classification: 'SystemMetaData'; purpose: 'FeatureInsight'; comment: 'Configured language for the session.' };
-				};
-				type SpeechToTextSessionEvent = {
-					context: string;
-					sessionDuration: number;
-					sessionRecognized: boolean;
-					sessionError: boolean;
-					sessionContentLength: number;
-					sessionLanguage: string;
-				};
-				this.telemetryService.publicLog2<SpeechToTextSessionEvent, SpeechToTextSessionClassification>('speechToTextSession', {
-					context,
-					sessionDuration: Date.now() - sessionStart,
-					sessionRecognized,
-					sessionError,
-					sessionContentLength,
-					sessionLanguage: language
-				});
->>>>>>> 6319a0b6
 			}
 
 			disposables.dispose();
@@ -219,7 +176,6 @@
 					break;
 				case SpeechToTextStatus.Error:
 					this.logService.error(`Speech provider error in speech to text session: ${e.text}`);
-					sessionError = true;
 					break;
 			}
 		}));
@@ -262,9 +218,6 @@
 
 		const session = this._activeTextToSpeechSession = provider.createTextToSpeechSession(token);
 
-		const sessionStart = Date.now();
-		let sessionError = false;
-
 		const disposables = new DisposableStore();
 
 		const onSessionStoppedOrCanceled = () => {
@@ -272,24 +225,6 @@
 				this._activeTextToSpeechSession = undefined;
 				this.textToSpeechInProgress.reset();
 				this._onDidEndTextToSpeechSession.fire();
-
-				type TextToSpeechSessionClassification = {
-					owner: 'bpasero';
-					comment: 'An event that fires when a text to speech session is created';
-					context: { classification: 'SystemMetaData'; purpose: 'FeatureInsight'; comment: 'Context of the session.' };
-					sessionDuration: { classification: 'SystemMetaData'; purpose: 'FeatureInsight'; comment: 'Duration of the session.' };
-					sessionError: { classification: 'SystemMetaData'; purpose: 'FeatureInsight'; comment: 'If speech resulted in error.' };
-				};
-				type TextToSpeechSessionEvent = {
-					context: string;
-					sessionDuration: number;
-					sessionError: boolean;
-				};
-				this.telemetryService.publicLog2<TextToSpeechSessionEvent, TextToSpeechSessionClassification>('textToSpeechSession', {
-					context,
-					sessionDuration: Date.now() - sessionStart,
-					sessionError
-				});
 			}
 
 			disposables.dispose();
@@ -313,7 +248,6 @@
 					break;
 				case TextToSpeechStatus.Error:
 					this.logService.error(`Speech provider error in text to speech session: ${e.text}`);
-					sessionError = true;
 					break;
 			}
 		}));
@@ -384,21 +318,6 @@
 			disposables.dispose();
 		}
 
-<<<<<<< HEAD
-=======
-		type KeywordRecognitionClassification = {
-			owner: 'bpasero';
-			comment: 'An event that fires when a speech keyword detection is started';
-			keywordRecognized: { classification: 'SystemMetaData'; purpose: 'FeatureInsight'; comment: 'If the keyword was recognized.' };
-		};
-		type KeywordRecognitionEvent = {
-			keywordRecognized: boolean;
-		};
-		this.telemetryService.publicLog2<KeywordRecognitionEvent, KeywordRecognitionClassification>('keywordRecognition', {
-			keywordRecognized: status === KeywordRecognitionStatus.Recognized
-		});
-
->>>>>>> 6319a0b6
 		return status;
 	}
 
