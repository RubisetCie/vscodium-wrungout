--- conflicted
+++ resolved
@@ -3,235 +3,9 @@
  *  Licensed under the MIT License. See License.txt in the project root for license information.
  *--------------------------------------------------------------------------------------------*/
 
-<<<<<<< HEAD
-import { sha1Hex } from '../../../../base/browser/hash.js';
 import { getHashedRemotesFromConfig as baseGetHashedRemotesFromConfig } from '../common/workspaceTags.js';
-
-export async function getHashedRemotesFromConfig(text: string, stripEndingDotGit: boolean = false): Promise<string[]> {
-	return baseGetHashedRemotesFromConfig(text, stripEndingDotGit, remote => sha1Hex(remote));
-=======
-import { onUnexpectedError } from '../../../../base/common/errors.js';
-import { URI } from '../../../../base/common/uri.js';
-import { IFileService, IFileStat } from '../../../../platform/files/common/files.js';
-import { ITelemetryService, TelemetryLevel } from '../../../../platform/telemetry/common/telemetry.js';
-import { IWorkspaceContextService } from '../../../../platform/workspace/common/workspace.js';
-import { IWorkbenchContribution } from '../../../common/contributions.js';
-import { ITextFileService, } from '../../../services/textfile/common/textfiles.js';
-import { IWorkspaceTagsService, Tags, getHashedRemotesFromConfig as baseGetHashedRemotesFromConfig } from '../common/workspaceTags.js';
-import { IDiagnosticsService, IWorkspaceInformation } from '../../../../platform/diagnostics/common/diagnostics.js';
-import { IRequestService } from '../../../../platform/request/common/request.js';
-import { isWindows } from '../../../../base/common/platform.js';
-import { AllowedSecondLevelDomains, getDomainsOfRemotes } from '../../../../platform/extensionManagement/common/configRemotes.js';
-import { INativeHostService } from '../../../../platform/native/common/native.js';
-import { IProductService } from '../../../../platform/product/common/productService.js';
 import { hashAsync } from '../../../../base/common/hash.js';
 
 export async function getHashedRemotesFromConfig(text: string, stripEndingDotGit: boolean = false): Promise<string[]> {
 	return baseGetHashedRemotesFromConfig(text, stripEndingDotGit, hashAsync);
-}
-
-export class WorkspaceTags implements IWorkbenchContribution {
-
-	constructor(
-		@IFileService private readonly fileService: IFileService,
-		@IWorkspaceContextService private readonly contextService: IWorkspaceContextService,
-		@ITelemetryService private readonly telemetryService: ITelemetryService,
-		@IRequestService private readonly requestService: IRequestService,
-		@ITextFileService private readonly textFileService: ITextFileService,
-		@IWorkspaceTagsService private readonly workspaceTagsService: IWorkspaceTagsService,
-		@IDiagnosticsService private readonly diagnosticsService: IDiagnosticsService,
-		@IProductService private readonly productService: IProductService,
-		@INativeHostService private readonly nativeHostService: INativeHostService
-	) {
-		if (this.telemetryService.telemetryLevel === TelemetryLevel.USAGE) {
-			this.report();
-		}
-	}
-
-	private async report(): Promise<void> {
-		// Windows-only Edition Event
-		this.reportWindowsEdition();
-
-		// Workspace Tags
-		this.workspaceTagsService.getTags()
-			.then(tags => this.reportWorkspaceTags(tags), error => onUnexpectedError(error));
-
-		// Cloud Stats
-		this.reportCloudStats();
-
-		this.reportProxyStats();
-
-		this.getWorkspaceInformation().then(stats => this.diagnosticsService.reportWorkspaceStats(stats));
-	}
-
-	private async reportWindowsEdition(): Promise<void> {
-		if (!isWindows) {
-			return;
-		}
-
-		let value = await this.nativeHostService.windowsGetStringRegKey('HKEY_LOCAL_MACHINE', 'SOFTWARE\\Microsoft\\Windows NT\\CurrentVersion', 'EditionID');
-		if (value === undefined) {
-			value = 'Unknown';
-		}
-
-		this.telemetryService.publicLog2<{ edition: string }, { owner: 'sbatten'; comment: 'Information about the Windows edition.'; edition: { classification: 'SystemMetaData'; purpose: 'BusinessInsight'; comment: 'The Windows edition.' } }>('windowsEdition', { edition: value });
-	}
-
-	private async getWorkspaceInformation(): Promise<IWorkspaceInformation> {
-		const workspace = this.contextService.getWorkspace();
-		const state = this.contextService.getWorkbenchState();
-		const telemetryId = await this.workspaceTagsService.getTelemetryWorkspaceId(workspace, state);
-
-		return {
-			id: workspace.id,
-			telemetryId,
-			rendererSessionId: this.telemetryService.sessionId,
-			folders: workspace.folders,
-			transient: workspace.transient,
-			configuration: workspace.configuration
-		};
-	}
-
-	private reportWorkspaceTags(tags: Tags): void {
-		/* __GDPR__
-			"workspce.tags" : {
-				"owner": "lramos15",
-				"${include}": [
-					"${WorkspaceTags}"
-				]
-			}
-		*/
-		this.telemetryService.publicLog('workspce.tags', tags);
-	}
-
-	private reportRemoteDomains(workspaceUris: URI[]): void {
-		Promise.all<string[]>(workspaceUris.map(workspaceUri => {
-			const path = workspaceUri.path;
-			const uri = workspaceUri.with({ path: `${path !== '/' ? path : ''}/.git/config` });
-			return this.fileService.exists(uri).then(exists => {
-				if (!exists) {
-					return [];
-				}
-				return this.textFileService.read(uri, { acceptTextOnly: true }).then(
-					content => getDomainsOfRemotes(content.value, AllowedSecondLevelDomains),
-					err => [] // ignore missing or binary file
-				);
-			});
-		})).then(domains => {
-			const set = domains.reduce((set, list) => list.reduce((set, item) => set.add(item), set), new Set<string>());
-			const list: string[] = [];
-			set.forEach(item => list.push(item));
-			/* __GDPR__
-				"workspace.remotes" : {
-					"owner": "lramos15",
-					"domains" : { "classification": "SystemMetaData", "purpose": "FeatureInsight" }
-				}
-			*/
-			this.telemetryService.publicLog('workspace.remotes', { domains: list.sort() });
-		}, onUnexpectedError);
-	}
-
-	private reportRemotes(workspaceUris: URI[]): void {
-		Promise.all<string[]>(workspaceUris.map(workspaceUri => {
-			return this.workspaceTagsService.getHashedRemotesFromUri(workspaceUri, true);
-		})).then(() => { }, onUnexpectedError);
-	}
-
-	/* __GDPR__FRAGMENT__
-		"AzureTags" : {
-			"node" : { "classification": "SystemMetaData", "purpose": "FeatureInsight", "isMeasurement": true }
-		}
-	*/
-	private reportAzureNode(workspaceUris: URI[], tags: Tags): Promise<Tags> {
-		// TODO: should also work for `node_modules` folders several levels down
-		const uris = workspaceUris.map(workspaceUri => {
-			const path = workspaceUri.path;
-			return workspaceUri.with({ path: `${path !== '/' ? path : ''}/node_modules` });
-		});
-		return this.fileService.resolveAll(uris.map(resource => ({ resource }))).then(
-			results => {
-				const names = (<IFileStat[]>[]).concat(...results.map(result => result.success ? (result.stat!.children || []) : [])).map(c => c.name);
-				const referencesAzure = WorkspaceTags.searchArray(names, /azure/i);
-				if (referencesAzure) {
-					tags['node'] = true;
-				}
-				return tags;
-			},
-			err => {
-				return tags;
-			});
-	}
-
-	private static searchArray(arr: string[], regEx: RegExp): boolean | undefined {
-		return arr.some(v => v.search(regEx) > -1) || undefined;
-	}
-
-	/* __GDPR__FRAGMENT__
-		"AzureTags" : {
-			"java" : { "classification": "SystemMetaData", "purpose": "FeatureInsight", "isMeasurement": true }
-		}
-	*/
-	private reportAzureJava(workspaceUris: URI[], tags: Tags): Promise<Tags> {
-		return Promise.all(workspaceUris.map(workspaceUri => {
-			const path = workspaceUri.path;
-			const uri = workspaceUri.with({ path: `${path !== '/' ? path : ''}/pom.xml` });
-			return this.fileService.exists(uri).then(exists => {
-				if (!exists) {
-					return false;
-				}
-				return this.textFileService.read(uri, { acceptTextOnly: true }).then(
-					content => !!content.value.match(/azure/i),
-					err => false
-				);
-			});
-		})).then(javas => {
-			if (javas.indexOf(true) !== -1) {
-				tags['java'] = true;
-			}
-			return tags;
-		});
-	}
-
-	private reportAzure(uris: URI[]) {
-		const tags: Tags = Object.create(null);
-		this.reportAzureNode(uris, tags).then((tags) => {
-			return this.reportAzureJava(uris, tags);
-		}).then((tags) => {
-			if (Object.keys(tags).length) {
-				/* __GDPR__
-					"workspace.azure" : {
-						"owner": "lramos15",
-						"${include}": [
-							"${AzureTags}"
-						]
-					}
-				*/
-				this.telemetryService.publicLog('workspace.azure', tags);
-			}
-		}).then(undefined, onUnexpectedError);
-	}
-
-	private reportCloudStats(): void {
-		const uris = this.contextService.getWorkspace().folders.map(folder => folder.uri);
-		if (uris.length && this.fileService) {
-			this.reportRemoteDomains(uris);
-			this.reportRemotes(uris);
-			this.reportAzure(uris);
-		}
-	}
-
-	private reportProxyStats() {
-		const downloadUrl = this.productService.downloadUrl;
-		if (!downloadUrl) {
-			return;
-		}
-		this.requestService.resolveProxy(downloadUrl)
-			.then(proxy => {
-				let type = proxy ? String(proxy).trim().split(/\s+/, 1)[0] : 'EMPTY';
-				if (['DIRECT', 'PROXY', 'HTTPS', 'SOCKS', 'EMPTY'].indexOf(type) === -1) {
-					type = 'UNKNOWN';
-				}
-			}).then(undefined, onUnexpectedError);
-	}
->>>>>>> 912bb683
 }