--- conflicted
+++ resolved
@@ -13,7 +13,6 @@
 import { getHashedRemotesFromConfig } from './workspaceTags.js';
 import { splitLines } from '../../../../base/common/strings.js';
 import { MavenArtifactIdRegex, MavenDependenciesRegex, MavenDependencyRegex, GradleDependencyCompactRegex, GradleDependencyLooseRegex, MavenGroupIdRegex, JavaLibrariesToLookFor } from '../common/javaWorkspaceTags.js';
-import { hashAsync } from '../../../../base/common/hash.js';
 
 const MetaModulesToLookFor = [
 	// Azure packages
@@ -444,31 +443,6 @@
 		return this._tags;
 	}
 
-<<<<<<< HEAD
-=======
-	async getTelemetryWorkspaceId(workspace: IWorkspace, state: WorkbenchState): Promise<string | undefined> {
-		function createHash(uri: URI): Promise<string> {
-			return hashAsync(uri.scheme === Schemas.file ? uri.fsPath : uri.toString());
-		}
-
-		let workspaceId: string | undefined;
-		switch (state) {
-			case WorkbenchState.EMPTY:
-				workspaceId = undefined;
-				break;
-			case WorkbenchState.FOLDER:
-				workspaceId = await createHash(workspace.folders[0].uri);
-				break;
-			case WorkbenchState.WORKSPACE:
-				if (workspace.configuration) {
-					workspaceId = await createHash(workspace.configuration);
-				}
-		}
-
-		return workspaceId;
-	}
-
->>>>>>> 912bb683
 	getHashedRemotesFromUri(workspaceUri: URI, stripEndingDotGit: boolean = false): Promise<string[]> {
 		const path = workspaceUri.path;
 		const uri = workspaceUri.with({ path: `${path !== '/' ? path : ''}/.git/config` });
