# ---------------------------------------------------------------------------------------------
#   Copyright (c) Microsoft Corporation. All rights reserved.
#   Licensed under the MIT License. See License.txt in the project root for license information.
# ---------------------------------------------------------------------------------------------

# Prevent the script recursing when setting up
if [[ -n "$VSCODE_SHELL_INTEGRATION" ]]; then
	builtin return
fi

VSCODE_SHELL_INTEGRATION=1

# Run relevant rc/profile only if shell integration has been injected, not when run manually
if [ "$VSCODE_INJECTION" == "1" ]; then
	if [ -z "$VSCODE_SHELL_LOGIN" ]; then
		. ~/.bashrc
	else
		# Imitate -l because --init-file doesn't support it:
		# run the first of these files that exists
		if [ -f /etc/profile ]; then
			. /etc/profile
		fi
		# exceute the first that exists
		if [ -f ~/.bash_profile ]; then
			. ~/.bash_profile
		elif [ -f ~/.bash_login ]; then
			. ~/.bash_login
		elif [ -f ~/.profile ]; then
			. ~/.profile
		fi
		builtin unset VSCODE_SHELL_LOGIN
	fi
	builtin unset VSCODE_INJECTION
fi

if [ -z "$VSCODE_SHELL_INTEGRATION" ]; then
	builtin return
fi

# Send the IsWindows property if the environment looks like Windows
if [[ "$(uname -s)" =~ ^CYGWIN*|MINGW*|MSYS* ]]; then
	builtin printf "\x1b]633;P;IsWindows=True\x07"
fi

# Allow verifying $BASH_COMMAND doesn't have aliases resolved via history when the right HISTCONTROL
# configuration is used
if [[ "$HISTCONTROL" =~ .*(erasedups|ignoreboth|ignoredups).* ]]; then
	__vsc_history_verify=0
else
	__vsc_history_verify=1
fi

__vsc_initialized=0
__vsc_original_PS1="$PS1"
__vsc_original_PS2="$PS2"
__vsc_custom_PS1=""
__vsc_custom_PS2=""
__vsc_in_command_execution="1"
__vsc_current_command=""

__vsc_prompt_start() {
	builtin printf "\033]633;A\007"
}

__vsc_prompt_end() {
	builtin printf "\033]633;B\007"
}

__vsc_update_cwd() {
	builtin printf "\033]633;P;Cwd=%s\007" "$PWD"
}

__vsc_command_output_start() {
	builtin printf "\033]633;C\007"
<<<<<<< HEAD
	# Send command line, escaping printf format chars %
	builtin printf "\033]633;E;$(echo $__vsc_current_command | sed s/%/%%/g)\007"
=======
	builtin printf "\033]633;E;%s\007" "$__vsc_current_command"
>>>>>>> 784b0177
}

__vsc_continuation_start() {
	builtin printf "\033]633;F\007"
}

__vsc_continuation_end() {
	builtin printf "\033]633;G\007"
}

__vsc_command_complete() {
	if [ "$__vsc_current_command" = "" ]; then
		builtin printf "\033]633;D\007"
	else
		builtin printf "\033]633;D;%s\007" "$__vsc_status"
	fi
	__vsc_update_cwd
}
__vsc_update_prompt() {
	# in command execution
	if [ "$__vsc_in_command_execution" = "1" ]; then
		# Wrap the prompt if it is not yet wrapped, if the PS1 changed this this was last set it
		# means the user re-exported the PS1 so we should re-wrap it
		if [[ "$__vsc_custom_PS1" == "" || "$__vsc_custom_PS1" != "$PS1" ]]; then
			__vsc_original_PS1=$PS1
			__vsc_custom_PS1="\[$(__vsc_prompt_start)\]$PREFIX$__vsc_original_PS1\[$(__vsc_prompt_end)\]"
			PS1="$__vsc_custom_PS1"
		fi
		if [[ "$__vsc_custom_PS2" == "" || "$__vsc_custom_PS2" != "$PS2" ]]; then
			__vsc_original_PS2=$PS2
			__vsc_custom_PS2="\[$(__vsc_continuation_start)\]$__vsc_original_PS2\[$(__vsc_continuation_end)\]"
			PS2="$__vsc_custom_PS2"
		fi
		__vsc_in_command_execution="0"
	fi
}

__vsc_precmd() {
	__vsc_command_complete "$__vsc_status"
	__vsc_current_command=""
	__vsc_update_prompt
}

__vsc_preexec() {
	__vsc_initialized=1
	if [[ ! "$BASH_COMMAND" =~ ^__vsc_prompt* ]]; then
		# Use history if it's available to verify the command as BASH_COMMAND comes in with aliases
		# resolved
		if [ "$__vsc_history_verify" = "1" ]; then
			__vsc_current_command="$(builtin history 1 | sed -r 's/ *[0-9]+ +//')"
		else
			__vsc_current_command=$BASH_COMMAND
		fi
	else
		__vsc_current_command=""
	fi
	__vsc_command_output_start
}

# Debug trapping/preexec inspired by starship (ISC)
if [[ -n "${bash_preexec_imported:-}" ]]; then
	__vsc_preexec_only() {
		if [ "$__vsc_in_command_execution" = "0" ]; then
			__vsc_in_command_execution="1"
			__vsc_preexec
		fi
	}
	precmd_functions+=(__vsc_prompt_cmd)
	preexec_functions+=(__vsc_preexec_only)
else
	__vsc_dbg_trap="$(trap -p DEBUG)"
	if [[ "$__vsc_dbg_trap" =~ .*\[\[.* ]]; then
		#HACK - is there a better way to do this?
		__vsc_dbg_trap=${__vsc_dbg_trap#'trap -- '*}
<<<<<<< HEAD
		__vsc_dbg_trap=${__vsc_dbg_trap%'DEBUG'}
=======
		__vsc_dbg_trap=${__vsc_dbg_trap%' DEBUG'}
		__vsc_dbg_trap=${__vsc_dbg_trap#"'"*}
		__vsc_dbg_trap=${__vsc_dbg_trap%"'"}
>>>>>>> 784b0177
	else
		__vsc_dbg_trap="$(trap -p DEBUG | cut -d' ' -f3 | tr -d \')"
	fi
	if [[ -z "$__vsc_dbg_trap" ]]; then
		__vsc_preexec_only() {
			if [ "$__vsc_in_command_execution" = "0" ]; then
				__vsc_in_command_execution="1"
				__vsc_preexec
			fi
		}
		trap '__vsc_preexec_only "$_"' DEBUG
	elif [[ "$__vsc_dbg_trap" != '__vsc_preexec "$_"' && "$__vsc_dbg_trap" != '__vsc_preexec_all "$_"' ]]; then
		__vsc_preexec_all() {
			if [ "$__vsc_in_command_execution" = "0" ]; then
				__vsc_in_command_execution="1"
				builtin eval ${__vsc_dbg_trap}
				__vsc_preexec
			fi
		}
		trap '__vsc_preexec_all "$_"' DEBUG
	fi
fi

__vsc_update_prompt

__vsc_restore_exit_code() {
	return $1
}

__vsc_prompt_cmd_original() {
	__vsc_status="$?"
	# Evaluate the original PROMPT_COMMAND similarly to how bash would normally
	# See https://unix.stackexchange.com/a/672843 for technique
	if [[ ${#__vsc_original_prompt_command[@]} -gt 1 ]]; then
		for cmd in "${__vsc_original_prompt_command[@]}"; do
			__vsc_status="$?"
			eval "${cmd:-}"
		done
	else
		__vsc_restore_exit_code "${__vsc_status}"
		eval "${__vsc_original_prompt_command:-}"
	fi
	__vsc_precmd
}

__vsc_prompt_cmd() {
	__vsc_status="$?"
	__vsc_precmd
}

# PROMPT_COMMAND arrays and strings seem to be handled the same (handling only the first entry of
# the array?)
__vsc_original_prompt_command=$PROMPT_COMMAND

if [[ -z "${bash_preexec_imported:-}" ]]; then
	if [[ -n "$__vsc_original_prompt_command" && "$__vsc_original_prompt_command" != "__vsc_prompt_cmd" ]]; then
		PROMPT_COMMAND=__vsc_prompt_cmd_original
	else
		PROMPT_COMMAND=__vsc_prompt_cmd
	fi
fi<|MERGE_RESOLUTION|>--- conflicted
+++ resolved
@@ -72,12 +72,7 @@
 
 __vsc_command_output_start() {
 	builtin printf "\033]633;C\007"
-<<<<<<< HEAD
-	# Send command line, escaping printf format chars %
-	builtin printf "\033]633;E;$(echo $__vsc_current_command | sed s/%/%%/g)\007"
-=======
 	builtin printf "\033]633;E;%s\007" "$__vsc_current_command"
->>>>>>> 784b0177
 }
 
 __vsc_continuation_start() {
@@ -152,13 +147,9 @@
 	if [[ "$__vsc_dbg_trap" =~ .*\[\[.* ]]; then
 		#HACK - is there a better way to do this?
 		__vsc_dbg_trap=${__vsc_dbg_trap#'trap -- '*}
-<<<<<<< HEAD
-		__vsc_dbg_trap=${__vsc_dbg_trap%'DEBUG'}
-=======
 		__vsc_dbg_trap=${__vsc_dbg_trap%' DEBUG'}
 		__vsc_dbg_trap=${__vsc_dbg_trap#"'"*}
 		__vsc_dbg_trap=${__vsc_dbg_trap%"'"}
->>>>>>> 784b0177
 	else
 		__vsc_dbg_trap="$(trap -p DEBUG | cut -d' ' -f3 | tr -d \')"
 	fi
