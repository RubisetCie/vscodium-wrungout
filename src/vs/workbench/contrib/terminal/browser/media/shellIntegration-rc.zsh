# ---------------------------------------------------------------------------------------------
#   Copyright (c) Microsoft Corporation. All rights reserved.
#   Licensed under the MIT License. See License.txt in the project root for license information.
# ---------------------------------------------------------------------------------------------
builtin autoload -Uz add-zsh-hook

# Prevent the script recursing when setting up
if [ -n "$VSCODE_SHELL_INTEGRATION" ]; then
	ZDOTDIR=$USER_ZDOTDIR
	builtin return
fi

# This variable allows the shell to both detect that VS Code's shell integration is enabled as well
# as disable it by unsetting the variable.
VSCODE_SHELL_INTEGRATION=1

# Only fix up ZDOTDIR if shell integration was injected (not manually installed) and has not been called yet
if [[ "$VSCODE_INJECTION" == "1" ]]; then
	if [[ $options[norcs] = off  && -f $USER_ZDOTDIR/.zshrc ]]; then
		VSCODE_ZDOTDIR=$ZDOTDIR
		ZDOTDIR=$USER_ZDOTDIR
		. $USER_ZDOTDIR/.zshrc
		ZDOTDIR=$VSCODE_ZDOTDIR
	fi

	if [[ -f $USER_ZDOTDIR/.zsh_history ]]; then
		HISTFILE=$USER_ZDOTDIR/.zsh_history
	fi
fi

# Shell integration was disabled by the shell, exit without warning assuming either the shell has
# explicitly disabled shell integration as it's incompatible or it implements the protocol.
if [ -z "$VSCODE_SHELL_INTEGRATION" ]; then
	builtin return
fi

__vsc_in_command_execution="1"
__vsc_current_command=""

__vsc_prompt_start() {
	builtin printf "\033]633;A\007"
}

__vsc_prompt_end() {
	builtin printf "\033]633;B\007"
}

__vsc_update_cwd() {
	builtin printf "\033]633;P;Cwd=%s\007" "$PWD"
}

__vsc_command_output_start() {
	builtin printf "\033]633;C\007"
	# Send command line, escaping printf format chars %
<<<<<<< HEAD
	builtin printf "\033]633;E;$(echo $__vsc_current_command | sed s/%/%%/g)\007"
=======
	builtin printf "\033]633;E;%s\007" "$__vsc_current_command"
>>>>>>> 784b0177
}

__vsc_continuation_start() {
	builtin printf "\033]633;F\007"
}

__vsc_continuation_end() {
	builtin printf "\033]633;G\007"
}

__vsc_right_prompt_start() {
	builtin printf "\033]633;H\007"
}

__vsc_right_prompt_end() {
	builtin printf "\033]633;I\007"
}

__vsc_command_complete() {
	if [[ "$__vsc_current_command" == "" ]]; then
		builtin printf "\033]633;D\007"
	else
		builtin printf "\033]633;D;%s\007" "$__vsc_status"
	fi
	__vsc_update_cwd
}

if [[ -o NOUNSET ]]; then
	if [ -z "${RPROMPT-}" ]; then
		RPROMPT=""
	fi
	if [ -z "${PREFIX-}" ]; then
		PREFIX=""
	fi
fi
__vsc_update_prompt() {
	__vsc_prior_prompt="$PS1"
	__vsc_in_command_execution=""
	PS1="%{$(__vsc_prompt_start)%}$PREFIX$PS1%{$(__vsc_prompt_end)%}"
	PS2="%{$(__vsc_continuation_start)%}$PS2%{$(__vsc_continuation_end)%}"
	if [ -n "$RPROMPT" ]; then
		__vsc_prior_rprompt="$RPROMPT"
		RPROMPT="%{$(__vsc_right_prompt_start)%}$RPROMPT%{$(__vsc_right_prompt_end)%}"
	fi
}

__vsc_precmd() {
	local __vsc_status="$?"
	if [ -z "${__vsc_in_command_execution-}" ]; then
		# not in command execution
		__vsc_command_output_start
	fi

	__vsc_command_complete "$__vsc_status"
	__vsc_current_command=""

	# in command execution
	if [ -n "$__vsc_in_command_execution" ]; then
		# non null
		__vsc_update_prompt
	fi
}

__vsc_preexec() {
	PS1="$__vsc_prior_prompt"
	if [ -n "$RPROMPT" ]; then
		RPROMPT="$__vsc_prior_rprompt"
	fi
	__vsc_in_command_execution="1"
	__vsc_current_command=$1
	__vsc_command_output_start
}
add-zsh-hook precmd __vsc_precmd
add-zsh-hook preexec __vsc_preexec

if [[ $options[login] = off ]]; then
	ZDOTDIR=$USER_ZDOTDIR
fi<|MERGE_RESOLUTION|>--- conflicted
+++ resolved
@@ -52,11 +52,7 @@
 __vsc_command_output_start() {
 	builtin printf "\033]633;C\007"
 	# Send command line, escaping printf format chars %
-<<<<<<< HEAD
-	builtin printf "\033]633;E;$(echo $__vsc_current_command | sed s/%/%%/g)\007"
-=======
 	builtin printf "\033]633;E;%s\007" "$__vsc_current_command"
->>>>>>> 784b0177
 }
 
 __vsc_continuation_start() {
