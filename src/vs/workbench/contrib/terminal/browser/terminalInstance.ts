/*---------------------------------------------------------------------------------------------
 *  Copyright (c) Microsoft Corporation. All rights reserved.
 *  Licensed under the MIT License. See License.txt in the project root for license information.
 *--------------------------------------------------------------------------------------------*/

import { isFirefox } from 'vs/base/browser/browser';
import { BrowserFeatures } from 'vs/base/browser/canIUse';
import { DataTransfers } from 'vs/base/browser/dnd';
import * as dom from 'vs/base/browser/dom';
import { StandardKeyboardEvent } from 'vs/base/browser/keyboardEvent';
import { Orientation } from 'vs/base/browser/ui/sash/sash';
import { DomScrollableElement } from 'vs/base/browser/ui/scrollbar/scrollableElement';
import { AutoOpenBarrier, Promises, disposableTimeout, timeout } from 'vs/base/common/async';
import { Codicon, getAllCodicons } from 'vs/base/common/codicons';
import { debounce } from 'vs/base/common/decorators';
import { onUnexpectedError } from 'vs/base/common/errors';
import { Emitter, Event } from 'vs/base/common/event';
import { KeyCode } from 'vs/base/common/keyCodes';
import { ISeparator, template } from 'vs/base/common/labels';
import { Disposable, DisposableStore, IDisposable, MutableDisposable, dispose, toDisposable } from 'vs/base/common/lifecycle';
import { Schemas } from 'vs/base/common/network';
import * as path from 'vs/base/common/path';
import { OS, OperatingSystem, isMacintosh, isWindows } from 'vs/base/common/platform';
import { ScrollbarVisibility } from 'vs/base/common/scrollable';
import { URI } from 'vs/base/common/uri';
import { TabFocus } from 'vs/editor/browser/config/tabFocus';
import * as nls from 'vs/nls';
import { IAccessibilityService } from 'vs/platform/accessibility/common/accessibility';
import { AudioCue, IAudioCueService } from 'vs/platform/audioCues/browser/audioCueService';
import { IClipboardService } from 'vs/platform/clipboard/common/clipboardService';
import { ICommandService } from 'vs/platform/commands/common/commands';
import { IConfigurationService } from 'vs/platform/configuration/common/configuration';
import { IContextKey, IContextKeyService } from 'vs/platform/contextkey/common/contextkey';
import { CodeDataTransfers, containsDragType } from 'vs/platform/dnd/browser/dnd';
import { FileSystemProviderCapabilities, IFileService } from 'vs/platform/files/common/files';
import { IInstantiationService } from 'vs/platform/instantiation/common/instantiation';
import { ServiceCollection } from 'vs/platform/instantiation/common/serviceCollection';
import { IKeybindingService } from 'vs/platform/keybinding/common/keybinding';
import { ResultKind } from 'vs/platform/keybinding/common/keybindingResolver';
import { INotificationService, IPromptChoice, Severity } from 'vs/platform/notification/common/notification';
import { IOpenerService } from 'vs/platform/opener/common/opener';
import { IProductService } from 'vs/platform/product/common/productService';
import { IQuickInputService, IQuickPickItem, QuickPickItem } from 'vs/platform/quickinput/common/quickInput';
import { IStorageService, StorageScope, StorageTarget } from 'vs/platform/storage/common/storage';
import { IMarkProperties, ITerminalCommand, TerminalCapability } from 'vs/platform/terminal/common/capabilities/capabilities';
import { TerminalCapabilityStoreMultiplexer } from 'vs/platform/terminal/common/capabilities/terminalCapabilityStore';
import { IEnvironmentVariableCollection, IMergedEnvironmentVariableCollection } from 'vs/platform/terminal/common/environmentVariable';
import { deserializeEnvironmentVariableCollections } from 'vs/platform/terminal/common/environmentVariableShared';
import { IProcessDataEvent, IProcessPropertyMap, IReconnectionProperties, IShellLaunchConfig, ITerminalDimensionsOverride, ITerminalLaunchError, ITerminalLogService, ProcessPropertyType, ShellIntegrationStatus, TerminalExitReason, TerminalIcon, TerminalLocation, TerminalSettingId, TerminalShellType, TitleEventSource } from 'vs/platform/terminal/common/terminal';
import { formatMessageForTerminal } from 'vs/platform/terminal/common/terminalStrings';
import { editorBackground } from 'vs/platform/theme/common/colorRegistry';
import { getIconRegistry } from 'vs/platform/theme/common/iconRegistry';
import { IColorTheme, IThemeService } from 'vs/platform/theme/common/themeService';
import { IWorkspaceContextService, IWorkspaceFolder } from 'vs/platform/workspace/common/workspace';
import { IWorkspaceTrustRequestService } from 'vs/platform/workspace/common/workspaceTrust';
import { PANEL_BACKGROUND, SIDE_BAR_BACKGROUND } from 'vs/workbench/common/theme';
import { IViewDescriptorService, ViewContainerLocation } from 'vs/workbench/common/views';
import { IViewsService } from 'vs/workbench/services/views/common/viewsService';
import { AccessibilityVerbositySettingId } from 'vs/workbench/contrib/accessibility/browser/accessibilityConfiguration';
import { IRequestAddInstanceToGroupEvent, ITerminalContribution, ITerminalInstance, IXtermColorProvider, TerminalDataTransfers } from 'vs/workbench/contrib/terminal/browser/terminal';
import { TerminalLaunchHelpAction } from 'vs/workbench/contrib/terminal/browser/terminalActions';
import { TerminalConfigHelper } from 'vs/workbench/contrib/terminal/browser/terminalConfigHelper';
import { TerminalEditorInput } from 'vs/workbench/contrib/terminal/browser/terminalEditorInput';
import { TerminalExtensionsRegistry } from 'vs/workbench/contrib/terminal/browser/terminalExtensions';
import { getColorClass, createColorStyleElement, getStandardColors } from 'vs/workbench/contrib/terminal/browser/terminalIcon';
import { TerminalProcessManager } from 'vs/workbench/contrib/terminal/browser/terminalProcessManager';
import { showRunRecentQuickPick } from 'vs/workbench/contrib/terminal/browser/terminalRunRecentQuickPick';
import { ITerminalStatusList, TerminalStatus, TerminalStatusList } from 'vs/workbench/contrib/terminal/browser/terminalStatusList';
import { getTerminalResourcesFromDragEvent, getTerminalUri } from 'vs/workbench/contrib/terminal/browser/terminalUri';
import { TerminalWidgetManager } from 'vs/workbench/contrib/terminal/browser/widgets/widgetManager';
import { LineDataEventAddon } from 'vs/workbench/contrib/terminal/browser/xterm/lineDataEventAddon';
import { XtermTerminal, getXtermScaledDimensions } from 'vs/workbench/contrib/terminal/browser/xterm/xtermTerminal';
import { IEnvironmentVariableInfo } from 'vs/workbench/contrib/terminal/common/environmentVariable';
import { getCommandHistory, getDirectoryHistory } from 'vs/workbench/contrib/terminal/common/history';
import { DEFAULT_COMMANDS_TO_SKIP_SHELL, ITerminalProcessManager, ITerminalProfileResolverService, ProcessState, TERMINAL_CREATION_COMMANDS, TERMINAL_VIEW_ID, TerminalCommandId } from 'vs/workbench/contrib/terminal/common/terminal';
import { TERMINAL_BACKGROUND_COLOR } from 'vs/workbench/contrib/terminal/common/terminalColorRegistry';
import { TerminalContextKeys } from 'vs/workbench/contrib/terminal/common/terminalContextKey';
import { getWorkspaceForTerminal, preparePathForShell } from 'vs/workbench/contrib/terminal/common/terminalEnvironment';
import { IEditorService } from 'vs/workbench/services/editor/common/editorService';
import { IWorkbenchEnvironmentService } from 'vs/workbench/services/environment/common/environmentService';
import { IHistoryService } from 'vs/workbench/services/history/common/history';
import { IWorkbenchLayoutService, Position } from 'vs/workbench/services/layout/browser/layoutService';
import { IPathService } from 'vs/workbench/services/path/common/pathService';
import { IPreferencesService } from 'vs/workbench/services/preferences/common/preferences';
import { importAMDNodeModule } from 'vs/amdX';
import type { IMarker, Terminal as XTermTerminal } from '@xterm/xterm';
import { AccessibilityCommandId } from 'vs/workbench/contrib/accessibility/common/accessibilityCommands';
import { terminalStrings } from 'vs/workbench/contrib/terminal/common/terminalStrings';
import { shouldPasteTerminalText } from 'vs/workbench/contrib/terminal/common/terminalClipboard';

const enum Constants {
	/**
	 * The maximum amount of milliseconds to wait for a container before starting to create the
	 * terminal process. This period helps ensure the terminal has good initial dimensions to work
	 * with if it's going to be a foreground terminal.
	 */
	WaitForContainerThreshold = 100,

	DefaultCols = 80,
	DefaultRows = 30,
	MaxCanvasWidth = 4096
}

let xtermConstructor: Promise<typeof XTermTerminal> | undefined;

interface ICanvasDimensions {
	width: number;
	height: number;
}

interface IGridDimensions {
	cols: number;
	rows: number;
}

export class TerminalInstance extends Disposable implements ITerminalInstance {
	private static _lastKnownCanvasDimensions: ICanvasDimensions | undefined;
	private static _lastKnownGridDimensions: IGridDimensions | undefined;
	private static _instanceIdCounter = 1;

	private readonly _scopedInstantiationService: IInstantiationService;

	private readonly _processManager: ITerminalProcessManager;
	private readonly _contributions: Map<string, ITerminalContribution> = new Map();
	private readonly _resource: URI;
	private _xtermReadyPromise: Promise<XtermTerminal>;
	private _pressAnyKeyToCloseListener: IDisposable | undefined;
	private _instanceId: number;
	private _latestXtermWriteData: number = 0;
	private _latestXtermParseData: number = 0;
	private _isExiting: boolean;
	private _hadFocusOnExit: boolean;
	private _isVisible: boolean;
	private _exitCode: number | undefined;
	private _exitReason: TerminalExitReason | undefined;
	private _skipTerminalCommands: string[];
	private _shellType: TerminalShellType | undefined;
	private _title: string = '';
	private _titleSource: TitleEventSource = TitleEventSource.Process;
	private _container: HTMLElement | undefined;
	private _wrapperElement: (HTMLElement & { xterm?: XTermTerminal });
	get domElement(): HTMLElement { return this._wrapperElement; }
	private _horizontalScrollbar: DomScrollableElement | undefined;
	private _terminalFocusContextKey: IContextKey<boolean>;
	private _terminalHasFixedWidth: IContextKey<boolean>;
	private _terminalHasTextContextKey: IContextKey<boolean>;
	private _terminalAltBufferActiveContextKey: IContextKey<boolean>;
	private _terminalShellIntegrationEnabledContextKey: IContextKey<boolean>;
	private _cols: number = 0;
	private _rows: number = 0;
	private _fixedCols: number | undefined;
	private _fixedRows: number | undefined;
	private _cwd: string | undefined = undefined;
	private _initialCwd: string | undefined = undefined;
	private _injectedArgs: string[] | undefined = undefined;
	private _layoutSettingsChanged: boolean = true;
	private _dimensionsOverride: ITerminalDimensionsOverride | undefined;
	private _areLinksReady: boolean = false;
	private _initialDataEvents: string[] | undefined = [];
	private _containerReadyBarrier: AutoOpenBarrier;
	private _attachBarrier: AutoOpenBarrier;
	private _icon: TerminalIcon | undefined;
	private _messageTitleDisposable: MutableDisposable<IDisposable> = this._register(new MutableDisposable());
	private _widgetManager: TerminalWidgetManager;
	private _dndObserver: MutableDisposable<IDisposable> = this._register(new MutableDisposable());
	private _lastLayoutDimensions: dom.Dimension | undefined;
	private _hasHadInput: boolean;
	private _description?: string;
	private _processName: string = '';
	private _sequence?: string;
	private _staticTitle?: string;
	private _workspaceFolder?: IWorkspaceFolder;
	private _labelComputer?: TerminalLabelComputer;
	private _userHome?: string;
	private _hasScrollBar?: boolean;
	private _target?: TerminalLocation | undefined;
	private _usedShellIntegrationInjection: boolean = false;
	get usedShellIntegrationInjection(): boolean { return this._usedShellIntegrationInjection; }
	private _lineDataEventAddon: LineDataEventAddon | undefined;
	private readonly _scopedContextKeyService: IContextKeyService;

	readonly capabilities = new TerminalCapabilityStoreMultiplexer();
	readonly statusList: ITerminalStatusList;

	get store(): DisposableStore {
		return this._store;
	}

	get extEnvironmentVariableCollection(): IMergedEnvironmentVariableCollection | undefined { return this._processManager.extEnvironmentVariableCollection; }

	xterm?: XtermTerminal;
	disableLayout: boolean = false;

	get waitOnExit(): ITerminalInstance['waitOnExit'] { return this._shellLaunchConfig.attachPersistentProcess?.waitOnExit || this._shellLaunchConfig.waitOnExit; }
	set waitOnExit(value: ITerminalInstance['waitOnExit']) {
		this._shellLaunchConfig.waitOnExit = value;
	}

	get target(): TerminalLocation | undefined { return this._target; }
	set target(value: TerminalLocation | undefined) {
		this._target = value;
		this._onDidChangeTarget.fire(value);
	}

	get instanceId(): number { return this._instanceId; }
	get resource(): URI { return this._resource; }
	get cols(): number {
		if (this._fixedCols !== undefined) {
			return this._fixedCols;
		}
		if (this._dimensionsOverride && this._dimensionsOverride.cols) {
			if (this._dimensionsOverride.forceExactSize) {
				return this._dimensionsOverride.cols;
			}
			return Math.min(Math.max(this._dimensionsOverride.cols, 2), this._cols);
		}
		return this._cols;
	}
	get rows(): number {
		if (this._fixedRows !== undefined) {
			return this._fixedRows;
		}
		if (this._dimensionsOverride && this._dimensionsOverride.rows) {
			if (this._dimensionsOverride.forceExactSize) {
				return this._dimensionsOverride.rows;
			}
			return Math.min(Math.max(this._dimensionsOverride.rows, 2), this._rows);
		}
		return this._rows;
	}
	get isDisposed(): boolean { return this._store.isDisposed; }
	get fixedCols(): number | undefined { return this._fixedCols; }
	get fixedRows(): number | undefined { return this._fixedRows; }
	get maxCols(): number { return this._cols; }
	get maxRows(): number { return this._rows; }
	// TODO: Ideally processId would be merged into processReady
	get processId(): number | undefined { return this._processManager.shellProcessId; }
	// TODO: How does this work with detached processes?
	// TODO: Should this be an event as it can fire twice?
	get processReady(): Promise<void> { return this._processManager.ptyProcessReady; }
	get hasChildProcesses(): boolean { return this.shellLaunchConfig.attachPersistentProcess?.hasChildProcesses || this._processManager.hasChildProcesses; }
	get reconnectionProperties(): IReconnectionProperties | undefined { return this.shellLaunchConfig.attachPersistentProcess?.reconnectionProperties || this.shellLaunchConfig.reconnectionProperties; }
	get areLinksReady(): boolean { return this._areLinksReady; }
	get initialDataEvents(): string[] | undefined { return this._initialDataEvents; }
	get exitCode(): number | undefined { return this._exitCode; }
	get exitReason(): TerminalExitReason | undefined { return this._exitReason; }
	get hadFocusOnExit(): boolean { return this._hadFocusOnExit; }
	get isTitleSetByProcess(): boolean { return !!this._messageTitleDisposable.value; }
	get shellLaunchConfig(): IShellLaunchConfig { return this._shellLaunchConfig; }
	get shellType(): TerminalShellType | undefined { return this._shellType; }
	get os(): OperatingSystem | undefined { return this._processManager.os; }
	get isRemote(): boolean { return this._processManager.remoteAuthority !== undefined; }
	get remoteAuthority(): string | undefined { return this._processManager.remoteAuthority; }
	get hasFocus(): boolean { return dom.isAncestorOfActiveElement(this._wrapperElement); }
	get title(): string { return this._title; }
	get titleSource(): TitleEventSource { return this._titleSource; }
	get icon(): TerminalIcon | undefined { return this._getIcon(); }
	get color(): string | undefined { return this._getColor(); }
	get processName(): string { return this._processName; }
	get sequence(): string | undefined { return this._sequence; }
	get staticTitle(): string | undefined { return this._staticTitle; }
	get workspaceFolder(): IWorkspaceFolder | undefined { return this._workspaceFolder; }
	get cwd(): string | undefined { return this._cwd; }
	get initialCwd(): string | undefined { return this._initialCwd; }
	get description(): string | undefined {
		if (this._description) {
			return this._description;
		}
		const type = this.shellLaunchConfig.attachPersistentProcess?.type || this.shellLaunchConfig.type;
		switch (type) {
			case 'Task': return terminalStrings.typeTask;
			case 'Local': return terminalStrings.typeLocal;
			default: return undefined;
		}
	}
	get userHome(): string | undefined { return this._userHome; }
	get shellIntegrationNonce(): string { return this._processManager.shellIntegrationNonce; }
	get injectedArgs(): string[] | undefined { return this._injectedArgs; }

	// The onExit event is special in that it fires and is disposed after the terminal instance
	// itself is disposed
	private readonly _onExit = new Emitter<number | ITerminalLaunchError | undefined>();
	readonly onExit = this._onExit.event;
	private readonly _onDisposed = this._register(new Emitter<ITerminalInstance>());
	readonly onDisposed = this._onDisposed.event;
	private readonly _onProcessIdReady = this._register(new Emitter<ITerminalInstance>());
	readonly onProcessIdReady = this._onProcessIdReady.event;
	private readonly _onProcessReplayComplete = this._register(new Emitter<void>());
	readonly onProcessReplayComplete = this._onProcessReplayComplete.event;
	private readonly _onTitleChanged = this._register(new Emitter<ITerminalInstance>());
	readonly onTitleChanged = this._onTitleChanged.event;
	private readonly _onIconChanged = this._register(new Emitter<{ instance: ITerminalInstance; userInitiated: boolean }>());
	readonly onIconChanged = this._onIconChanged.event;
	private readonly _onData = this._register(new Emitter<string>());
	readonly onData = this._onData.event;
	private readonly _onBinary = this._register(new Emitter<string>());
	readonly onBinary = this._onBinary.event;
	private readonly _onLineData = this._register(new Emitter<string>({
		onDidAddFirstListener: () => this._onLineDataSetup()
	}));
	readonly onLineData = this._onLineData.event;
	private readonly _onRequestExtHostProcess = this._register(new Emitter<ITerminalInstance>());
	readonly onRequestExtHostProcess = this._onRequestExtHostProcess.event;
	private readonly _onDimensionsChanged = this._register(new Emitter<void>());
	readonly onDimensionsChanged = this._onDimensionsChanged.event;
	private readonly _onMaximumDimensionsChanged = this._register(new Emitter<void>());
	readonly onMaximumDimensionsChanged = this._onMaximumDimensionsChanged.event;
	private readonly _onDidFocus = this._register(new Emitter<ITerminalInstance>());
	readonly onDidFocus = this._onDidFocus.event;
	private readonly _onDidRequestFocus = this._register(new Emitter<void>());
	readonly onDidRequestFocus = this._onDidRequestFocus.event;
	private readonly _onDidBlur = this._register(new Emitter<ITerminalInstance>());
	readonly onDidBlur = this._onDidBlur.event;
	private readonly _onDidInputData = this._register(new Emitter<ITerminalInstance>());
	readonly onDidInputData = this._onDidInputData.event;
	private readonly _onDidChangeSelection = this._register(new Emitter<ITerminalInstance>());
	readonly onDidChangeSelection = this._onDidChangeSelection.event;
	private readonly _onRequestAddInstanceToGroup = this._register(new Emitter<IRequestAddInstanceToGroupEvent>());
	readonly onRequestAddInstanceToGroup = this._onRequestAddInstanceToGroup.event;
	private readonly _onDidChangeHasChildProcesses = this._register(new Emitter<boolean>());
	readonly onDidChangeHasChildProcesses = this._onDidChangeHasChildProcesses.event;
	private readonly _onDidExecuteText = this._register(new Emitter<void>());
	readonly onDidExecuteText = this._onDidExecuteText.event;
	private readonly _onDidChangeTarget = this._register(new Emitter<TerminalLocation | undefined>());
	readonly onDidChangeTarget = this._onDidChangeTarget.event;
	private readonly _onDidSendText = this._register(new Emitter<string>());
	readonly onDidSendText = this._onDidSendText.event;

	constructor(
		private readonly _terminalShellTypeContextKey: IContextKey<string>,
		private readonly _terminalInRunCommandPicker: IContextKey<boolean>,
		private readonly _configHelper: TerminalConfigHelper,
		private _shellLaunchConfig: IShellLaunchConfig,
		@IContextKeyService private readonly _contextKeyService: IContextKeyService,
		@IInstantiationService instantiationService: IInstantiationService,
		@ITerminalProfileResolverService private readonly _terminalProfileResolverService: ITerminalProfileResolverService,
		@IPathService private readonly _pathService: IPathService,
		@IKeybindingService private readonly _keybindingService: IKeybindingService,
		@INotificationService private readonly _notificationService: INotificationService,
		@IPreferencesService private readonly _preferencesService: IPreferencesService,
		@IViewsService private readonly _viewsService: IViewsService,
		@IClipboardService private readonly _clipboardService: IClipboardService,
		@IThemeService private readonly _themeService: IThemeService,
		@IConfigurationService private readonly _configurationService: IConfigurationService,
		@ITerminalLogService private readonly _logService: ITerminalLogService,
		@IStorageService private readonly _storageService: IStorageService,
		@IAccessibilityService private readonly _accessibilityService: IAccessibilityService,
		@IProductService private readonly _productService: IProductService,
		@IQuickInputService private readonly _quickInputService: IQuickInputService,
		@IWorkbenchEnvironmentService workbenchEnvironmentService: IWorkbenchEnvironmentService,
		@IWorkspaceContextService private readonly _workspaceContextService: IWorkspaceContextService,
		@IEditorService private readonly _editorService: IEditorService,
		@IWorkspaceTrustRequestService private readonly _workspaceTrustRequestService: IWorkspaceTrustRequestService,
		@IHistoryService private readonly _historyService: IHistoryService,
		@IOpenerService private readonly _openerService: IOpenerService,
		@ICommandService private readonly _commandService: ICommandService,
		@IAudioCueService private readonly _audioCueService: IAudioCueService,
		@IViewDescriptorService private readonly _viewDescriptorService: IViewDescriptorService
	) {
		super();

		this._wrapperElement = document.createElement('div');
		this._wrapperElement.classList.add('terminal-wrapper');

		this._widgetManager = this._register(instantiationService.createInstance(TerminalWidgetManager));

		this._skipTerminalCommands = [];
		this._isExiting = false;
		this._hadFocusOnExit = false;
		this._isVisible = false;
		this._instanceId = TerminalInstance._instanceIdCounter++;
		this._hasHadInput = false;
		this._fixedRows = _shellLaunchConfig.attachPersistentProcess?.fixedDimensions?.rows;
		this._fixedCols = _shellLaunchConfig.attachPersistentProcess?.fixedDimensions?.cols;

		this._resource = getTerminalUri(this._workspaceContextService.getWorkspace().id, this.instanceId, this.title);

		if (this._shellLaunchConfig.attachPersistentProcess?.hideFromUser) {
			this._shellLaunchConfig.hideFromUser = this._shellLaunchConfig.attachPersistentProcess.hideFromUser;
		}

		if (this._shellLaunchConfig.attachPersistentProcess?.isFeatureTerminal) {
			this._shellLaunchConfig.isFeatureTerminal = this._shellLaunchConfig.attachPersistentProcess.isFeatureTerminal;
		}

		if (this._shellLaunchConfig.attachPersistentProcess?.type) {
			this._shellLaunchConfig.type = this._shellLaunchConfig.attachPersistentProcess.type;
		}

		if (this.shellLaunchConfig.cwd) {
			const cwdUri = typeof this._shellLaunchConfig.cwd === 'string' ? URI.from({
				scheme: Schemas.file,
				path: this._shellLaunchConfig.cwd
			}) : this._shellLaunchConfig.cwd;
			if (cwdUri) {
				this._workspaceFolder = this._workspaceContextService.getWorkspaceFolder(cwdUri) ?? undefined;
			}
		}
		if (!this._workspaceFolder) {
			const activeWorkspaceRootUri = this._historyService.getLastActiveWorkspaceRoot();
			this._workspaceFolder = activeWorkspaceRootUri ? this._workspaceContextService.getWorkspaceFolder(activeWorkspaceRootUri) ?? undefined : undefined;
		}

		const scopedContextKeyService = this._register(_contextKeyService.createScoped(this._wrapperElement));
		this._scopedContextKeyService = scopedContextKeyService;
		this._scopedInstantiationService = instantiationService.createChild(new ServiceCollection(
			[IContextKeyService, scopedContextKeyService]
		));

		this._terminalFocusContextKey = TerminalContextKeys.focus.bindTo(scopedContextKeyService);
		this._terminalHasFixedWidth = TerminalContextKeys.terminalHasFixedWidth.bindTo(scopedContextKeyService);
		this._terminalHasTextContextKey = TerminalContextKeys.textSelected.bindTo(scopedContextKeyService);
		this._terminalAltBufferActiveContextKey = TerminalContextKeys.altBufferActive.bindTo(scopedContextKeyService);
		this._terminalShellIntegrationEnabledContextKey = TerminalContextKeys.terminalShellIntegrationEnabled.bindTo(scopedContextKeyService);

		this._logService.trace(`terminalInstance#ctor (instanceId: ${this.instanceId})`, this._shellLaunchConfig);
		this._register(this.capabilities.onDidAddCapabilityType(e => {
			this._logService.debug('terminalInstance added capability', e);
			if (e === TerminalCapability.CwdDetection) {
				this.capabilities.get(TerminalCapability.CwdDetection)?.onDidChangeCwd(e => {
					this._cwd = e;
					this._setTitle(this.title, TitleEventSource.Config);
					this._scopedInstantiationService.invokeFunction(getDirectoryHistory)?.add(e, { remoteAuthority: this.remoteAuthority });
				});
			} else if (e === TerminalCapability.CommandDetection) {
				const commandCapability = this.capabilities.get(TerminalCapability.CommandDetection);
				commandCapability?.onCommandFinished(e => {
					if (e.command.trim().length > 0) {
						this._scopedInstantiationService.invokeFunction(getCommandHistory)?.add(e.command, { shellType: this._shellType });
					}
				});
			}
		}));
		this._register(this.capabilities.onDidRemoveCapabilityType(e => this._logService.debug('terminalInstance removed capability', e)));

		// Resolve just the icon ahead of time so that it shows up immediately in the tabs. This is
		// disabled in remote because this needs to be sync and the OS may differ on the remote
		// which would result in the wrong profile being selected and the wrong icon being
		// permanently attached to the terminal. This also doesn't work when the default profile
		// setting is set to null, that's handled after the process is created.
		if (!this.shellLaunchConfig.executable && !workbenchEnvironmentService.remoteAuthority) {
			this._terminalProfileResolverService.resolveIcon(this._shellLaunchConfig, OS);
		}
		this._icon = _shellLaunchConfig.attachPersistentProcess?.icon || _shellLaunchConfig.icon;

		// When a custom pty is used set the name immediately so it gets passed over to the exthost
		// and is available when Pseudoterminal.open fires.
		if (this.shellLaunchConfig.customPtyImplementation) {
			this._setTitle(this._shellLaunchConfig.name, TitleEventSource.Api);
		}

		this.statusList = this._scopedInstantiationService.createInstance(TerminalStatusList);
		this._initDimensions();
		this._processManager = this._createProcessManager();

		this._containerReadyBarrier = new AutoOpenBarrier(Constants.WaitForContainerThreshold);
		this._attachBarrier = new AutoOpenBarrier(1000);
		this._xtermReadyPromise = this._createXterm();
		this._xtermReadyPromise.then(async () => {
			// Wait for a period to allow a container to be ready
			await this._containerReadyBarrier.wait();

			// Resolve the executable ahead of time if shell integration is enabled, this should not
			// be done for custom PTYs as that would cause extension Pseudoterminal-based terminals
			// to hang in resolver extensions
			if (!this.shellLaunchConfig.customPtyImplementation && this._configHelper.config.shellIntegration?.enabled && !this.shellLaunchConfig.executable) {
				const os = await this._processManager.getBackendOS();
				const defaultProfile = (await this._terminalProfileResolverService.getDefaultProfile({ remoteAuthority: this.remoteAuthority, os }));
				this.shellLaunchConfig.executable = defaultProfile.path;
				this.shellLaunchConfig.args = defaultProfile.args;
				if (this.shellLaunchConfig.isExtensionOwnedTerminal) {
					// Only use default icon and color if they are undefined in the SLC
					this.shellLaunchConfig.icon ??= defaultProfile.icon;
					this.shellLaunchConfig.color ??= defaultProfile.color;
				} else {
					this.shellLaunchConfig.icon = defaultProfile.icon;
					this.shellLaunchConfig.color = defaultProfile.color;
				}
			}

			await this._createProcess();

			// Re-establish the title after reconnect
			if (this.shellLaunchConfig.attachPersistentProcess) {
				this._cwd = this.shellLaunchConfig.attachPersistentProcess.cwd;
				this._setTitle(this.shellLaunchConfig.attachPersistentProcess.title, this.shellLaunchConfig.attachPersistentProcess.titleSource);
				this.setShellType(this.shellType);
			}

			if (this._fixedCols) {
				await this._addScrollbar();
			}
		}).catch((err) => {
			// Ignore exceptions if the terminal is already disposed
			if (!this.isDisposed) {
				throw err;
			}
		});

		this._register(this._configurationService.onDidChangeConfiguration(async e => {
			if (e.affectsConfiguration(AccessibilityVerbositySettingId.Terminal)) {
				this._setAriaLabel(this.xterm?.raw, this._instanceId, this.title);
			}
			if (e.affectsConfiguration('terminal.integrated')) {
				this.updateConfig();
				this.setVisible(this._isVisible);
			}
			const layoutSettings: string[] = [
				TerminalSettingId.FontSize,
				TerminalSettingId.FontFamily,
				TerminalSettingId.FontWeight,
				TerminalSettingId.FontWeightBold,
				TerminalSettingId.LetterSpacing,
				TerminalSettingId.LineHeight,
				'editor.fontFamily'
			];
			if (layoutSettings.some(id => e.affectsConfiguration(id))) {
				this._layoutSettingsChanged = true;
				await this._resize();
			}
			if (e.affectsConfiguration(TerminalSettingId.UnicodeVersion)) {
				this._updateUnicodeVersion();
			}
			if (e.affectsConfiguration('editor.accessibilitySupport')) {
				this.updateAccessibilitySupport();
			}
			if (
				e.affectsConfiguration(TerminalSettingId.TerminalTitle) ||
				e.affectsConfiguration(TerminalSettingId.TerminalTitleSeparator) ||
				e.affectsConfiguration(TerminalSettingId.TerminalDescription)) {
				this._labelComputer?.refreshLabel(this);
			}
		}));
		this._register(this._workspaceContextService.onDidChangeWorkspaceFolders(() => this._labelComputer?.refreshLabel(this)));

		// Clear out initial data events after 10 seconds, hopefully extension hosts are up and
		// running at that point.
		let initialDataEventsTimeout: number | undefined = dom.getWindow(this._container).setTimeout(() => {
			initialDataEventsTimeout = undefined;
			this._initialDataEvents = undefined;
		}, 10000);
		this._register(toDisposable(() => {
			if (initialDataEventsTimeout) {
				dom.getWindow(this._container).clearTimeout(initialDataEventsTimeout);
			}
		}));

		// Initialize contributions
		const contributionDescs = TerminalExtensionsRegistry.getTerminalContributions();
		for (const desc of contributionDescs) {
			if (this._contributions.has(desc.id)) {
				onUnexpectedError(new Error(`Cannot have two terminal contributions with the same id ${desc.id}`));
				continue;
			}
			let contribution: ITerminalContribution;
			try {
				contribution = this._scopedInstantiationService.createInstance(desc.ctor, this, this._processManager, this._widgetManager);
				this._contributions.set(desc.id, contribution);
			} catch (err) {
				onUnexpectedError(err);
			}
			this._xtermReadyPromise.then(xterm => {
				contribution.xtermReady?.(xterm);
			});
			this.onDisposed(() => {
				contribution.dispose();
				this._contributions.delete(desc.id);
				// Just in case to prevent potential future memory leaks due to cyclic dependency.
				if ('instance' in contribution) {
					delete contribution.instance;
				}
				if ('_instance' in contribution) {
					delete contribution._instance;
				}
			});
		}
	}

	public getContribution<T extends ITerminalContribution>(id: string): T | null {
		return this._contributions.get(id) as T | null;
	}

	private _getIcon(): TerminalIcon | undefined {
		if (!this._icon) {
			this._icon = this._processManager.processState >= ProcessState.Launching
				? getIconRegistry().getIcon(this._configurationService.getValue(TerminalSettingId.TabsDefaultIcon))
				: undefined;
		}
		return this._icon;
	}

	private _getColor(): string | undefined {
		if (this.shellLaunchConfig.color) {
			return this.shellLaunchConfig.color;
		}
		if (this.shellLaunchConfig?.attachPersistentProcess?.color) {
			return this.shellLaunchConfig.attachPersistentProcess.color;
		}
		if (this._processManager.processState >= ProcessState.Launching) {
			return undefined;
		}
		return undefined;
	}

	private _initDimensions(): void {
		// The terminal panel needs to have been created to get the real view dimensions
		if (!this._container) {
			// Set the fallback dimensions if not
			this._cols = Constants.DefaultCols;
			this._rows = Constants.DefaultRows;
			return;
		}

		const computedStyle = dom.getWindow(this._container).getComputedStyle(this._container);
		const width = parseInt(computedStyle.width);
		const height = parseInt(computedStyle.height);

		this._evaluateColsAndRows(width, height);
	}

	/**
	 * Evaluates and sets the cols and rows of the terminal if possible.
	 * @param width The width of the container.
	 * @param height The height of the container.
	 * @return The terminal's width if it requires a layout.
	 */
	private _evaluateColsAndRows(width: number, height: number): number | null {
		// Ignore if dimensions are undefined or 0
		if (!width || !height) {
			this._setLastKnownColsAndRows();
			return null;
		}

		const dimension = this._getDimension(width, height);
		if (!dimension) {
			this._setLastKnownColsAndRows();
			return null;
		}

		const font = this.xterm ? this.xterm.getFont() : this._configHelper.getFont(dom.getWindow(this.domElement));
		const newRC = getXtermScaledDimensions(dom.getWindow(this.domElement), font, dimension.width, dimension.height);
		if (!newRC) {
			this._setLastKnownColsAndRows();
			return null;
		}

		if (this._cols !== newRC.cols || this._rows !== newRC.rows) {
			this._cols = newRC.cols;
			this._rows = newRC.rows;
			this._fireMaximumDimensionsChanged();
		}

		return dimension.width;
	}

	private _setLastKnownColsAndRows(): void {
		if (TerminalInstance._lastKnownGridDimensions) {
			this._cols = TerminalInstance._lastKnownGridDimensions.cols;
			this._rows = TerminalInstance._lastKnownGridDimensions.rows;
		}
	}

	@debounce(50)
	private _fireMaximumDimensionsChanged(): void {
		this._onMaximumDimensionsChanged.fire();
	}

	private _getDimension(width: number, height: number): ICanvasDimensions | undefined {
		// The font needs to have been initialized
		const font = this.xterm ? this.xterm.getFont() : this._configHelper.getFont(dom.getWindow(this.domElement));
		if (!font || !font.charWidth || !font.charHeight) {
			return undefined;
		}

		if (!this.xterm?.raw.element) {
			return undefined;
		}
		const computedStyle = dom.getWindow(this.xterm.raw.element).getComputedStyle(this.xterm.raw.element);
		const horizontalPadding = parseInt(computedStyle.paddingLeft) + parseInt(computedStyle.paddingRight);
		const verticalPadding = parseInt(computedStyle.paddingTop) + parseInt(computedStyle.paddingBottom);
		TerminalInstance._lastKnownCanvasDimensions = new dom.Dimension(
			Math.min(Constants.MaxCanvasWidth, width - horizontalPadding),
			height + (this._hasScrollBar && !this._horizontalScrollbar ? -5/* scroll bar height */ : 0) - 2/* bottom padding */ - verticalPadding);
		return TerminalInstance._lastKnownCanvasDimensions;
	}

	get persistentProcessId(): number | undefined { return this._processManager.persistentProcessId; }
	get shouldPersist(): boolean { return this._processManager.shouldPersist && !this.shellLaunchConfig.isTransient && (!this.reconnectionProperties || this._configurationService.getValue('task.reconnection') === true); }

	public static getXtermConstructor(keybindingService: IKeybindingService, contextKeyService: IContextKeyService) {
		const keybinding = keybindingService.lookupKeybinding(TerminalCommandId.FocusAccessibleBuffer, contextKeyService);
		if (xtermConstructor) {
			return xtermConstructor;
		}
		xtermConstructor = Promises.withAsyncBody<typeof XTermTerminal>(async (resolve) => {
			const Terminal = (await importAMDNodeModule<typeof import('@xterm/xterm')>('@xterm/xterm', 'lib/xterm.js')).Terminal;
			// Localize strings
			Terminal.strings.promptLabel = nls.localize('terminal.integrated.a11yPromptLabel', 'Terminal input');
			Terminal.strings.tooMuchOutput = keybinding ? nls.localize('terminal.integrated.useAccessibleBuffer', 'Use the accessible buffer {0} to manually review output', keybinding.getLabel()) : nls.localize('terminal.integrated.useAccessibleBufferNoKb', 'Use the Terminal: Focus Accessible Buffer command to manually review output');
			resolve(Terminal);
		});
		return xtermConstructor;
	}

	/**
	 * Create xterm.js instance and attach data listeners.
	 */
	protected async _createXterm(): Promise<XtermTerminal> {
		const Terminal = await TerminalInstance.getXtermConstructor(this._keybindingService, this._contextKeyService);
		if (this.isDisposed) {
			throw new Error('Terminal disposed of during xterm.js creation');
		}

		const xterm = this._scopedInstantiationService.createInstance(
			XtermTerminal,
			Terminal,
			this._configHelper,
			this._cols,
			this._rows,
			this._scopedInstantiationService.createInstance(TerminalInstanceColorProvider, this),
			this.capabilities,
			this._processManager.shellIntegrationNonce,
<<<<<<< HEAD
			this._terminalSuggestWidgetVisibleContextKey,
=======
			disableShellIntegrationReporting
>>>>>>> f5442d1f
		);
		this.xterm = xterm;
		this.updateAccessibilitySupport();
		this.xterm.onDidRequestRunCommand(e => {
			if (e.copyAsHtml) {
				this.copySelection(true, e.command);
			} else {
				this.sendText(e.command.command, e.noNewLine ? false : true);
			}
		});
		this.xterm.onDidRequestFocus(() => this.focus());
		this.xterm.onDidRequestSendText(e => this.sendText(e, false));
		// Write initial text, deferring onLineFeed listener when applicable to avoid firing
		// onLineData events containing initialText
		const initialTextWrittenPromise = this._shellLaunchConfig.initialText ? new Promise<void>(r => this._writeInitialText(xterm, r)) : undefined;
		const lineDataEventAddon = this._register(new LineDataEventAddon(initialTextWrittenPromise));
		lineDataEventAddon.onLineData(e => this._onLineData.fire(e));
		this._lineDataEventAddon = lineDataEventAddon;
		// Delay the creation of the bell listener to avoid showing the bell when the terminal
		// starts up or reconnects
		disposableTimeout(() => {
			this._register(xterm.raw.onBell(() => {
				if (this._configHelper.config.enableBell) {
					this.statusList.add({
						id: TerminalStatus.Bell,
						severity: Severity.Warning,
						icon: Codicon.bell,
						tooltip: nls.localize('bellStatus', "Bell")
					}, this._configHelper.config.bellDuration);
				}
				this._audioCueService.playAudioCue(AudioCue.terminalBell);
			}));
		}, 1000, this._store);
		this._register(xterm.raw.onSelectionChange(async () => this._onSelectionChange()));
		this._register(xterm.raw.buffer.onBufferChange(() => this._refreshAltBufferContextKey()));

		this._processManager.onProcessData(e => this._onProcessData(e));
		this._register(xterm.raw.onData(async data => {
			await this._processManager.write(data);
			this._onDidInputData.fire(this);
		}));
		this._register(xterm.raw.onBinary(data => this._processManager.processBinary(data)));
		// Init winpty compat and link handler after process creation as they rely on the
		// underlying process OS
		this._processManager.onProcessReady(async (processTraits) => {
			if (this._processManager.os) {
				lineDataEventAddon.setOperatingSystem(this._processManager.os);
			}
			xterm.raw.options.windowsPty = processTraits.windowsPty;
		});
		this._processManager.onRestoreCommands(e => this.xterm?.shellIntegration.deserialize(e));

		this._register(this._viewDescriptorService.onDidChangeLocation(({ views }) => {
			if (views.some(v => v.id === TERMINAL_VIEW_ID)) {
				xterm.refresh();
			}
		}));

		// Set up updating of the process cwd on key press, this is only needed when the cwd
		// detection capability has not been registered
		if (!this.capabilities.has(TerminalCapability.CwdDetection)) {
			let onKeyListener: IDisposable | undefined = xterm.raw.onKey(e => {
				const event = new StandardKeyboardEvent(e.domEvent);
				if (event.equals(KeyCode.Enter)) {
					this._updateProcessCwd();
				}
			});
			this._register(this.capabilities.onDidAddCapabilityType(e => {
				if (e === TerminalCapability.CwdDetection) {
					onKeyListener?.dispose();
					onKeyListener = undefined;
				}
			}));
		}

		this._pathService.userHome().then(userHome => {
			this._userHome = userHome.fsPath;
		});

		if (this._isVisible) {
			this._open();
		}

		return xterm;
	}

	private async _onLineDataSetup(): Promise<void> {
		const xterm = this.xterm || await this._xtermReadyPromise;
		xterm.raw.loadAddon(this._lineDataEventAddon!);
	}

	async runCommand(commandLine: string, shouldExecute: boolean): Promise<void> {
		// Determine whether to send ETX (ctrl+c) before running the command. This should always
		// happen unless command detection can reliably say that a command is being entered and
		// there is no content in the prompt
		if (this.capabilities.get(TerminalCapability.CommandDetection)?.hasInput !== false) {
			await this.sendText('\x03', false);
			// Wait a little before running the command to avoid the sequences being echoed while the ^C
			// is being evaluated
			await timeout(100);
		}
		// Use bracketed paste mode only when not running the command
		await this.sendText(commandLine, shouldExecute, !shouldExecute);
	}

	async runRecent(type: 'command' | 'cwd', filterMode?: 'fuzzy' | 'contiguous', value?: string): Promise<void> {
		return this._scopedInstantiationService.invokeFunction(
			showRunRecentQuickPick, this, this._terminalInRunCommandPicker, type, filterMode, value
		);
	}

	detachFromElement(): void {
		this._wrapperElement.remove();
		this._container = undefined;
	}

	attachToElement(container: HTMLElement): void {
		// The container did not change, do nothing
		if (this._container === container) {
			return;
		}

		this._attachBarrier.open();

		// The container changed, reattach
		this._container = container;
		this._container.appendChild(this._wrapperElement);

		// If xterm is already attached, call open again to pick up any changes to the window.
		if (this.xterm?.raw.element) {
			this.xterm.raw.open(this.xterm.raw.element);
		}

		this.xterm?.refresh();

		setTimeout(() => this._initDragAndDrop(container));
	}

	/**
	 * Opens the the terminal instance inside the parent DOM element previously set with
	 * `attachToElement`, you must ensure the parent DOM element is explicitly visible before
	 * invoking this function as it performs some DOM calculations internally
	 */
	private _open(): void {
		if (!this.xterm || this.xterm.raw.element) {
			return;
		}

		if (!this._container || !this._container.isConnected) {
			throw new Error('A container element needs to be set with `attachToElement` and be part of the DOM before calling `_open`');
		}

		const xtermElement = document.createElement('div');
		this._wrapperElement.appendChild(xtermElement);

		this._container.appendChild(this._wrapperElement);

		const xterm = this.xterm;

		// Attach the xterm object to the DOM, exposing it to the smoke tests
		this._wrapperElement.xterm = xterm.raw;

		const screenElement = xterm.attachToElement(xtermElement);

		// Fire xtermOpen on all contributions
		for (const contribution of this._contributions.values()) {
			if (!this.xterm) {
				this._xtermReadyPromise.then(xterm => contribution.xtermOpen?.(xterm));
			} else {
				contribution.xtermOpen?.(this.xterm);
			}
		}

		this._register(xterm.shellIntegration.onDidChangeStatus(() => {
			if (this.hasFocus) {
				this._setShellIntegrationContextKey();
			} else {
				this._terminalShellIntegrationEnabledContextKey.reset();
			}
		}));

		if (!xterm.raw.element || !xterm.raw.textarea) {
			throw new Error('xterm elements not set after open');
		}

		this._setAriaLabel(xterm.raw, this._instanceId, this._title);

		xterm.raw.attachCustomKeyEventHandler((event: KeyboardEvent): boolean => {
			// Disable all input if the terminal is exiting
			if (this._isExiting) {
				return false;
			}

			const standardKeyboardEvent = new StandardKeyboardEvent(event);
			const resolveResult = this._keybindingService.softDispatch(standardKeyboardEvent, standardKeyboardEvent.target);

			// Respect chords if the allowChords setting is set and it's not Escape. Escape is
			// handled specially for Zen Mode's Escape, Escape chord, plus it's important in
			// terminals generally
			const isValidChord = resolveResult.kind === ResultKind.MoreChordsNeeded && this._configHelper.config.allowChords && event.key !== 'Escape';
			if (this._keybindingService.inChordMode || isValidChord) {
				event.preventDefault();
				return false;
			}

			const SHOW_TERMINAL_CONFIG_PROMPT_KEY = 'terminal.integrated.showTerminalConfigPrompt';
			const EXCLUDED_KEYS = ['RightArrow', 'LeftArrow', 'UpArrow', 'DownArrow', 'Space', 'Meta', 'Control', 'Shift', 'Alt', '', 'Delete', 'Backspace', 'Tab'];

			// only keep track of input if prompt hasn't already been shown
			if (this._storageService.getBoolean(SHOW_TERMINAL_CONFIG_PROMPT_KEY, StorageScope.APPLICATION, true) &&
				!EXCLUDED_KEYS.includes(event.key) &&
				!event.ctrlKey &&
				!event.shiftKey &&
				!event.altKey) {
				this._hasHadInput = true;
			}

			// for keyboard events that resolve to commands described
			// within commandsToSkipShell, either alert or skip processing by xterm.js
			if (resolveResult.kind === ResultKind.KbFound && resolveResult.commandId && this._skipTerminalCommands.some(k => k === resolveResult.commandId) && !this._configHelper.config.sendKeybindingsToShell) {
				// don't alert when terminal is opened or closed
				if (this._storageService.getBoolean(SHOW_TERMINAL_CONFIG_PROMPT_KEY, StorageScope.APPLICATION, true) &&
					this._hasHadInput &&
					!TERMINAL_CREATION_COMMANDS.includes(resolveResult.commandId)) {
					this._notificationService.prompt(
						Severity.Info,
						nls.localize('keybindingHandling', "Some keybindings don't go to the terminal by default and are handled by {0} instead.", this._productService.nameLong),
						[
							{
								label: nls.localize('configureTerminalSettings', "Configure Terminal Settings"),
								run: () => {
									this._preferencesService.openSettings({ jsonEditor: false, query: `@id:${TerminalSettingId.CommandsToSkipShell},${TerminalSettingId.SendKeybindingsToShell},${TerminalSettingId.AllowChords}` });
								}
							} as IPromptChoice
						]
					);
					this._storageService.store(SHOW_TERMINAL_CONFIG_PROMPT_KEY, false, StorageScope.APPLICATION, StorageTarget.USER);
				}
				event.preventDefault();
				return false;
			}

			// Skip processing by xterm.js of keyboard events that match menu bar mnemonics
			if (this._configHelper.config.allowMnemonics && !isMacintosh && event.altKey) {
				return false;
			}

			// If tab focus mode is on, tab is not passed to the terminal
			if (TabFocus.getTabFocusMode() && event.key === 'Tab') {
				return false;
			}

			// Prevent default when shift+tab is being sent to the terminal to avoid it bubbling up
			// and changing focus https://github.com/microsoft/vscode/issues/188329
			if (event.key === 'Tab' && event.shiftKey) {
				event.preventDefault();
				return true;
			}

			// Always have alt+F4 skip the terminal on Windows and allow it to be handled by the
			// system
			if (isWindows && event.altKey && event.key === 'F4' && !event.ctrlKey) {
				return false;
			}

			// Fallback to force ctrl+v to paste on browsers that do not support
			// navigator.clipboard.readText
			if (!BrowserFeatures.clipboard.readText && event.key === 'v' && event.ctrlKey) {
				return false;
			}

			return true;
		});
		this._register(dom.addDisposableListener(xterm.raw.element, 'mousedown', () => {
			// We need to listen to the mouseup event on the document since the user may release
			// the mouse button anywhere outside of _xterm.element.
			const listener = dom.addDisposableListener(xterm.raw.element!.ownerDocument, 'mouseup', () => {
				// Delay with a setTimeout to allow the mouseup to propagate through the DOM
				// before evaluating the new selection state.
				setTimeout(() => this._refreshSelectionContextKey(), 0);
				listener.dispose();
			});
		}));
		this._register(dom.addDisposableListener(xterm.raw.element, 'touchstart', () => {
			xterm.raw.focus();
		}));

		// xterm.js currently drops selection on keyup as we need to handle this case.
		this._register(dom.addDisposableListener(xterm.raw.element, 'keyup', () => {
			// Wait until keyup has propagated through the DOM before evaluating
			// the new selection state.
			setTimeout(() => this._refreshSelectionContextKey(), 0);
		}));

		this._register(dom.addDisposableListener(xterm.raw.textarea, 'focus', () => this._setFocus(true)));
		this._register(dom.addDisposableListener(xterm.raw.textarea, 'blur', () => this._setFocus(false)));
		this._register(dom.addDisposableListener(xterm.raw.textarea, 'focusout', () => this._setFocus(false)));

		this._initDragAndDrop(this._container);

		this._widgetManager.attachToElement(screenElement);

		if (this._lastLayoutDimensions) {
			this.layout(this._lastLayoutDimensions);
		}
		this.updateConfig();

		// If IShellLaunchConfig.waitOnExit was true and the process finished before the terminal
		// panel was initialized.
		if (xterm.raw.options.disableStdin) {
			this._attachPressAnyKeyToCloseListener(xterm.raw);
		}
	}

	private _setFocus(focused?: boolean): void {
		if (focused) {
			this._terminalFocusContextKey.set(true);
			this._setShellIntegrationContextKey();
			this._onDidFocus.fire(this);
		} else {
			this.resetFocusContextKey();
			this._onDidBlur.fire(this);
			this._refreshSelectionContextKey();
		}
	}

	private _setShellIntegrationContextKey(): void {
		if (this.xterm) {
			this._terminalShellIntegrationEnabledContextKey.set(this.xterm.shellIntegration.status === ShellIntegrationStatus.VSCode);
		}
	}

	resetFocusContextKey(): void {
		this._terminalFocusContextKey.reset();
		this._terminalShellIntegrationEnabledContextKey.reset();
	}

	private _initDragAndDrop(container: HTMLElement) {
		const dndController = this._register(this._scopedInstantiationService.createInstance(TerminalInstanceDragAndDropController, container));
		dndController.onDropTerminal(e => this._onRequestAddInstanceToGroup.fire(e));
		dndController.onDropFile(async path => {
			this.focus();
			await this.sendPath(path, false);
		});
		this._dndObserver.value = new dom.DragAndDropObserver(container, dndController);
	}

	hasSelection(): boolean {
		return this.xterm ? this.xterm.raw.hasSelection() : false;
	}

	async copySelection(asHtml?: boolean, command?: ITerminalCommand): Promise<void> {
		const xterm = await this._xtermReadyPromise;
		await xterm.copySelection(asHtml, command);
	}

	get selection(): string | undefined {
		return this.xterm && this.hasSelection() ? this.xterm.raw.getSelection() : undefined;
	}

	clearSelection(): void {
		this.xterm?.raw.clearSelection();
	}

	private _refreshAltBufferContextKey() {
		this._terminalAltBufferActiveContextKey.set(!!(this.xterm && this.xterm.raw.buffer.active === this.xterm.raw.buffer.alternate));
	}

	override dispose(reason?: TerminalExitReason): void {
		if (this.isDisposed) {
			return;
		}
		this._logService.trace(`terminalInstance#dispose (instanceId: ${this.instanceId})`);
		dispose(this._widgetManager);

		if (this.xterm?.raw.element) {
			this._hadFocusOnExit = this.hasFocus;
		}
		if (this._wrapperElement.xterm) {
			this._wrapperElement.xterm = undefined;
		}
		if (this._horizontalScrollbar) {
			this._horizontalScrollbar.dispose();
			this._horizontalScrollbar = undefined;
		}

		try {
			this.xterm?.dispose();
		} catch (err: unknown) {
			// See https://github.com/microsoft/vscode/issues/153486
			this._logService.error('Exception occurred during xterm disposal', err);
		}

		// HACK: Workaround for Firefox bug https://bugzilla.mozilla.org/show_bug.cgi?id=559561,
		// as 'blur' event in xterm.raw.textarea is not triggered on xterm.dispose()
		// See https://github.com/microsoft/vscode/issues/138358
		if (isFirefox) {
			this.resetFocusContextKey();
			this._terminalHasTextContextKey.reset();
			this._onDidBlur.fire(this);
		}

		if (this._pressAnyKeyToCloseListener) {
			this._pressAnyKeyToCloseListener.dispose();
			this._pressAnyKeyToCloseListener = undefined;
		}

		if (this._exitReason === undefined) {
			this._exitReason = reason ?? TerminalExitReason.Unknown;
		}

		this._processManager.dispose();
		// Process manager dispose/shutdown doesn't fire process exit, trigger with undefined if it
		// hasn't happened yet
		this._onProcessExit(undefined);

		this._onDisposed.fire(this);

		super.dispose();
	}

	async detachProcessAndDispose(reason: TerminalExitReason): Promise<void> {
		// Detach the process and dispose the instance, without the instance dispose the terminal
		// won't go away. Force persist if the detach was requested by the user (not shutdown).
		await this._processManager.detachFromProcess(reason === TerminalExitReason.User);
		this.dispose(reason);
	}

	focus(force?: boolean): void {
		this._refreshAltBufferContextKey();
		if (!this.xterm) {
			return;
		}
		if (force || !dom.getActiveWindow().getSelection()?.toString()) {
			this.xterm.raw.focus();
			this._onDidRequestFocus.fire();
		}
	}

	async focusWhenReady(force?: boolean): Promise<void> {
		await this._xtermReadyPromise;
		await this._attachBarrier.wait();
		this.focus(force);
	}

	async paste(): Promise<void> {
		await this._paste(await this._clipboardService.readText());
	}

	async pasteSelection(): Promise<void> {
		await this._paste(await this._clipboardService.readText('selection'));
	}

	private async _paste(value: string): Promise<void> {
		if (!this.xterm) {
			return;
		}

		let currentText = value;
		const shouldPasteText = await this._scopedInstantiationService.invokeFunction(shouldPasteTerminalText, currentText, this.xterm?.raw.modes.bracketedPasteMode);
		if (!shouldPasteText) {
			return;
		}

		if (typeof shouldPasteText === 'object') {
			currentText = shouldPasteText.modifiedText;
		}

		this.focus();
		this.xterm.raw.paste(currentText);
	}

	async sendText(text: string, shouldExecute: boolean, bracketedPasteMode?: boolean): Promise<void> {
		// Apply bracketed paste sequences if the terminal has the mode enabled, this will prevent
		// the text from triggering keybindings and ensure new lines are handled properly
		if (bracketedPasteMode && this.xterm?.raw.modes.bracketedPasteMode) {
			text = `\x1b[200~${text}\x1b[201~`;
		}

		// Normalize line endings to 'enter' press.
		text = text.replace(/\r?\n/g, '\r');
		if (shouldExecute && !text.endsWith('\r')) {
			text += '\r';
		}

		// Send it to the process
		await this._processManager.write(text);
		this._onDidInputData.fire(this);
		this._onDidSendText.fire(text);
		this.xterm?.scrollToBottom();
		if (shouldExecute) {
			this._onDidExecuteText.fire();
		}
	}

	async sendPath(originalPath: string | URI, shouldExecute: boolean): Promise<void> {
		return this.sendText(await this.preparePathForShell(originalPath), shouldExecute);
	}

	async preparePathForShell(originalPath: string | URI): Promise<string> {
		// Wait for shell type to be ready
		await this.processReady;
		return preparePathForShell(originalPath, this.shellLaunchConfig.executable, this.title, this.shellType, this._processManager.backend, this._processManager.os);
	}

	setVisible(visible: boolean): void {
		this._isVisible = visible;
		this._wrapperElement.classList.toggle('active', visible);
		if (visible && this.xterm) {
			this._open();
			// Resize to re-evaluate dimensions, this will ensure when switching to a terminal it is
			// using the most up to date dimensions (eg. when terminal is created in the background
			// using cached dimensions of a split terminal).
			this._resize();
			// HACK: Trigger a forced refresh of the viewport to sync the viewport and scroll bar.
			// This is necessary if the number of rows in the terminal has decreased while it was in
			// the background since scrollTop changes take no effect but the terminal's position
			// does change since the number of visible rows decreases.
			// This can likely be removed after https://github.com/xtermjs/xterm.js/issues/291 is
			// fixed upstream.
			setTimeout(() => this.xterm!.forceRefresh(), 0);
		}
	}

	scrollDownLine(): void {
		this.xterm?.scrollDownLine();
	}

	scrollDownPage(): void {
		this.xterm?.scrollDownPage();
	}

	scrollToBottom(): void {
		this.xterm?.scrollToBottom();
	}

	scrollUpLine(): void {
		this.xterm?.scrollUpLine();
	}

	scrollUpPage(): void {
		this.xterm?.scrollUpPage();
	}

	scrollToTop(): void {
		this.xterm?.scrollToTop();
	}

	clearBuffer(): void {
		this._processManager.clearBuffer();
		this.xterm?.clearBuffer();
	}

	private _refreshSelectionContextKey() {
		const isActive = !!this._viewsService.getActiveViewWithId(TERMINAL_VIEW_ID);
		let isEditorActive = false;
		const editor = this._editorService.activeEditor;
		if (editor) {
			isEditorActive = editor instanceof TerminalEditorInput;
		}
		this._terminalHasTextContextKey.set((isActive || isEditorActive) && this.hasSelection());
	}

	protected _createProcessManager(): TerminalProcessManager {
		let deserializedCollections: ReadonlyMap<string, IEnvironmentVariableCollection> | undefined;
		if (this.shellLaunchConfig.attachPersistentProcess?.environmentVariableCollections) {
			deserializedCollections = deserializeEnvironmentVariableCollections(this.shellLaunchConfig.attachPersistentProcess.environmentVariableCollections);
		}
		const processManager = this._scopedInstantiationService.createInstance(
			TerminalProcessManager,
			this._instanceId,
			this._configHelper,
			this.shellLaunchConfig?.cwd,
			deserializedCollections,
			this.shellLaunchConfig.attachPersistentProcess?.shellIntegrationNonce
		);
		this.capabilities.add(processManager.capabilities);
		processManager.onProcessReady(async (e) => {
			this._onProcessIdReady.fire(this);
			this._initialCwd = await this.getInitialCwd();
			// Set the initial name based on the _resolved_ shell launch config, this will also
			// ensure the resolved icon gets shown
			if (!this._labelComputer) {
				this._labelComputer = this._register(this._scopedInstantiationService.createInstance(TerminalLabelComputer, this._configHelper));
				this._register(this._labelComputer.onDidChangeLabel(e => {
					const wasChanged = this._title !== e.title || this._description !== e.description;
					if (wasChanged) {
						this._title = e.title;
						this._description = e.description;
						this._onTitleChanged.fire(this);
					}
				}));
			}
			if (this._shellLaunchConfig.name) {
				this._setTitle(this._shellLaunchConfig.name, TitleEventSource.Api);
			} else {
				// Listen to xterm.js' sequence title change event, trigger this async to ensure
				// _xtermReadyPromise is ready constructed since this is called from the ctor
				setTimeout(() => {
					this._xtermReadyPromise.then(xterm => {
						this._messageTitleDisposable.value = xterm.raw.onTitleChange(e => this._onTitleChange(e));
					});
				});
				this._setTitle(this._shellLaunchConfig.executable, TitleEventSource.Process);
			}
		});
		processManager.onProcessExit(exitCode => this._onProcessExit(exitCode));
		processManager.onDidChangeProperty(({ type, value }) => {
			switch (type) {
				case ProcessPropertyType.Cwd:
					this._cwd = value;
					this._labelComputer?.refreshLabel(this);
					break;
				case ProcessPropertyType.InitialCwd:
					this._initialCwd = value;
					this._cwd = this._initialCwd;
					this._setTitle(this.title, TitleEventSource.Config);
					this._icon = this._shellLaunchConfig.attachPersistentProcess?.icon || this._shellLaunchConfig.icon;
					this._onIconChanged.fire({ instance: this, userInitiated: false });
					break;
				case ProcessPropertyType.Title:
					this._setTitle(value ?? '', TitleEventSource.Process);
					break;
				case ProcessPropertyType.OverrideDimensions:
					this.setOverrideDimensions(value, true);
					break;
				case ProcessPropertyType.ResolvedShellLaunchConfig:
					this._setResolvedShellLaunchConfig(value);
					break;
				case ProcessPropertyType.ShellType:
					this.setShellType(value);
					break;
				case ProcessPropertyType.HasChildProcesses:
					this._onDidChangeHasChildProcesses.fire(value);
					break;
				case ProcessPropertyType.UsedShellIntegrationInjection:
					this._usedShellIntegrationInjection = true;
					break;
			}
		});

		processManager.onProcessData(ev => {
			this._initialDataEvents?.push(ev.data);
			this._onData.fire(ev.data);
		});
		processManager.onProcessReplayComplete(() => this._onProcessReplayComplete.fire());
		processManager.onEnvironmentVariableInfoChanged(e => this._onEnvironmentVariableInfoChanged(e));
		processManager.onPtyDisconnect(() => {
			if (this.xterm) {
				this.xterm.raw.options.disableStdin = true;
			}
			this.statusList.add({
				id: TerminalStatus.Disconnected,
				severity: Severity.Error,
				icon: Codicon.debugDisconnect,
				tooltip: nls.localize('disconnectStatus', "Lost connection to process")
			});
		});
		processManager.onPtyReconnect(() => {
			if (this.xterm) {
				this.xterm.raw.options.disableStdin = false;
			}
			this.statusList.remove(TerminalStatus.Disconnected);
		});

		return processManager;
	}

	private async _createProcess(): Promise<void> {
		if (this.isDisposed) {
			return;
		}
		const activeWorkspaceRootUri = this._historyService.getLastActiveWorkspaceRoot(Schemas.file);
		if (activeWorkspaceRootUri) {
			const trusted = await this._trust();
			if (!trusted) {
				this._onProcessExit({ message: nls.localize('workspaceNotTrustedCreateTerminal', "Cannot launch a terminal process in an untrusted workspace") });
			}
		} else if (this._cwd && this._userHome && this._cwd !== this._userHome) {
			// something strange is going on if cwd is not userHome in an empty workspace
			this._onProcessExit({
				message: nls.localize('workspaceNotTrustedCreateTerminalCwd', "Cannot launch a terminal process in an untrusted workspace with cwd {0} and userHome {1}", this._cwd, this._userHome)
			});
		}

		// Re-evaluate dimensions if the container has been set since the xterm instance was created
		if (this._container && this._cols === 0 && this._rows === 0) {
			this._initDimensions();
			this.xterm?.raw.resize(this._cols || Constants.DefaultCols, this._rows || Constants.DefaultRows);
		}
		const originalIcon = this.shellLaunchConfig.icon;
		await this._processManager.createProcess(this._shellLaunchConfig, this._cols || Constants.DefaultCols, this._rows || Constants.DefaultRows).then(result => {
			if (result) {
				if ('message' in result) {
					this._onProcessExit(result);
				} else if ('injectedArgs' in result) {
					this._injectedArgs = result.injectedArgs;
				}
			}
		});
		if (this.xterm?.shellIntegration) {
			this.capabilities.add(this.xterm.shellIntegration.capabilities);
		}
		if (originalIcon !== this.shellLaunchConfig.icon || this.shellLaunchConfig.color) {
			this._icon = this._shellLaunchConfig.attachPersistentProcess?.icon || this._shellLaunchConfig.icon;
			this._onIconChanged.fire({ instance: this, userInitiated: false });
		}
	}

	public registerMarker(offset?: number): IMarker | undefined {
		return this.xterm?.raw.registerMarker(offset);
	}

	public addBufferMarker(properties: IMarkProperties): void {
		this.capabilities.get(TerminalCapability.BufferMarkDetection)?.addMark(properties);
	}

	public scrollToMark(startMarkId: string, endMarkId?: string, highlight?: boolean): void {
		this.xterm?.markTracker.scrollToClosestMarker(startMarkId, endMarkId, highlight);
	}

	public async freePortKillProcess(port: string, command: string): Promise<void> {
		await this._processManager?.freePortKillProcess(port);
		this.runCommand(command, false);
	}

	private _onProcessData(ev: IProcessDataEvent): void {
		const messageId = ++this._latestXtermWriteData;
		if (ev.trackCommit) {
			ev.writePromise = new Promise<void>(r => {
				this.xterm?.raw.write(ev.data, () => {
					this._latestXtermParseData = messageId;
					this._processManager.acknowledgeDataEvent(ev.data.length);
					r();
				});
			});
		} else {
			this.xterm?.raw.write(ev.data, () => {
				this._latestXtermParseData = messageId;
				this._processManager.acknowledgeDataEvent(ev.data.length);
			});
		}
	}

	/**
	 * Called when either a process tied to a terminal has exited or when a terminal renderer
	 * simulates a process exiting (e.g. custom execution task).
	 * @param exitCode The exit code of the process, this is undefined when the terminal was exited
	 * through user action.
	 */
	private async _onProcessExit(exitCodeOrError?: number | ITerminalLaunchError): Promise<void> {
		// Prevent dispose functions being triggered multiple times
		if (this._isExiting) {
			return;
		}
		const parsedExitResult = parseExitResult(exitCodeOrError, this.shellLaunchConfig, this._processManager.processState, this._initialCwd);

		if (this._usedShellIntegrationInjection && this._processManager.processState === ProcessState.KilledDuringLaunch && parsedExitResult?.code !== 0) {
			this._relaunchWithShellIntegrationDisabled(parsedExitResult?.message);
			this._onExit.fire(exitCodeOrError);
			return;
		}

		this._isExiting = true;

		await this._flushXtermData();

		this._exitCode = parsedExitResult?.code;
		const exitMessage = parsedExitResult?.message;

		this._logService.debug('Terminal process exit', 'instanceId', this.instanceId, 'code', this._exitCode, 'processState', this._processManager.processState);

		// Only trigger wait on exit when the exit was *not* triggered by the
		// user (via the `workbench.action.terminal.kill` command).
		const waitOnExit = this.waitOnExit;
		if (waitOnExit && this._processManager.processState !== ProcessState.KilledByUser) {
			this._xtermReadyPromise.then(xterm => {
				if (exitMessage) {
					xterm.raw.write(formatMessageForTerminal(exitMessage));
				}
				switch (typeof waitOnExit) {
					case 'string':
						xterm.raw.write(formatMessageForTerminal(waitOnExit, { excludeLeadingNewLine: true }));
						break;
					case 'function':
						if (this.exitCode !== undefined) {
							xterm.raw.write(formatMessageForTerminal(waitOnExit(this.exitCode), { excludeLeadingNewLine: true }));
						}
						break;
				}
				// Disable all input if the terminal is exiting and listen for next keypress
				xterm.raw.options.disableStdin = true;
				if (xterm.raw.textarea) {
					this._attachPressAnyKeyToCloseListener(xterm.raw);
				}
			});
		} else {
			this.dispose(TerminalExitReason.Process);
			if (exitMessage) {
				const failedDuringLaunch = this._processManager.processState === ProcessState.KilledDuringLaunch;
				if (failedDuringLaunch || this._configHelper.config.showExitAlert) {
					// Always show launch failures
					this._notificationService.notify({
						message: exitMessage,
						severity: Severity.Error,
						actions: { primary: [this._scopedInstantiationService.createInstance(TerminalLaunchHelpAction)] }
					});
				} else {
					// Log to help surface the error in case users report issues with showExitAlert
					// disabled
					this._logService.warn(exitMessage);
				}
			}
		}

		// First onExit to consumers, this can happen after the terminal has already been disposed.
		this._onExit.fire(exitCodeOrError);

		// Dispose of the onExit event if the terminal will not be reused again
		if (this.isDisposed) {
			this._onExit.dispose();
		}
	}

	private _relaunchWithShellIntegrationDisabled(exitMessage: string | undefined): void {
		this._shellLaunchConfig.ignoreShellIntegration = true;
		this.relaunch();
		this.statusList.add({
			id: TerminalStatus.ShellIntegrationAttentionNeeded,
			severity: Severity.Warning,
			icon: Codicon.warning,
			tooltip: (`${exitMessage} ` ?? '') + nls.localize('launchFailed.exitCodeOnlyShellIntegration', 'Disabling shell integration in user settings might help.'),
			hoverActions: [{
				commandId: TerminalCommandId.ShellIntegrationLearnMore,
				label: nls.localize('shellIntegration.learnMore', "Learn more about shell integration"),
				run: () => {
					this._openerService.open('https://code.visualstudio.com/docs/editor/integrated-terminal#_shell-integration');
				}
			}, {
				commandId: 'workbench.action.openSettings',
				label: nls.localize('shellIntegration.openSettings', "Open user settings"),
				run: () => {
					this._commandService.executeCommand('workbench.action.openSettings', 'terminal.integrated.shellIntegration.enabled');
				}
			}]
		});
	}

	/**
	 * Ensure write calls to xterm.js have finished before resolving.
	 */
	private _flushXtermData(): Promise<void> {
		if (this._latestXtermWriteData === this._latestXtermParseData) {
			return Promise.resolve();
		}
		let retries = 0;
		return new Promise<void>(r => {
			const interval = dom.disposableWindowInterval(dom.getActiveWindow().window, () => {
				if (this._latestXtermWriteData === this._latestXtermParseData || ++retries === 5) {
					interval.dispose();
					r();
				}
			}, 20);
		});
	}

	private _attachPressAnyKeyToCloseListener(xterm: XTermTerminal) {
		if (xterm.textarea && !this._pressAnyKeyToCloseListener) {
			this._pressAnyKeyToCloseListener = dom.addDisposableListener(xterm.textarea, 'keypress', (event: KeyboardEvent) => {
				if (this._pressAnyKeyToCloseListener) {
					this._pressAnyKeyToCloseListener.dispose();
					this._pressAnyKeyToCloseListener = undefined;
					this.dispose(TerminalExitReason.Process);
					event.preventDefault();
				}
			});
		}
	}

	private _writeInitialText(xterm: XtermTerminal, callback?: () => void): void {
		if (!this._shellLaunchConfig.initialText) {
			callback?.();
			return;
		}
		const text = typeof this._shellLaunchConfig.initialText === 'string'
			? this._shellLaunchConfig.initialText
			: this._shellLaunchConfig.initialText?.text;
		if (typeof this._shellLaunchConfig.initialText === 'string') {
			xterm.raw.writeln(text, callback);
		} else {
			if (this._shellLaunchConfig.initialText.trailingNewLine) {
				xterm.raw.writeln(text, callback);
			} else {
				xterm.raw.write(text, callback);
			}
		}
	}

	async reuseTerminal(shell: IShellLaunchConfig, reset: boolean = false): Promise<void> {
		// Unsubscribe any key listener we may have.
		this._pressAnyKeyToCloseListener?.dispose();
		this._pressAnyKeyToCloseListener = undefined;

		const xterm = this.xterm;
		if (xterm) {
			if (!reset) {
				// Ensure new processes' output starts at start of new line
				await new Promise<void>(r => xterm.raw.write('\n\x1b[G', r));
			}

			// Print initialText if specified
			if (shell.initialText) {
				this._shellLaunchConfig.initialText = shell.initialText;
				await new Promise<void>(r => this._writeInitialText(xterm, r));
			}

			// Clean up waitOnExit state
			if (this._isExiting && this._shellLaunchConfig.waitOnExit) {
				xterm.raw.options.disableStdin = false;
				this._isExiting = false;
			}
			if (reset) {
				xterm.clearDecorations();
			}
		}

		// Dispose the environment info widget if it exists
		this.statusList.remove(TerminalStatus.RelaunchNeeded);

		if (!reset) {
			// HACK: Force initialText to be non-falsy for reused terminals such that the
			// conptyInheritCursor flag is passed to the node-pty, this flag can cause a Window to stop
			// responding in Windows 10 1903 so we only want to use it when something is definitely written
			// to the terminal.
			shell.initialText = ' ';
		}

		// Set the new shell launch config
		this._shellLaunchConfig = shell; // Must be done before calling _createProcess()
		await this._processManager.relaunch(this._shellLaunchConfig, this._cols || Constants.DefaultCols, this._rows || Constants.DefaultRows, reset).then(result => {
			if (result) {
				if ('message' in result) {
					this._onProcessExit(result);
				} else if ('injectedArgs' in result) {
					this._injectedArgs = result.injectedArgs;
				}
			}
		});
	}

	@debounce(1000)
	relaunch(): void {
		this.reuseTerminal(this._shellLaunchConfig, true);
	}

	private _onTitleChange(title: string): void {
		if (this.isTitleSetByProcess) {
			this._setTitle(title, TitleEventSource.Sequence);
		}
	}

	private async _trust(): Promise<boolean> {
		return (await this._workspaceTrustRequestService.requestWorkspaceTrust(
			{
				message: nls.localize('terminal.requestTrust', "Creating a terminal process requires executing code")
			})) === true;
	}

	private async _onSelectionChange(): Promise<void> {
		this._onDidChangeSelection.fire(this);
		if (this._configurationService.getValue(TerminalSettingId.CopyOnSelection)) {
			if (this._overrideCopySelection === false) {
				return;
			}
			if (this.hasSelection()) {
				await this.copySelection();
			}
		}
	}

	private _overrideCopySelection: boolean | undefined = undefined;
	overrideCopyOnSelection(value: boolean): IDisposable {
		if (this._overrideCopySelection !== undefined) {
			throw new Error('Cannot set a copy on selection override multiple times');
		}
		this._overrideCopySelection = value;
		return toDisposable(() => this._overrideCopySelection = undefined);
	}

	@debounce(2000)
	private async _updateProcessCwd(): Promise<void> {
		if (this.isDisposed || this.shellLaunchConfig.customPtyImplementation) {
			return;
		}
		// reset cwd if it has changed, so file based url paths can be resolved
		try {
			const cwd = await this._refreshProperty(ProcessPropertyType.Cwd);
			if (typeof cwd !== 'string') {
				throw new Error(`cwd is not a string ${cwd}`);
			}
		} catch (e: unknown) {
			// Swallow this as it means the process has been killed
			if (e instanceof Error && e.message === 'Cannot refresh property when process is not set') {
				return;
			}
			throw e;
		}
	}

	updateConfig(): void {
		this._setCommandsToSkipShell(this._configHelper.config.commandsToSkipShell);
		this._refreshEnvironmentVariableInfoWidgetState(this._processManager.environmentVariableInfo);
	}

	private async _updateUnicodeVersion(): Promise<void> {
		this._processManager.setUnicodeVersion(this._configHelper.config.unicodeVersion);
	}

	updateAccessibilitySupport(): void {
		this.xterm!.raw.options.screenReaderMode = this._accessibilityService.isScreenReaderOptimized();
	}

	private _setCommandsToSkipShell(commands: string[]): void {
		const excludeCommands = commands.filter(command => command[0] === '-').map(command => command.slice(1));
		this._skipTerminalCommands = DEFAULT_COMMANDS_TO_SKIP_SHELL.filter(defaultCommand => {
			return !excludeCommands.includes(defaultCommand);
		}).concat(commands);
	}

	layout(dimension: dom.Dimension): void {
		this._lastLayoutDimensions = dimension;
		if (this.disableLayout) {
			return;
		}

		// Don't layout if dimensions are invalid (eg. the container is not attached to the DOM or
		// if display: none
		if (dimension.width <= 0 || dimension.height <= 0) {
			return;
		}

		// Evaluate columns and rows, exclude the wrapper element's margin
		const terminalWidth = this._evaluateColsAndRows(dimension.width, dimension.height);
		if (!terminalWidth) {
			return;
		}

		this._resize();

		// Signal the container is ready
		this._containerReadyBarrier.open();

		// Layout all contributions
		for (const contribution of this._contributions.values()) {
			if (!this.xterm) {
				this._xtermReadyPromise.then(xterm => contribution.layout?.(xterm, dimension));
			} else {
				contribution.layout?.(this.xterm, dimension);
			}
		}
	}

	@debounce(50)
	private async _resize(): Promise<void> {
		this._resizeNow(false);
	}

	private async _resizeNow(immediate: boolean): Promise<void> {
		let cols = this.cols;
		let rows = this.rows;

		if (this.xterm) {
			// Only apply these settings when the terminal is visible so that
			// the characters are measured correctly.
			if (this._isVisible && this._layoutSettingsChanged) {
				const font = this.xterm.getFont();
				const config = this._configHelper.config;
				this.xterm.raw.options.letterSpacing = font.letterSpacing;
				this.xterm.raw.options.lineHeight = font.lineHeight;
				this.xterm.raw.options.fontSize = font.fontSize;
				this.xterm.raw.options.fontFamily = font.fontFamily;
				this.xterm.raw.options.fontWeight = config.fontWeight;
				this.xterm.raw.options.fontWeightBold = config.fontWeightBold;

				// Any of the above setting changes could have changed the dimensions of the
				// terminal, re-evaluate now.
				this._initDimensions();
				cols = this.cols;
				rows = this.rows;

				this._layoutSettingsChanged = false;
			}

			if (isNaN(cols) || isNaN(rows)) {
				return;
			}

			if (cols !== this.xterm.raw.cols || rows !== this.xterm.raw.rows) {
				if (this._fixedRows || this._fixedCols) {
					await this._updateProperty(ProcessPropertyType.FixedDimensions, { cols: this._fixedCols, rows: this._fixedRows });
				}
				this._onDimensionsChanged.fire();
			}

			this.xterm.raw.resize(cols, rows);
			TerminalInstance._lastKnownGridDimensions = { cols, rows };

			if (this._isVisible) {
				this.xterm.forceUnpause();
			}
		}

		if (immediate) {
			// do not await, call setDimensions synchronously
			this._processManager.setDimensions(cols, rows, true);
		} else {
			await this._processManager.setDimensions(cols, rows);
		}
	}

	setShellType(shellType: TerminalShellType | undefined) {
		this._shellType = shellType;
		if (shellType) {
			this._terminalShellTypeContextKey.set(shellType?.toString());
		}
	}

	private _setAriaLabel(xterm: XTermTerminal | undefined, terminalId: number, title: string | undefined): void {
		const labelParts: string[] = [];
		if (xterm && xterm.textarea) {
			if (title && title.length > 0) {
				labelParts.push(nls.localize('terminalTextBoxAriaLabelNumberAndTitle', "Terminal {0}, {1}", terminalId, title));
			} else {
				labelParts.push(nls.localize('terminalTextBoxAriaLabel', "Terminal {0}", terminalId));
			}
			const screenReaderOptimized = this._accessibilityService.isScreenReaderOptimized();
			if (!screenReaderOptimized) {
				labelParts.push(nls.localize('terminalScreenReaderMode', "Run the command: Toggle Screen Reader Accessibility Mode for an optimized screen reader experience"));
			}
			const accessibilityHelpKeybinding = this._keybindingService.lookupKeybinding(AccessibilityCommandId.OpenAccessibilityHelp)?.getLabel();
			if (this._configurationService.getValue(AccessibilityVerbositySettingId.Terminal) && accessibilityHelpKeybinding) {
				labelParts.push(nls.localize('terminalHelpAriaLabel', "Use {0} for terminal accessibility help", accessibilityHelpKeybinding));
			}
			xterm.textarea.setAttribute('aria-label', labelParts.join('\n'));
		}
	}

	private _updateTitleProperties(title: string | undefined, eventSource: TitleEventSource): string {
		if (!title) {
			return this._processName;
		}
		switch (eventSource) {
			case TitleEventSource.Process:
				if (this._processManager.os === OperatingSystem.Windows) {
					// Extract the file name without extension
					title = path.win32.parse(title).name;
				} else {
					const firstSpaceIndex = title.indexOf(' ');
					if (title.startsWith('/')) {
						title = path.basename(title);
					} else if (firstSpaceIndex > -1) {
						title = title.substring(0, firstSpaceIndex);
					}
				}
				this._processName = title;
				break;
			case TitleEventSource.Api:
				// If the title has not been set by the API or the rename command, unregister the handler that
				// automatically updates the terminal name
				this._staticTitle = title;
				this._messageTitleDisposable.value = undefined;
				break;
			case TitleEventSource.Sequence:
				// On Windows, some shells will fire this with the full path which we want to trim
				// to show just the file name. This should only happen if the title looks like an
				// absolute Windows file path
				this._sequence = title;
				if (this._processManager.os === OperatingSystem.Windows &&
					title.match(/^[a-zA-Z]:\\.+\.[a-zA-Z]{1,3}/)) {
					this._sequence = path.win32.parse(title).name;
				}
				break;
		}
		this._titleSource = eventSource;
		return title;
	}

	setOverrideDimensions(dimensions: ITerminalDimensionsOverride | undefined, immediate: boolean = false): void {
		if (this._dimensionsOverride && this._dimensionsOverride.forceExactSize && !dimensions && this._rows === 0 && this._cols === 0) {
			// this terminal never had a real size => keep the last dimensions override exact size
			this._cols = this._dimensionsOverride.cols;
			this._rows = this._dimensionsOverride.rows;
		}
		this._dimensionsOverride = dimensions;
		if (immediate) {
			this._resizeNow(true);
		} else {
			this._resize();
		}
	}

	async setFixedDimensions(): Promise<void> {
		const cols = await this._quickInputService.input({
			title: nls.localize('setTerminalDimensionsColumn', "Set Fixed Dimensions: Column"),
			placeHolder: 'Enter a number of columns or leave empty for automatic width',
			validateInput: async (text) => text.length > 0 && !text.match(/^\d+$/) ? { content: 'Enter a number or leave empty size automatically', severity: Severity.Error } : undefined
		});
		if (cols === undefined) {
			return;
		}
		this._fixedCols = this._parseFixedDimension(cols);
		this._labelComputer?.refreshLabel(this);
		this._terminalHasFixedWidth.set(!!this._fixedCols);
		const rows = await this._quickInputService.input({
			title: nls.localize('setTerminalDimensionsRow', "Set Fixed Dimensions: Row"),
			placeHolder: 'Enter a number of rows or leave empty for automatic height',
			validateInput: async (text) => text.length > 0 && !text.match(/^\d+$/) ? { content: 'Enter a number or leave empty size automatically', severity: Severity.Error } : undefined
		});
		if (rows === undefined) {
			return;
		}
		this._fixedRows = this._parseFixedDimension(rows);
		this._labelComputer?.refreshLabel(this);
		await this._refreshScrollbar();
		this._resize();
		this.focus();
	}

	private _parseFixedDimension(value: string): number | undefined {
		if (value === '') {
			return undefined;
		}
		const parsed = parseInt(value);
		if (parsed <= 0) {
			throw new Error(`Could not parse dimension "${value}"`);
		}
		return parsed;
	}

	async toggleSizeToContentWidth(): Promise<void> {
		if (!this.xterm?.raw.buffer.active) {
			return;
		}
		if (this._hasScrollBar) {
			this._terminalHasFixedWidth.set(false);
			this._fixedCols = undefined;
			this._fixedRows = undefined;
			this._hasScrollBar = false;
			this._initDimensions();
			await this._resize();
		} else {
			const font = this.xterm ? this.xterm.getFont() : this._configHelper.getFont(dom.getWindow(this.domElement));
			const maxColsForTexture = Math.floor(Constants.MaxCanvasWidth / (font.charWidth ?? 20));
			// Fixed columns should be at least xterm.js' regular column count
			const proposedCols = Math.max(this.maxCols, Math.min(this.xterm.getLongestViewportWrappedLineLength(), maxColsForTexture));
			// Don't switch to fixed dimensions if the content already fits as it makes the scroll
			// bar look bad being off the edge
			if (proposedCols > this.xterm.raw.cols) {
				this._fixedCols = proposedCols;
			}
		}
		await this._refreshScrollbar();
		this._labelComputer?.refreshLabel(this);
		this.focus();
	}

	private _refreshScrollbar(): Promise<void> {
		if (this._fixedCols || this._fixedRows) {
			return this._addScrollbar();
		}
		return this._removeScrollbar();
	}

	private async _addScrollbar(): Promise<void> {
		const charWidth = (this.xterm ? this.xterm.getFont() : this._configHelper.getFont(dom.getWindow(this.domElement))).charWidth;
		if (!this.xterm?.raw.element || !this._container || !charWidth || !this._fixedCols) {
			return;
		}
		this._wrapperElement.classList.add('fixed-dims');
		this._hasScrollBar = true;
		this._initDimensions();
		// Always remove a row to make room for the scroll bar
		this._fixedRows = this._rows - 1;
		await this._resize();
		this._terminalHasFixedWidth.set(true);
		if (!this._horizontalScrollbar) {
			this._horizontalScrollbar = this._register(new DomScrollableElement(this._wrapperElement, {
				vertical: ScrollbarVisibility.Hidden,
				horizontal: ScrollbarVisibility.Auto,
				useShadows: false,
				scrollYToX: false,
				consumeMouseWheelIfScrollbarIsNeeded: false
			}));
			this._container.appendChild(this._horizontalScrollbar.getDomNode());
		}
		this._horizontalScrollbar.setScrollDimensions({
			width: this.xterm.raw.element.clientWidth,
			scrollWidth: this._fixedCols * charWidth + 40 // Padding + scroll bar
		});
		this._horizontalScrollbar.getDomNode().style.paddingBottom = '16px';

		// work around for https://github.com/xtermjs/xterm.js/issues/3482
		if (isWindows) {
			for (let i = this.xterm.raw.buffer.active.viewportY; i < this.xterm.raw.buffer.active.length; i++) {
				const line = this.xterm.raw.buffer.active.getLine(i);
				(line as any)._line.isWrapped = false;
			}
		}
	}

	private async _removeScrollbar(): Promise<void> {
		if (!this._container || !this._horizontalScrollbar) {
			return;
		}
		this._horizontalScrollbar.getDomNode().remove();
		this._horizontalScrollbar.dispose();
		this._horizontalScrollbar = undefined;
		this._wrapperElement.remove();
		this._wrapperElement.classList.remove('fixed-dims');
		this._container.appendChild(this._wrapperElement);
	}

	private _setResolvedShellLaunchConfig(shellLaunchConfig: IShellLaunchConfig): void {
		this._shellLaunchConfig.args = shellLaunchConfig.args;
		this._shellLaunchConfig.cwd = shellLaunchConfig.cwd;
		this._shellLaunchConfig.executable = shellLaunchConfig.executable;
		this._shellLaunchConfig.env = shellLaunchConfig.env;
	}

	private _onEnvironmentVariableInfoChanged(info: IEnvironmentVariableInfo): void {
		if (info.requiresAction) {
			this.xterm?.raw.textarea?.setAttribute('aria-label', nls.localize('terminalStaleTextBoxAriaLabel', "Terminal {0} environment is stale, run the 'Show Environment Information' command for more information", this._instanceId));
		}
		this._refreshEnvironmentVariableInfoWidgetState(info);
	}

	private async _refreshEnvironmentVariableInfoWidgetState(info?: IEnvironmentVariableInfo): Promise<void> {
		// Check if the status should exist
		if (!info) {
			this.statusList.remove(TerminalStatus.RelaunchNeeded);
			this.statusList.remove(TerminalStatus.EnvironmentVariableInfoChangesActive);
			return;
		}

		// Recreate the process seamlessly without informing the use if the following conditions are
		// met.
		if (
			// The change requires a relaunch
			info.requiresAction &&
			// The feature is enabled
			this._configHelper.config.environmentChangesRelaunch &&
			// Has not been interacted with
			!this._processManager.hasWrittenData &&
			// Not a feature terminal or is a reconnecting task terminal (TODO: Need to explain the latter case)
			(!this._shellLaunchConfig.isFeatureTerminal || (this.reconnectionProperties && this._configurationService.getValue('task.reconnection') === true)) &&
			// Not a custom pty
			!this._shellLaunchConfig.customPtyImplementation &&
			// Not an extension owned terminal
			!this._shellLaunchConfig.isExtensionOwnedTerminal &&
			// Not a reconnected or revived terminal
			!this._shellLaunchConfig.attachPersistentProcess &&
			// Not a Windows remote using ConPTY (#187084)
			!(this._processManager.remoteAuthority && this._configHelper.config.windowsEnableConpty && (await this._processManager.getBackendOS()) === OperatingSystem.Windows)
		) {
			this.relaunch();
			return;
		}
		// Re-create statuses
		const workspaceFolder = getWorkspaceForTerminal(this.shellLaunchConfig.cwd, this._workspaceContextService, this._historyService);
		this.statusList.add(info.getStatus({ workspaceFolder }));
	}

	async getInitialCwd(): Promise<string> {
		if (!this._initialCwd) {
			this._initialCwd = this._processManager.initialCwd;
		}
		return this._initialCwd;
	}

	async getCwd(): Promise<string> {
		if (this.capabilities.has(TerminalCapability.CwdDetection)) {
			return this.capabilities.get(TerminalCapability.CwdDetection)!.getCwd();
		} else if (this.capabilities.has(TerminalCapability.NaiveCwdDetection)) {
			return this.capabilities.get(TerminalCapability.NaiveCwdDetection)!.getCwd();
		}
		return this._processManager.initialCwd;
	}

	private async _refreshProperty<T extends ProcessPropertyType>(type: T): Promise<IProcessPropertyMap[T]> {
		await this.processReady;
		return this._processManager.refreshProperty(type);
	}

	private async _updateProperty<T extends ProcessPropertyType>(type: T, value: IProcessPropertyMap[T]): Promise<void> {
		return this._processManager.updateProperty(type, value);
	}

	async rename(title?: string) {
		this._setTitle(title, TitleEventSource.Api);
	}

	private _setTitle(title: string | undefined, eventSource: TitleEventSource): void {
		const reset = !title;
		title = this._updateTitleProperties(title, eventSource);
		const titleChanged = title !== this._title;
		this._title = title;
		this._labelComputer?.refreshLabel(this, reset);
		this._setAriaLabel(this.xterm?.raw, this._instanceId, this._title);

		if (titleChanged) {
			this._onTitleChanged.fire(this);
		}
	}

	async changeIcon(icon?: TerminalIcon): Promise<TerminalIcon | undefined> {
		if (icon) {
			this._icon = icon;
			this._onIconChanged.fire({ instance: this, userInitiated: true });
			return icon;
		}
		type Item = IQuickPickItem & { icon: TerminalIcon };
		const items: Item[] = [];
		for (const icon of getAllCodicons()) {
			items.push({ label: `$(${icon.id})`, description: `${icon.id}`, icon });
		}
		const result = await this._quickInputService.pick(items, {
			matchOnDescription: true,
			placeHolder: nls.localize('changeIcon', 'Select an icon for the terminal')
		});
		if (result) {
			this._icon = result.icon;
			this._onIconChanged.fire({ instance: this, userInitiated: true });
			return this._icon;
		}
		return;
	}

	async changeColor(color?: string, skipQuickPick?: boolean): Promise<string | undefined> {
		if (color) {
			this.shellLaunchConfig.color = color;
			this._onIconChanged.fire({ instance: this, userInitiated: true });
			return color;
		} else if (skipQuickPick) {
			// Reset this tab's color
			this.shellLaunchConfig.color = '';
			this._onIconChanged.fire({ instance: this, userInitiated: true });
			return;
		}
		const icon = this._getIcon();
		if (!icon) {
			return;
		}
		const colorTheme = this._themeService.getColorTheme();
		const standardColors: string[] = getStandardColors(colorTheme);
		const colorStyleDisposable = createColorStyleElement(colorTheme);
		const items: QuickPickItem[] = [];
		for (const colorKey of standardColors) {
			const colorClass = getColorClass(colorKey);
			items.push({
				label: `$(${Codicon.circleFilled.id}) ${colorKey.replace('terminal.ansi', '')}`, id: colorKey, description: colorKey, iconClasses: [colorClass]
			});
		}
		items.push({ type: 'separator' });
		const showAllColorsItem = { label: 'Reset to default' };
		items.push(showAllColorsItem);

		const quickPick = this._quickInputService.createQuickPick();
		quickPick.items = items;
		quickPick.matchOnDescription = true;
		quickPick.placeholder = nls.localize('changeColor', 'Select a color for the terminal');
		quickPick.show();
		const disposables: IDisposable[] = [];
		const result = await new Promise<IQuickPickItem | undefined>(r => {
			disposables.push(quickPick.onDidHide(() => r(undefined)));
			disposables.push(quickPick.onDidAccept(() => r(quickPick.selectedItems[0])));
		});
		dispose(disposables);

		if (result) {
			this.shellLaunchConfig.color = result.id;
			this._onIconChanged.fire({ instance: this, userInitiated: true });
		}

		quickPick.hide();
		colorStyleDisposable.dispose();
		return result?.id;
	}

	forceScrollbarVisibility(): void {
		this._wrapperElement.classList.add('force-scrollbar');
	}

	resetScrollbarVisibility(): void {
		this._wrapperElement.classList.remove('force-scrollbar');
	}

	setParentContextKeyService(parentContextKeyService: IContextKeyService): void {
		this._scopedContextKeyService.updateParent(parentContextKeyService);
	}
}

class TerminalInstanceDragAndDropController extends Disposable implements dom.IDragAndDropObserverCallbacks {
	private _dropOverlay?: HTMLElement;

	private readonly _onDropFile = this._register(new Emitter<string | URI>());
	get onDropFile(): Event<string | URI> { return this._onDropFile.event; }
	private readonly _onDropTerminal = this._register(new Emitter<IRequestAddInstanceToGroupEvent>());
	get onDropTerminal(): Event<IRequestAddInstanceToGroupEvent> { return this._onDropTerminal.event; }

	constructor(
		private readonly _container: HTMLElement,
		@IWorkbenchLayoutService private readonly _layoutService: IWorkbenchLayoutService,
		@IViewDescriptorService private readonly _viewDescriptorService: IViewDescriptorService,
	) {
		super();
		this._register(toDisposable(() => this._clearDropOverlay()));
	}

	private _clearDropOverlay() {
		if (this._dropOverlay && this._dropOverlay.parentElement) {
			this._dropOverlay.parentElement.removeChild(this._dropOverlay);
		}
		this._dropOverlay = undefined;
	}

	onDragEnter(e: DragEvent) {
		if (!containsDragType(e, DataTransfers.FILES, DataTransfers.RESOURCES, TerminalDataTransfers.Terminals, CodeDataTransfers.FILES)) {
			return;
		}

		if (!this._dropOverlay) {
			this._dropOverlay = document.createElement('div');
			this._dropOverlay.classList.add('terminal-drop-overlay');
		}

		// Dragging terminals
		if (containsDragType(e, TerminalDataTransfers.Terminals)) {
			const side = this._getDropSide(e);
			this._dropOverlay.classList.toggle('drop-before', side === 'before');
			this._dropOverlay.classList.toggle('drop-after', side === 'after');
		}

		if (!this._dropOverlay.parentElement) {
			this._container.appendChild(this._dropOverlay);
		}
	}
	onDragLeave(e: DragEvent) {
		this._clearDropOverlay();
	}

	onDragEnd(e: DragEvent) {
		this._clearDropOverlay();
	}

	onDragOver(e: DragEvent) {
		if (!e.dataTransfer || !this._dropOverlay) {
			return;
		}

		// Dragging terminals
		if (containsDragType(e, TerminalDataTransfers.Terminals)) {
			const side = this._getDropSide(e);
			this._dropOverlay.classList.toggle('drop-before', side === 'before');
			this._dropOverlay.classList.toggle('drop-after', side === 'after');
		}

		this._dropOverlay.style.opacity = '1';
	}

	async onDrop(e: DragEvent) {
		this._clearDropOverlay();

		if (!e.dataTransfer) {
			return;
		}

		const terminalResources = getTerminalResourcesFromDragEvent(e);
		if (terminalResources) {
			for (const uri of terminalResources) {
				const side = this._getDropSide(e);
				this._onDropTerminal.fire({ uri, side });
			}
			return;
		}

		// Check if files were dragged from the tree explorer
		let path: URI | undefined;
		const rawResources = e.dataTransfer.getData(DataTransfers.RESOURCES);
		if (rawResources) {
			path = URI.parse(JSON.parse(rawResources)[0]);
		}

		const rawCodeFiles = e.dataTransfer.getData(CodeDataTransfers.FILES);
		if (!path && rawCodeFiles) {
			path = URI.file(JSON.parse(rawCodeFiles)[0]);
		}

		if (!path && e.dataTransfer.files.length > 0 && e.dataTransfer.files[0].path /* Electron only */) {
			// Check if the file was dragged from the filesystem
			path = URI.file(e.dataTransfer.files[0].path);
		}

		if (!path) {
			return;
		}

		this._onDropFile.fire(path);
	}

	private _getDropSide(e: DragEvent): 'before' | 'after' {
		const target = this._container;
		if (!target) {
			return 'after';
		}

		const rect = target.getBoundingClientRect();
		return this._getViewOrientation() === Orientation.HORIZONTAL
			? (e.clientX - rect.left < rect.width / 2 ? 'before' : 'after')
			: (e.clientY - rect.top < rect.height / 2 ? 'before' : 'after');
	}

	private _getViewOrientation(): Orientation {
		const panelPosition = this._layoutService.getPanelPosition();
		const terminalLocation = this._viewDescriptorService.getViewLocationById(TERMINAL_VIEW_ID);
		return terminalLocation === ViewContainerLocation.Panel && panelPosition === Position.BOTTOM
			? Orientation.HORIZONTAL
			: Orientation.VERTICAL;
	}
}

interface ITerminalLabelTemplateProperties {
	cwd?: string | null | undefined;
	cwdFolder?: string | null | undefined;
	workspaceFolder?: string | null | undefined;
	local?: string | null | undefined;
	process?: string | null | undefined;
	sequence?: string | null | undefined;
	task?: string | null | undefined;
	fixedDimensions?: string | null | undefined;
	separator?: string | ISeparator | null | undefined;
}

const enum TerminalLabelType {
	Title = 'title',
	Description = 'description'
}

export class TerminalLabelComputer extends Disposable {
	private _title: string = '';
	private _description: string = '';
	get title(): string | undefined { return this._title; }
	get description(): string { return this._description; }

	private readonly _onDidChangeLabel = this._register(new Emitter<{ title: string; description: string }>());
	readonly onDidChangeLabel = this._onDidChangeLabel.event;

	constructor(
		private readonly _configHelper: TerminalConfigHelper,
		@IFileService private readonly _fileService: IFileService,
		@IWorkspaceContextService private readonly _workspaceContextService: IWorkspaceContextService
	) {
		super();
	}

	refreshLabel(instance: Pick<ITerminalInstance, 'shellLaunchConfig' | 'cwd' | 'fixedCols' | 'fixedRows' | 'initialCwd' | 'processName' | 'sequence' | 'userHome' | 'workspaceFolder' | 'staticTitle' | 'capabilities' | 'title' | 'description'>, reset?: boolean): void {
		this._title = this.computeLabel(instance, this._configHelper.config.tabs.title, TerminalLabelType.Title, reset);
		this._description = this.computeLabel(instance, this._configHelper.config.tabs.description, TerminalLabelType.Description);
		if (this._title !== instance.title || this._description !== instance.description || reset) {
			this._onDidChangeLabel.fire({ title: this._title, description: this._description });
		}
	}

	computeLabel(
		instance: Pick<ITerminalInstance, 'shellLaunchConfig' | 'cwd' | 'fixedCols' | 'fixedRows' | 'initialCwd' | 'processName' | 'sequence' | 'userHome' | 'workspaceFolder' | 'staticTitle' | 'capabilities' | 'title' | 'description'>,
		labelTemplate: string,
		labelType: TerminalLabelType,
		reset?: boolean
	) {
		const type = instance.shellLaunchConfig.attachPersistentProcess?.type || instance.shellLaunchConfig.type;
		const templateProperties: ITerminalLabelTemplateProperties = {
			cwd: instance.cwd || instance.initialCwd || '',
			cwdFolder: '',
			workspaceFolder: instance.workspaceFolder ? path.basename(instance.workspaceFolder.uri.fsPath) : undefined,
			local: type === 'Local' ? terminalStrings.typeLocal : undefined,
			process: instance.processName,
			sequence: instance.sequence,
			task: type === 'Task' ? terminalStrings.typeTask : undefined,
			fixedDimensions: instance.fixedCols
				? (instance.fixedRows ? `\u2194${instance.fixedCols} \u2195${instance.fixedRows}` : `\u2194${instance.fixedCols}`)
				: (instance.fixedRows ? `\u2195${instance.fixedRows}` : ''),
			separator: { label: this._configHelper.config.tabs.separator }
		};
		labelTemplate = labelTemplate.trim();
		if (!labelTemplate) {
			return labelType === TerminalLabelType.Title ? (instance.processName || '') : '';
		}
		if (!reset && instance.staticTitle && labelType === TerminalLabelType.Title) {
			return instance.staticTitle.replace(/[\n\r\t]/g, '') || templateProperties.process?.replace(/[\n\r\t]/g, '') || '';
		}
		const detection = instance.capabilities.has(TerminalCapability.CwdDetection) || instance.capabilities.has(TerminalCapability.NaiveCwdDetection);
		const folders = this._workspaceContextService.getWorkspace().folders;
		const multiRootWorkspace = folders.length > 1;

		// Only set cwdFolder if detection is on
		if (templateProperties.cwd && detection && (!instance.shellLaunchConfig.isFeatureTerminal || labelType === TerminalLabelType.Title)) {
			const cwdUri = URI.from({
				scheme: instance.workspaceFolder?.uri.scheme || Schemas.file,
				path: instance.cwd ? path.resolve(instance.cwd) : undefined
			});
			// Multi-root workspaces always show cwdFolder to disambiguate them, otherwise only show
			// when it differs from the workspace folder in which it was launched from
			let showCwd = false;
			if (multiRootWorkspace) {
				showCwd = true;
			} else if (instance.workspaceFolder?.uri) {
				const caseSensitive = this._fileService.hasCapability(instance.workspaceFolder.uri, FileSystemProviderCapabilities.PathCaseSensitive);
				showCwd = cwdUri.fsPath.localeCompare(instance.workspaceFolder.uri.fsPath, undefined, { sensitivity: caseSensitive ? 'case' : 'base' }) !== 0;
			}
			if (showCwd) {

				templateProperties.cwdFolder = path.basename(templateProperties.cwd);
			}
		}

		// Remove special characters that could mess with rendering
		const label = template(labelTemplate, (templateProperties as unknown) as { [key: string]: string | ISeparator | undefined | null }).replace(/[\n\r\t]/g, '').trim();
		return label === '' && labelType === TerminalLabelType.Title ? (instance.processName || '') : label;
	}
}

export function parseExitResult(
	exitCodeOrError: ITerminalLaunchError | number | undefined,
	shellLaunchConfig: IShellLaunchConfig,
	processState: ProcessState,
	initialCwd: string | undefined
): { code: number | undefined; message: string | undefined } | undefined {
	// Only return a message if the exit code is non-zero
	if (exitCodeOrError === undefined || exitCodeOrError === 0) {
		return { code: exitCodeOrError, message: undefined };
	}

	const code = typeof exitCodeOrError === 'number' ? exitCodeOrError : exitCodeOrError.code;

	// Create exit code message
	let message: string | undefined = undefined;
	switch (typeof exitCodeOrError) {
		case 'number': {
			let commandLine: string | undefined = undefined;
			if (shellLaunchConfig.executable) {
				commandLine = shellLaunchConfig.executable;
				if (typeof shellLaunchConfig.args === 'string') {
					commandLine += ` ${shellLaunchConfig.args}`;
				} else if (shellLaunchConfig.args && shellLaunchConfig.args.length) {
					commandLine += shellLaunchConfig.args.map(a => ` '${a}'`).join();
				}
			}
			if (processState === ProcessState.KilledDuringLaunch) {
				if (commandLine) {
					message = nls.localize('launchFailed.exitCodeAndCommandLine', "The terminal process \"{0}\" failed to launch (exit code: {1}).", commandLine, code);
				} else {
					message = nls.localize('launchFailed.exitCodeOnly', "The terminal process failed to launch (exit code: {0}).", code);
				}
			} else {
				if (commandLine) {
					message = nls.localize('terminated.exitCodeAndCommandLine', "The terminal process \"{0}\" terminated with exit code: {1}.", commandLine, code);
				} else {
					message = nls.localize('terminated.exitCodeOnly', "The terminal process terminated with exit code: {0}.", code);
				}
			}
			break;
		}
		case 'object': {
			// Ignore internal errors
			if (exitCodeOrError.message.toString().includes('Could not find pty with id')) {
				break;
			}
			// Convert conpty code-based failures into human friendly messages
			let innerMessage = exitCodeOrError.message;
			const conptyError = exitCodeOrError.message.match(/.*error code:\s*(\d+).*$/);
			if (conptyError) {
				const errorCode = conptyError.length > 1 ? parseInt(conptyError[1]) : undefined;
				switch (errorCode) {
					case 5:
						innerMessage = `Access was denied to the path containing your executable "${shellLaunchConfig.executable}". Manage and change your permissions to get this to work`;
						break;
					case 267:
						innerMessage = `Invalid starting directory "${initialCwd}", review your terminal.integrated.cwd setting`;
						break;
					case 1260:
						innerMessage = `Windows cannot open this program because it has been prevented by a software restriction policy. For more information, open Event Viewer or contact your system Administrator`;
						break;
				}
			}
			message = nls.localize('launchFailed.errorMessage', "The terminal process failed to launch: {0}.", innerMessage);
			break;
		}
	}

	return { code, message };
}


export class TerminalInstanceColorProvider implements IXtermColorProvider {
	constructor(
		private readonly _instance: ITerminalInstance,
		@IViewDescriptorService private readonly _viewDescriptorService: IViewDescriptorService,
	) {
	}

	getBackgroundColor(theme: IColorTheme) {
		const terminalBackground = theme.getColor(TERMINAL_BACKGROUND_COLOR);
		if (terminalBackground) {
			return terminalBackground;
		}
		if (this._instance.target === TerminalLocation.Editor) {
			return theme.getColor(editorBackground);
		}
		const location = this._viewDescriptorService.getViewLocationById(TERMINAL_VIEW_ID)!;
		if (location === ViewContainerLocation.Panel) {
			return theme.getColor(PANEL_BACKGROUND);
		}
		return theme.getColor(SIDE_BAR_BACKGROUND);
	}
}<|MERGE_RESOLUTION|>--- conflicted
+++ resolved
@@ -720,11 +720,6 @@
 			this._scopedInstantiationService.createInstance(TerminalInstanceColorProvider, this),
 			this.capabilities,
 			this._processManager.shellIntegrationNonce,
-<<<<<<< HEAD
-			this._terminalSuggestWidgetVisibleContextKey,
-=======
-			disableShellIntegrationReporting
->>>>>>> f5442d1f
 		);
 		this.xterm = xterm;
 		this.updateAccessibilitySupport();
