--- conflicted
+++ resolved
@@ -32,19 +32,6 @@
 import { Schemas } from 'vs/base/common/network';
 
 const quickFixTelemetryTitle = 'terminal/quick-fix';
-<<<<<<< HEAD
-=======
-type QuickFixResultTelemetryEvent = {
-	quickFixId: string;
-	ranQuickFix: boolean;
-};
-type QuickFixClassification = {
-	owner: 'meganrogge';
-	quickFixId: { classification: 'SystemMetaData'; purpose: 'FeatureInsight'; comment: 'The quick fix ID' };
-	ranQuickFix: { classification: 'SystemMetaData'; purpose: 'FeatureInsight'; comment: 'Whether the quick fix was run' };
-	comment: 'Terminal quick fixes';
-};
->>>>>>> 5235c6bb
 const quickFixSelectors = [DecorationSelector.QuickFix, DecorationSelector.LightBulb, DecorationSelector.Codicon, DecorationSelector.CommandDecoration, DecorationSelector.XtermDecoration];
 
 export interface ITerminalQuickFixAddon {
@@ -80,16 +67,11 @@
 		@IConfigurationService private readonly _configurationService: IConfigurationService,
 		@IAudioCueService private readonly _audioCueService: IAudioCueService,
 		@IOpenerService private readonly _openerService: IOpenerService,
-<<<<<<< HEAD
-		@ILogService private readonly _logService: ILogService
-=======
-		@ITelemetryService private readonly _telemetryService: ITelemetryService,
 		@ILogService private readonly _logService: ILogService,
 		@IExtensionService private readonly _extensionService: IExtensionService,
 		@ITerminalContributionService private readonly _terminalContributionService: ITerminalContributionService,
 		@IActionWidgetService private readonly _actionWidgetService: IActionWidgetService,
 		@ILabelService private readonly _labelService: ILabelService
->>>>>>> 5235c6bb
 	) {
 		super();
 		const commandDetectionCapability = this._capabilities.get(TerminalCapability.CommandDetection);
@@ -171,25 +153,7 @@
 		if (!terminal || !commandDetection) {
 			return;
 		}
-<<<<<<< HEAD
-		this._register(commandDetection.onCommandFinished(command => {
-			if (this._expectedCommands) {
-				const quickFixId = this._fixId || '';
-				const ranQuickFixCommand = this._expectedCommands.includes(command.command);
-				this._logService.debug(quickFixTelemetryTitle, {
-					quickFixId,
-					fixesShown: this._fixesShown,
-					ranQuickFixCommand
-				});
-				this._expectedCommands = undefined;
-				this._fixId = undefined;
-			}
-			this._resolveQuickFixes(command);
-			this._fixesShown = false;
-		}));
-=======
 		this._register(commandDetection.onCommandFinished(async command => await this._resolveQuickFixes(command, this._aliases)));
->>>>>>> 5235c6bb
 
 		// The buffer is not ready by the time command finish
 		// is called. Add the decoration on command start if there are corresponding quick fixes
@@ -225,34 +189,13 @@
 		if (!result) {
 			return;
 		}
-<<<<<<< HEAD
-		const { fixes, onDidRunQuickFix, expectedCommands } = result;
-		this._expectedCommands = expectedCommands;
-		this._fixId = fixes.map(f => f.id).join('');
-		this._quickFixes = fixes;
-		this._register(onDidRunQuickFix((quickFixId) => {
-			const ranQuickFixCommand = (this._expectedCommands?.includes(command.command) || false);
-			this._logService.debug(quickFixTelemetryTitle, {
-				quickFixId,
-				fixesShown: this._fixesShown,
-				ranQuickFixCommand
-			});
-			this._disposeQuickFix();
-			this._fixesShown = false;
-		}));
-=======
 
 		this._quickFixes = result;
 		this._lastQuickFixId = this._quickFixes[0].id;
->>>>>>> 5235c6bb
 	}
 
 	private _disposeQuickFix(id: string, ranQuickFix: boolean): void {
 		this._logService.debug(quickFixTelemetryTitle, {
-			quickFixId: id,
-			ranQuickFix
-		});
-		this._telemetryService?.publicLog2<QuickFixResultTelemetryEvent, QuickFixClassification>(quickFixTelemetryTitle, {
 			quickFixId: id,
 			ranQuickFix
 		});
