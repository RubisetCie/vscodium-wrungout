--- conflicted
+++ resolved
@@ -35,12 +35,7 @@
 import { DecorationAddon } from 'vs/workbench/contrib/terminal/browser/xterm/decorationAddon';
 import { ITerminalCapabilityStore, ITerminalCommand, TerminalCapability } from 'vs/platform/terminal/common/capabilities/capabilities';
 import { Emitter } from 'vs/base/common/event';
-<<<<<<< HEAD
-import { IGenericMarkProperties } from 'vs/platform/terminal/common/terminalProcess';
-=======
-import { ITelemetryService } from 'vs/platform/telemetry/common/telemetry';
-
->>>>>>> 64bbfbf6
+
 
 // How long in milliseconds should an average frame take to render for a notification to appear
 // which suggests the fallback DOM-based renderer
