/*---------------------------------------------------------------------------------------------
 *  Copyright (c) Microsoft Corporation. All rights reserved.
 *  Licensed under the MIT License. See License.txt in the project root for license information.
 *--------------------------------------------------------------------------------------------*/

import { Codicon } from '../../../../base/common/codicons.js';
import { isMacintosh, isWindows } from '../../../../base/common/platform.js';
import { localize } from '../../../../nls.js';
import { ConfigurationScope, Extensions, IConfigurationNode, IConfigurationRegistry } from '../../../../platform/configuration/common/configurationRegistry.js';
import { Registry } from '../../../../platform/registry/common/platform.js';
import { TerminalLocationString, TerminalSettingId } from '../../../../platform/terminal/common/terminal.js';
import { terminalColorSchema, terminalIconSchema } from '../../../../platform/terminal/common/terminalPlatformConfiguration.js';
import { ConfigurationKeyValuePairs, IConfigurationMigrationRegistry, Extensions as WorkbenchExtensions } from '../../../common/configuration.js';
import { terminalContribConfiguration } from '../terminalContribExports.js';
import { DEFAULT_COMMANDS_TO_SKIP_SHELL, DEFAULT_LETTER_SPACING, DEFAULT_LINE_HEIGHT, MAXIMUM_FONT_WEIGHT, MINIMUM_FONT_WEIGHT, SUGGESTIONS_FONT_WEIGHT } from './terminal.js';

const terminalDescriptors = '\n- ' + [
	'`\${cwd}`: ' + localize("cwd", "the terminal's current working directory"),
	'`\${cwdFolder}`: ' + localize('cwdFolder', "the terminal's current working directory, displayed for multi-root workspaces or in a single root workspace when the value differs from the initial working directory. On Windows, this will only be displayed when shell integration is enabled."),
	'`\${workspaceFolder}`: ' + localize('workspaceFolder', "the workspace in which the terminal was launched"),
	'`\${workspaceFolderName}`: ' + localize('workspaceFolderName', "the `name` of the workspace in which the terminal was launched"),
	'`\${local}`: ' + localize('local', "indicates a local terminal in a remote workspace"),
	'`\${process}`: ' + localize('process', "the name of the terminal process"),
	'`\${separator}`: ' + localize('separator', "a conditional separator {0} that only shows when surrounded by variables with values or static text.", '(` - `)'),
	'`\${sequence}`: ' + localize('sequence', "the name provided to the terminal by the process"),
	'`\${task}`: ' + localize('task', "indicates this terminal is associated with a task"),
].join('\n- '); // intentionally concatenated to not produce a string that is too long for translations

let terminalTitle = localize('terminalTitle', "Controls the terminal title. Variables are substituted based on the context:");
terminalTitle += terminalDescriptors;

let terminalDescription = localize('terminalDescription', "Controls the terminal description, which appears to the right of the title. Variables are substituted based on the context:");
terminalDescription += terminalDescriptors;

export const defaultTerminalFontSize = isMacintosh ? 12 : 14;

const terminalConfiguration: IConfigurationNode = {
	id: 'terminal',
	order: 100,
	title: localize('terminalIntegratedConfigurationTitle', "Integrated Terminal"),
	type: 'object',
	properties: {
		[TerminalSettingId.SendKeybindingsToShell]: {
			markdownDescription: localize('terminal.integrated.sendKeybindingsToShell', "Dispatches most keybindings to the terminal instead of the workbench, overriding {0}, which can be used alternatively for fine tuning.", '`#terminal.integrated.commandsToSkipShell#`'),
			type: 'boolean',
			default: false
		},
		[TerminalSettingId.TabsDefaultColor]: {
			description: localize('terminal.integrated.tabs.defaultColor', "A theme color ID to associate with terminal icons by default."),
			...terminalColorSchema,
			scope: ConfigurationScope.RESOURCE
		},
		[TerminalSettingId.TabsDefaultIcon]: {
			description: localize('terminal.integrated.tabs.defaultIcon', "A codicon ID to associate with terminal icons by default."),
			...terminalIconSchema,
			default: Codicon.terminal.id,
			scope: ConfigurationScope.RESOURCE
		},
		[TerminalSettingId.TabsEnabled]: {
			description: localize('terminal.integrated.tabs.enabled', 'Controls whether terminal tabs display as a list to the side of the terminal. When this is disabled a dropdown will display instead.'),
			type: 'boolean',
			default: true,
		},
		[TerminalSettingId.TabsEnableAnimation]: {
			description: localize('terminal.integrated.tabs.enableAnimation', 'Controls whether terminal tab statuses support animation (eg. in progress tasks).'),
			type: 'boolean',
			default: true,
		},
		[TerminalSettingId.TabsHideCondition]: {
			description: localize('terminal.integrated.tabs.hideCondition', 'Controls whether the terminal tabs view will hide under certain conditions.'),
			type: 'string',
			enum: ['never', 'singleTerminal', 'singleGroup'],
			enumDescriptions: [
				localize('terminal.integrated.tabs.hideCondition.never', "Never hide the terminal tabs view"),
				localize('terminal.integrated.tabs.hideCondition.singleTerminal', "Hide the terminal tabs view when there is only a single terminal opened"),
				localize('terminal.integrated.tabs.hideCondition.singleGroup', "Hide the terminal tabs view when there is only a single terminal group opened"),
			],
			default: 'singleTerminal',
		},
		[TerminalSettingId.TabsShowActiveTerminal]: {
			description: localize('terminal.integrated.tabs.showActiveTerminal', 'Shows the active terminal information in the view. This is particularly useful when the title within the tabs aren\'t visible.'),
			type: 'string',
			enum: ['always', 'singleTerminal', 'singleTerminalOrNarrow', 'never'],
			enumDescriptions: [
				localize('terminal.integrated.tabs.showActiveTerminal.always', "Always show the active terminal"),
				localize('terminal.integrated.tabs.showActiveTerminal.singleTerminal', "Show the active terminal when it is the only terminal opened"),
				localize('terminal.integrated.tabs.showActiveTerminal.singleTerminalOrNarrow', "Show the active terminal when it is the only terminal opened or when the tabs view is in its narrow textless state"),
				localize('terminal.integrated.tabs.showActiveTerminal.never', "Never show the active terminal"),
			],
			default: 'singleTerminalOrNarrow',
		},
		[TerminalSettingId.TabsShowActions]: {
			description: localize('terminal.integrated.tabs.showActions', 'Controls whether terminal split and kill buttons are displays next to the new terminal button.'),
			type: 'string',
			enum: ['always', 'singleTerminal', 'singleTerminalOrNarrow', 'never'],
			enumDescriptions: [
				localize('terminal.integrated.tabs.showActions.always', "Always show the actions"),
				localize('terminal.integrated.tabs.showActions.singleTerminal', "Show the actions when it is the only terminal opened"),
				localize('terminal.integrated.tabs.showActions.singleTerminalOrNarrow', "Show the actions when it is the only terminal opened or when the tabs view is in its narrow textless state"),
				localize('terminal.integrated.tabs.showActions.never', "Never show the actions"),
			],
			default: 'singleTerminalOrNarrow',
		},
		[TerminalSettingId.TabsLocation]: {
			type: 'string',
			enum: ['left', 'right'],
			enumDescriptions: [
				localize('terminal.integrated.tabs.location.left', "Show the terminal tabs view to the left of the terminal"),
				localize('terminal.integrated.tabs.location.right', "Show the terminal tabs view to the right of the terminal")
			],
			default: 'right',
			description: localize('terminal.integrated.tabs.location', "Controls the location of the terminal tabs, either to the left or right of the actual terminal(s).")
		},
		[TerminalSettingId.DefaultLocation]: {
			type: 'string',
			enum: [TerminalLocationString.Editor, TerminalLocationString.TerminalView],
			enumDescriptions: [
				localize('terminal.integrated.defaultLocation.editor', "Create terminals in the editor"),
				localize('terminal.integrated.defaultLocation.view', "Create terminals in the terminal view")
			],
			default: 'view',
			description: localize('terminal.integrated.defaultLocation', "Controls where newly created terminals will appear.")
		},
		[TerminalSettingId.TabsFocusMode]: {
			type: 'string',
			enum: ['singleClick', 'doubleClick'],
			enumDescriptions: [
				localize('terminal.integrated.tabs.focusMode.singleClick', "Focus the terminal when clicking a terminal tab"),
				localize('terminal.integrated.tabs.focusMode.doubleClick', "Focus the terminal when double-clicking a terminal tab")
			],
			default: 'doubleClick',
			description: localize('terminal.integrated.tabs.focusMode', "Controls whether focusing the terminal of a tab happens on double or single click.")
		},
		[TerminalSettingId.MacOptionIsMeta]: {
			description: localize('terminal.integrated.macOptionIsMeta', "Controls whether to treat the option key as the meta key in the terminal on macOS."),
			type: 'boolean',
			default: false
		},
		[TerminalSettingId.MacOptionClickForcesSelection]: {
			description: localize('terminal.integrated.macOptionClickForcesSelection', "Controls whether to force selection when using Option+click on macOS. This will force a regular (line) selection and disallow the use of column selection mode. This enables copying and pasting using the regular terminal selection, for example, when mouse mode is enabled in tmux."),
			type: 'boolean',
			default: false
		},
		[TerminalSettingId.AltClickMovesCursor]: {
			markdownDescription: localize('terminal.integrated.altClickMovesCursor', "If enabled, alt/option + click will reposition the prompt cursor to underneath the mouse when {0} is set to {1} (the default value). This may not work reliably depending on your shell.", '`#editor.multiCursorModifier#`', '`\'alt\'`'),
			type: 'boolean',
			default: true
		},
		[TerminalSettingId.CopyOnSelection]: {
			description: localize('terminal.integrated.copyOnSelection', "Controls whether text selected in the terminal will be copied to the clipboard."),
			type: 'boolean',
			default: false
		},
		[TerminalSettingId.EnableMultiLinePasteWarning]: {
			markdownDescription: localize('terminal.integrated.enableMultiLinePasteWarning', "Controls whether to show a warning dialog when pasting multiple lines into the terminal."),
			type: 'string',
			enum: ['auto', 'always', 'never'],
			markdownEnumDescriptions: [
				localize('terminal.integrated.enableMultiLinePasteWarning.auto', "Enable the warning but do not show it when:\n\n- Bracketed paste mode is enabled (the shell supports multi-line paste natively)\n- The paste is handled by the shell's readline (in the case of pwsh)"),
				localize('terminal.integrated.enableMultiLinePasteWarning.always', "Always show the warning if the text contains a new line."),
				localize('terminal.integrated.enableMultiLinePasteWarning.never', "Never show the warning.")
			],
			default: 'auto'
		},
		[TerminalSettingId.DrawBoldTextInBrightColors]: {
			description: localize('terminal.integrated.drawBoldTextInBrightColors', "Controls whether bold text in the terminal will always use the \"bright\" ANSI color variant."),
			type: 'boolean',
			default: true
		},
		[TerminalSettingId.FontFamily]: {
			markdownDescription: localize('terminal.integrated.fontFamily', "Controls the font family of the terminal. Defaults to {0}'s value.", '`#editor.fontFamily#`'),
			type: 'string'
		},
		// TODO: Support font ligatures
		// 'terminal.integrated.fontLigatures': {
		// 	'description': localize('terminal.integrated.fontLigatures', "Controls whether font ligatures are enabled in the terminal."),
		// 	'type': 'boolean',
		// 	'default': false
		// },
		[TerminalSettingId.FontSize]: {
			description: localize('terminal.integrated.fontSize', "Controls the font size in pixels of the terminal."),
			type: 'number',
			default: defaultTerminalFontSize,
			minimum: 6,
			maximum: 100
		},
		[TerminalSettingId.LetterSpacing]: {
			description: localize('terminal.integrated.letterSpacing', "Controls the letter spacing of the terminal. This is an integer value which represents the number of additional pixels to add between characters."),
			type: 'number',
			default: DEFAULT_LETTER_SPACING
		},
		[TerminalSettingId.LineHeight]: {
			description: localize('terminal.integrated.lineHeight', "Controls the line height of the terminal. This number is multiplied by the terminal font size to get the actual line-height in pixels."),
			type: 'number',
			default: DEFAULT_LINE_HEIGHT
		},
		[TerminalSettingId.MinimumContrastRatio]: {
			markdownDescription: localize('terminal.integrated.minimumContrastRatio', "When set, the foreground color of each cell will change to try meet the contrast ratio specified. Note that this will not apply to `powerline` characters per #146406. Example values:\n\n- 1: Do nothing and use the standard theme colors.\n- 4.5: [WCAG AA compliance (minimum)](https://www.w3.org/TR/UNDERSTANDING-WCAG20/visual-audio-contrast-contrast.html) (default).\n- 7: [WCAG AAA compliance (enhanced)](https://www.w3.org/TR/UNDERSTANDING-WCAG20/visual-audio-contrast7.html).\n- 21: White on black or black on white."),
			type: 'number',
			default: 4.5,
			tags: ['accessibility']
		},
		[TerminalSettingId.TabStopWidth]: {
			markdownDescription: localize('terminal.integrated.tabStopWidth', "The number of cells in a tab stop."),
			type: 'number',
			minimum: 1,
			default: 8
		},
		[TerminalSettingId.FastScrollSensitivity]: {
			markdownDescription: localize('terminal.integrated.fastScrollSensitivity', "Scrolling speed multiplier when pressing `Alt`."),
			type: 'number',
			default: 5
		},
		[TerminalSettingId.MouseWheelScrollSensitivity]: {
			markdownDescription: localize('terminal.integrated.mouseWheelScrollSensitivity', "A multiplier to be used on the `deltaY` of mouse wheel scroll events."),
			type: 'number',
			default: 1
		},
		[TerminalSettingId.BellDuration]: {
			markdownDescription: localize('terminal.integrated.bellDuration', "The number of milliseconds to show the bell within a terminal tab when triggered."),
			type: 'number',
			default: 1000
		},
		[TerminalSettingId.FontWeight]: {
			'anyOf': [
				{
					type: 'number',
					minimum: MINIMUM_FONT_WEIGHT,
					maximum: MAXIMUM_FONT_WEIGHT,
					errorMessage: localize('terminal.integrated.fontWeightError', "Only \"normal\" and \"bold\" keywords or numbers between 1 and 1000 are allowed.")
				},
				{
					type: 'string',
					pattern: '^(normal|bold|1000|[1-9][0-9]{0,2})$'
				},
				{
					enum: SUGGESTIONS_FONT_WEIGHT,
				}
			],
			description: localize('terminal.integrated.fontWeight', "The font weight to use within the terminal for non-bold text. Accepts \"normal\" and \"bold\" keywords or numbers between 1 and 1000."),
			default: 'normal'
		},
		[TerminalSettingId.FontWeightBold]: {
			'anyOf': [
				{
					type: 'number',
					minimum: MINIMUM_FONT_WEIGHT,
					maximum: MAXIMUM_FONT_WEIGHT,
					errorMessage: localize('terminal.integrated.fontWeightError', "Only \"normal\" and \"bold\" keywords or numbers between 1 and 1000 are allowed.")
				},
				{
					type: 'string',
					pattern: '^(normal|bold|1000|[1-9][0-9]{0,2})$'
				},
				{
					enum: SUGGESTIONS_FONT_WEIGHT,
				}
			],
			description: localize('terminal.integrated.fontWeightBold', "The font weight to use within the terminal for bold text. Accepts \"normal\" and \"bold\" keywords or numbers between 1 and 1000."),
			default: 'bold'
		},
		[TerminalSettingId.CursorBlinking]: {
			description: localize('terminal.integrated.cursorBlinking', "Controls whether the terminal cursor blinks."),
			type: 'boolean',
			default: false
		},
		[TerminalSettingId.CursorStyle]: {
			description: localize('terminal.integrated.cursorStyle', "Controls the style of terminal cursor when the terminal is focused."),
			enum: ['block', 'line', 'underline'],
			default: 'block'
		},
		[TerminalSettingId.CursorStyleInactive]: {
			description: localize('terminal.integrated.cursorStyleInactive', "Controls the style of terminal cursor when the terminal is not focused."),
			enum: ['outline', 'block', 'line', 'underline', 'none'],
			default: 'outline'
		},
		[TerminalSettingId.CursorWidth]: {
			markdownDescription: localize('terminal.integrated.cursorWidth', "Controls the width of the cursor when {0} is set to {1}.", '`#terminal.integrated.cursorStyle#`', '`line`'),
			type: 'number',
			default: 1
		},
		[TerminalSettingId.Scrollback]: {
			description: localize('terminal.integrated.scrollback', "Controls the maximum number of lines the terminal keeps in its buffer. We pre-allocate memory based on this value in order to ensure a smooth experience. As such, as the value increases, so will the amount of memory."),
			type: 'number',
			default: 1000
		},
		[TerminalSettingId.DetectLocale]: {
			markdownDescription: localize('terminal.integrated.detectLocale', "Controls whether to detect and set the `$LANG` environment variable to a UTF-8 compliant option since VSCodius's terminal only supports UTF-8 encoded data coming from the shell."),
			type: 'string',
			enum: ['auto', 'off', 'on'],
			markdownEnumDescriptions: [
				localize('terminal.integrated.detectLocale.auto', "Set the `$LANG` environment variable if the existing variable does not exist or it does not end in `'.UTF-8'`."),
				localize('terminal.integrated.detectLocale.off', "Do not set the `$LANG` environment variable."),
				localize('terminal.integrated.detectLocale.on', "Always set the `$LANG` environment variable.")
			],
			default: 'auto'
		},
		[TerminalSettingId.GpuAcceleration]: {
			type: 'string',
			enum: ['auto', 'on', 'off'],
			markdownEnumDescriptions: [
				localize('terminal.integrated.gpuAcceleration.auto', "Let VSCodius detect which renderer will give the best experience."),
				localize('terminal.integrated.gpuAcceleration.on', "Enable GPU acceleration within the terminal."),
				localize('terminal.integrated.gpuAcceleration.off', "Disable GPU acceleration within the terminal. The terminal will render much slower when GPU acceleration is off but it should reliably work on all systems."),
			],
			default: 'auto',
			description: localize('terminal.integrated.gpuAcceleration', "Controls whether the terminal will leverage the GPU to do its rendering.")
		},
		[TerminalSettingId.TerminalTitleSeparator]: {
			'type': 'string',
			'default': ' - ',
			'markdownDescription': localize("terminal.integrated.tabs.separator", "Separator used by {0} and {1}.", `\`#${TerminalSettingId.TerminalTitle}#\``, `\`#${TerminalSettingId.TerminalDescription}#\``)
		},
		[TerminalSettingId.TerminalTitle]: {
			'type': 'string',
			'default': '${process}',
			'markdownDescription': terminalTitle
		},
		[TerminalSettingId.TerminalDescription]: {
			'type': 'string',
			'default': '${task}${separator}${local}${separator}${cwdFolder}',
			'markdownDescription': terminalDescription
		},
		[TerminalSettingId.RightClickBehavior]: {
			type: 'string',
			enum: ['default', 'copyPaste', 'paste', 'selectWord', 'nothing'],
			enumDescriptions: [
				localize('terminal.integrated.rightClickBehavior.default', "Show the context menu."),
				localize('terminal.integrated.rightClickBehavior.copyPaste', "Copy when there is a selection, otherwise paste."),
				localize('terminal.integrated.rightClickBehavior.paste', "Paste on right click."),
				localize('terminal.integrated.rightClickBehavior.selectWord', "Select the word under the cursor and show the context menu."),
				localize('terminal.integrated.rightClickBehavior.nothing', "Do nothing and pass event to terminal.")
			],
			default: isMacintosh ? 'selectWord' : isWindows ? 'copyPaste' : 'default',
			description: localize('terminal.integrated.rightClickBehavior', "Controls how terminal reacts to right click.")
		},
		[TerminalSettingId.MiddleClickBehavior]: {
			type: 'string',
			enum: ['default', 'paste'],
			enumDescriptions: [
				localize('terminal.integrated.middleClickBehavior.default', "The platform default to focus the terminal. On Linux this will also paste the selection."),
				localize('terminal.integrated.middleClickBehavior.paste', "Paste on middle click."),
			],
			default: 'default',
			description: localize('terminal.integrated.middleClickBehavior', "Controls how terminal reacts to middle click.")
		},
		[TerminalSettingId.Cwd]: {
			restricted: true,
			description: localize('terminal.integrated.cwd', "An explicit start path where the terminal will be launched, this is used as the current working directory (cwd) for the shell process. This may be particularly useful in workspace settings if the root directory is not a convenient cwd."),
			type: 'string',
			default: undefined,
			scope: ConfigurationScope.RESOURCE
		},
		[TerminalSettingId.ConfirmOnExit]: {
			description: localize('terminal.integrated.confirmOnExit', "Controls whether to confirm when the window closes if there are active terminal sessions."),
			type: 'string',
			enum: ['never', 'always', 'hasChildProcesses'],
			enumDescriptions: [
				localize('terminal.integrated.confirmOnExit.never', "Never confirm."),
				localize('terminal.integrated.confirmOnExit.always', "Always confirm if there are terminals."),
				localize('terminal.integrated.confirmOnExit.hasChildProcesses', "Confirm if there are any terminals that have child processes."),
			],
			default: 'never'
		},
		[TerminalSettingId.ConfirmOnKill]: {
			description: localize('terminal.integrated.confirmOnKill', "Controls whether to confirm killing terminals when they have child processes. When set to editor, terminals in the editor area will be marked as changed when they have child processes. Note that child process detection may not work well for shells like Git Bash which don't run their processes as child processes of the shell."),
			type: 'string',
			enum: ['never', 'editor', 'panel', 'always'],
			enumDescriptions: [
				localize('terminal.integrated.confirmOnKill.never', "Never confirm."),
				localize('terminal.integrated.confirmOnKill.editor', "Confirm if the terminal is in the editor."),
				localize('terminal.integrated.confirmOnKill.panel', "Confirm if the terminal is in the panel."),
				localize('terminal.integrated.confirmOnKill.always', "Confirm if the terminal is either in the editor or panel."),
			],
			default: 'editor'
		},
		[TerminalSettingId.EnableBell]: {
			markdownDeprecationMessage: localize('terminal.integrated.enableBell', "This is now deprecated. Instead use the `terminal.integrated.enableVisualBell` and `accessibility.signals.terminalBell` settings."),
			type: 'boolean',
			default: false
		},
		[TerminalSettingId.EnableVisualBell]: {
			description: localize('terminal.integrated.enableVisualBell', "Controls whether the visual terminal bell is enabled. This shows up next to the terminal's name."),
			type: 'boolean',
			default: false
		},
		[TerminalSettingId.CommandsToSkipShell]: {
			markdownDescription: localize(
				'terminal.integrated.commandsToSkipShell',
				"A set of command IDs whose keybindings will not be sent to the shell but instead always be handled by VSCodius. This allows keybindings that would normally be consumed by the shell to act instead the same as when the terminal is not focused, for example `Ctrl+P` to launch Quick Open.\n\n&nbsp;\n\nMany commands are skipped by default. To override a default and pass that command's keybinding to the shell instead, add the command prefixed with the `-` character. For example add `-workbench.action.quickOpen` to allow `Ctrl+P` to reach the shell.\n\n&nbsp;\n\nThe following list of default skipped commands is truncated when viewed in Settings Editor. To see the full list, {1} and search for the first command from the list below.\n\n&nbsp;\n\nDefault Skipped Commands:\n\n{0}",
				DEFAULT_COMMANDS_TO_SKIP_SHELL.sort().map(command => `- ${command}`).join('\n'),
				`[${localize('openDefaultSettingsJson', "open the default settings JSON")}](command:workbench.action.openRawDefaultSettings '${localize('openDefaultSettingsJson.capitalized', "Open Default Settings (JSON)")}')`,

			),
			type: 'array',
			items: {
				type: 'string'
			},
			default: []
		},
		[TerminalSettingId.AllowChords]: {
			markdownDescription: localize('terminal.integrated.allowChords', "Whether or not to allow chord keybindings in the terminal. Note that when this is true and the keystroke results in a chord it will bypass {0}, setting this to false is particularly useful when you want ctrl+k to go to your shell (not VSCodius).", '`#terminal.integrated.commandsToSkipShell#`'),
			type: 'boolean',
			default: true
		},
		[TerminalSettingId.AllowMnemonics]: {
			markdownDescription: localize('terminal.integrated.allowMnemonics', "Whether to allow menubar mnemonics (for example Alt+F) to trigger the open of the menubar. Note that this will cause all alt keystrokes to skip the shell when true. This does nothing on macOS."),
			type: 'boolean',
			default: false
		},
		[TerminalSettingId.EnvMacOs]: {
			restricted: true,
			markdownDescription: localize('terminal.integrated.env.osx', "Object with environment variables that will be added to the VSCodius process to be used by the terminal on macOS. Set to `null` to delete the environment variable."),
			type: 'object',
			additionalProperties: {
				type: ['string', 'null']
			},
			default: {}
		},
		[TerminalSettingId.EnvLinux]: {
			restricted: true,
			markdownDescription: localize('terminal.integrated.env.linux', "Object with environment variables that will be added to the VSCodius process to be used by the terminal on Linux. Set to `null` to delete the environment variable."),
			type: 'object',
			additionalProperties: {
				type: ['string', 'null']
			},
			default: {}
		},
		[TerminalSettingId.EnvWindows]: {
			restricted: true,
			markdownDescription: localize('terminal.integrated.env.windows', "Object with environment variables that will be added to the VSCodius process to be used by the terminal on Windows. Set to `null` to delete the environment variable."),
			type: 'object',
			additionalProperties: {
				type: ['string', 'null']
			},
			default: {}
		},
		[TerminalSettingId.EnvironmentChangesIndicator]: {
			markdownDescription: localize('terminal.integrated.environmentChangesIndicator', "Whether to display the environment changes indicator on each terminal which explains whether extensions have made, or want to make changes to the terminal's environment."),
			type: 'string',
			enum: ['off', 'on', 'warnonly'],
			enumDescriptions: [
				localize('terminal.integrated.environmentChangesIndicator.off', "Disable the indicator."),
				localize('terminal.integrated.environmentChangesIndicator.on', "Enable the indicator."),
				localize('terminal.integrated.environmentChangesIndicator.warnonly', "Only show the warning indicator when a terminal's environment is 'stale', not the information indicator that shows a terminal has had its environment modified by an extension."),
			],
			default: 'warnonly'
		},
		[TerminalSettingId.EnvironmentChangesRelaunch]: {
			markdownDescription: localize('terminal.integrated.environmentChangesRelaunch', "Whether to relaunch terminals automatically if extensions want to contribute to their environment and have not been interacted with yet."),
			type: 'boolean',
			default: true
		},
		[TerminalSettingId.ShowExitAlert]: {
			description: localize('terminal.integrated.showExitAlert', "Controls whether to show the alert \"The terminal process terminated with exit code\" when exit code is non-zero."),
			type: 'boolean',
			default: true
		},
		[TerminalSettingId.ExperimentalWindowsUseConptyDll]: {
			markdownDescription: localize('terminal.integrated.experimentalWindowsUseConptyDll', "Whether to use the experimental conpty.dll shipped with VS Code, instead of the one bundled with Windows."),
			type: 'boolean',
			default: false
		},
		[TerminalSettingId.SplitCwd]: {
			description: localize('terminal.integrated.splitCwd', "Controls the working directory a split terminal starts with."),
			type: 'string',
			enum: ['workspaceRoot', 'initial', 'inherited'],
			enumDescriptions: [
				localize('terminal.integrated.splitCwd.workspaceRoot', "A new split terminal will use the workspace root as the working directory. In a multi-root workspace a choice for which root folder to use is offered."),
				localize('terminal.integrated.splitCwd.initial', "A new split terminal will use the working directory that the parent terminal started with."),
				localize('terminal.integrated.splitCwd.inherited', "On macOS and Linux, a new split terminal will use the working directory of the parent terminal. On Windows, this behaves the same as initial."),
			],
			default: 'inherited'
		},
		[TerminalSettingId.WindowsEnableConpty]: {
			description: localize('terminal.integrated.windowsEnableConpty', "Whether to use ConPTY for Windows terminal process communication (requires Windows 10 build number 18309+). Winpty will be used if this is false."),
			type: 'boolean',
			default: true
		},
		[TerminalSettingId.WordSeparators]: {
			markdownDescription: localize('terminal.integrated.wordSeparators', "A string containing all characters to be considered word separators when double-clicking to select word and in the fallback 'word' link detection. Since this is used for link detection, including characters such as `:` that are used when detecting links will cause the line and column part of links like `file:10:5` to be ignored."),
			type: 'string',
			// allow-any-unicode-next-line
			default: ' ()[]{}\',"`─‘’“”|'
		},
		[TerminalSettingId.EnableFileLinks]: {
			description: localize('terminal.integrated.enableFileLinks', "Whether to enable file links in terminals. Links can be slow when working on a network drive in particular because each file link is verified against the file system. Changing this will take effect only in new terminals."),
			type: 'string',
			enum: ['off', 'on', 'notRemote'],
			enumDescriptions: [
				localize('enableFileLinks.off', "Always off."),
				localize('enableFileLinks.on', "Always on."),
				localize('enableFileLinks.notRemote', "Enable only when not in a remote workspace.")
			],
			default: 'on'
		},
		[TerminalSettingId.AllowedLinkSchemes]: {
			description: localize('terminal.integrated.allowedLinkSchemes', "An array of strings containing the URI schemes that the terminal is allowed to open links for. By default, only a small subset of possible schemes are allowed for security reasons."),
			type: 'array',
			items: {
				type: 'string'
			},
			default: [
				'file',
				'http',
				'https',
				'mailto',
				'vscode',
				'vscode-insiders',
			]
		},
		[TerminalSettingId.UnicodeVersion]: {
			type: 'string',
			enum: ['6', '11'],
			enumDescriptions: [
				localize('terminal.integrated.unicodeVersion.six', "Version 6 of Unicode. This is an older version which should work better on older systems."),
				localize('terminal.integrated.unicodeVersion.eleven', "Version 11 of Unicode. This version provides better support on modern systems that use modern versions of Unicode.")
			],
			default: '11',
			description: localize('terminal.integrated.unicodeVersion', "Controls what version of Unicode to use when evaluating the width of characters in the terminal. If you experience emoji or other wide characters not taking up the right amount of space or backspace either deleting too much or too little then you may want to try tweaking this setting.")
		},
		[TerminalSettingId.EnablePersistentSessions]: {
			description: localize('terminal.integrated.enablePersistentSessions', "Persist terminal sessions/history for the workspace across window reloads."),
			type: 'boolean',
			default: true
		},
		[TerminalSettingId.PersistentSessionReviveProcess]: {
			markdownDescription: localize('terminal.integrated.persistentSessionReviveProcess', "When the terminal process must be shut down (for example on window or application close), this determines when the previous terminal session contents/history should be restored and processes be recreated when the workspace is next opened.\n\nCaveats:\n\n- Restoring of the process current working directory depends on whether it is supported by the shell.\n- Time to persist the session during shutdown is limited, so it may be aborted when using high-latency remote connections."),
			type: 'string',
			enum: ['onExit', 'onExitAndWindowClose', 'never'],
			markdownEnumDescriptions: [
				localize('terminal.integrated.persistentSessionReviveProcess.onExit', "Revive the processes after the last window is closed on Windows/Linux or when the `workbench.action.quit` command is triggered (command palette, keybinding, menu)."),
				localize('terminal.integrated.persistentSessionReviveProcess.onExitAndWindowClose', "Revive the processes after the last window is closed on Windows/Linux or when the `workbench.action.quit` command is triggered (command palette, keybinding, menu), or when the window is closed."),
				localize('terminal.integrated.persistentSessionReviveProcess.never', "Never restore the terminal buffers or recreate the process.")
			],
			default: 'onExit'
		},
		[TerminalSettingId.HideOnStartup]: {
			description: localize('terminal.integrated.hideOnStartup', "Whether to hide the terminal view on startup, avoiding creating a terminal when there are no persistent sessions."),
			type: 'string',
			enum: ['never', 'whenEmpty', 'always'],
			markdownEnumDescriptions: [
				localize('hideOnStartup.never', "Never hide the terminal view on startup."),
				localize('hideOnStartup.whenEmpty', "Only hide the terminal when there are no persistent sessions restored."),
				localize('hideOnStartup.always', "Always hide the terminal, even when there are persistent sessions restored.")
			],
			default: 'never'
		},
		[TerminalSettingId.CustomGlyphs]: {
			markdownDescription: localize('terminal.integrated.customGlyphs', "Whether to draw custom glyphs for block element and box drawing characters instead of using the font, which typically yields better rendering with continuous lines. Note that this doesn't work when {0} is disabled.", `\`#${TerminalSettingId.GpuAcceleration}#\``),
			type: 'boolean',
			default: true
		},
		[TerminalSettingId.RescaleOverlappingGlyphs]: {
			markdownDescription: localize('terminal.integrated.rescaleOverlappingGlyphs', "Whether to rescale glyphs horizontally that are a single cell wide but have glyphs that would overlap following cell(s). This typically happens for ambiguous width characters (eg. the roman numeral characters U+2160+) which aren't featured in monospace fonts. Emoji glyphs are never rescaled."),
			type: 'boolean',
			default: true
		},
<<<<<<< HEAD
		[TerminalSettingId.AutoReplies]: {
			markdownDescription: localize('terminal.integrated.autoReplies', "A set of messages that, when encountered in the terminal, will be automatically responded to. Provided the message is specific enough, this can help automate away common responses.\n\nRemarks:\n\n- Use {0} to automatically respond to the terminate batch job prompt on Windows.\n- The message includes escape sequences so the reply might not happen with styled text.\n- Each reply can only happen once every second.\n- Use {1} in the reply to mean the enter key.\n- To unset a default key, set the value to null.\n- Restart VSCodius if new don't apply.", '`"Terminate batch job (Y/N)": "Y\\r"`', '`"\\r"`'),
			type: 'object',
			additionalProperties: {
				oneOf: [{
					type: 'string',
					description: localize('terminal.integrated.autoReplies.reply', "The reply to send to the process.")
				},
				{ type: 'null' }]
			},
			default: {}
		},
=======
>>>>>>> 912bb683
		[TerminalSettingId.ShellIntegrationEnabled]: {
			restricted: true,
			markdownDescription: localize('terminal.integrated.shellIntegration.enabled', "Determines whether or not shell integration is auto-injected to support features like enhanced command tracking and current working directory detection. \n\nShell integration works by injecting the shell with a startup script. The script gives VSCodius insight into what is happening within the terminal.\n\nSupported shells:\n\n- Linux/macOS: bash, fish, pwsh, zsh\n - Windows: pwsh, git bash\n\nThis setting applies only when terminals are created, so you will need to restart your terminals for it to take effect.\n\n Note that the script injection may not work if you have custom arguments defined in the terminal profile, have enabled {1}, have a [complex bash `PROMPT_COMMAND`](https://code.visualstudio.com/docs/editor/integrated-terminal#_complex-bash-promptcommand), or other unsupported setup. To disable decorations, see {0}", '`#terminal.integrated.shellIntegrations.decorationsEnabled#`', '`#editor.accessibilitySupport#`'),
			type: 'boolean',
			default: true
		},
		[TerminalSettingId.ShellIntegrationDecorationsEnabled]: {
			restricted: true,
			markdownDescription: localize('terminal.integrated.shellIntegration.decorationsEnabled', "When shell integration is enabled, adds a decoration for each command."),
			type: 'string',
			enum: ['both', 'gutter', 'overviewRuler', 'never'],
			enumDescriptions: [
				localize('terminal.integrated.shellIntegration.decorationsEnabled.both', "Show decorations in the gutter (left) and overview ruler (right)"),
				localize('terminal.integrated.shellIntegration.decorationsEnabled.gutter', "Show gutter decorations to the left of the terminal"),
				localize('terminal.integrated.shellIntegration.decorationsEnabled.overviewRuler', "Show overview ruler decorations to the right of the terminal"),
				localize('terminal.integrated.shellIntegration.decorationsEnabled.never', "Do not show decorations"),
			],
			default: 'both'
		},
		[TerminalSettingId.SmoothScrolling]: {
			markdownDescription: localize('terminal.integrated.smoothScrolling', "Controls whether the terminal will scroll using an animation."),
			type: 'boolean',
			default: false
		},
		[TerminalSettingId.IgnoreBracketedPasteMode]: {
			markdownDescription: localize('terminal.integrated.ignoreBracketedPasteMode', "Controls whether the terminal will ignore bracketed paste mode even if the terminal was put into the mode, omitting the {0} and {1} sequences when pasting. This is useful when the shell is not respecting the mode which can happen in sub-shells for example.", '`\\x1b[200~`', '`\\x1b[201~`'),
			type: 'boolean',
			default: false
		},
		[TerminalSettingId.EnableImages]: {
			restricted: true,
			markdownDescription: localize('terminal.integrated.enableImages', "Enables image support in the terminal, this will only work when {0} is enabled. Both sixel and iTerm's inline image protocol are supported on Linux and macOS, Windows support will light up automatically when ConPTY passes through the sequences. Images will currently not be restored between window reloads/reconnects.", `\`#${TerminalSettingId.GpuAcceleration}#\``),
			type: 'boolean',
			default: false
		},
		[TerminalSettingId.FocusAfterRun]: {
			markdownDescription: localize('terminal.integrated.focusAfterRun', "Controls whether the terminal, accessible buffer, or neither will be focused after `Terminal: Run Selected Text In Active Terminal` has been run."),
			enum: ['terminal', 'accessible-buffer', 'none'],
			default: 'none',
			tags: ['accessibility'],
			markdownEnumDescriptions: [
				localize('terminal.integrated.focusAfterRun.terminal', "Always focus the terminal."),
				localize('terminal.integrated.focusAfterRun.accessible-buffer', "Always focus the accessible buffer."),
				localize('terminal.integrated.focusAfterRun.none', "Do nothing."),
			]
		},
		...terminalContribConfiguration,
	}
};

export function registerTerminalConfiguration() {
	const configurationRegistry = Registry.as<IConfigurationRegistry>(Extensions.Configuration);
	configurationRegistry.registerConfiguration(terminalConfiguration);
}

Registry.as<IConfigurationMigrationRegistry>(WorkbenchExtensions.ConfigurationMigration)
	.registerConfigurationMigrations([{
		key: TerminalSettingId.EnableBell,
		migrateFn: (enableBell, accessor) => {
			const configurationKeyValuePairs: ConfigurationKeyValuePairs = [];
			let announcement = accessor('accessibility.signals.terminalBell')?.announcement ?? accessor('accessibility.alert.terminalBell');
			if (announcement !== undefined && typeof announcement !== 'string') {
				announcement = announcement ? 'auto' : 'off';
			}
			configurationKeyValuePairs.push(['accessibility.signals.terminalBell', { value: { sound: enableBell ? 'on' : 'off', announcement } }]);
			configurationKeyValuePairs.push([TerminalSettingId.EnableBell, { value: undefined }]);
			configurationKeyValuePairs.push([TerminalSettingId.EnableVisualBell, { value: enableBell }]);
			return configurationKeyValuePairs;
		}
	}]);<|MERGE_RESOLUTION|>--- conflicted
+++ resolved
@@ -556,21 +556,6 @@
 			type: 'boolean',
 			default: true
 		},
-<<<<<<< HEAD
-		[TerminalSettingId.AutoReplies]: {
-			markdownDescription: localize('terminal.integrated.autoReplies', "A set of messages that, when encountered in the terminal, will be automatically responded to. Provided the message is specific enough, this can help automate away common responses.\n\nRemarks:\n\n- Use {0} to automatically respond to the terminate batch job prompt on Windows.\n- The message includes escape sequences so the reply might not happen with styled text.\n- Each reply can only happen once every second.\n- Use {1} in the reply to mean the enter key.\n- To unset a default key, set the value to null.\n- Restart VSCodius if new don't apply.", '`"Terminate batch job (Y/N)": "Y\\r"`', '`"\\r"`'),
-			type: 'object',
-			additionalProperties: {
-				oneOf: [{
-					type: 'string',
-					description: localize('terminal.integrated.autoReplies.reply', "The reply to send to the process.")
-				},
-				{ type: 'null' }]
-			},
-			default: {}
-		},
-=======
->>>>>>> 912bb683
 		[TerminalSettingId.ShellIntegrationEnabled]: {
 			restricted: true,
 			markdownDescription: localize('terminal.integrated.shellIntegration.enabled', "Determines whether or not shell integration is auto-injected to support features like enhanced command tracking and current working directory detection. \n\nShell integration works by injecting the shell with a startup script. The script gives VSCodius insight into what is happening within the terminal.\n\nSupported shells:\n\n- Linux/macOS: bash, fish, pwsh, zsh\n - Windows: pwsh, git bash\n\nThis setting applies only when terminals are created, so you will need to restart your terminals for it to take effect.\n\n Note that the script injection may not work if you have custom arguments defined in the terminal profile, have enabled {1}, have a [complex bash `PROMPT_COMMAND`](https://code.visualstudio.com/docs/editor/integrated-terminal#_complex-bash-promptcommand), or other unsupported setup. To disable decorations, see {0}", '`#terminal.integrated.shellIntegrations.decorationsEnabled#`', '`#editor.accessibilitySupport#`'),
