--- conflicted
+++ resolved
@@ -119,12 +119,7 @@
 			rows: 30,
 			xtermColorProvider: { getBackgroundColor: () => undefined },
 			capabilities: capabilityStore,
-<<<<<<< HEAD
-			xtermAddonImpoter: new TestXtermAddonImporter(),
-=======
-			disableShellIntegrationReporting: true,
 			xtermAddonImporter: new TestXtermAddonImporter(),
->>>>>>> 138f619c
 		}));
 
 		TestWebglAddon.shouldThrow = false;
