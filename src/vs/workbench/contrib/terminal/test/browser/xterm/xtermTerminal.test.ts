--- conflicted
+++ resolved
@@ -134,11 +134,7 @@
 		XTermBaseCtor = (await importAMDNodeModule<typeof import('@xterm/xterm')>('@xterm/xterm', 'lib/xterm.js')).Terminal;
 
 		const capabilityStore = store.add(new TerminalCapabilityStore());
-<<<<<<< HEAD
-		xterm = store.add(instantiationService.createInstance(TestXtermTerminal, XTermBaseCtor, configHelper, 80, 30, { getBackgroundColor: () => undefined }, capabilityStore, '', new MockContextKeyService().createKey('', true)!));
-=======
-		xterm = store.add(instantiationService.createInstance(TestXtermTerminal, XTermBaseCtor, configHelper, 80, 30, { getBackgroundColor: () => undefined }, capabilityStore, '', true));
->>>>>>> f5442d1f
+		xterm = store.add(instantiationService.createInstance(TestXtermTerminal, XTermBaseCtor, configHelper, 80, 30, { getBackgroundColor: () => undefined }, capabilityStore, ''));
 
 		TestWebglAddon.shouldThrow = false;
 		TestWebglAddon.isEnabled = false;
@@ -155,11 +151,7 @@
 				[PANEL_BACKGROUND]: '#ff0000',
 				[SIDE_BAR_BACKGROUND]: '#00ff00'
 			}));
-<<<<<<< HEAD
-			xterm = store.add(instantiationService.createInstance(XtermTerminal, XTermBaseCtor, configHelper, 80, 30, { getBackgroundColor: () => new Color(new RGBA(255, 0, 0)) }, store.add(new TerminalCapabilityStore()), '', new MockContextKeyService().createKey('', true)!));
-=======
-			xterm = store.add(instantiationService.createInstance(XtermTerminal, XTermBaseCtor, configHelper, 80, 30, { getBackgroundColor: () => new Color(new RGBA(255, 0, 0)) }, store.add(new TerminalCapabilityStore()), '', true));
->>>>>>> f5442d1f
+			xterm = store.add(instantiationService.createInstance(XtermTerminal, XTermBaseCtor, configHelper, 80, 30, { getBackgroundColor: () => new Color(new RGBA(255, 0, 0)) }, store.add(new TerminalCapabilityStore()), ''));
 			strictEqual(xterm.raw.options.theme?.background, '#ff0000');
 		});
 		test('should react to and apply theme changes', () => {
@@ -188,11 +180,7 @@
 				'terminal.ansiBrightCyan': '#150000',
 				'terminal.ansiBrightWhite': '#160000',
 			}));
-<<<<<<< HEAD
-			xterm = store.add(instantiationService.createInstance(XtermTerminal, XTermBaseCtor, configHelper, 80, 30, { getBackgroundColor: () => undefined }, store.add(new TerminalCapabilityStore()), '', new MockContextKeyService().createKey('', true)!));
-=======
-			xterm = store.add(instantiationService.createInstance(XtermTerminal, XTermBaseCtor, configHelper, 80, 30, { getBackgroundColor: () => undefined }, store.add(new TerminalCapabilityStore()), '', true));
->>>>>>> f5442d1f
+			xterm = store.add(instantiationService.createInstance(XtermTerminal, XTermBaseCtor, configHelper, 80, 30, { getBackgroundColor: () => undefined }, store.add(new TerminalCapabilityStore()), ''));
 			deepStrictEqual(xterm.raw.options.theme, {
 				background: undefined,
 				foreground: '#000200',
