/*---------------------------------------------------------------------------------------------
 *  Copyright (c) Microsoft Corporation. All rights reserved.
 *  Licensed under the MIT License. See License.txt in the project root for license information.
 *--------------------------------------------------------------------------------------------*/

import assert from 'assert';
import { importAMDNodeModule } from '../../../../../../amdX.js';
import { isWindows } from '../../../../../../base/common/platform.js';
import { ensureNoDisposablesAreLeakedInTestSuite } from '../../../../../../base/test/common/utils.js';
import { IConfigurationService } from '../../../../../../platform/configuration/common/configuration.js';
import { TestConfigurationService } from '../../../../../../platform/configuration/test/common/testConfigurationService.js';
import { IContextKeyService } from '../../../../../../platform/contextkey/common/contextkey.js';
import { ContextMenuService } from '../../../../../../platform/contextview/browser/contextMenuService.js';
import { IContextMenuService } from '../../../../../../platform/contextview/browser/contextView.js';
import { TestInstantiationService } from '../../../../../../platform/instantiation/test/common/instantiationServiceMock.js';
import { MockContextKeyService } from '../../../../../../platform/keybinding/test/common/mockKeybindingService.js';
import { ILayoutService } from '../../../../../../platform/layout/browser/layoutService.js';
import { ILoggerService, NullLogService } from '../../../../../../platform/log/common/log.js';
import { TerminalCapability } from '../../../../../../platform/terminal/common/capabilities/capabilities.js';
import { TerminalCapabilityStore } from '../../../../../../platform/terminal/common/capabilities/terminalCapabilityStore.js';
import { ITerminalLogService } from '../../../../../../platform/terminal/common/terminal.js';
import { IThemeService } from '../../../../../../platform/theme/common/themeService.js';
import { TestThemeService } from '../../../../../../platform/theme/test/common/testThemeService.js';
import { writeP } from '../../../../terminal/browser/terminalTestHelpers.js';
import { XtermTerminal } from '../../../../terminal/browser/xterm/xtermTerminal.js';
import { ITerminalConfiguration } from '../../../../terminal/common/terminal.js';
import { BufferContentTracker } from '../../browser/bufferContentTracker.js';
import { ILifecycleService } from '../../../../../services/lifecycle/common/lifecycle.js';
import { TestLayoutService, TestLifecycleService } from '../../../../../test/browser/workbenchTestServices.js';
import { TestLoggerService } from '../../../../../test/common/workbenchTestServices.js';
import type { Terminal } from '@xterm/xterm';
import { IAccessibilitySignalService } from '../../../../../../platform/accessibilitySignal/browser/accessibilitySignalService.js';
import { ITerminalConfigurationService } from '../../../../terminal/browser/terminal.js';
import { TerminalConfigurationService } from '../../../../terminal/browser/terminalConfigurationService.js';

const defaultTerminalConfig: Partial<ITerminalConfiguration> = {
	fontFamily: 'monospace',
	fontWeight: 'normal',
	fontWeightBold: 'normal',
	gpuAcceleration: 'off',
	scrollback: 1000,
	fastScrollSensitivity: 2,
	mouseWheelScrollSensitivity: 1,
	unicodeVersion: '6'
};

suite('Buffer Content Tracker', () => {
	const store = ensureNoDisposablesAreLeakedInTestSuite();

	let instantiationService: TestInstantiationService;
	let configurationService: TestConfigurationService;
	let themeService: TestThemeService;
	let xterm: XtermTerminal;
	let capabilities: TerminalCapabilityStore;
	let bufferTracker: BufferContentTracker;
	const prompt = 'vscode-git:(prompt/more-tests)';
	const promptPlusData = 'vscode-git:(prompt/more-tests) ' + 'some data';

	setup(async () => {
		configurationService = new TestConfigurationService({ terminal: { integrated: defaultTerminalConfig } });
		instantiationService = store.add(new TestInstantiationService());
		themeService = new TestThemeService();
		instantiationService.stub(IConfigurationService, configurationService);
		instantiationService.stub(ITerminalConfigurationService, store.add(instantiationService.createInstance(TerminalConfigurationService)));
		instantiationService.stub(IThemeService, themeService);
		instantiationService.stub(ITerminalLogService, new NullLogService());
		instantiationService.stub(ILoggerService, store.add(new TestLoggerService()));
		instantiationService.stub(IContextMenuService, store.add(instantiationService.createInstance(ContextMenuService)));
		instantiationService.stub(ILifecycleService, store.add(new TestLifecycleService()));
		instantiationService.stub(IContextKeyService, store.add(new MockContextKeyService()));
		instantiationService.stub(IAccessibilitySignalService, {
			playSignal: async () => { },
			isSoundEnabled(signal: unknown) { return false; },
		} as any);

		instantiationService.stub(ILayoutService, new TestLayoutService());
		capabilities = store.add(new TerminalCapabilityStore());
		if (!isWindows) {
			capabilities.add(TerminalCapability.NaiveCwdDetection, null!);
		}
		const TerminalCtor = (await importAMDNodeModule<typeof import('@xterm/xterm')>('@xterm/xterm', 'lib/xterm.js')).Terminal;
<<<<<<< HEAD
		xterm = store.add(instantiationService.createInstance(XtermTerminal, TerminalCtor, 80, 30, { getBackgroundColor: () => undefined }, capabilities, ''));
=======
		xterm = store.add(instantiationService.createInstance(XtermTerminal, TerminalCtor, {
			cols: 80,
			rows: 30,
			xtermColorProvider: { getBackgroundColor: () => undefined },
			capabilities,
			disableShellIntegrationReporting: true
		}));
>>>>>>> 912bb683
		const container = document.createElement('div');
		xterm.raw.open(container);
		configurationService = new TestConfigurationService({ terminal: { integrated: { tabs: { separator: ' - ', title: '${cwd}', description: '${cwd}' } } } });
		bufferTracker = store.add(instantiationService.createInstance(BufferContentTracker, xterm));
	});

	test('should not clear the prompt line', async () => {
		assert.strictEqual(bufferTracker.lines.length, 0);
		await writeP(xterm.raw, prompt);
		xterm.clearBuffer();
		bufferTracker.update();
		assert.deepStrictEqual(bufferTracker.lines, [prompt]);
	});
	test('repeated updates should not change the content', async () => {
		assert.strictEqual(bufferTracker.lines.length, 0);
		await writeP(xterm.raw, prompt);
		bufferTracker.update();
		assert.deepStrictEqual(bufferTracker.lines, [prompt]);
		bufferTracker.update();
		assert.deepStrictEqual(bufferTracker.lines, [prompt]);
		bufferTracker.update();
		assert.deepStrictEqual(bufferTracker.lines, [prompt]);
	});
	test('should add lines in the viewport and scrollback', async () => {
		await writeAndAssertBufferState(promptPlusData, 38, xterm.raw, bufferTracker);
	});
	test('should add lines in the viewport and full scrollback', async () => {
		await writeAndAssertBufferState(promptPlusData, 1030, xterm.raw, bufferTracker);
	});
	test('should refresh viewport', async () => {
		await writeAndAssertBufferState(promptPlusData, 6, xterm.raw, bufferTracker);
		await writeP(xterm.raw, '\x1b[3Ainserteddata');
		bufferTracker.update();
		assert.deepStrictEqual(bufferTracker.lines, [promptPlusData, promptPlusData, `${promptPlusData}inserteddata`, promptPlusData, promptPlusData, promptPlusData]);
	});
	test('should refresh viewport with full scrollback', async () => {
		const content = `${prompt}\r\n`.repeat(1030).trimEnd();
		await writeP(xterm.raw, content);
		bufferTracker.update();
		await writeP(xterm.raw, '\x1b[4Ainsertion');
		bufferTracker.update();
		const expected = content.split('\r\n');
		expected[1025] = `${prompt}insertion`;
		assert.deepStrictEqual(bufferTracker.lines[1025], `${prompt}insertion`);
	});
	test('should cap the size of the cached lines, removing old lines in favor of new lines', async () => {
		const content = `${prompt}\r\n`.repeat(1036).trimEnd();
		await writeP(xterm.raw, content);
		bufferTracker.update();
		const expected = content.split('\r\n');
		// delete the 6 lines that should be trimmed
		for (let i = 0; i < 6; i++) {
			expected.pop();
		}
		// insert a new character
		await writeP(xterm.raw, '\x1b[2Ainsertion');
		bufferTracker.update();
		expected[1027] = `${prompt}insertion`;
		assert.strictEqual(bufferTracker.lines.length, expected.length);
		assert.deepStrictEqual(bufferTracker.lines, expected);
	});
});

async function writeAndAssertBufferState(data: string, rows: number, terminal: Terminal, bufferTracker: BufferContentTracker): Promise<void> {
	const content = `${data}\r\n`.repeat(rows).trimEnd();
	await writeP(terminal, content);
	bufferTracker.update();
	assert.strictEqual(bufferTracker.lines.length, rows);
	assert.deepStrictEqual(bufferTracker.lines, content.split('\r\n'));
}<|MERGE_RESOLUTION|>--- conflicted
+++ resolved
@@ -79,17 +79,12 @@
 			capabilities.add(TerminalCapability.NaiveCwdDetection, null!);
 		}
 		const TerminalCtor = (await importAMDNodeModule<typeof import('@xterm/xterm')>('@xterm/xterm', 'lib/xterm.js')).Terminal;
-<<<<<<< HEAD
-		xterm = store.add(instantiationService.createInstance(XtermTerminal, TerminalCtor, 80, 30, { getBackgroundColor: () => undefined }, capabilities, ''));
-=======
 		xterm = store.add(instantiationService.createInstance(XtermTerminal, TerminalCtor, {
 			cols: 80,
 			rows: 30,
 			xtermColorProvider: { getBackgroundColor: () => undefined },
 			capabilities,
-			disableShellIntegrationReporting: true
 		}));
->>>>>>> 912bb683
 		const container = document.createElement('div');
 		xterm.raw.open(container);
 		configurationService = new TestConfigurationService({ terminal: { integrated: { tabs: { separator: ' - ', title: '${cwd}', description: '${cwd}' } } } });
