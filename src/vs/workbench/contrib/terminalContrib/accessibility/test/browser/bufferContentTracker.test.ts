--- conflicted
+++ resolved
@@ -75,13 +75,8 @@
 		if (!isWindows) {
 			capabilities.add(TerminalCapability.NaiveCwdDetection, null!);
 		}
-<<<<<<< HEAD
-		const TerminalCtor = (await importAMDNodeModule<typeof import('xterm')>('xterm', 'lib/xterm.js')).Terminal;
+		const TerminalCtor = (await importAMDNodeModule<typeof import('@xterm/xterm')>('@xterm/xterm', 'lib/xterm.js')).Terminal;
 		xterm = store.add(instantiationService.createInstance(XtermTerminal, TerminalCtor, configHelper, 80, 30, { getBackgroundColor: () => undefined }, capabilities, '', new MockContextKeyService().createKey('', true)!));
-=======
-		const TerminalCtor = (await importAMDNodeModule<typeof import('@xterm/xterm')>('@xterm/xterm', 'lib/xterm.js')).Terminal;
-		xterm = store.add(instantiationService.createInstance(XtermTerminal, TerminalCtor, configHelper, 80, 30, { getBackgroundColor: () => undefined }, capabilities, '', new MockContextKeyService().createKey('', true)!, true));
->>>>>>> af28b32d
 		const container = document.createElement('div');
 		xterm.raw.open(container);
 		configurationService = new TestConfigurationService({ terminal: { integrated: { tabs: { separator: ' - ', title: '${cwd}', description: '${cwd}' } } } });
