/*---------------------------------------------------------------------------------------------
 *  Copyright (c) Microsoft Corporation. All rights reserved.
 *  Licensed under the MIT License. See License.txt in the project root for license information.
 *--------------------------------------------------------------------------------------------*/

import type { Terminal as RawXtermTerminal } from '@xterm/xterm';
import { CancellationTokenSource } from 'vs/base/common/cancellation';
import { Emitter, Event } from 'vs/base/common/event';
import { Lazy } from 'vs/base/common/lazy';
import { Disposable, DisposableStore, MutableDisposable, toDisposable } from 'vs/base/common/lifecycle';
import { IContextKey, IContextKeyService } from 'vs/platform/contextkey/common/contextkey';
import { IInstantiationService } from 'vs/platform/instantiation/common/instantiation';
import { IChatCodeBlockContextProviderService, showChatView } from 'vs/workbench/contrib/chat/browser/chat';
import { IChatProgress, IChatService } from 'vs/workbench/contrib/chat/common/chatService';
import { ITerminalContribution, ITerminalInstance, ITerminalService, IXtermTerminal, isDetachedTerminalInstance } from 'vs/workbench/contrib/terminal/browser/terminal';
import { TerminalWidgetManager } from 'vs/workbench/contrib/terminal/browser/widgets/widgetManager';
import { ITerminalProcessManager } from 'vs/workbench/contrib/terminal/common/terminal';
import { TerminalChatWidget } from 'vs/workbench/contrib/terminalContrib/chat/browser/terminalChatWidget';

import { MarkdownString } from 'vs/base/common/htmlContent';
import { ChatModel, IChatResponseModel } from 'vs/workbench/contrib/chat/common/chatModel';
import { TerminalChatContextKeys } from 'vs/workbench/contrib/terminalContrib/chat/browser/terminalChat';
import { IViewsService } from 'vs/workbench/services/views/common/viewsService';
import { IStorageService, StorageScope, StorageTarget } from 'vs/platform/storage/common/storage';
import { assertType } from 'vs/base/common/types';
import { CancelablePromise, createCancelablePromise, DeferredPromise } from 'vs/base/common/async';
import { ChatAgentLocation } from 'vs/workbench/contrib/chat/common/chatAgents';

const enum Message {
	NONE = 0,
	ACCEPT_SESSION = 1 << 0,
	CANCEL_SESSION = 1 << 1,
	PAUSE_SESSION = 1 << 2,
	CANCEL_REQUEST = 1 << 3,
	CANCEL_INPUT = 1 << 4,
	ACCEPT_INPUT = 1 << 5,
	RERUN_INPUT = 1 << 6,
}

export class TerminalChatController extends Disposable implements ITerminalContribution {
	static readonly ID = 'terminal.chat';

	static get(instance: ITerminalInstance): TerminalChatController | null {
		return instance.getContribution<TerminalChatController>(TerminalChatController.ID);
	}
	/**
	 * Currently focused chat widget. This is used to track action context since 'active terminals'
	 * are only tracked for non-detached terminal instanecs.
	 */
	static activeChatWidget?: TerminalChatController;

	private static _storageKey = 'terminal-inline-chat-history';
	private static _promptHistory: string[] = [];

	/**
	 * The chat widget for the controller, this is lazy as we don't want to instantiate it until
	 * both it's required and xterm is ready.
	 */
	private _chatWidget: Lazy<TerminalChatWidget> | undefined;

	/**
	 * The chat widget for the controller, this will be undefined if xterm is not ready yet (ie. the
	 * terminal is still initializing).
	 */
	get chatWidget(): TerminalChatWidget | undefined { return this._chatWidget?.value; }

	private readonly _requestActiveContextKey: IContextKey<boolean>;
	private readonly _responseContainsCodeBlockContextKey: IContextKey<boolean>;
	private readonly _responseContainsMulitpleCodeBlocksContextKey: IContextKey<boolean>;

	private _messages = this._store.add(new Emitter<Message>());

	private _lastResponseContent: string | undefined;
	get lastResponseContent(): string | undefined {
		return this._lastResponseContent;
	}

	readonly onDidAcceptInput = Event.filter(this._messages.event, m => m === Message.ACCEPT_INPUT, this._store);
	get onDidHide() { return this.chatWidget?.onDidHide ?? Event.None; }

	private _terminalAgentName = 'terminal';

	private readonly _model: MutableDisposable<ChatModel> = this._register(new MutableDisposable());

	get scopedContextKeyService(): IContextKeyService {
		return this._chatWidget?.value.inlineChatWidget.scopedContextKeyService ?? this._contextKeyService;
	}

	private _sessionCtor: CancelablePromise<void> | undefined;
	private _historyOffset: number = -1;
	private _historyCandidate: string = '';
	private _historyUpdate: (prompt: string) => void;

	private _currentRequestId: string | undefined;
	private _activeRequestCts?: CancellationTokenSource;

	constructor(
		private readonly _instance: ITerminalInstance,
		processManager: ITerminalProcessManager,
		widgetManager: TerminalWidgetManager,
		@ITerminalService private readonly _terminalService: ITerminalService,
		@IInstantiationService private readonly _instantiationService: IInstantiationService,
		@IContextKeyService private readonly _contextKeyService: IContextKeyService,
		@IChatService private readonly _chatService: IChatService,
		@IChatCodeBlockContextProviderService private readonly _chatCodeBlockContextProviderService: IChatCodeBlockContextProviderService,
		@IViewsService private readonly _viewsService: IViewsService,
		@IStorageService private readonly _storageService: IStorageService,
	) {
		super();

		this._requestActiveContextKey = TerminalChatContextKeys.requestActive.bindTo(this._contextKeyService);
		this._responseContainsCodeBlockContextKey = TerminalChatContextKeys.responseContainsCodeBlock.bindTo(this._contextKeyService);
		this._responseContainsMulitpleCodeBlocksContextKey = TerminalChatContextKeys.responseContainsMultipleCodeBlocks.bindTo(this._contextKeyService);

		this._register(this._chatCodeBlockContextProviderService.registerProvider({
			getCodeBlockContext: (editor) => {
				if (!editor || !this._chatWidget?.hasValue || !this.hasFocus()) {
					return;
				}
				return {
					element: editor,
					code: editor.getValue(),
					codeBlockIndex: 0,
					languageId: editor.getModel()!.getLanguageId()
				};
			}
		}, 'terminal'));

		TerminalChatController._promptHistory = JSON.parse(this._storageService.get(TerminalChatController._storageKey, StorageScope.PROFILE, '[]'));
		this._historyUpdate = (prompt: string) => {
			const idx = TerminalChatController._promptHistory.indexOf(prompt);
			if (idx >= 0) {
				TerminalChatController._promptHistory.splice(idx, 1);
			}
			TerminalChatController._promptHistory.unshift(prompt);
			this._historyOffset = -1;
			this._historyCandidate = '';
			this._storageService.store(TerminalChatController._storageKey, JSON.stringify(TerminalChatController._promptHistory), StorageScope.PROFILE, StorageTarget.USER);
		};
	}

	xtermReady(xterm: IXtermTerminal & { raw: RawXtermTerminal }): void {
		this._chatWidget = new Lazy(() => {
			const chatWidget = this._register(this._instantiationService.createInstance(TerminalChatWidget, this._instance.domElement!, this._instance, xterm));
			this._register(chatWidget.focusTracker.onDidFocus(() => {
				TerminalChatController.activeChatWidget = this;
				if (!isDetachedTerminalInstance(this._instance)) {
					this._terminalService.setActiveInstance(this._instance);
				}
			}));
			this._register(chatWidget.focusTracker.onDidBlur(() => {
				TerminalChatController.activeChatWidget = undefined;
				this._instance.resetScrollbarVisibility();
			}));
			if (!this._instance.domElement) {
				throw new Error('FindWidget expected terminal DOM to be initialized');
			}
			return chatWidget;
		});
	}

	private async _createSession(): Promise<void> {
		this._sessionCtor = createCancelablePromise<void>(async token => {
			if (!this._model.value) {
				this._model.value = this._chatService.startSession(ChatAgentLocation.Terminal, token);

				if (!this._model.value) {
					throw new Error('Failed to start chat session');
				}
			}
		});
		this._register(toDisposable(() => this._sessionCtor?.cancel()));
	}

	private _forcedPlaceholder: string | undefined = undefined;

	private _updatePlaceholder(): void {
		const inlineChatWidget = this._chatWidget?.value.inlineChatWidget;
		if (inlineChatWidget) {
			inlineChatWidget.placeholder = this._getPlaceholderText();
		}
	}

	private _getPlaceholderText(): string {
		return this._forcedPlaceholder ?? '';
	}

	setPlaceholder(text: string): void {
		this._forcedPlaceholder = text;
		this._updatePlaceholder();
	}

	resetPlaceholder(): void {
		this._forcedPlaceholder = undefined;
		this._updatePlaceholder();
	}

	clear(): void {
		this.cancel();
		this._model.clear();
		this._responseContainsCodeBlockContextKey.reset();
		this._requestActiveContextKey.reset();
		this._chatWidget?.value.hide();
		this._chatWidget?.value.setValue(undefined);
	}

	async acceptInput(): Promise<IChatResponseModel | undefined> {
		assertType(this._chatWidget);
		if (!this._model.value) {
			await this.reveal();
		}
		assertType(this._model.value);
		const lastInput = this._chatWidget.value.inlineChatWidget.value;
		if (!lastInput) {
			return;
		}
		const model = this._model.value;
		this._chatWidget.value.inlineChatWidget.setChatModel(model);
		this._historyUpdate(lastInput);
		this._activeRequestCts?.cancel();
		this._activeRequestCts = new CancellationTokenSource();
		const store = new DisposableStore();
		this._requestActiveContextKey.set(true);
		let responseContent = '';
		const response = await this._chatWidget.value.inlineChatWidget.chatWidget.acceptInput(lastInput);
		this._currentRequestId = response?.requestId;
		const responsePromise = new DeferredPromise<IChatResponseModel | undefined>();
		try {
			this._requestActiveContextKey.set(true);
			if (response) {
				store.add(response.onDidChange(async () => {
					responseContent += response.response.value;
					if (response.isCanceled) {
						this._requestActiveContextKey.set(false);
						responsePromise.complete(undefined);
						return;
					}
					if (response.isComplete) {
						this._requestActiveContextKey.set(false);
						this._requestActiveContextKey.set(false);
						const containsCode = responseContent.includes('```');
						this._chatWidget!.value.inlineChatWidget.updateChatMessage({ message: new MarkdownString(responseContent), requestId: response!.requestId }, false, containsCode);
						const firstCodeBlock = await this.chatWidget?.inlineChatWidget.getCodeBlockInfo(0);
						const secondCodeBlock = await this.chatWidget?.inlineChatWidget.getCodeBlockInfo(1);
						this._responseContainsCodeBlockContextKey.set(!!firstCodeBlock);
						this._responseContainsMulitpleCodeBlocksContextKey.set(!!secondCodeBlock);
						this._chatWidget?.value.inlineChatWidget.updateToolbar(true);
						responsePromise.complete(response);
					}
				}));
			}
			await responsePromise.p;
			return response;
		} catch {
			return;
		} finally {
			store.dispose();
		}
	}

	updateInput(text: string, selectAll = true): void {
		const widget = this._chatWidget?.value.inlineChatWidget;
		if (widget) {
			widget.value = text;
			if (selectAll) {
				widget.selectAll();
			}
		}
	}

	getInput(): string {
		return this._chatWidget?.value.input() ?? '';
	}

	focus(): void {
		this._chatWidget?.value.focus();
	}

	hasFocus(): boolean {
<<<<<<< HEAD
		return !!this._chatWidget?.rawValue?.hasFocus();
=======
		return this._chatWidget?.rawValue?.hasFocus() ?? false;
>>>>>>> 4849ca9b
	}

	populateHistory(up: boolean) {
		if (!this._chatWidget?.value) {
			return;
		}

		const len = TerminalChatController._promptHistory.length;
		if (len === 0) {
			return;
		}

		if (this._historyOffset === -1) {
			// remember the current value
			this._historyCandidate = this._chatWidget.value.inlineChatWidget.value;
		}

		const newIdx = this._historyOffset + (up ? 1 : -1);
		if (newIdx >= len) {
			// reached the end
			return;
		}

		let entry: string;
		if (newIdx < 0) {
			entry = this._historyCandidate;
			this._historyOffset = -1;
		} else {
			entry = TerminalChatController._promptHistory[newIdx];
			this._historyOffset = newIdx;
		}

		this._chatWidget.value.inlineChatWidget.value = entry;
		this._chatWidget.value.inlineChatWidget.selectAll();
	}

	cancel(): void {
		this._sessionCtor?.cancel();
		this._sessionCtor = undefined;
		this._activeRequestCts?.cancel();
		this._requestActiveContextKey.set(false);
		const model = this._chatWidget?.value.inlineChatWidget.getChatModel();
		if (!model?.sessionId) {
			return;
		}
		this._chatService.cancelCurrentRequestForSession(model?.sessionId);
	}

	async acceptCommand(shouldExecute: boolean): Promise<void> {
		const code = await this.chatWidget?.inlineChatWidget.getCodeBlockInfo(0);
		if (!code) {
			return;
		}
		this._chatWidget?.value.acceptCommand(code.textEditorModel.getValue(), shouldExecute);
	}

	async reveal(): Promise<void> {
		await this._createSession();
		this._chatWidget?.value.reveal();
		this._chatWidget?.value.focus();
	}

	async viewInChat(): Promise<void> {
		//TODO: is this necessary? better way?
		const widget = await showChatView(this._viewsService);
		const currentRequest = this.chatWidget?.inlineChatWidget.chatWidget.viewModel?.model.getRequests().find(r => r.id === this._currentRequestId);
		if (!widget || !currentRequest?.response) {
			return;
		}

		const message: IChatProgress[] = [];
		for (const item of currentRequest.response.response.value) {
			if (item.kind === 'textEditGroup') {
				for (const group of item.edits) {
					message.push({
						kind: 'textEdit',
						edits: group,
						uri: item.uri
					});
				}
			} else {
				message.push(item);
			}
		}

		this._chatService.addCompleteRequest(widget!.viewModel!.sessionId,
			// DEBT: Add hardcoded agent name until its removed
			`@${this._terminalAgentName} ${currentRequest.message.text}`,
			currentRequest.variableData,
			currentRequest.attempt,
			{
				message,
				result: currentRequest.response!.result,
				followups: currentRequest.response!.followups
			});
		widget.focusLastMessage();
		this._chatWidget?.rawValue?.hide();
	}
}<|MERGE_RESOLUTION|>--- conflicted
+++ resolved
@@ -277,11 +277,7 @@
 	}
 
 	hasFocus(): boolean {
-<<<<<<< HEAD
-		return !!this._chatWidget?.rawValue?.hasFocus();
-=======
 		return this._chatWidget?.rawValue?.hasFocus() ?? false;
->>>>>>> 4849ca9b
 	}
 
 	populateHistory(up: boolean) {
