/*---------------------------------------------------------------------------------------------
 *  Copyright (c) Microsoft Corporation. All rights reserved.
 *  Licensed under the MIT License. See License.txt in the project root for license information.
 *--------------------------------------------------------------------------------------------*/

import type { Terminal as RawXtermTerminal } from '@xterm/xterm';
import { CancellationTokenSource } from '../../../../../base/common/cancellation.js';
import { Emitter, Event } from '../../../../../base/common/event.js';
import { Lazy } from '../../../../../base/common/lazy.js';
import { Disposable, DisposableStore, MutableDisposable, toDisposable } from '../../../../../base/common/lifecycle.js';
import { IContextKey, IContextKeyService } from '../../../../../platform/contextkey/common/contextkey.js';
import { IInstantiationService } from '../../../../../platform/instantiation/common/instantiation.js';
import { IChatCodeBlockContextProviderService, IChatWidget, showChatView } from '../../../chat/browser/chat.js';
import { IChatProgress, IChatService } from '../../../chat/common/chatService.js';
import { isDetachedTerminalInstance, ITerminalContribution, ITerminalInstance, ITerminalService, IXtermTerminal } from '../../../terminal/browser/terminal.js';
import { TerminalChatWidget } from './terminalChatWidget.js';

import { CancelablePromise, createCancelablePromise, DeferredPromise } from '../../../../../base/common/async.js';
import { assertType } from '../../../../../base/common/types.js';
import { IStorageService, StorageScope, StorageTarget } from '../../../../../platform/storage/common/storage.js';
import { IViewsService } from '../../../../services/views/common/viewsService.js';
import { ChatAgentLocation } from '../../../chat/common/chatAgents.js';
import { ChatModel, IChatResponseModel } from '../../../chat/common/chatModel.js';
import type { ITerminalContributionContext } from '../../../terminal/browser/terminalExtensions.js';
import { TerminalChatContextKeys } from './terminalChat.js';

const enum Message {
	None = 0,
	AcceptSession = 1 << 0,
	CancelSession = 1 << 1,
	PauseSession = 1 << 2,
	CancelRequest = 1 << 3,
	CancelInput = 1 << 4,
	AcceptInput = 1 << 5,
	ReturnInput = 1 << 6,
}

export class TerminalChatController extends Disposable implements ITerminalContribution {
	static readonly ID = 'terminal.chat';

	static get(instance: ITerminalInstance): TerminalChatController | null {
		return instance.getContribution<TerminalChatController>(TerminalChatController.ID);
	}
	/**
	 * The controller for the currently focused chat widget. This is used to track action context since 'active terminals'
	 * are only tracked for non-detached terminal instanecs.
	 */
	static activeChatController?: TerminalChatController;

	private static _storageKey = 'terminal-inline-chat-history';
	private static _promptHistory: string[] = [];

	/**
	 * The chat widget for the controller, this is lazy as we don't want to instantiate it until
	 * both it's required and xterm is ready.
	 */
	private _terminalChatWidget: Lazy<TerminalChatWidget> | undefined;

	/**
	 * The terminal chat widget for the controller, this will be undefined if xterm is not ready yet (ie. the
	 * terminal is still initializing). This wraps the inline chat widget.
	 */
	get terminalChatWidget(): TerminalChatWidget | undefined { return this._terminalChatWidget?.value; }

	/**
	 * The base chat widget for the controller, this will be undefined if xterm is not ready yet (ie. the
	 * terminal is still initializing).
	 */
	get chatWidget(): IChatWidget | undefined { return this._terminalChatWidget?.value.inlineChatWidget?.chatWidget; }

	private readonly _requestActiveContextKey: IContextKey<boolean>;
	private readonly _responseContainsCodeBlockContextKey: IContextKey<boolean>;
	private readonly _responseContainsMulitpleCodeBlocksContextKey: IContextKey<boolean>;

	private _messages = this._store.add(new Emitter<Message>());

	private _lastResponseContent: string | undefined;
	get lastResponseContent(): string | undefined {
		return this._lastResponseContent;
	}

	readonly onDidAcceptInput = Event.filter(this._messages.event, m => m === Message.AcceptInput, this._store);
	get onDidHide() { return this.terminalChatWidget?.onDidHide ?? Event.None; }

	private _terminalAgentName = 'terminal';

	private readonly _model: MutableDisposable<ChatModel> = this._register(new MutableDisposable());

	get scopedContextKeyService(): IContextKeyService {
		return this._terminalChatWidget?.value.inlineChatWidget.scopedContextKeyService ?? this._contextKeyService;
	}

	private _sessionCtor: CancelablePromise<void> | undefined;
	private _historyOffset: number = -1;
	private _historyCandidate: string = '';
	private _historyUpdate: (prompt: string) => void;

	private _currentRequestId: string | undefined;
	private _activeRequestCts?: CancellationTokenSource;

	constructor(
		private readonly _ctx: ITerminalContributionContext,
		@IChatCodeBlockContextProviderService chatCodeBlockContextProviderService: IChatCodeBlockContextProviderService,
		@IChatService private readonly _chatService: IChatService,
		@IContextKeyService private readonly _contextKeyService: IContextKeyService,
		@IInstantiationService private readonly _instantiationService: IInstantiationService,
		@IStorageService private readonly _storageService: IStorageService,
		@ITerminalService private readonly _terminalService: ITerminalService,
		@IViewsService private readonly _viewsService: IViewsService,
	) {
		super();

		this._requestActiveContextKey = TerminalChatContextKeys.requestActive.bindTo(this._contextKeyService);
		this._responseContainsCodeBlockContextKey = TerminalChatContextKeys.responseContainsCodeBlock.bindTo(this._contextKeyService);
		this._responseContainsMulitpleCodeBlocksContextKey = TerminalChatContextKeys.responseContainsMultipleCodeBlocks.bindTo(this._contextKeyService);

		this._register(chatCodeBlockContextProviderService.registerProvider({
			getCodeBlockContext: (editor) => {
				if (!editor || !this._terminalChatWidget?.hasValue || !this.hasFocus()) {
					return;
				}
				return {
					element: editor,
					code: editor.getValue(),
					codeBlockIndex: 0,
					languageId: editor.getModel()!.getLanguageId()
				};
			}
		}, 'terminal'));

		TerminalChatController._promptHistory = JSON.parse(this._storageService.get(TerminalChatController._storageKey, StorageScope.PROFILE, '[]'));
		this._historyUpdate = (prompt: string) => {
			const idx = TerminalChatController._promptHistory.indexOf(prompt);
			if (idx >= 0) {
				TerminalChatController._promptHistory.splice(idx, 1);
			}
			TerminalChatController._promptHistory.unshift(prompt);
			this._historyOffset = -1;
			this._historyCandidate = '';
			this._storageService.store(TerminalChatController._storageKey, JSON.stringify(TerminalChatController._promptHistory), StorageScope.PROFILE, StorageTarget.USER);
		};
	}

	xtermReady(xterm: IXtermTerminal & { raw: RawXtermTerminal }): void {
		this._terminalChatWidget = new Lazy(() => {
			const chatWidget = this._register(this._instantiationService.createInstance(TerminalChatWidget, this._ctx.instance.domElement!, this._ctx.instance, xterm));
			this._register(chatWidget.focusTracker.onDidFocus(() => {
				TerminalChatController.activeChatController = this;
				if (!isDetachedTerminalInstance(this._ctx.instance)) {
					this._terminalService.setActiveInstance(this._ctx.instance);
				}
			}));
			this._register(chatWidget.focusTracker.onDidBlur(() => {
				TerminalChatController.activeChatController = undefined;
				this._ctx.instance.resetScrollbarVisibility();
			}));
			if (!this._ctx.instance.domElement) {
				throw new Error('FindWidget expected terminal DOM to be initialized');
			}
			return chatWidget;
		});
	}

	private async _createSession(): Promise<void> {
		this._sessionCtor = createCancelablePromise<void>(async token => {
			if (!this._model.value) {
				this._model.value = this._chatService.startSession(ChatAgentLocation.Terminal, token);
				const model = this._model.value;
				if (model) {
					this._terminalChatWidget?.value.inlineChatWidget.setChatModel(model);
				}
				if (!this._model.value) {
					throw new Error('Failed to start chat session');
				}
			}
		});
		this._register(toDisposable(() => this._sessionCtor?.cancel()));
	}

	private _forcedPlaceholder: string | undefined = undefined;

	private _updatePlaceholder(): void {
		const inlineChatWidget = this._terminalChatWidget?.value.inlineChatWidget;
		if (inlineChatWidget) {
			inlineChatWidget.placeholder = this._getPlaceholderText();
		}
	}

	private _getPlaceholderText(): string {
		return this._forcedPlaceholder ?? '';
	}

	setPlaceholder(text: string): void {
		this._forcedPlaceholder = text;
		this._updatePlaceholder();
	}

	resetPlaceholder(): void {
		this._forcedPlaceholder = undefined;
		this._updatePlaceholder();
	}

	clear(): void {
		this.cancel();
		this._model.clear();
		this._responseContainsCodeBlockContextKey.reset();
		this._requestActiveContextKey.reset();
		this._terminalChatWidget?.value.hide();
		this._terminalChatWidget?.value.setValue(undefined);
	}

	async acceptInput(isVoiceInput?: boolean): Promise<IChatResponseModel | undefined> {
		assertType(this._terminalChatWidget);
		if (!this._model.value) {
			await this.reveal();
		}
		assertType(this._model.value);
<<<<<<< HEAD
		this._messages.fire(Message.ACCEPT_INPUT);
=======
		this._messages.fire(Message.AcceptInput);
>>>>>>> 912bb683
		const lastInput = this._terminalChatWidget.value.inlineChatWidget.value;
		if (!lastInput) {
			return;
		}
		this._historyUpdate(lastInput);
		this._activeRequestCts?.cancel();
		this._activeRequestCts = new CancellationTokenSource();
		const store = new DisposableStore();
		this._requestActiveContextKey.set(true);
		let responseContent = '';
		const response = await this._terminalChatWidget.value.inlineChatWidget.chatWidget.acceptInput(lastInput, { isVoiceInput });
		this._currentRequestId = response?.requestId;
		const responsePromise = new DeferredPromise<IChatResponseModel | undefined>();
		try {
			this._requestActiveContextKey.set(true);
			if (response) {
				store.add(response.onDidChange(async () => {
					responseContent += response.response.value;
					if (response.isCanceled) {
						this._requestActiveContextKey.set(false);
						responsePromise.complete(undefined);
						return;
					}
					if (response.isComplete) {
						this._requestActiveContextKey.set(false);
						this._requestActiveContextKey.set(false);
						const firstCodeBlock = await this.terminalChatWidget?.inlineChatWidget.getCodeBlockInfo(0);
						const secondCodeBlock = await this.terminalChatWidget?.inlineChatWidget.getCodeBlockInfo(1);
						this._responseContainsCodeBlockContextKey.set(!!firstCodeBlock);
						this._responseContainsMulitpleCodeBlocksContextKey.set(!!secondCodeBlock);
						this._terminalChatWidget?.value.inlineChatWidget.updateToolbar(true);
						responsePromise.complete(response);
					}
				}));
			}
			await responsePromise.p;
			this._lastResponseContent = response?.response.getMarkdown();
			return response;
		} catch {
			this._lastResponseContent = undefined;
			return;
		} finally {
			store.dispose();
		}
	}

	updateInput(text: string, selectAll = true): void {
		const widget = this._terminalChatWidget?.value.inlineChatWidget;
		if (widget) {
			widget.value = text;
			if (selectAll) {
				widget.selectAll();
			}
		}
	}

	getInput(): string {
		return this._terminalChatWidget?.value.input() ?? '';
	}

	focus(): void {
		this._terminalChatWidget?.value.focus();
	}

	hasFocus(): boolean {
		return this._terminalChatWidget?.rawValue?.hasFocus() ?? false;
	}

	populateHistory(up: boolean) {
		if (!this._terminalChatWidget?.value) {
			return;
		}

		const len = TerminalChatController._promptHistory.length;
		if (len === 0) {
			return;
		}

		if (this._historyOffset === -1) {
			// remember the current value
			this._historyCandidate = this._terminalChatWidget.value.inlineChatWidget.value;
		}

		const newIdx = this._historyOffset + (up ? 1 : -1);
		if (newIdx >= len) {
			// reached the end
			return;
		}

		let entry: string;
		if (newIdx < 0) {
			entry = this._historyCandidate;
			this._historyOffset = -1;
		} else {
			entry = TerminalChatController._promptHistory[newIdx];
			this._historyOffset = newIdx;
		}

		this._terminalChatWidget.value.inlineChatWidget.value = entry;
		this._terminalChatWidget.value.inlineChatWidget.selectAll();
	}

	cancel(): void {
		this._sessionCtor?.cancel();
		this._sessionCtor = undefined;
		this._activeRequestCts?.cancel();
		this._requestActiveContextKey.set(false);
		const model = this._terminalChatWidget?.value.inlineChatWidget.getChatModel();
		if (!model?.sessionId) {
			return;
		}
		this._chatService.cancelCurrentRequestForSession(model?.sessionId);
	}

	async acceptCommand(shouldExecute: boolean): Promise<void> {
		const code = await this.terminalChatWidget?.inlineChatWidget.getCodeBlockInfo(0);
		if (!code) {
			return;
		}
		this._terminalChatWidget?.value.acceptCommand(code.textEditorModel.getValue(), shouldExecute);
	}

	async reveal(): Promise<void> {
		await this._createSession();
		this._terminalChatWidget?.value.reveal();
		this._terminalChatWidget?.value.focus();
	}

	async viewInChat(): Promise<void> {
		//TODO: is this necessary? better way?
		const widget = await showChatView(this._viewsService);
		const currentRequest = this.terminalChatWidget?.inlineChatWidget.chatWidget.viewModel?.model.getRequests().find(r => r.id === this._currentRequestId);
		if (!widget || !currentRequest?.response) {
			return;
		}

		const message: IChatProgress[] = [];
		for (const item of currentRequest.response.response.value) {
			if (item.kind === 'textEditGroup') {
				for (const group of item.edits) {
					message.push({
						kind: 'textEdit',
						edits: group,
						uri: item.uri
					});
				}
			} else {
				message.push(item);
			}
		}

		this._chatService.addCompleteRequest(widget!.viewModel!.sessionId,
			// DEBT: Add hardcoded agent name until its removed
			`@${this._terminalAgentName} ${currentRequest.message.text}`,
			currentRequest.variableData,
			currentRequest.attempt,
			{
				message,
				result: currentRequest.response!.result,
				followups: currentRequest.response!.followups
			});
		widget.focusLastMessage();
		this._terminalChatWidget?.rawValue?.hide();
	}
}<|MERGE_RESOLUTION|>--- conflicted
+++ resolved
@@ -215,11 +215,7 @@
 			await this.reveal();
 		}
 		assertType(this._model.value);
-<<<<<<< HEAD
-		this._messages.fire(Message.ACCEPT_INPUT);
-=======
 		this._messages.fire(Message.AcceptInput);
->>>>>>> 912bb683
 		const lastInput = this._terminalChatWidget.value.inlineChatWidget.value;
 		if (!lastInput) {
 			return;
