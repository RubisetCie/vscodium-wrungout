/*---------------------------------------------------------------------------------------------
 *  Copyright (c) Microsoft Corporation. All rights reserved.
 *  Licensed under the MIT License. See License.txt in the project root for license information.
 *--------------------------------------------------------------------------------------------*/

import * as dom from 'vs/base/browser/dom';
import { Delayer } from 'vs/base/common/async';
import { VSBuffer } from 'vs/base/common/buffer';
import { Event } from 'vs/base/common/event';
import { Iterable } from 'vs/base/common/iterator';
import { Lazy } from 'vs/base/common/lazy';
import { Disposable, IDisposable, IReference, MutableDisposable, combinedDisposable, toDisposable } from 'vs/base/common/lifecycle';
import { URI } from 'vs/base/common/uri';
import { ICodeEditor, IDiffEditorConstructionOptions } from 'vs/editor/browser/editorBrowser';
import { CodeEditorWidget } from 'vs/editor/browser/widget/codeEditor/codeEditorWidget';
import { EmbeddedCodeEditorWidget } from 'vs/editor/browser/widget/codeEditor/embeddedCodeEditorWidget';
import { DiffEditorWidget } from 'vs/editor/browser/widget/diffEditor/diffEditorWidget';
import { EmbeddedDiffEditorWidget } from 'vs/editor/browser/widget/diffEditor/embeddedDiffEditorWidget';
import { MarkdownRenderer } from 'vs/editor/browser/widget/markdownRenderer/browser/markdownRenderer';
import { IDiffEditorOptions, IEditorOptions } from 'vs/editor/common/config/editorOptions';
import { IResolvedTextEditorModel, ITextModelService } from 'vs/editor/common/services/resolverService';
import { peekViewResultsBackground } from 'vs/editor/contrib/peekView/browser/peekView';
import { localize } from 'vs/nls';
import { IInstantiationService } from 'vs/platform/instantiation/common/instantiation';
import { TerminalCapability } from 'vs/platform/terminal/common/capabilities/capabilities';
import { TerminalCapabilityStore } from 'vs/platform/terminal/common/capabilities/terminalCapabilityStore';
import { formatMessageForTerminal } from 'vs/platform/terminal/common/terminalStrings';
import { IWorkspaceContextService } from 'vs/platform/workspace/common/workspace';
import { EditorModel } from 'vs/workbench/common/editor/editorModel';
import { PANEL_BACKGROUND, SIDE_BAR_BACKGROUND } from 'vs/workbench/common/theme';
import { IViewDescriptorService, ViewContainerLocation } from 'vs/workbench/common/views';
import { DetachedProcessInfo } from 'vs/workbench/contrib/terminal/browser/detachedTerminal';
import { IDetachedTerminalInstance, ITerminalService } from 'vs/workbench/contrib/terminal/browser/terminal';
import { getXtermScaledDimensions } from 'vs/workbench/contrib/terminal/browser/xterm/xtermTerminal';
import { TERMINAL_BACKGROUND_COLOR } from 'vs/workbench/contrib/terminal/common/terminalColorRegistry';
import { colorizeTestMessageInEditor } from 'vs/workbench/contrib/testing/browser/testMessageColorizer';
import { InspectSubject, MessageSubject, TaskSubject, TestOutputSubject } from 'vs/workbench/contrib/testing/browser/testResultsView/testResultsSubject';
import { Testing } from 'vs/workbench/contrib/testing/common/constants';
import { MutableObservableValue } from 'vs/workbench/contrib/testing/common/observableValue';
import { ITaskRawOutput, ITestResult, ITestRunTaskResults, LiveTestResult, TestResultItemChangeReason } from 'vs/workbench/contrib/testing/common/testResult';
import { ITestMessage, TestMessageType, getMarkId } from 'vs/workbench/contrib/testing/common/testTypes';


class SimpleDiffEditorModel extends EditorModel {
	public readonly original = this._original.object.textEditorModel;
	public readonly modified = this._modified.object.textEditorModel;

	constructor(
		private readonly _original: IReference<IResolvedTextEditorModel>,
		private readonly _modified: IReference<IResolvedTextEditorModel>,
	) {
		super();
	}

	public override dispose() {
		super.dispose();
		this._original.dispose();
		this._modified.dispose();
	}
}


export interface IPeekOutputRenderer extends IDisposable {
	onDidContentSizeChange?: Event<void>;
	/** Updates the displayed test. Should clear if it cannot display the test. */
	update(subject: InspectSubject): Promise<boolean>;
	/** Recalculate content layout. Returns the height it should be rendered at. */
	layout(dimension: dom.IDimension, hasMultipleFrames: boolean): number | undefined;
	/** Dispose the content provider. */
	dispose(): void;
}

const commonEditorOptions: IEditorOptions = {
	scrollBeyondLastLine: false,
	links: true,
	lineNumbers: 'off',
	glyphMargin: false,
	scrollbar: {
		verticalScrollbarSize: 14,
		horizontal: 'auto',
		useShadows: false,
		verticalHasArrows: false,
		horizontalHasArrows: false,
		alwaysConsumeMouseWheel: false
	},
	overviewRulerLanes: 0,
	fixedOverflowWidgets: true,
	readOnly: true,
	stickyScroll: { enabled: false },
	minimap: { enabled: false },
	automaticLayout: false,
};

const diffEditorOptions: IDiffEditorConstructionOptions = {
	...commonEditorOptions,
	enableSplitViewResizing: true,
	isInEmbeddedEditor: true,
	renderOverviewRuler: false,
	ignoreTrimWhitespace: false,
	renderSideBySide: true,
	useInlineViewWhenSpaceIsLimited: false,
	originalAriaLabel: localize('testingOutputExpected', 'Expected result'),
	modifiedAriaLabel: localize('testingOutputActual', 'Actual result'),
	diffAlgorithm: 'advanced',
};


export class DiffContentProvider extends Disposable implements IPeekOutputRenderer {
	private readonly widget = this._register(new MutableDisposable<DiffEditorWidget>());
	private readonly model = this._register(new MutableDisposable());
	private dimension?: dom.IDimension;

	public get onDidContentSizeChange() {
		return this.widget.value?.onDidContentSizeChange || Event.None;
	}

	constructor(
		private readonly editor: ICodeEditor | undefined,
		private readonly container: HTMLElement,
		@IInstantiationService private readonly instantiationService: IInstantiationService,
		@ITextModelService private readonly modelService: ITextModelService,
	) {
		super();
	}

	public async update(subject: InspectSubject) {
		if (!(subject instanceof MessageSubject)) {
			this.clear();
			return false;
		}
		const message = subject.message;
		if (!ITestMessage.isDiffable(message)) {
			this.clear();
			return false;
		}

		const [original, modified] = await Promise.all([
			this.modelService.createModelReference(subject.expectedUri),
			this.modelService.createModelReference(subject.actualUri),
		]);

		const model = this.model.value = new SimpleDiffEditorModel(original, modified);
		if (!this.widget.value) {
			this.widget.value = this.editor ? this.instantiationService.createInstance(
				EmbeddedDiffEditorWidget,
				this.container,
				diffEditorOptions,
				{},
				this.editor,
			) : this.instantiationService.createInstance(
				DiffEditorWidget,
				this.container,
				diffEditorOptions,
				{},
			);

			if (this.dimension) {
				this.widget.value.layout(this.dimension);
			}
		}

		this.widget.value.setModel(model);
		this.widget.value.updateOptions(this.getOptions(
			isMultiline(message.expected) || isMultiline(message.actual)
		));

		return true;
	}

	private clear() {
		this.model.clear();
		this.widget.clear();
	}

	public layout(dimensions: dom.IDimension, hasMultipleFrames: boolean) {
		this.dimension = dimensions;
		const editor = this.widget.value;
		if (!editor) {
			return;
		}

		editor.layout(dimensions);
<<<<<<< HEAD
=======
		if (!hasMultipleFrames) {
			return dimensions.height;
		}

>>>>>>> 4849ca9b
		const height = Math.min(10000, Math.max(editor.getOriginalEditor().getContentHeight(), editor.getModifiedEditor().getContentHeight()));
		editor.layout({ height, width: dimensions.width });
		return height;
	}

	protected getOptions(isMultiline: boolean): IDiffEditorOptions {
		return isMultiline
			? { ...diffEditorOptions, lineNumbers: 'on' }
			: { ...diffEditorOptions, lineNumbers: 'off' };
	}
}


export class MarkdownTestMessagePeek extends Disposable implements IPeekOutputRenderer {
	private readonly markdown = new Lazy(
		() => this._register(this.instantiationService.createInstance(MarkdownRenderer, {})),
	);

	private element?: HTMLElement;

	constructor(private readonly container: HTMLElement, @IInstantiationService private readonly instantiationService: IInstantiationService) {
		super();
		this._register(toDisposable(() => this.clear()));
	}

	public async update(subject: InspectSubject) {
		if (!(subject instanceof MessageSubject)) {
			this.clear();
			return false;
		}

		const message = subject.message;
		if (ITestMessage.isDiffable(message) || typeof message.message === 'string') {
			this.clear();
			return false;
		}


		const rendered = this._register(this.markdown.value.render(message.message, {}));
		rendered.element.style.userSelect = 'text';
		rendered.element.classList.add('preview-text');
		this.container.appendChild(rendered.element);
		this.element = rendered.element;
		return true;
	}

	public layout(dimension: dom.IDimension): number | undefined {
		if (!this.element) {
			return undefined;
		}

		this.element.style.width = `${dimension.width - 32}px`;
		return this.element.clientHeight;
	}

	private clear() {
		if (this.element) {
			this.element.remove();
			this.element = undefined;
		}
	}
}

export class PlainTextMessagePeek extends Disposable implements IPeekOutputRenderer {
	private readonly widgetDecorations = this._register(new MutableDisposable());
	private readonly widget = this._register(new MutableDisposable<CodeEditorWidget>());
	private readonly model = this._register(new MutableDisposable());
	private dimension?: dom.IDimension;

	public get onDidContentSizeChange() {
		return this.widget.value?.onDidContentSizeChange || Event.None;
	}

	constructor(
		private readonly editor: ICodeEditor | undefined,
		private readonly container: HTMLElement,
		@IInstantiationService private readonly instantiationService: IInstantiationService,
		@ITextModelService private readonly modelService: ITextModelService,
	) {
		super();
	}

	public async update(subject: InspectSubject): Promise<boolean> {
		if (!(subject instanceof MessageSubject)) {
			this.clear();
			return false;
		}

		const message = subject.message;
		if (ITestMessage.isDiffable(message) || message.type === TestMessageType.Output || typeof message.message !== 'string') {
			this.clear();
			return false;
		}

		const modelRef = this.model.value = await this.modelService.createModelReference(subject.messageUri);
		if (!this.widget.value) {
			this.widget.value = this.editor ? this.instantiationService.createInstance(
				EmbeddedCodeEditorWidget,
				this.container,
				commonEditorOptions,
				{},
				this.editor,
			) : this.instantiationService.createInstance(
				CodeEditorWidget,
				this.container,
				commonEditorOptions,
				{ isSimpleWidget: true }
			);

			if (this.dimension) {
				this.widget.value.layout(this.dimension);
			}
		}

		this.widget.value.setModel(modelRef.object.textEditorModel);
		this.widget.value.updateOptions(commonEditorOptions);
		this.widgetDecorations.value = colorizeTestMessageInEditor(message.message, this.widget.value);
		return true;
	}

	private clear() {
		this.widgetDecorations.clear();
		this.widget.clear();
		this.model.clear();
	}

	public layout(dimensions: dom.IDimension, hasMultipleFrames: boolean) {
		this.dimension = dimensions;
		const editor = this.widget.value;
		if (!editor) {
			return;
		}

		editor.layout(dimensions);
		if (!hasMultipleFrames) {
			return dimensions.height;
		}

		const height = editor.getContentHeight();
		editor.layout({ height, width: dimensions.width });
		return height;
	}
}

export class TerminalMessagePeek extends Disposable implements IPeekOutputRenderer {
	private dimensions?: dom.IDimension;
	private readonly terminalCwd = this._register(new MutableObservableValue<string>(''));
	private readonly xtermLayoutDelayer = this._register(new Delayer(50));

	/** Active terminal instance. */
	private readonly terminal = this._register(new MutableDisposable<IDetachedTerminalInstance>());
	/** Listener for streaming result data */
	private readonly outputDataListener = this._register(new MutableDisposable());

	constructor(
		private readonly container: HTMLElement,
		private readonly isInPeekView: boolean,
		@ITerminalService private readonly terminalService: ITerminalService,
		@IViewDescriptorService private readonly viewDescriptorService: IViewDescriptorService,
		@IWorkspaceContextService private readonly workspaceContext: IWorkspaceContextService,
	) {
		super();
	}

	private async makeTerminal() {
		const prev = this.terminal.value;
		if (prev) {
			prev.xterm.clearBuffer();
			prev.xterm.clearSearchDecorations();
			// clearBuffer tries to retain the prompt line, but this doesn't exist for tests.
			// So clear the screen (J) and move to home (H) to ensure previous data is cleaned up.
			prev.xterm.write(`\x1b[2J\x1b[0;0H`);
			return prev;
		}

		const capabilities = new TerminalCapabilityStore();
		const cwd = this.terminalCwd;
		capabilities.add(TerminalCapability.CwdDetection, {
			type: TerminalCapability.CwdDetection,
			get cwds() { return [cwd.value]; },
			onDidChangeCwd: cwd.onDidChange,
			getCwd: () => cwd.value,
			updateCwd: () => { },
		});

		return this.terminal.value = await this.terminalService.createDetachedTerminal({
			rows: 10,
			cols: 80,
			readonly: true,
			capabilities,
			processInfo: new DetachedProcessInfo({ initialCwd: cwd.value }),
			colorProvider: {
				getBackgroundColor: theme => {
					const terminalBackground = theme.getColor(TERMINAL_BACKGROUND_COLOR);
					if (terminalBackground) {
						return terminalBackground;
					}
					if (this.isInPeekView) {
						return theme.getColor(peekViewResultsBackground);
					}
					const location = this.viewDescriptorService.getViewLocationById(Testing.ResultsViewId);
					return location === ViewContainerLocation.Panel
						? theme.getColor(PANEL_BACKGROUND)
						: theme.getColor(SIDE_BAR_BACKGROUND);
				},
			}
		});
	}

	public async update(subject: InspectSubject): Promise<boolean> {
		this.outputDataListener.clear();
		if (subject instanceof TaskSubject) {
			await this.updateForTaskSubject(subject);
		} else if (subject instanceof TestOutputSubject || (subject instanceof MessageSubject && subject.message.type === TestMessageType.Output)) {
			await this.updateForTestSubject(subject);
		} else {
			this.clear();
			return false;
		}

		return true;
	}

	private async updateForTestSubject(subject: TestOutputSubject | MessageSubject) {
		const that = this;
		const testItem = subject instanceof TestOutputSubject ? subject.test.item : subject.test;
		const terminal = await this.updateGenerically<ITaskRawOutput>({
			subject,
			noOutputMessage: localize('caseNoOutput', 'The test case did not report any output.'),
			getTarget: result => result?.tasks[subject.taskIndex].output,
			*doInitialWrite(output, results) {
				that.updateCwd(testItem.uri);
				const state = subject instanceof TestOutputSubject ? subject.test : results.getStateById(testItem.extId);
				if (!state) {
					return;
				}

				for (const message of state.tasks[subject.taskIndex].messages) {
					if (message.type === TestMessageType.Output) {
						yield* output.getRangeIter(message.offset, message.length);
					}
				}
			},
			doListenForMoreData: (output, result, write) => result.onChange(e => {
				if (e.reason === TestResultItemChangeReason.NewMessage && e.item.item.extId === testItem.extId && e.message.type === TestMessageType.Output) {
					for (const chunk of output.getRangeIter(e.message.offset, e.message.length)) {
						write(chunk.buffer);
					}
				}
			}),
		});

		if (subject instanceof MessageSubject && subject.message.type === TestMessageType.Output && subject.message.marker !== undefined) {
			terminal?.xterm.selectMarkedRange(getMarkId(subject.message.marker, true), getMarkId(subject.message.marker, false), /* scrollIntoView= */ true);
		}
	}

	private updateForTaskSubject(subject: TaskSubject) {
		return this.updateGenerically<ITestRunTaskResults>({
			subject,
			noOutputMessage: localize('runNoOutput', 'The test run did not record any output.'),
			getTarget: result => result?.tasks[subject.taskIndex],
			doInitialWrite: (task, result) => {
				// Update the cwd and use the first test to try to hint at the correct cwd,
				// but often this will fall back to the first workspace folder.
				this.updateCwd(Iterable.find(result.tests, t => !!t.item.uri)?.item.uri);
				return task.output.buffers;
			},
			doListenForMoreData: (task, _result, write) => task.output.onDidWriteData(e => write(e.buffer)),
		});
	}

	private async updateGenerically<T>(opts: {
		subject: InspectSubject;
		noOutputMessage: string;
		getTarget: (result: ITestResult) => T | undefined;
		doInitialWrite: (target: T, result: LiveTestResult) => Iterable<VSBuffer>;
		doListenForMoreData: (target: T, result: LiveTestResult, write: (s: Uint8Array) => void) => IDisposable;
	}) {
		const result = opts.subject.result;
		const target = opts.getTarget(result);
		if (!target) {
			return this.clear();
		}

		const terminal = await this.makeTerminal();
		let didWriteData = false;

		const pendingWrites = new MutableObservableValue(0);
		if (result instanceof LiveTestResult) {
			for (const chunk of opts.doInitialWrite(target, result)) {
				didWriteData ||= chunk.byteLength > 0;
				pendingWrites.value++;
				terminal.xterm.write(chunk.buffer, () => pendingWrites.value--);
			}
		} else {
			didWriteData = true;
			this.writeNotice(terminal, localize('runNoOutputForPast', 'Test output is only available for new test runs.'));
		}

		this.attachTerminalToDom(terminal);
		this.outputDataListener.clear();

		if (result instanceof LiveTestResult && !result.completedAt) {
			const l1 = result.onComplete(() => {
				if (!didWriteData) {
					this.writeNotice(terminal, opts.noOutputMessage);
				}
			});
			const l2 = opts.doListenForMoreData(target, result, data => {
				terminal.xterm.write(data);
				didWriteData ||= data.byteLength > 0;
			});

			this.outputDataListener.value = combinedDisposable(l1, l2);
		}

		if (!this.outputDataListener.value && !didWriteData) {
			this.writeNotice(terminal, opts.noOutputMessage);
		}

		// Ensure pending writes finish, otherwise the selection in `updateForTestSubject`
		// can happen before the markers are processed.
		if (pendingWrites.value > 0) {
			await new Promise<void>(resolve => {
				const l = pendingWrites.onDidChange(() => {
					if (pendingWrites.value === 0) {
						l.dispose();
						resolve();
					}
				});
			});
		}

		return terminal;
	}

	private updateCwd(testUri?: URI) {
		const wf = (testUri && this.workspaceContext.getWorkspaceFolder(testUri))
			|| this.workspaceContext.getWorkspace().folders[0];
		if (wf) {
			this.terminalCwd.value = wf.uri.fsPath;
		}
	}

	private writeNotice(terminal: IDetachedTerminalInstance, str: string) {
		terminal.xterm.write(formatMessageForTerminal(str));
	}

	private attachTerminalToDom(terminal: IDetachedTerminalInstance) {
		terminal.xterm.write('\x1b[?25l'); // hide cursor
		dom.scheduleAtNextAnimationFrame(dom.getWindow(this.container), () => this.layoutTerminal(terminal));
		terminal.attachToElement(this.container, { enableGpu: false });
	}

	private clear() {
		this.outputDataListener.clear();
		this.xtermLayoutDelayer.cancel();
		this.terminal.clear();
	}

	public layout(dimensions: dom.IDimension) {
		this.dimensions = dimensions;
		if (this.terminal.value) {
			this.layoutTerminal(this.terminal.value, dimensions.width, dimensions.height);
			return dimensions.height;
		}

		return undefined;
	}

	private layoutTerminal(
		{ xterm }: IDetachedTerminalInstance,
		width = this.dimensions?.width ?? this.container.clientWidth,
		height = this.dimensions?.height ?? this.container.clientHeight
	) {
		width -= 10 + 20; // scrollbar width + margin
		this.xtermLayoutDelayer.trigger(() => {
			const scaled = getXtermScaledDimensions(dom.getWindow(this.container), xterm.getFont(), width, height);
			if (scaled) {
				xterm.resize(scaled.cols, scaled.rows);
			}
		});
	}
}

const isMultiline = (str: string | undefined) => !!str && str.includes('\n');<|MERGE_RESOLUTION|>--- conflicted
+++ resolved
@@ -180,13 +180,10 @@
 		}
 
 		editor.layout(dimensions);
-<<<<<<< HEAD
-=======
 		if (!hasMultipleFrames) {
 			return dimensions.height;
 		}
 
->>>>>>> 4849ca9b
 		const height = Math.min(10000, Math.max(editor.getOriginalEditor().getContentHeight(), editor.getModifiedEditor().getContentHeight()));
 		editor.layout({ height, width: dimensions.width });
 		return height;
