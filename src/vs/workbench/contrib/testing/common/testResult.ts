/*---------------------------------------------------------------------------------------------
 *  Copyright (c) Microsoft Corporation. All rights reserved.
 *  Licensed under the MIT License. See License.txt in the project root for license information.
 *--------------------------------------------------------------------------------------------*/

import { DeferredPromise } from '../../../../base/common/async.js';
import { VSBuffer } from '../../../../base/common/buffer.js';
import { Emitter, Event } from '../../../../base/common/event.js';
import { Lazy } from '../../../../base/common/lazy.js';
import { Disposable } from '../../../../base/common/lifecycle.js';
import { IObservable, observableValue } from '../../../../base/common/observable.js';
import { language } from '../../../../base/common/platform.js';
import { WellDefinedPrefixTree } from '../../../../base/common/prefixTree.js';
import { localize } from '../../../../nls.js';
import { IUriIdentityService } from '../../../../platform/uriIdentity/common/uriIdentity.js';
import { IComputedStateAccessor, refreshComputedState } from './getComputedState.js';
import { TestCoverage } from './testCoverage.js';
import { TestId } from './testId.js';
import { makeEmptyCounts, maxPriority, statesInOrder, terminalStatePriorities, TestStateCount } from './testingStates.js';
import { getMarkId, IRichLocation, ISerializedTestResults, ITestItem, ITestMessage, ITestOutputMessage, ITestRunTask, ITestTaskState, ResolvedTestRunRequest, TestItemExpandState, TestMessageType, TestResultItem, TestResultState } from './testTypes.js';

export interface ITestRunTaskResults extends ITestRunTask {
	/**
	 * Contains test coverage for the result, if it's available.
	 */
	readonly coverage: IObservable<TestCoverage | undefined>;

	/**
	 * Messages from the task not associated with any specific test.
	 */
	readonly otherMessages: ITestOutputMessage[];

	/**
	 * Test results output for the task.
	 */
	readonly output: ITaskRawOutput;
}

export interface ITestResult {
	/**
	 * Count of the number of tests in each run state.
	 */
	readonly counts: Readonly<TestStateCount>;

	/**
	 * Unique ID of this set of test results.
	 */
	readonly id: string;

	/**
	 * If the test is completed, the unix milliseconds time at which it was
	 * completed. If undefined, the test is still running.
	 */
	readonly completedAt: number | undefined;

	/**
	 * Whether this test result is triggered from an auto run.
	 */
	readonly request: ResolvedTestRunRequest;

	/**
	 * Human-readable name of the test result.
	 */
	readonly name: string;

	/**
	 * Gets all tests involved in the run.
	 */
	tests: IterableIterator<TestResultItem>;

	/**
	 * List of this result's subtasks.
	 */
	tasks: ReadonlyArray<ITestRunTaskResults>;

	/**
	 * Gets the state of the test by its extension-assigned ID.
	 */
	getStateById(testExtId: string): TestResultItem | undefined;

	/**
	 * Serializes the test result. Used to save and restore results
	 * in the workspace.
	 */
	toJSON(): ISerializedTestResults | undefined;

	/**
	 * Serializes the test result, includes messages. Used to send the test states to the extension host.
	 */
	toJSONWithMessages(): ISerializedTestResults | undefined;
}

/**
 * Output type exposed from live test results.
 */
export interface ITaskRawOutput {
	readonly onDidWriteData: Event<VSBuffer>;
	readonly endPromise: Promise<void>;
	readonly buffers: VSBuffer[];
	readonly length: number;

	/** Gets a continuous buffer for the desired range */
	getRange(start: number, length: number): VSBuffer;
	/** Gets an iterator of buffers for the range; may avoid allocation of getRange() */
	getRangeIter(start: number, length: number): Iterable<VSBuffer>;
}

const emptyRawOutput: ITaskRawOutput = {
	buffers: [],
	length: 0,
	onDidWriteData: Event.None,
	endPromise: Promise.resolve(),
	getRange: () => VSBuffer.alloc(0),
	getRangeIter: () => [],
};

export class TaskRawOutput implements ITaskRawOutput {
	private readonly writeDataEmitter = new Emitter<VSBuffer>();
	private readonly endDeferred = new DeferredPromise<void>();
	private offset = 0;

	/** @inheritdoc */
	public readonly onDidWriteData = this.writeDataEmitter.event;

	/** @inheritdoc */
	public readonly endPromise = this.endDeferred.p;

	/** @inheritdoc */
	public readonly buffers: VSBuffer[] = [];

	/** @inheritdoc */
	public get length() {
		return this.offset;
	}

	/** @inheritdoc */
	getRange(start: number, length: number): VSBuffer {
		const buf = VSBuffer.alloc(length);
		let bufLastWrite = 0;
		for (const chunk of this.getRangeIter(start, length)) {
			buf.buffer.set(chunk.buffer, bufLastWrite);
			bufLastWrite += chunk.byteLength;
		}

		return bufLastWrite < length ? buf.slice(0, bufLastWrite) : buf;
	}

	/** @inheritdoc */
	*getRangeIter(start: number, length: number) {
		let soFar = 0;
		let internalLastRead = 0;
		for (const b of this.buffers) {
			if (internalLastRead + b.byteLength <= start) {
				internalLastRead += b.byteLength;
				continue;
			}

			const bstart = Math.max(0, start - internalLastRead);
			const bend = Math.min(b.byteLength, bstart + length - soFar);

			yield b.slice(bstart, bend);
			soFar += bend - bstart;
			internalLastRead += b.byteLength;

			if (soFar === length) {
				break;
			}
		}
	}

	/**
	 * Appends data to the output, returning the byte range where the data can be found.
	 */
	public append(data: VSBuffer, marker?: number) {
		const offset = this.offset;
		let length = data.byteLength;
		if (marker === undefined) {
			this.push(data);
			return { offset, length };
		}

		// Bytes that should be 'trimmed' off the end of data. This is done because
		// selections in the terminal are based on the entire line, and commonly
		// the interesting marked range has a trailing new line. We don't want to
		// select the trailing line (which might have other data)
		// so we place the marker before all trailing trimbytes.
		const enum TrimBytes {
			CR = 13,
			LF = 10,
		}

		const start = VSBuffer.fromString(getMarkCode(marker, true));
		const end = VSBuffer.fromString(getMarkCode(marker, false));
		length += start.byteLength + end.byteLength;

		this.push(start);
		let trimLen = data.byteLength;
		for (; trimLen > 0; trimLen--) {
			const last = data.buffer[trimLen - 1];
			if (last !== TrimBytes.CR && last !== TrimBytes.LF) {
				break;
			}
		}

		this.push(data.slice(0, trimLen));
		this.push(end);
		this.push(data.slice(trimLen));


		return { offset, length };
	}

	private push(data: VSBuffer) {
		if (data.byteLength === 0) {
			return;
		}

		this.buffers.push(data);
		this.writeDataEmitter.fire(data);
		this.offset += data.byteLength;
	}

	/** Signals the output has ended. */
	public end() {
		this.endDeferred.complete();
	}
}

export const resultItemParents = function* (results: ITestResult, item: TestResultItem) {
	for (const id of TestId.fromString(item.item.extId).idsToRoot()) {
		yield results.getStateById(id.toString())!;
	}
};

export const maxCountPriority = (counts: Readonly<TestStateCount>) => {
	for (const state of statesInOrder) {
		if (counts[state] > 0) {
			return state;
		}
	}

	return TestResultState.Unset;
};

const getMarkCode = (marker: number, start: boolean) => `\x1b]633;SetMark;Id=${getMarkId(marker, start)};Hidden\x07`;

interface TestResultItemWithChildren extends TestResultItem {
	/** Children in the run */
	children: TestResultItemWithChildren[];
}

const itemToNode = (controllerId: string, item: ITestItem, parent: string | null): TestResultItemWithChildren => ({
	controllerId,
	expand: TestItemExpandState.NotExpandable,
	item: { ...item },
	children: [],
	tasks: [],
	ownComputedState: TestResultState.Unset,
	computedState: TestResultState.Unset,
});

export const enum TestResultItemChangeReason {
	ComputedStateChange,
	OwnStateChange,
	NewMessage,
}

export type TestResultItemChange = { item: TestResultItem; result: ITestResult } & (
	| { reason: TestResultItemChangeReason.ComputedStateChange }
	| { reason: TestResultItemChangeReason.OwnStateChange; previousState: TestResultState; previousOwnDuration: number | undefined }
	| { reason: TestResultItemChangeReason.NewMessage; message: ITestMessage }
);

/**
 * Results of a test. These are created when the test initially started running
 * and marked as "complete" when the run finishes.
 */
export class LiveTestResult extends Disposable implements ITestResult {
	private readonly completeEmitter = this._register(new Emitter<void>());
	private readonly newTaskEmitter = this._register(new Emitter<number>());
	private readonly endTaskEmitter = this._register(new Emitter<number>());
	private readonly changeEmitter = this._register(new Emitter<TestResultItemChange>());
	/** todo@connor4312: convert to a WellDefinedPrefixTree */
	private readonly testById = new Map<string, TestResultItemWithChildren>();
	private testMarkerCounter = 0;
	private _completedAt?: number;

	public readonly startedAt = Date.now();
	public readonly onChange = this.changeEmitter.event;
	public readonly onComplete = this.completeEmitter.event;
	public readonly onNewTask = this.newTaskEmitter.event;
	public readonly onEndTask = this.endTaskEmitter.event;
	public readonly tasks: (ITestRunTaskResults & { output: TaskRawOutput })[] = [];
	public readonly name = localize('runFinished', 'Test run at {0}', new Date().toLocaleString(language));

	/**
	 * @inheritdoc
	 */
	public get completedAt() {
		return this._completedAt;
	}

	/**
	 * @inheritdoc
	 */
	public readonly counts = makeEmptyCounts();

	/**
	 * @inheritdoc
	 */
	public get tests() {
		return this.testById.values();
	}

	/** Gets an included test item by ID. */
	public getTestById(id: string) {
		return this.testById.get(id)?.item;
	}

	private readonly computedStateAccessor: IComputedStateAccessor<TestResultItemWithChildren> = {
		getOwnState: i => i.ownComputedState,
		getCurrentComputedState: i => i.computedState,
		setComputedState: (i, s) => i.computedState = s,
		getChildren: i => i.children,
		getParents: i => {
			const { testById: testByExtId } = this;
			return (function* () {
				const parentId = TestId.fromString(i.item.extId).parentId;
				if (parentId) {
					for (const id of parentId.idsToRoot()) {
						yield testByExtId.get(id.toString())!;
					}
				}
			})();
		},
	};

	constructor(
		public readonly id: string,
		public readonly persist: boolean,
		public readonly request: ResolvedTestRunRequest,
<<<<<<< HEAD
=======
		public readonly insertOrder: number,
		@ITelemetryService private readonly telemetry: ITelemetryService,
>>>>>>> 138f619c
	) {
		super();
	}

	/**
	 * @inheritdoc
	 */
	public getStateById(extTestId: string) {
		return this.testById.get(extTestId);
	}

	/**
	 * Appends output that occurred during the test run.
	 */
	public appendOutput(output: VSBuffer, taskId: string, location?: IRichLocation, testId?: string): void {
		const preview = output.byteLength > 100 ? output.slice(0, 100).toString() + '…' : output.toString();
		let marker: number | undefined;

		// currently, the UI only exposes jump-to-message from tests or locations,
		// so no need to mark outputs that don't come from either of those.
		if (testId || location) {
			marker = this.testMarkerCounter++;
		}

		const index = this.mustGetTaskIndex(taskId);
		const task = this.tasks[index];

		const { offset, length } = task.output.append(output, marker);
		const message: ITestOutputMessage = {
			location,
			message: preview,
			offset,
			length,
			marker,
			type: TestMessageType.Output,
		};

		const test = testId && this.testById.get(testId);
		if (test) {
			test.tasks[index].messages.push(message);
			this.changeEmitter.fire({ item: test, result: this, reason: TestResultItemChangeReason.NewMessage, message });
		} else {
			task.otherMessages.push(message);
		}
	}

	/**
	 * Adds a new run task to the results.
	 */
	public addTask(task: ITestRunTask) {
		this.tasks.push({ ...task, coverage: observableValue(this, undefined), otherMessages: [], output: new TaskRawOutput() });

		for (const test of this.tests) {
			test.tasks.push({ duration: undefined, messages: [], state: TestResultState.Unset });
		}

		this.newTaskEmitter.fire(this.tasks.length - 1);
	}

	/**
	 * Add the chain of tests to the run. The first test in the chain should
	 * be either a test root, or a previously-known test.
	 */
	public addTestChainToRun(controllerId: string, chain: ReadonlyArray<ITestItem>) {
		let parent = this.testById.get(chain[0].extId);
		if (!parent) { // must be a test root
			parent = this.addTestToRun(controllerId, chain[0], null);
		}

		for (let i = 1; i < chain.length; i++) {
			parent = this.addTestToRun(controllerId, chain[i], parent.item.extId);
		}

		return undefined;
	}

	/**
	 * Updates the state of the test by its internal ID.
	 */
	public updateState(testId: string, taskId: string, state: TestResultState, duration?: number) {
		const entry = this.testById.get(testId);
		if (!entry) {
			return;
		}

		const index = this.mustGetTaskIndex(taskId);

		const oldTerminalStatePrio = terminalStatePriorities[entry.tasks[index].state];
		const newTerminalStatePrio = terminalStatePriorities[state];

		// Ignore requests to set the state from one terminal state back to a
		// "lower" one, e.g. from failed back to passed:
		if (oldTerminalStatePrio !== undefined &&
			(newTerminalStatePrio === undefined || newTerminalStatePrio < oldTerminalStatePrio)) {
			return;
		}

		this.fireUpdateAndRefresh(entry, index, state, duration);
	}

	/**
	 * Appends a message for the test in the run.
	 */
	public appendMessage(testId: string, taskId: string, message: ITestMessage) {
		const entry = this.testById.get(testId);
		if (!entry) {
			return;
		}

		entry.tasks[this.mustGetTaskIndex(taskId)].messages.push(message);
		this.changeEmitter.fire({ item: entry, result: this, reason: TestResultItemChangeReason.NewMessage, message });
	}

	/**
	 * Marks the task in the test run complete.
	 */
	public markTaskComplete(taskId: string) {
		const index = this.mustGetTaskIndex(taskId);
		const task = this.tasks[index];
		task.running = false;
		task.output.end();

		this.setAllToState(
			TestResultState.Unset,
			taskId,
			t => t.state === TestResultState.Queued || t.state === TestResultState.Running,
		);

		this.endTaskEmitter.fire(index);
	}

	/**
	 * Notifies the service that all tests are complete.
	 */
	public markComplete() {
		if (this._completedAt !== undefined) {
			throw new Error('cannot complete a test result multiple times');
		}

		for (const task of this.tasks) {
			if (task.running) {
				this.markTaskComplete(task.id);
			}
		}

		this._completedAt = Date.now();
		this.completeEmitter.fire();
	}

	/**
	 * Marks the test and all of its children in the run as retired.
	 */
	public markRetired(testIds: WellDefinedPrefixTree<undefined> | undefined) {
		for (const [id, test] of this.testById) {
			if (!test.retired && (!testIds || testIds.hasKeyOrParent(TestId.fromString(id).path))) {
				test.retired = true;
				this.changeEmitter.fire({ reason: TestResultItemChangeReason.ComputedStateChange, item: test, result: this });
			}
		}
	}

	/**
	 * @inheritdoc
	 */
	public toJSON(): ISerializedTestResults | undefined {
		return this.completedAt && this.persist ? this.doSerialize.value : undefined;
	}

	public toJSONWithMessages(): ISerializedTestResults | undefined {
		return this.completedAt && this.persist ? this.doSerializeWithMessages.value : undefined;
	}

	/**
	 * Updates all tests in the collection to the given state.
	 */
	protected setAllToState(state: TestResultState, taskId: string, when: (task: ITestTaskState, item: TestResultItem) => boolean) {
		const index = this.mustGetTaskIndex(taskId);
		for (const test of this.testById.values()) {
			if (when(test.tasks[index], test)) {
				this.fireUpdateAndRefresh(test, index, state);
			}
		}
	}

	private fireUpdateAndRefresh(entry: TestResultItem, taskIndex: number, newState: TestResultState, newOwnDuration?: number) {
		const previousOwnComputed = entry.ownComputedState;
		const previousOwnDuration = entry.ownDuration;
		const changeEvent: TestResultItemChange = {
			item: entry,
			result: this,
			reason: TestResultItemChangeReason.OwnStateChange,
			previousState: previousOwnComputed,
			previousOwnDuration: previousOwnDuration,
		};

		entry.tasks[taskIndex].state = newState;
		if (newOwnDuration !== undefined) {
			entry.tasks[taskIndex].duration = newOwnDuration;
			entry.ownDuration = Math.max(entry.ownDuration || 0, newOwnDuration);
		}

		const newOwnComputed = maxPriority(...entry.tasks.map(t => t.state));
		if (newOwnComputed === previousOwnComputed) {
			if (newOwnDuration !== previousOwnDuration) {
				this.changeEmitter.fire(changeEvent); // fire manually since state change won't do it
			}
			return;
		}

		entry.ownComputedState = newOwnComputed;
		this.counts[previousOwnComputed]--;
		this.counts[newOwnComputed]++;
		refreshComputedState(this.computedStateAccessor, entry).forEach(t =>
			this.changeEmitter.fire(t === entry ? changeEvent : {
				item: t,
				result: this,
				reason: TestResultItemChangeReason.ComputedStateChange,
			}),
		);
	}

	private addTestToRun(controllerId: string, item: ITestItem, parent: string | null) {
		const node = itemToNode(controllerId, item, parent);
		this.testById.set(item.extId, node);
		this.counts[TestResultState.Unset]++;

		if (parent) {
			this.testById.get(parent)?.children.push(node);
		}

		if (this.tasks.length) {
			for (let i = 0; i < this.tasks.length; i++) {
				node.tasks.push({ duration: undefined, messages: [], state: TestResultState.Unset });
			}
		}

		return node;
	}

	private mustGetTaskIndex(taskId: string) {
		const index = this.tasks.findIndex(t => t.id === taskId);
		if (index === -1) {
			throw new Error(`Unknown task ${taskId} in updateState`);
		}

		return index;
	}

	private readonly doSerialize = new Lazy((): ISerializedTestResults => ({
		id: this.id,
		completedAt: this.completedAt!,
		tasks: this.tasks.map(t => ({ id: t.id, name: t.name, ctrlId: t.ctrlId, hasCoverage: !!t.coverage.get() })),
		name: this.name,
		request: this.request,
		items: [...this.testById.values()].map(TestResultItem.serializeWithoutMessages),
	}));

	private readonly doSerializeWithMessages = new Lazy((): ISerializedTestResults => ({
		id: this.id,
		completedAt: this.completedAt!,
		tasks: this.tasks.map(t => ({ id: t.id, name: t.name, ctrlId: t.ctrlId, hasCoverage: !!t.coverage.get() })),
		name: this.name,
		request: this.request,
		items: [...this.testById.values()].map(TestResultItem.serialize),
	}));
}

/**
 * Test results hydrated from a previously-serialized test run.
 */
export class HydratedTestResult implements ITestResult {
	/**
	 * @inheritdoc
	 */
	public readonly counts = makeEmptyCounts();

	/**
	 * @inheritdoc
	 */
	public readonly id: string;

	/**
	 * @inheritdoc
	 */
	public readonly completedAt: number;

	/**
	 * @inheritdoc
	 */
	public readonly tasks: ITestRunTaskResults[];

	/**
	 * @inheritdoc
	 */
	public get tests() {
		return this.testById.values();
	}

	/**
	 * @inheritdoc
	 */
	public readonly name: string;

	/**
	 * @inheritdoc
	 */
	public readonly request: ResolvedTestRunRequest;

	private readonly testById = new Map<string, TestResultItem>();

	constructor(
		identity: IUriIdentityService,
		private readonly serialized: ISerializedTestResults,
		private readonly persist = true,
	) {
		this.id = serialized.id;
		this.completedAt = serialized.completedAt;
		this.tasks = serialized.tasks.map((task, i) => ({
			id: task.id,
			name: task.name || localize('testUnnamedTask', 'Unnamed Task'),
			ctrlId: task.ctrlId,
			running: false,
			coverage: observableValue(this, undefined),
			output: emptyRawOutput,
			otherMessages: []
		}));
		this.name = serialized.name;
		this.request = serialized.request;

		for (const item of serialized.items) {
			const de = TestResultItem.deserialize(identity, item);
			this.counts[de.ownComputedState]++;
			this.testById.set(item.item.extId, de);
		}
	}

	/**
	 * @inheritdoc
	 */
	public getStateById(extTestId: string) {
		return this.testById.get(extTestId);
	}

	/**
	 * @inheritdoc
	 */
	public toJSON(): ISerializedTestResults | undefined {
		return this.persist ? this.serialized : undefined;
	}

	/**
	 * @inheritdoc
	 */
	public toJSONWithMessages(): ISerializedTestResults | undefined {
		return this.toJSON();
	}
}<|MERGE_RESOLUTION|>--- conflicted
+++ resolved
@@ -339,11 +339,7 @@
 		public readonly id: string,
 		public readonly persist: boolean,
 		public readonly request: ResolvedTestRunRequest,
-<<<<<<< HEAD
-=======
 		public readonly insertOrder: number,
-		@ITelemetryService private readonly telemetry: ITelemetryService,
->>>>>>> 138f619c
 	) {
 		super();
 	}
