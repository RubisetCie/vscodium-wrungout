--- conflicted
+++ resolved
@@ -138,11 +138,7 @@
 	public createLiveResult(req: ResolvedTestRunRequest | ExtensionRunTestsRequest) {
 		if ('targets' in req) {
 			const id = generateUuid();
-<<<<<<< HEAD
-			return this.push(new LiveTestResult(id, true, req));
-=======
-			return this.push(new LiveTestResult(id, true, req, this.insertOrderCounter++, this.telemetryService));
->>>>>>> 138f619c
+			return this.push(new LiveTestResult(id, true, req, this.insertOrderCounter++));
 		}
 
 		let profile: ITestRunProfile | undefined;
@@ -167,11 +163,7 @@
 			});
 		}
 
-<<<<<<< HEAD
-		return this.push(new LiveTestResult(req.id, req.persist, resolved));
-=======
-		return this.push(new LiveTestResult(req.id, req.persist, resolved, this.insertOrderCounter++, this.telemetryService));
->>>>>>> 138f619c
+		return this.push(new LiveTestResult(req.id, req.persist, resolved, this.insertOrderCounter++));
 	}
 
 	/**
