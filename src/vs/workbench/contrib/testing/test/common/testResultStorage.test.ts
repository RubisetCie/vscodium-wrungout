--- conflicted
+++ resolved
@@ -24,11 +24,7 @@
 			'',
 			true,
 			{ targets: [], group: TestRunProfileBitset.Run },
-<<<<<<< HEAD
-=======
 			1,
-			NullTelemetryService,
->>>>>>> 138f619c
 		));
 
 		t.addTask({ id: taskName, name: 'n', running: true, ctrlId: 'ctrlId' });
