/*---------------------------------------------------------------------------------------------
 *  Copyright (c) Microsoft Corporation. All rights reserved.
 *  Licensed under the MIT License. See License.txt in the project root for license information.
 *--------------------------------------------------------------------------------------------*/

import assert from 'assert';
import { range } from 'vs/base/common/arrays';
import { DisposableStore } from 'vs/base/common/lifecycle';
import { ensureNoDisposablesAreLeakedInTestSuite } from 'vs/base/test/common/utils';
import { NullLogService } from 'vs/platform/log/common/log';
import { IUriIdentityService } from 'vs/platform/uriIdentity/common/uriIdentity';
import { ITestResult, LiveTestResult } from 'vs/workbench/contrib/testing/common/testResult';
import { InMemoryResultStorage, RETAIN_MAX_RESULTS } from 'vs/workbench/contrib/testing/common/testResultStorage';
import { TestRunProfileBitset } from 'vs/workbench/contrib/testing/common/testTypes';
import { testStubs } from 'vs/workbench/contrib/testing/test/common/testStubs';
import { TestStorageService } from 'vs/workbench/test/common/workbenchTestServices';

suite('Workbench - Test Result Storage', () => {
	let storage: InMemoryResultStorage;
	let ds: DisposableStore;

	const makeResult = (taskName = 't') => {
		const t = ds.add(new LiveTestResult(
			'',
			true,
<<<<<<< HEAD
			{ targets: [] },
=======
			{ targets: [], group: TestRunProfileBitset.Run },
			NullTelemetryService,
>>>>>>> ea1445cc
		));

		t.addTask({ id: taskName, name: undefined, running: true });
		const tests = ds.add(testStubs.nested());
		tests.expand(tests.root.id, Infinity);
		t.addTestChainToRun('ctrlId', [
			tests.root.toTestItem(),
			tests.root.children.get('id-a')!.toTestItem(),
			tests.root.children.get('id-a')!.children.get('id-aa')!.toTestItem(),
		]);

		t.markComplete();
		return t;
	};

	const assertStored = async (stored: ITestResult[]) =>
		assert.deepStrictEqual((await storage.read()).map(r => r.id), stored.map(s => s.id));

	setup(async () => {
		ds = new DisposableStore();
		storage = ds.add(new InMemoryResultStorage({
			asCanonicalUri(uri) {
				return uri;
			},
		} as IUriIdentityService, ds.add(new TestStorageService()), new NullLogService()));
	});

	teardown(() => ds.dispose());

	ensureNoDisposablesAreLeakedInTestSuite();

	test('stores a single result', async () => {
		const r = range(5).map(() => makeResult());
		await storage.persist(r);
		await assertStored(r);
	});

	test('deletes old results', async () => {
		const r = range(5).map(() => makeResult());
		await storage.persist(r);
		const r2 = [makeResult(), ...r.slice(0, 3)];
		await storage.persist(r2);
		await assertStored(r2);
	});

	test('limits stored results', async () => {
		const r = range(100).map(() => makeResult());
		await storage.persist(r);
		await assertStored(r.slice(0, RETAIN_MAX_RESULTS));
	});

	test('limits stored result by budget', async () => {
		const r = range(100).map(() => makeResult('a'.repeat(2048)));
		await storage.persist(r);
		const length = (await storage.read()).length;
		assert.strictEqual(true, length < 50);
	});

	test('always stores the min number of results', async () => {
		const r = range(20).map(() => makeResult('a'.repeat(1024 * 10)));
		await storage.persist(r);
		await assertStored(r.slice(0, 16));
	});

	test('takes into account existing stored bytes', async () => {
		const r = range(10).map(() => makeResult('a'.repeat(1024 * 10)));
		await storage.persist(r);
		await assertStored(r);

		const r2 = [...r, ...range(10).map(() => makeResult('a'.repeat(1024 * 10)))];
		await storage.persist(r2);
		await assertStored(r2.slice(0, 16));
	});
});<|MERGE_RESOLUTION|>--- conflicted
+++ resolved
@@ -23,12 +23,7 @@
 		const t = ds.add(new LiveTestResult(
 			'',
 			true,
-<<<<<<< HEAD
-			{ targets: [] },
-=======
 			{ targets: [], group: TestRunProfileBitset.Run },
-			NullTelemetryService,
->>>>>>> ea1445cc
 		));
 
 		t.addTask({ id: taskName, name: undefined, running: true });
