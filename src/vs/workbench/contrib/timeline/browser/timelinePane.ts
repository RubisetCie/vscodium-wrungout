--- conflicted
+++ resolved
@@ -66,11 +66,7 @@
 }
 
 function isTimelineItem(item: TreeElement | undefined): item is TimelineItem {
-<<<<<<< HEAD
-	return !item?.handle.startsWith('vscode-command:');
-=======
 	return !!item && !item.handle.startsWith('vscode-command:');
->>>>>>> 4849ca9b
 }
 
 function updateRelativeTime(item: TimelineItem, lastRelativeTime: string | undefined): string | undefined {
