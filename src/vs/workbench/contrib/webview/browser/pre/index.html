<!DOCTYPE html>
<html lang="en" style="width: 100%; height: 100%;">

<head>
	<meta charset="UTF-8">

	<meta http-equiv="Content-Security-Policy"
<<<<<<< HEAD
		content="default-src 'none'; script-src 'sha256-dvxt5dlghGbz8hrqqochfoKEaHIMZ+yJVRvjJnGopzs=' 'self'; frame-src 'self'; style-src 'unsafe-inline';">
=======
		content="default-src 'none'; script-src 'sha256-DXeP32g8BdMsVuVabYTmznoTH59F7M7UtV0vXemEFqc=' 'self'; frame-src 'self'; style-src 'unsafe-inline';">

>>>>>>> 4849ca9b

	<!-- Disable pinch zooming -->
	<meta name="viewport"
		content="width=device-width, initial-scale=1.0, maximum-scale=1.0, minimum-scale=1.0, user-scalable=no">
</head>

<body style="margin: 0; overflow: hidden; width: 100%; height: 100%; overscroll-behavior-x: none;" role="document">
	<script async type="module">
		// @ts-check
		/// <reference lib="dom" />

		const isSafari = (
			navigator.vendor && navigator.vendor.indexOf('Apple') > -1 &&
			navigator.userAgent &&
			navigator.userAgent.indexOf('CriOS') === -1 &&
			navigator.userAgent.indexOf('FxiOS') === -1
		);

		const isFirefox = (
			navigator.userAgent &&
			navigator.userAgent.indexOf('Firefox') >= 0
		);

		const searchParams = new URL(location.toString()).searchParams;
		const ID = searchParams.get('id');
		const webviewOrigin = searchParams.get('origin');
		const onElectron = searchParams.get('platform') === 'electron';
		const disableServiceWorker = searchParams.has('disableServiceWorker');
		const expectedWorkerVersion = parseInt(searchParams.get('swVersion'));

		/**
		 * Use polling to track focus of main webview and iframes within the webview
		 *
		 * @param {Object} handlers
		 * @param {() => void} handlers.onFocus
		 * @param {() => void} handlers.onBlur
		 */
		const trackFocus = ({ onFocus, onBlur }) => {
			const interval = 250;
			let isFocused = document.hasFocus();
			setInterval(() => {
				const target = getActiveFrame();
				const isCurrentlyFocused = document.hasFocus() || !!(target && target.contentDocument && target.contentDocument.body.classList.contains('vscode-context-menu-visible'));
				if (isCurrentlyFocused === isFocused) {
					return;
				}
				isFocused = isCurrentlyFocused;
				if (isCurrentlyFocused) {
					onFocus();
				} else {
					onBlur();
				}
			}, interval);
		};

		const getActiveFrame = () => {
			return /** @type {HTMLIFrameElement | undefined} */ (document.getElementById('active-frame'));
		};

		const getPendingFrame = () => {
			return /** @type {HTMLIFrameElement | undefined} */ (document.getElementById('pending-frame'));
		};

		/**
		 * @template T
		 * @param {T | undefined | null} obj
		 * @return {T}
		 */
		function assertIsDefined(obj) {
			if (typeof obj === 'undefined' || obj === null) {
				throw new Error('Found unexpected null');
			}
			return obj;
		}

		const vscodePostMessageFuncName = '__vscode_post_message__';

		const defaultStyles = document.createElement('style');
		defaultStyles.id = '_defaultStyles';
		defaultStyles.textContent = `
			html {
				scrollbar-color: var(--vscode-scrollbarSlider-background) var(--vscode-editor-background);
			}

			body {
				overscroll-behavior-x: none;
				background-color: transparent;
				color: var(--vscode-editor-foreground);
				font-family: var(--vscode-font-family);
				font-weight: var(--vscode-font-weight);
				font-size: var(--vscode-font-size);
				margin: 0;
				padding: 0 20px;
			}

			img, video {
				max-width: 100%;
				max-height: 100%;
			}

			a, a code {
				color: var(--vscode-textLink-foreground);
			}

			p > a {
				text-decoration: var(--text-link-decoration);
			}

			a:hover {
				color: var(--vscode-textLink-activeForeground);
			}

			a:focus,
			input:focus,
			select:focus,
			textarea:focus {
				outline: 1px solid -webkit-focus-ring-color;
				outline-offset: -1px;
			}

			code {
				font-family: var(--monaco-monospace-font);
				color: var(--vscode-textPreformat-foreground);
				background-color: var(--vscode-textPreformat-background);
				padding: 1px 3px;
				border-radius: 4px;
			}

			pre code {
				padding: 0;
			}

			blockquote {
				background: var(--vscode-textBlockQuote-background);
				border-color: var(--vscode-textBlockQuote-border);
			}

			kbd {
				background-color: var(--vscode-keybindingLabel-background);
				color: var(--vscode-keybindingLabel-foreground);
				border-style: solid;
				border-width: 1px;
				border-radius: 3px;
				border-color: var(--vscode-keybindingLabel-border);
				border-bottom-color: var(--vscode-keybindingLabel-bottomBorder);
				box-shadow: inset 0 -1px 0 var(--vscode-widget-shadow);
				vertical-align: middle;
				padding: 1px 3px;
			}

			::-webkit-scrollbar {
				width: 10px;
				height: 10px;
			}

			::-webkit-scrollbar-corner {
				background-color: var(--vscode-editor-background);
			}

			::-webkit-scrollbar-thumb {
				background-color: var(--vscode-scrollbarSlider-background);
			}
			::-webkit-scrollbar-thumb:hover {
				background-color: var(--vscode-scrollbarSlider-hoverBackground);
			}
			::-webkit-scrollbar-thumb:active {
				background-color: var(--vscode-scrollbarSlider-activeBackground);
			}
			::highlight(find-highlight) {
				background-color: var(--vscode-editor-findMatchHighlightBackground);
			}
			::highlight(current-find-highlight) {
				background-color: var(--vscode-editor-findMatchBackground);
			}`;

		/**
		 * @param {boolean} allowMultipleAPIAcquire
		 * @param {*} [state]
		 * @return {string}
		 */
		function getVsCodeApiScript(allowMultipleAPIAcquire, state) {
			const encodedState = state ? encodeURIComponent(state) : undefined;
			return /* js */`
					globalThis.acquireVsCodeApi = (function() {
						const originalPostMessage = window.parent['${vscodePostMessageFuncName}'].bind(window.parent);
						const doPostMessage = (channel, data, transfer) => {
							originalPostMessage(channel, data, transfer);
						};

						let acquired = false;

						let state = ${state ? `JSON.parse(decodeURIComponent("${encodedState}"))` : undefined};

						return () => {
							if (acquired && !${allowMultipleAPIAcquire}) {
								throw new Error('An instance of the VSCodius API has already been acquired');
							}
							acquired = true;
							return Object.freeze({
								postMessage: function(message, transfer) {
									doPostMessage('onmessage', { message, transfer }, transfer);
								},
								setState: function(newState) {
									state = newState;
									doPostMessage('do-update-state', JSON.stringify(newState));
									return newState;
								},
								getState: function() {
									return state;
								}
							});
						};
					})();
					delete window.parent;
					delete window.top;
					delete window.frameElement;
				`;
		}

		/** @type {Promise<void>} */
		const workerReady = new Promise((resolve, reject) => {
			if (disableServiceWorker) {
				return resolve();
			}

			if (!areServiceWorkersEnabled()) {
				return reject(new Error('Service Workers are not enabled. Webviews will not work. Try disabling private/incognito mode.'));
			}

			const swPath = encodeURI(`service-worker.js?v=${expectedWorkerVersion}&vscode-resource-base-authority=${searchParams.get('vscode-resource-base-authority')}&remoteAuthority=${searchParams.get('remoteAuthority') ?? ''}`);
			navigator.serviceWorker.register(swPath)
				.then(async registration => {
					/**
					 * @param {MessageEvent} event
					 */
					const versionHandler = async (event) => {
						if (event.data.channel !== 'version') {
							return;
						}

						navigator.serviceWorker.removeEventListener('message', versionHandler);
						if (event.data.version === expectedWorkerVersion) {
							return resolve();
						} else {
							console.log(`Found unexpected service worker version. Found: ${event.data.version}. Expected: ${expectedWorkerVersion}`);
							console.log(`Attempting to reload service worker`);

							// If we have the wrong version, try once (and only once) to unregister and re-register
							// Note that `.update` doesn't seem to work desktop electron at the moment so we use
							// `unregister` and `register` here.
							return registration.unregister()
								.then(() => navigator.serviceWorker.register(swPath))
								.finally(() => { resolve(); });
						}
					};
					navigator.serviceWorker.addEventListener('message', versionHandler);

					const postVersionMessage = (/** @type {ServiceWorker} */ controller) => {
						controller.postMessage({ channel: 'version' });
					};

					// At this point, either the service worker is ready and
					// became our controller, or we need to wait for it.
					// Note that navigator.serviceWorker.controller could be a
					// controller from a previously loaded service worker.
					const currentController = navigator.serviceWorker.controller;
					if (currentController?.scriptURL.endsWith(swPath)) {
						// service worker already loaded & ready to receive messages
						postVersionMessage(currentController);
					} else {
						if (currentController) {
							console.log(`Found unexpected service worker controller. Found: ${currentController.scriptURL}. Expected: ${swPath}. Waiting for controllerchange.`);
						} else {
							console.log(`No service worker controller found. Waiting for controllerchange.`);
						}

						// Either there's no controlling service worker, or it's an old one.
						// Wait for it to change before posting the message
						const onControllerChange = () => {
							navigator.serviceWorker.removeEventListener('controllerchange', onControllerChange);
							if (navigator.serviceWorker.controller) {
								postVersionMessage(navigator.serviceWorker.controller);
							} else {
								return reject(new Error('No controller found.'));
							}
						};
						navigator.serviceWorker.addEventListener('controllerchange', onControllerChange);
					}
				}).catch(error => {
					if (!onElectron && error instanceof Error && error.message.includes('user denied permission')) {
						return reject(new Error(`Could not register service worker. Please make sure third party cookies are enabled: ${error}`));
					}
					return reject(new Error(`Could not register service worker: ${error}.`));
				});
		});

		/**
		 *  @type {import('../webviewMessages').WebviewHostMessaging}
		 */
		const hostMessaging = new class HostMessaging {

			constructor() {
				this.channel = new MessageChannel();

				/** @type {Map<string, Array<(event: MessageEvent, data: any) => void>>} */
				this.handlers = new Map();

				this.channel.port1.onmessage = (e) => {
					const channel = e.data.channel;
					const handlers = this.handlers.get(channel);
					if (handlers) {
						for (const handler of handlers) {
							handler(e, e.data.args);
						}
					} else {
						console.log('no handler for ', e);
					}
				};
			}

			postMessage(channel, data, transfer) {
				this.channel.port1.postMessage({ channel, data }, transfer);
			}

			onMessage(channel, handler) {
				let handlers = this.handlers.get(channel);
				if (!handlers) {
					handlers = [];
					this.handlers.set(channel, handlers);
				}
				handlers.push(handler);
			}

			async signalReady() {
				const start = (/** @type {string} */ parentOrigin) => {
					window.parent.postMessage({ target: ID, channel: 'webview-ready', data: {} }, parentOrigin, [this.channel.port2]);
				};

				const parentOrigin = searchParams.get('parentOrigin');

				const hostname = location.hostname;

				if (!crypto.subtle) {
					// cannot validate, not running in a secure context
					throw new Error(`'crypto.subtle' is not available so webviews will not work. This is likely because the editor is not running in a secure context (https://developer.mozilla.org/en-US/docs/Web/Security/Secure_Contexts).`);
				}

				// Here the `parentOriginHash()` function from `src/vs/workbench/common/webview.ts` is inlined
				// compute a sha-256 composed of `parentOrigin` and `salt` converted to base 32
				let parentOriginHash;
				try {
					const strData = JSON.stringify({ parentOrigin, salt: webviewOrigin });
					const encoder = new TextEncoder();
					const arrData = encoder.encode(strData);
					const hash = await crypto.subtle.digest('sha-256', arrData);
					const hashArray = Array.from(new Uint8Array(hash));
					const hashHex = hashArray.map(b => b.toString(16).padStart(2, '0')).join('');
					// sha256 has 256 bits, so we need at most ceil(lg(2^256-1)/lg(32)) = 52 chars to represent it in base 32
					parentOriginHash = BigInt(`0x${hashHex}`).toString(32).padStart(52, '0');
				} catch (err) {
					throw err instanceof Error ? err : new Error(String(err));
				}

				if (hostname === parentOriginHash || hostname.startsWith(parentOriginHash + '.')) {
					// validation succeeded!
					return start(parentOrigin);
				}

				throw new Error(`Expected '${parentOriginHash}' as hostname or subdomain!`);
			}
		}();

		const unloadMonitor = new class {

			constructor() {
				this.confirmBeforeClose = 'keyboardOnly';
				this.isModifierKeyDown = false;

				hostMessaging.onMessage('set-confirm-before-close', (_e, data) => {
					this.confirmBeforeClose = data;
				});

				hostMessaging.onMessage('content', (_e, data) => {
					this.confirmBeforeClose = data.confirmBeforeClose;
				});

				window.addEventListener('beforeunload', (event) => {
					if (onElectron) {
						return;
					}

					switch (this.confirmBeforeClose) {
						case 'always': {
							event.preventDefault();
							event.returnValue = '';
							return '';
						}
						case 'never': {
							break;
						}
						case 'keyboardOnly':
						default: {
							if (this.isModifierKeyDown) {
								event.preventDefault();
								event.returnValue = '';
								return '';
							}
							break;
						}
					}
				});
			}

			onIframeLoaded(/** @type {HTMLIFrameElement} */ frame) {
				assertIsDefined(frame.contentWindow).addEventListener('keydown', e => {
					this.isModifierKeyDown = e.metaKey || e.ctrlKey || e.altKey;
				});

				assertIsDefined(frame.contentWindow).addEventListener('keyup', () => {
					this.isModifierKeyDown = false;
				});
			}
		};

		// state
		let firstLoad = true;
		/** @type {any} */
		let loadTimeout;
		let styleVersion = 0;

		/** @type {Array<{ readonly message: any, transfer?: ArrayBuffer[] }>} */
		let pendingMessages = [];

		const initData = {
			/** @type {number | undefined} */
			initialScrollProgress: undefined,

			/** @type {{ [key: string]: string } | undefined} */
			styles: undefined,

			/** @type {string | undefined} */
			activeTheme: undefined,

			/** @type {string | undefined} */
			themeId: undefined,

			/** @type {string | undefined} */
			themeLabel: undefined,

			/** @type {boolean} */
			screenReader: false,

			/** @type {boolean} */
			reduceMotion: false,
		};

		if (!disableServiceWorker) {
			hostMessaging.onMessage('did-load-resource', (_event, data) => {
				assertIsDefined(navigator.serviceWorker.controller).postMessage({ channel: 'did-load-resource', data }, data.data?.buffer ? [data.data.buffer] : []);
			});

			hostMessaging.onMessage('did-load-localhost', (_event, data) => {
				assertIsDefined(navigator.serviceWorker.controller).postMessage({ channel: 'did-load-localhost', data });
			});

			navigator.serviceWorker.addEventListener('message', event => {
				switch (event.data.channel) {
					case 'load-resource':
					case 'load-localhost':
						hostMessaging.postMessage(event.data.channel, event.data);
						return;
				}
			});
		}

		/**
		 * @param {HTMLDocument?} document
		 * @param {HTMLElement?} body
		 */
		const applyStyles = (document, body) => {
			if (!document) {
				return;
			}

			if (body) {
				body.classList.remove('vscode-light', 'vscode-dark', 'vscode-high-contrast', 'vscode-high-contrast-light', 'vscode-reduce-motion', 'vscode-using-screen-reader');

				if (initData.activeTheme) {
					body.classList.add(initData.activeTheme);
					if (initData.activeTheme === 'vscode-high-contrast-light') {
						// backwards compatibility
						body.classList.add('vscode-high-contrast');
					}
				}

				if (initData.reduceMotion) {
					body.classList.add('vscode-reduce-motion');
				}

				if (initData.screenReader) {
					body.classList.add('vscode-using-screen-reader');
				}

				body.dataset.vscodeThemeKind = initData.activeTheme;
				/** @deprecated data-vscode-theme-name will be removed, use data-vscode-theme-id instead */
				body.dataset.vscodeThemeName = initData.themeLabel || '';
				body.dataset.vscodeThemeId = initData.themeId || '';
			}

			if (initData.styles) {
				const documentStyle = document.documentElement.style;

				// Remove stale properties
				for (let i = documentStyle.length - 1; i >= 0; i--) {
					const property = documentStyle[i];

					// Don't remove properties that the webview might have added separately
					if (property && property.startsWith('--vscode-')) {
						documentStyle.removeProperty(property);
					}
				}

				// Re-add new properties
				for (const [variable, value] of Object.entries(initData.styles)) {
					documentStyle.setProperty(`--${variable}`, value);
				}
			}
		};

		/**
		 * @param {MouseEvent} event
		 */
		const handleInnerClick = (event) => {
			if (!event?.view?.document) {
				return;
			}

			const baseElement = event.view.document.querySelector('base');

			for (const pathElement of event.composedPath()) {
				/** @type {any} */
				const node = pathElement;
				if (node.tagName && node.tagName.toLowerCase() === 'a' && node.href) {
					if (node.getAttribute('href') === '#') {
						event.view.scrollTo(0, 0);
					} else if (node.hash && (node.getAttribute('href') === node.hash || (baseElement && node.href === baseElement.href + node.hash))) {
						const fragment = node.hash.slice(1);
						const decodedFragment = decodeURIComponent(fragment);
						const scrollTarget = event.view.document.getElementById(fragment) ?? event.view.document.getElementById(decodedFragment);
						if (scrollTarget) {
							scrollTarget.scrollIntoView();
						} else if (decodedFragment.toLowerCase() === 'top') {
							event.view.scrollTo(0, 0);
						}
					} else {
						hostMessaging.postMessage('did-click-link', { uri: node.href.baseVal || node.href });
					}
					event.preventDefault();
					return;
				}
			}
		};

		/**
		 * @param {MouseEvent} event
		 */
		const handleAuxClick = (event) => {
			// Prevent middle clicks opening a broken link in the browser
			if (!event?.view?.document) {
				return;
			}

			if (event.button === 1) {
				for (const pathElement of event.composedPath()) {
					/** @type {any} */
					const node = pathElement;
					if (node.tagName && node.tagName.toLowerCase() === 'a' && node.href) {
						event.preventDefault();
						return;
					}
				}
			}
		};

		/**
		 * @param {KeyboardEvent} e
		 */
		const handleInnerKeydown = (e) => {
			// If the keypress would trigger a browser event, such as copy or paste,
			// make sure we block the browser from dispatching it. Instead VS Code
			// handles these events and will dispatch a copy/paste back to the webview
			// if needed
			if (isUndoRedo(e) || isPrint(e) || isFindEvent(e) || isSaveEvent(e)) {
				e.preventDefault();
			} else if (isCopyPasteOrCut(e)) {
				if (onElectron) {
					e.preventDefault();
				} else {
					return; // let the browser handle this
				}
			} else if (!onElectron && (isCloseTab(e) || isNewWindow(e) || isHelp(e) || isRefresh(e))) {
				// Prevent Ctrl+W closing window / Ctrl+N opening new window in PWA.
				// (No effect in a regular browser tab.)
				e.preventDefault();
			}

			hostMessaging.postMessage('did-keydown', {
				key: e.key,
				keyCode: e.keyCode,
				code: e.code,
				shiftKey: e.shiftKey,
				altKey: e.altKey,
				ctrlKey: e.ctrlKey,
				metaKey: e.metaKey,
				repeat: e.repeat
			});
		};
		/**
		 * @param {KeyboardEvent} e
		 */
		const handleInnerKeyup = (e) => {
			hostMessaging.postMessage('did-keyup', {
				key: e.key,
				keyCode: e.keyCode,
				code: e.code,
				shiftKey: e.shiftKey,
				altKey: e.altKey,
				ctrlKey: e.ctrlKey,
				metaKey: e.metaKey,
				repeat: e.repeat
			});
		};

		/**
		 * @param {KeyboardEvent} e
		 * @return {boolean}
		 */
		function isCopyPasteOrCut(e) {
			const hasMeta = e.ctrlKey || e.metaKey;
			// 45: keyCode of "Insert"
			const shiftInsert = e.shiftKey && e.keyCode === 45;
			// 67, 86, 88: keyCode of "C", "V", "X"
			return (hasMeta && [67, 86, 88].includes(e.keyCode)) || shiftInsert;
		}

		/**
		 * @param {KeyboardEvent} e
		 * @return {boolean}
		 */
		function isUndoRedo(e) {
			const hasMeta = e.ctrlKey || e.metaKey;
			// 90, 89: keyCode of "Z", "Y"
			return hasMeta && [90, 89].includes(e.keyCode);
		}

		/**
		 * @param {KeyboardEvent} e
		 * @return {boolean}
		 */
		function isPrint(e) {
			const hasMeta = e.ctrlKey || e.metaKey;
			// 80: keyCode of "P"
			return hasMeta && e.keyCode === 80;
		}

		/**
		 * @param {KeyboardEvent} e
		 * @return {boolean}
		 */
		function isFindEvent(e) {
			const hasMeta = e.ctrlKey || e.metaKey;
			// 70: keyCode of "F"
			return hasMeta && e.keyCode === 70;
		}

		/**
		 * @param {KeyboardEvent} e
		 * @return {boolean}
		 */
		function isSaveEvent(e) {
			const hasMeta = e.ctrlKey || e.metaKey;
			// 83: keyCode of "S"
			return hasMeta && e.keyCode === 83;
		}

		/**
		 * @param {KeyboardEvent} e
		 * @return {boolean}
		 */
		function isCloseTab(e) {
			const hasMeta = e.ctrlKey || e.metaKey;
			// 87: keyCode of "W"
			return hasMeta && e.keyCode === 87;
		}

		/**
		 * @param {KeyboardEvent} e
		 * @return {boolean}
		 */
		function isNewWindow(e) {
			const hasMeta = e.ctrlKey || e.metaKey;
			// 78: keyCode of "N"
			return hasMeta && e.keyCode === 78;
		}

		/**
		 * @param {KeyboardEvent} e
		 * @return {boolean}
		 */
		function isHelp(e) {
			// 112: keyCode of "F1"
			return e.keyCode === 112;
		}

		/**
		 * @param {KeyboardEvent} e
		 * @return {boolean}
		 */
		function isRefresh(e) {
			// 116: keyCode of "F5"
			return e.keyCode === 116;
		}

		let isHandlingScroll = false;

		/**
		 * @param {WheelEvent} event
		 */
		const handleWheel = (event) => {
			if (isHandlingScroll) {
				return;
			}

			hostMessaging.postMessage('did-scroll-wheel', {
				deltaMode: event.deltaMode,
				deltaX: event.deltaX,
				deltaY: event.deltaY,
				deltaZ: event.deltaZ,
				detail: event.detail,
				type: event.type
			});
		};

		/**
		 * @param {Event} event
		 */
		const handleInnerScroll = (event) => {
			if (isHandlingScroll) {
				return;
			}

			const target = /** @type {HTMLDocument | null} */ (event.target);
			const currentTarget = /** @type {Window | null} */ (event.currentTarget);
			if (!currentTarget || !target?.body) {
				return;
			}

			const progress = currentTarget.scrollY / target.body.clientHeight;
			if (isNaN(progress)) {
				return;
			}

			isHandlingScroll = true;
			window.requestAnimationFrame(() => {
				try {
					hostMessaging.postMessage('did-scroll', { scrollYPercentage: progress });
				} catch (e) {
					// noop
				}
				isHandlingScroll = false;
			});
		};

		function handleInnerDragStartEvent(/** @type {DragEvent} */ e) {
			if (e.defaultPrevented) {
				// Extension code has already handled this event
				return;
			}

			if (!e.dataTransfer || e.shiftKey) {
				return;
			}

			// Only handle drags from outside editor for now
			if (e.dataTransfer.items.length && Array.prototype.every.call(e.dataTransfer.items, item => item.kind === 'file')) {
				hostMessaging.postMessage('drag-start', undefined);
			}
		}

<<<<<<< HEAD
=======

		function handleInnerDragEvent(/** @type {DragEvent} */ e) {
			/**
			 * To ensure that the drop event always fires as expected, you should always include a preventDefault() call in the part of your code which handles the dragover event.
			 * source: https://developer.mozilla.org/en-US/docs/Web/API/HTMLElement/drop_event
			 **/
			e.preventDefault();

			if (!e.dataTransfer) {
				return;
			}


			// Only handle drags from outside editor for now
			if (e.dataTransfer.items.length && Array.prototype.every.call(e.dataTransfer.items, item => item.kind === 'file')) {
				hostMessaging.postMessage('drag', {
					shiftKey: e.shiftKey
				});
			}

		}

		function handleInnerDropEvent(/**@type {DragEvent} */e) {
			e.preventDefault();
		}

>>>>>>> 4849ca9b
		/**
		 * @param {() => void} callback
		 */
		function onDomReady(callback) {
			if (document.readyState === 'interactive' || document.readyState === 'complete') {
				callback();
			} else {
				document.addEventListener('DOMContentLoaded', callback);
			}
		}

		function areServiceWorkersEnabled() {
			try {
				return !!navigator.serviceWorker;
			} catch (e) {
				return false;
			}
		}

		/**
		 * @param {import('../webviewMessages').UpdateContentEvent} data
		 * @return {string}
		 */
		function toContentHtml(data) {
			const options = data.options;
			const text = data.contents;
			const newDocument = new DOMParser().parseFromString(text, 'text/html');

			newDocument.querySelectorAll('a').forEach(a => {
				if (!a.title) {
					const href = a.getAttribute('href');
					if (typeof href === 'string') {
						a.title = href;
					}
				}
			});

			// Set default aria role
			if (!newDocument.body.hasAttribute('role')) {
				newDocument.body.setAttribute('role', 'document');
			}

			// Inject default script
			if (options.allowScripts) {
				const defaultScript = newDocument.createElement('script');
				defaultScript.id = '_vscodeApiScript';
				defaultScript.textContent = getVsCodeApiScript(options.allowMultipleAPIAcquire, data.state);
				newDocument.head.prepend(defaultScript);
			}

			// Inject default styles
			newDocument.head.prepend(defaultStyles.cloneNode(true));

			applyStyles(newDocument, newDocument.body);

			// Strip out unsupported http-equiv tags
			for (const metaElement of Array.from(newDocument.querySelectorAll('meta'))) {
				const httpEquiv = metaElement.getAttribute('http-equiv');
				if (httpEquiv && !/^(content-security-policy|default-style|content-type)$/i.test(httpEquiv)) {
					console.warn(`Removing unsupported meta http-equiv: ${httpEquiv}`);
					metaElement.remove();
				}
			}

			// Check for CSP
			const csp = newDocument.querySelector('meta[http-equiv="Content-Security-Policy"]');
			if (!csp) {
				hostMessaging.postMessage('no-csp-found', undefined);
			} else {
				try {
					// Attempt to rewrite CSPs that hardcode old-style resource endpoint
					const cspContent = csp.getAttribute('content');
					if (cspContent) {
						const newCsp = cspContent.replace(/(vscode-webview-resource|vscode-resource):(?=(\s|;|$))/g, data.cspSource);
						csp.setAttribute('content', newCsp);
					}
				} catch (e) {
					console.error(`Could not rewrite csp: ${e}`);
				}
			}

			// set DOCTYPE for newDocument explicitly as DOMParser.parseFromString strips it off
			// and DOCTYPE is needed in the iframe to ensure that the user agent stylesheet is correctly overridden
			return '<!DOCTYPE html>\n' + newDocument.documentElement.outerHTML;
		}

		// Also forward events before the contents of the webview have loaded
		window.addEventListener('keydown', handleInnerKeydown);
		window.addEventListener('keyup', handleInnerKeyup);
		window.addEventListener('dragenter', handleInnerDragStartEvent);
<<<<<<< HEAD
		window.addEventListener('dragover', handleInnerDragStartEvent);
=======
		window.addEventListener('dragover', handleInnerDragEvent);
		window.addEventListener('drag', handleInnerDragEvent);
		window.addEventListener('drop', handleInnerDropEvent);

>>>>>>> 4849ca9b

		onDomReady(() => {
			if (!document.body) {
				return;
			}

			hostMessaging.onMessage('styles', (_event, data) => {
				++styleVersion;

				initData.styles = data.styles;
				initData.activeTheme = data.activeTheme;
				initData.themeLabel = data.themeLabel;
				initData.themeId = data.themeId;
				initData.reduceMotion = data.reduceMotion;
				initData.screenReader = data.screenReader;

				const target = getActiveFrame();
				if (!target) {
					return;
				}

				if (target.contentDocument) {
					applyStyles(target.contentDocument, target.contentDocument.body);
				}
			});

			// propagate focus
			hostMessaging.onMessage('focus', () => {
				const activeFrame = getActiveFrame();
				if (!activeFrame || !activeFrame.contentWindow) {
					// Focus the top level webview instead
					window.focus();
					return;
				}

				if (document.activeElement === activeFrame) {
					// We are already focused on the iframe (or one of its children) so no need
					// to refocus.
					return;
				}

				activeFrame.contentWindow.focus();
			});

			// update iframe-contents
			let updateId = 0;
			hostMessaging.onMessage('content', async (_event, /** @type {import('../webviewMessages').UpdateContentEvent} */ data) => {
				const currentUpdateId = ++updateId;
				try {
					await workerReady;
				} catch (e) {
					console.error(`Webview fatal error: ${e}`);
					hostMessaging.postMessage('fatal-error', { message: e + '' });
					return;
				}

				if (currentUpdateId !== updateId) {
					return;
				}

				const options = data.options;
				const newDocument = toContentHtml(data);

				const initialStyleVersion = styleVersion;

				const frame = getActiveFrame();
				const wasFirstLoad = firstLoad;
				// keep current scrollY around and use later
				/** @type {(body: HTMLElement, window: Window) => void} */
				let setInitialScrollPosition;
				if (firstLoad) {
					firstLoad = false;
					setInitialScrollPosition = (body, window) => {
						if (typeof initData.initialScrollProgress === 'number' && !isNaN(initData.initialScrollProgress)) {
							if (window.scrollY === 0) {
								window.scroll(0, body.clientHeight * initData.initialScrollProgress);
							}
						}
					};
				} else {
					const scrollY = frame && frame.contentDocument && frame.contentDocument.body ? assertIsDefined(frame.contentWindow).scrollY : 0;
					setInitialScrollPosition = (body, window) => {
						if (window.scrollY === 0) {
							window.scroll(0, scrollY);
						}
					};
				}

				// Clean up old pending frames and set current one as new one
				const previousPendingFrame = getPendingFrame();
				if (previousPendingFrame) {
					previousPendingFrame.setAttribute('id', '');
					previousPendingFrame.remove();
				}
				if (!wasFirstLoad) {
					pendingMessages = [];
				}

				const newFrame = document.createElement('iframe');
				newFrame.title = data.title;
				newFrame.setAttribute('id', 'pending-frame');
				newFrame.setAttribute('frameborder', '0');

				const sandboxRules = new Set(['allow-same-origin', 'allow-pointer-lock']);
				if (options.allowScripts) {
					sandboxRules.add('allow-scripts');
					sandboxRules.add('allow-downloads');
				}
				if (options.allowForms) {
					sandboxRules.add('allow-forms');
				}
				newFrame.setAttribute('sandbox', Array.from(sandboxRules).join(' '));

				const allowRules = ['cross-origin-isolated;', 'autoplay;'];
				if (!isFirefox && options.allowScripts) {
					allowRules.push('clipboard-read;', 'clipboard-write;');
				}
				newFrame.setAttribute('allow', allowRules.join(' '));
				// We should just be able to use srcdoc, but I wasn't
				// seeing the service worker applying properly.
				// Fake load an empty on the correct origin and then write real html
				// into it to get around this.
				const fakeUrlParams = new URLSearchParams({ id: ID });
				if (globalThis.crossOriginIsolated) {
					fakeUrlParams.set('vscode-coi', '3'); /*COOP+COEP*/
				}
				newFrame.src = `./fake.html?${fakeUrlParams.toString()}`;

				newFrame.style.cssText = 'display: block; margin: 0; overflow: hidden; position: absolute; width: 100%; height: 100%; visibility: hidden';
				document.body.appendChild(newFrame);

				newFrame.contentWindow.addEventListener('keydown', handleInnerKeydown);
				newFrame.contentWindow.addEventListener('keyup', handleInnerKeyup);

				/**
				 * @param {Document} contentDocument
				 */
				function onFrameLoaded(contentDocument) {
					// Workaround for https://bugs.chromium.org/p/chromium/issues/detail?id=978325
					setTimeout(() => {
						contentDocument.open();
						contentDocument.write(newDocument);
						contentDocument.close();
						hookupOnLoadHandlers(newFrame);

						if (initialStyleVersion !== styleVersion) {
							applyStyles(contentDocument, contentDocument.body);
						}
					}, 0);
				}

				if (!options.allowScripts && isSafari) {
					// On Safari for iframes with scripts disabled, the `DOMContentLoaded` never seems to be fired: https://bugs.webkit.org/show_bug.cgi?id=33604
					// Use polling instead.
					const interval = setInterval(() => {
						// If the frame is no longer mounted, loading has stopped
						if (!newFrame.parentElement) {
							clearInterval(interval);
							return;
						}

						const contentDocument = assertIsDefined(newFrame.contentDocument);
						if (contentDocument.location.pathname.endsWith('/fake.html') && contentDocument.readyState !== 'loading') {
							clearInterval(interval);
							onFrameLoaded(contentDocument);
						}
					}, 10);
				} else {
					assertIsDefined(newFrame.contentWindow).addEventListener('DOMContentLoaded', e => {
						const contentDocument = e.target ? (/** @type {HTMLDocument} */ (e.target)) : undefined;
						onFrameLoaded(assertIsDefined(contentDocument));
					});
				}

				/**
				 * @param {Document} contentDocument
				 * @param {Window} contentWindow
				 */
				const onLoad = (contentDocument, contentWindow) => {
					if (contentDocument && contentDocument.body) {
						// Workaround for https://github.com/microsoft/vscode/issues/12865
						// check new scrollY and reset if necessary
						setInitialScrollPosition(contentDocument.body, contentWindow);
					}

					const newFrame = getPendingFrame();
					if (newFrame && newFrame.contentDocument && newFrame.contentDocument === contentDocument) {
						const wasFocused = document.hasFocus();
						const oldActiveFrame = getActiveFrame();
						oldActiveFrame?.remove();
						// Styles may have changed since we created the element. Make sure we re-style
						if (initialStyleVersion !== styleVersion) {
							applyStyles(newFrame.contentDocument, newFrame.contentDocument.body);
						}
						newFrame.setAttribute('id', 'active-frame');
						newFrame.style.visibility = 'visible';

						contentWindow.addEventListener('scroll', handleInnerScroll);
						contentWindow.addEventListener('wheel', handleWheel);

						if (wasFocused) {
							contentWindow.focus();
						}

						pendingMessages.forEach((message) => {
							contentWindow.postMessage(message.message, window.origin, message.transfer);
						});
						pendingMessages = [];
					}
				};

				/**
				 * @param {HTMLIFrameElement} newFrame
				 */
				function hookupOnLoadHandlers(newFrame) {
					clearTimeout(loadTimeout);
					loadTimeout = undefined;
					loadTimeout = setTimeout(() => {
						clearTimeout(loadTimeout);
						loadTimeout = undefined;
						onLoad(assertIsDefined(newFrame.contentDocument), assertIsDefined(newFrame.contentWindow));
					}, 200);

					const contentWindow = assertIsDefined(newFrame.contentWindow);

					contentWindow.addEventListener('load', function (e) {
						const contentDocument = /** @type {Document} */ (e.target);

						if (loadTimeout) {
							clearTimeout(loadTimeout);
							loadTimeout = undefined;
							onLoad(contentDocument, this);
						}
					});

					// Bubble out various events
					contentWindow.addEventListener('click', handleInnerClick);
					contentWindow.addEventListener('auxclick', handleAuxClick);
					contentWindow.addEventListener('keydown', handleInnerKeydown);
					contentWindow.addEventListener('keyup', handleInnerKeyup);
					contentWindow.addEventListener('contextmenu', e => {
						if (e.defaultPrevented) {
							// Extension code has already handled this event
							return;
						}

						e.preventDefault();

						/** @type { Record<string, boolean>} */
						let context = {};

						/** @type {HTMLElement | null} */
						let el = e.target;
						while (true) {
							if (!el) {
								break;
							}

							// Search self/ancestors for the closest context data attribute
							el = el.closest('[data-vscode-context]');
							if (!el) {
								break;
							}

							try {
								context = { ...JSON.parse(el.dataset.vscodeContext), ...context };
							} catch (e) {
								console.error(`Error parsing 'data-vscode-context' as json`, el, e);
							}

							el = el.parentElement;
						}

						hostMessaging.postMessage('did-context-menu', {
							clientX: e.clientX,
							clientY: e.clientY,
							context: context
						});
					});

					contentWindow.addEventListener('dragenter', handleInnerDragStartEvent);
<<<<<<< HEAD
					contentWindow.addEventListener('dragover', handleInnerDragStartEvent);
=======
					contentWindow.addEventListener('dragover', handleInnerDragEvent);
					contentWindow.addEventListener('drag', handleInnerDragEvent);
					contentWindow.addEventListener('drop', handleInnerDropEvent);
>>>>>>> 4849ca9b

					unloadMonitor.onIframeLoaded(newFrame);
				}
			});

			// propagate vscode-context-menu-visible class
			hostMessaging.onMessage('set-context-menu-visible', (_event, data) => {
				const target = getActiveFrame();
				if (target && target.contentDocument) {
					target.contentDocument.body.classList.toggle('vscode-context-menu-visible', data.visible);
				}
			});

			hostMessaging.onMessage('set-title', async (_event, data) => {
				const target = getActiveFrame();
				if (target) {
					target.title = data;
				}
			});

			// Forward message to the embedded iframe
			hostMessaging.onMessage('message', (_event, data) => {
				const pending = getPendingFrame();
				if (!pending) {
					const target = getActiveFrame();
					if (target) {
						assertIsDefined(target.contentWindow).postMessage(data.message, window.origin, data.transfer);
						return;
					}
				}
				pendingMessages.push(data);
			});

			hostMessaging.onMessage('initial-scroll-position', (_event, progress) => {
				initData.initialScrollProgress = progress;
			});

			hostMessaging.onMessage('execCommand', (_event, data) => {
				const target = getActiveFrame();
				if (!target) {
					return;
				}
				assertIsDefined(target.contentDocument).execCommand(data);
			});

			/** @type {string | undefined} */
			let lastFindValue = undefined;

			hostMessaging.onMessage('find', (_event, data) => {
				const target = getActiveFrame();
				if (!target) {
					return;
				}

				if (!data.previous && lastFindValue !== data.value && target.contentWindow) {
					// Reset selection so we start search at the head of the last search
					const selection = target.contentWindow.getSelection();
					if (selection) {
						selection.collapse(selection.anchorNode);
					}
				}
				lastFindValue = data.value;

				const didFind = (/** @type {any} */ (target.contentWindow)).find(
					data.value,
					/* caseSensitive*/ false,
					/* backwards*/ data.previous,
					/* wrapAround*/ true,
					/* wholeWord */ false,
					/* searchInFrames*/ false,
					false);
				hostMessaging.postMessage('did-find', didFind);
			});

			hostMessaging.onMessage('find-stop', (_event, data) => {
				const target = getActiveFrame();
				if (!target) {
					return;
				}

				lastFindValue = undefined;

				if (!data.clearSelection && target.contentWindow) {
					const selection = target.contentWindow.getSelection();
					if (selection) {
						for (let i = 0; i < selection.rangeCount; i++) {
							selection.removeRange(selection.getRangeAt(i));
						}
					}
				}
			});

			trackFocus({
				onFocus: () => hostMessaging.postMessage('did-focus', undefined),
				onBlur: () => hostMessaging.postMessage('did-blur', undefined)
			});

			(/** @type {any} */ (window))[vscodePostMessageFuncName] = (/** @type {string} */ command, /** @type {any} */ data) => {
				switch (command) {
					case 'onmessage':
					case 'do-update-state':
						hostMessaging.postMessage(command, data);
						break;
				}
			};

			hostMessaging.signalReady();
		});
	</script>
</body>

</html><|MERGE_RESOLUTION|>--- conflicted
+++ resolved
@@ -5,12 +5,7 @@
 	<meta charset="UTF-8">
 
 	<meta http-equiv="Content-Security-Policy"
-<<<<<<< HEAD
-		content="default-src 'none'; script-src 'sha256-dvxt5dlghGbz8hrqqochfoKEaHIMZ+yJVRvjJnGopzs=' 'self'; frame-src 'self'; style-src 'unsafe-inline';">
-=======
 		content="default-src 'none'; script-src 'sha256-DXeP32g8BdMsVuVabYTmznoTH59F7M7UtV0vXemEFqc=' 'self'; frame-src 'self'; style-src 'unsafe-inline';">
-
->>>>>>> 4849ca9b
 
 	<!-- Disable pinch zooming -->
 	<meta name="viewport"
@@ -800,8 +795,6 @@
 			}
 		}
 
-<<<<<<< HEAD
-=======
 
 		function handleInnerDragEvent(/** @type {DragEvent} */ e) {
 			/**
@@ -828,7 +821,6 @@
 			e.preventDefault();
 		}
 
->>>>>>> 4849ca9b
 		/**
 		 * @param {() => void} callback
 		 */
@@ -919,14 +911,8 @@
 		window.addEventListener('keydown', handleInnerKeydown);
 		window.addEventListener('keyup', handleInnerKeyup);
 		window.addEventListener('dragenter', handleInnerDragStartEvent);
-<<<<<<< HEAD
 		window.addEventListener('dragover', handleInnerDragStartEvent);
-=======
-		window.addEventListener('dragover', handleInnerDragEvent);
-		window.addEventListener('drag', handleInnerDragEvent);
 		window.addEventListener('drop', handleInnerDropEvent);
-
->>>>>>> 4849ca9b
 
 		onDomReady(() => {
 			if (!document.body) {
@@ -1208,13 +1194,8 @@
 					});
 
 					contentWindow.addEventListener('dragenter', handleInnerDragStartEvent);
-<<<<<<< HEAD
 					contentWindow.addEventListener('dragover', handleInnerDragStartEvent);
-=======
-					contentWindow.addEventListener('dragover', handleInnerDragEvent);
-					contentWindow.addEventListener('drag', handleInnerDragEvent);
 					contentWindow.addEventListener('drop', handleInnerDropEvent);
->>>>>>> 4849ca9b
 
 					unloadMonitor.onIframeLoaded(newFrame);
 				}
