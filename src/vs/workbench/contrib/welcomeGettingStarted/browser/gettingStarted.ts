--- conflicted
+++ resolved
@@ -44,13 +44,7 @@
 import { IProductService } from '../../../../platform/product/common/productService.js';
 import { IQuickInputService } from '../../../../platform/quickinput/common/quickInput.js';
 import { IStorageService, StorageScope, StorageTarget, WillSaveStateReason } from '../../../../platform/storage/common/storage.js';
-<<<<<<< HEAD
-import { defaultButtonStyles, defaultToggleStyles } from '../../../../platform/theme/browser/defaultStyles.js';
-=======
-import { ITelemetryService, TelemetryLevel, firstSessionDateStorageKey } from '../../../../platform/telemetry/common/telemetry.js';
-import { getTelemetryLevel } from '../../../../platform/telemetry/common/telemetryUtils.js';
 import { defaultButtonStyles, defaultKeybindingLabelStyles, defaultToggleStyles } from '../../../../platform/theme/browser/defaultStyles.js';
->>>>>>> 912bb683
 import { IWindowOpenable } from '../../../../platform/window/common/window.js';
 import { IWorkspaceContextService, UNKNOWN_EMPTY_WINDOW_WORKSPACE } from '../../../../platform/workspace/common/workspace.js';
 import { IRecentFolder, IRecentWorkspace, IRecentlyOpened, IWorkspacesService, isRecentFolder, isRecentWorkspace } from '../../../../platform/workspaces/common/workspaces.js';
@@ -874,38 +868,16 @@
 		}
 
 		const someStepsComplete = this.gettingStartedCategories.some(category => category.steps.find(s => s.done));
-<<<<<<< HEAD
 		if (!this.productService.openToWelcomeMainPage && !someStepsComplete && !this.hasScrolledToFirstCategory) {
 			const first = this.gettingStartedCategories.filter(c => !c.when || this.contextService.contextMatchesRules(c.when))[0];
 			if (first) {
 				this.hasScrolledToFirstCategory = true;
 				this.currentWalkthrough = first;
 				this.editorInput.selectedCategory = this.currentWalkthrough?.id;
+				this.editorInput.walkthroughPageTitle = this.currentWalkthrough.walkthroughPageTitle;
 				this.buildCategorySlide(this.editorInput.selectedCategory, undefined);
 				this.setSlide('details', true /* firstLaunch */);
 				return;
-=======
-		if (this.editorInput.showTelemetryNotice && this.productService.openToWelcomeMainPage) {
-			const telemetryNotice = $('p.telemetry-notice');
-			this.buildTelemetryFooter(telemetryNotice);
-			footer.appendChild(telemetryNotice);
-		} else if (!this.productService.openToWelcomeMainPage && !someStepsComplete && !this.hasScrolledToFirstCategory && this.showFeaturedWalkthrough) {
-			const firstSessionDateString = this.storageService.get(firstSessionDateStorageKey, StorageScope.APPLICATION) || new Date().toUTCString();
-			const daysSinceFirstSession = ((+new Date()) - (+new Date(firstSessionDateString))) / 1000 / 60 / 60 / 24;
-			const fistContentBehaviour = daysSinceFirstSession < 1 ? 'openToFirstCategory' : 'index';
-
-			if (fistContentBehaviour === 'openToFirstCategory') {
-				const first = this.gettingStartedCategories.filter(c => !c.when || this.contextService.contextMatchesRules(c.when))[0];
-				if (first) {
-					this.hasScrolledToFirstCategory = true;
-					this.currentWalkthrough = first;
-					this.editorInput.selectedCategory = this.currentWalkthrough?.id;
-					this.editorInput.walkthroughPageTitle = this.currentWalkthrough.walkthroughPageTitle;
-					this.buildCategorySlide(this.editorInput.selectedCategory, undefined);
-					this.setSlide('details', true /* firstLaunch */);
-					return;
-				}
->>>>>>> 912bb683
 			}
 		}
 
@@ -1503,11 +1475,7 @@
 				this.currentWalkthrough = undefined;
 				this.editorInput.selectedCategory = undefined;
 				this.editorInput.selectedStep = undefined;
-<<<<<<< HEAD
-=======
-				this.editorInput.showTelemetryNotice = false;
 				this.editorInput.walkthroughPageTitle = undefined;
->>>>>>> 912bb683
 
 				if (this.gettingStartedCategories.length !== this.gettingStartedList?.itemCount) {
 					// extensions may have changed in the time since we last displayed the walkthrough list
