--- conflicted
+++ resolved
@@ -152,11 +152,6 @@
 		@IExtensionManagementService private readonly extensionManagementService: IExtensionManagementService,
 		@IHostService private readonly hostService: IHostService,
 		@IViewsService private readonly viewsService: IViewsService,
-<<<<<<< HEAD
-=======
-		@ITelemetryService private readonly telemetryService: ITelemetryService,
-		@IWorkbenchAssignmentService private readonly tasExperimentService: IWorkbenchAssignmentService,
->>>>>>> 138f619c
 		@IProductService private readonly productService: IProductService
 	) {
 		super();
@@ -232,11 +227,7 @@
 
 		this._register(this.extensionManagementService.onDidInstallExtensions((result) => {
 
-<<<<<<< HEAD
-			if (result.some(e => ExtensionIdentifier.equals(this.productService.gitHubEntitlement?.extensionId, e.identifier.id) && !e?.context?.[EXTENSION_INSTALL_SKIP_WALKTHROUGH_CONTEXT])) {
-=======
 			if (result.some(e => ExtensionIdentifier.equals(this.productService.defaultChatAgent?.extensionId, e.identifier.id) && !e?.context?.[EXTENSION_INSTALL_SKIP_WALKTHROUGH_CONTEXT])) {
->>>>>>> 138f619c
 				result.forEach(e => {
 					this.sessionInstalledExtensions.add(e.identifier.id.toLowerCase());
 					this.progressByEvent(`extensionInstalled:${e.identifier.id.toLowerCase()}`);
@@ -426,24 +417,7 @@
 
 		const hadLastFoucs = await this.hostService.hadLastFocus();
 		if (hadLastFoucs && sectionToOpen && this.configurationService.getValue<string>('workbench.welcomePage.walkthroughs.openOnInstall')) {
-<<<<<<< HEAD
-			this.commandService.executeCommand('workbench.action.openWalkthrough', sectionToOpen, true);
-=======
-			type GettingStartedAutoOpenClassification = {
-				owner: 'lramos15';
-				comment: 'When a walkthrthrough is opened upon extension installation';
-				id: {
-					classification: 'PublicNonPersonalData'; purpose: 'FeatureInsight';
-					owner: 'lramos15';
-					comment: 'Used to understand what walkthroughs are consulted most frequently';
-				};
-			};
-			type GettingStartedAutoOpenEvent = {
-				id: string;
-			};
-			this.telemetryService.publicLog2<GettingStartedAutoOpenEvent, GettingStartedAutoOpenClassification>('gettingStarted.didAutoOpenWalkthrough', { id: sectionToOpen });
 			this.commandService.executeCommand('workbench.action.openWalkthrough', sectionToOpen);
->>>>>>> 138f619c
 		}
 	}
 
