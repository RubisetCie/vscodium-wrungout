/*---------------------------------------------------------------------------------------------
 *  Copyright (c) Microsoft Corporation. All rights reserved.
 *  Licensed under the MIT License. See License.txt in the project root for license information.
 *--------------------------------------------------------------------------------------------*/

import { createDecorator, IInstantiationService, ServicesAccessor } from 'vs/platform/instantiation/common/instantiation';
import { Emitter, Event } from 'vs/base/common/event';
import { IStorageService, StorageScope, StorageTarget } from 'vs/platform/storage/common/storage';
import { Memento } from 'vs/workbench/common/memento';
import { Action2, registerAction2 } from 'vs/platform/actions/common/actions';
import { ICommandService } from 'vs/platform/commands/common/commands';
import { ContextKeyExpr, ContextKeyExpression, IContextKeyService, RawContextKey } from 'vs/platform/contextkey/common/contextkey';
import { Disposable } from 'vs/base/common/lifecycle';
import { IUserDataSyncEnablementService } from 'vs/platform/userDataSync/common/userDataSync';
import { IExtensionDescription } from 'vs/platform/extensions/common/extensions';
import { URI } from 'vs/base/common/uri';
import { joinPath } from 'vs/base/common/resources';
import { FileAccess } from 'vs/base/common/network';
import { IExtensionManagementService } from 'vs/platform/extensionManagement/common/extensionManagement';
import { ThemeIcon } from 'vs/platform/theme/common/themeService';
import { walkthroughs } from 'vs/workbench/contrib/welcomeGettingStarted/common/gettingStartedContent';
import { IHostService } from 'vs/workbench/services/host/browser/host';
import { IConfigurationService } from 'vs/platform/configuration/common/configuration';
import { ILink, LinkedText, parseLinkedText } from 'vs/base/common/linkedText';
import { walkthroughsExtensionPoint } from 'vs/workbench/contrib/welcomeGettingStarted/browser/gettingStartedExtensionPoint';
import { registerSingleton } from 'vs/platform/instantiation/common/extensions';
import { dirname } from 'vs/base/common/path';
import { coalesce, flatten } from 'vs/base/common/arrays';
import { IViewsService } from 'vs/workbench/common/views';
import { localize } from 'vs/nls';
import { checkGlobFileExists } from 'vs/workbench/services/extensions/common/workspaceContains';
import { IWorkspaceContextService } from 'vs/platform/workspace/common/workspace';
import { CancellationTokenSource } from 'vs/base/common/cancellation';
import { DefaultIconPath } from 'vs/workbench/services/extensionManagement/common/extensionManagement';

export const HasMultipleNewFileEntries = new RawContextKey<boolean>('hasMultipleNewFileEntries', false);

export const IWalkthroughsService = createDecorator<IWalkthroughsService>('walkthroughsService');

export const hiddenEntriesConfigurationKey = 'workbench.welcomePage.hiddenCategories';

export const walkthroughMetadataConfigurationKey = 'workbench.welcomePage.walkthroughMetadata';
export type WalkthroughMetaDataType = Map<string, { firstSeen: number; stepIDs: string[]; manaullyOpened: boolean }>;

const BUILT_IN_SOURCE = localize('builtin', "Built-In");

export interface IWalkthrough {
	id: string;
	title: string;
	description: string;
	order: number;
	source: string;
	isFeatured: boolean;
	next?: string;
	when: ContextKeyExpression;
	steps: IWalkthroughStep[];
	icon:
	| { type: 'icon'; icon: ThemeIcon }
	| { type: 'image'; path: string };
}

export type IWalkthroughLoose = Omit<IWalkthrough, 'steps'> & { steps: (Omit<IWalkthroughStep, 'description'> & { description: string })[] };

export interface IResolvedWalkthrough extends IWalkthrough {
	steps: IResolvedWalkthroughStep[];
	newItems: boolean;
	recencyBonus: number;
	newEntry: boolean;
}

export interface IWalkthroughStep {
	id: string;
	title: string;
	description: LinkedText[];
	category: string;
	when: ContextKeyExpression;
	order: number;
	completionEvents: string[];
	media:
	| { type: 'image'; path: { hcDark: URI; hcLight: URI; light: URI; dark: URI }; altText: string }
	| { type: 'svg'; path: URI; altText: string }
	| { type: 'markdown'; path: URI; base: URI; root: URI };
}

type StepProgress = { done: boolean };

export interface IResolvedWalkthroughStep extends IWalkthroughStep, StepProgress { }

export interface IWalkthroughsService {
	_serviceBrand: undefined;

	readonly onDidAddWalkthrough: Event<IResolvedWalkthrough>;
	readonly onDidRemoveWalkthrough: Event<string>;
	readonly onDidChangeWalkthrough: Event<IResolvedWalkthrough>;
	readonly onDidProgressStep: Event<IResolvedWalkthroughStep>;

	readonly installedExtensionsRegistered: Promise<void>;

	getWalkthroughs(): IResolvedWalkthrough[];
	getWalkthrough(id: string): IResolvedWalkthrough;

	registerWalkthrough(descriptor: IWalkthroughLoose): void;

	progressByEvent(eventName: string): void;
	progressStep(id: string): void;
	deprogressStep(id: string): void;

	markWalkthroughOpened(id: string): void;
}

// Show walkthrough as "new" for 7 days after first install
const DAYS = 24 * 60 * 60 * 1000;
const NEW_WALKTHROUGH_TIME = 7 * DAYS;

export class WalkthroughsService extends Disposable implements IWalkthroughsService {
	declare readonly _serviceBrand: undefined;

	private readonly _onDidAddWalkthrough = new Emitter<IResolvedWalkthrough>();
	readonly onDidAddWalkthrough: Event<IResolvedWalkthrough> = this._onDidAddWalkthrough.event;
	private readonly _onDidRemoveWalkthrough = new Emitter<string>();
	readonly onDidRemoveWalkthrough: Event<string> = this._onDidRemoveWalkthrough.event;
	private readonly _onDidChangeWalkthrough = new Emitter<IResolvedWalkthrough>();
	readonly onDidChangeWalkthrough: Event<IResolvedWalkthrough> = this._onDidChangeWalkthrough.event;
	private readonly _onDidProgressStep = new Emitter<IResolvedWalkthroughStep>();
	readonly onDidProgressStep: Event<IResolvedWalkthroughStep> = this._onDidProgressStep.event;

	private memento: Memento;
	private stepProgress: Record<string, StepProgress | undefined>;

	private sessionEvents = new Set<string>();
	private completionListeners = new Map<string, Set<string>>();

	private gettingStartedContributions = new Map<string, IWalkthrough>();
	private steps = new Map<string, IWalkthroughStep>();

<<<<<<< HEAD
	private sessionInstalledExtensions = new Set<string>();
=======
	private tasExperimentService?: IWorkbenchAssignmentService;
	private sessionInstalledExtensions: Set<string> = new Set<string>();
>>>>>>> 0182e175

	private categoryVisibilityContextKeys = new Set<string>();
	private stepCompletionContextKeyExpressions = new Set<ContextKeyExpression>();
	private stepCompletionContextKeys = new Set<string>();

	private triggerInstalledExtensionsRegistered!: () => void;
	installedExtensionsRegistered: Promise<void>;

	private metadata: WalkthroughMetaDataType;

	constructor(
		@IStorageService private readonly storageService: IStorageService,
		@ICommandService private readonly commandService: ICommandService,
		@IInstantiationService private readonly instantiationService: IInstantiationService,
		@IWorkspaceContextService private readonly workspaceContextService: IWorkspaceContextService,
		@IContextKeyService private readonly contextService: IContextKeyService,
		@IUserDataSyncEnablementService private readonly userDataSyncEnablementService: IUserDataSyncEnablementService,
		@IConfigurationService private readonly configurationService: IConfigurationService,
		@IExtensionManagementService private readonly extensionManagementService: IExtensionManagementService,
		@IHostService private readonly hostService: IHostService,
		@IViewsService private readonly viewsService: IViewsService
	) {
		super();

		this.metadata = new Map(
			JSON.parse(
				this.storageService.get(walkthroughMetadataConfigurationKey, StorageScope.PROFILE, '[]')));

		this.memento = new Memento('gettingStartedService', this.storageService);
		this.stepProgress = this.memento.getMemento(StorageScope.PROFILE, StorageTarget.USER);

		walkthroughsExtensionPoint.setHandler(async (_, { added, removed }) => {
			await Promise.all(
				[...added.map(e => this.registerExtensionWalkthroughContributions(e.description)),
				...removed.map(e => this.unregisterExtensionWalkthroughContributions(e.description))]);
			this.triggerInstalledExtensionsRegistered();
		});

		this.initCompletionEventListeners();

		HasMultipleNewFileEntries.bindTo(this.contextService).set(false);

		this.installedExtensionsRegistered = new Promise(r => this.triggerInstalledExtensionsRegistered = r);

		walkthroughs.forEach(async (category, index) => {
			this._registerWalkthrough({
				...category,
				icon: { type: 'icon', icon: category.icon },
				order: walkthroughs.length - index,
				source: BUILT_IN_SOURCE,
				when: ContextKeyExpr.deserialize(category.when) ?? ContextKeyExpr.true(),
				steps:
					category.content.steps.map((step, index) => {
						return ({
							...step,
							completionEvents: step.completionEvents ?? [],
							description: parseDescription(step.description),
							category: category.id,
							order: index,
							when: ContextKeyExpr.deserialize(step.when) ?? ContextKeyExpr.true(),
							media: step.media.type === 'image'
								? {
									type: 'image',
									altText: step.media.altText,
									path: convertInternalMediaPathsToBrowserURIs(step.media.path)
								}
								: step.media.type === 'svg'
									? {
										type: 'svg',
										altText: step.media.altText,
										path: convertInternalMediaPathToFileURI(step.media.path).with({ query: JSON.stringify({ moduleId: 'vs/workbench/contrib/welcomeGettingStarted/common/media/' + step.media.path }) })
									}
									: {
										type: 'markdown',
										path: convertInternalMediaPathToFileURI(step.media.path).with({ query: JSON.stringify({ moduleId: 'vs/workbench/contrib/welcomeGettingStarted/common/media/' + step.media.path }) }),
										base: FileAccess.asFileUri('vs/workbench/contrib/welcomeGettingStarted/common/media/', require),
										root: FileAccess.asFileUri('vs/workbench/contrib/welcomeGettingStarted/common/media/', require),
									},
						});
					})
			});
		});
	}

	private initCompletionEventListeners() {
		this._register(this.commandService.onDidExecuteCommand(command => this.progressByEvent(`onCommand:${command.commandId}`)));

		this.extensionManagementService.getInstalled().then(installed => {
			installed.forEach(ext => this.progressByEvent(`extensionInstalled:${ext.identifier.id.toLowerCase()}`));
		});

		this._register(this.extensionManagementService.onDidInstallExtensions(async (result) => {
			const hadLastFoucs = await this.hostService.hadLastFocus();
			for (const e of result) {
				// If the window had last focus and the install didn't specify to skip the walkthrough
				// Then add it to the sessionInstallExtensions to be opened
				if (hadLastFoucs && !e?.context?.skipWalkthrough) {
					this.sessionInstalledExtensions.add(e.identifier.id.toLowerCase());
				}
				this.progressByEvent(`extensionInstalled:${e.identifier.id.toLowerCase()}`);
			}
		}));

		this._register(this.contextService.onDidChangeContext(event => {
			if (event.affectsSome(this.stepCompletionContextKeys)) {
				this.stepCompletionContextKeyExpressions.forEach(expression => {
					if (event.affectsSome(new Set(expression.keys())) && this.contextService.contextMatchesRules(expression)) {
						this.progressByEvent(`onContext:` + expression.serialize());
					}
				});
			}
		}));

		this._register(this.viewsService.onDidChangeViewVisibility(e => {
			if (e.visible) { this.progressByEvent('onView:' + e.id); }
		}));

		this._register(this.configurationService.onDidChangeConfiguration(e => {
			e.affectedKeys.forEach(key => { this.progressByEvent('onSettingChanged:' + key); });
		}));

		if (this.userDataSyncEnablementService.isEnabled()) { this.progressByEvent('onEvent:sync-enabled'); }
		this._register(this.userDataSyncEnablementService.onDidChangeEnablement(() => {
			if (this.userDataSyncEnablementService.isEnabled()) { this.progressByEvent('onEvent:sync-enabled'); }
		}));
	}

	markWalkthroughOpened(id: string) {
		const walkthrough = this.gettingStartedContributions.get(id);
		const prior = this.metadata.get(id);
		if (prior && walkthrough) {
			this.metadata.set(id, { ...prior, manaullyOpened: true, stepIDs: walkthrough.steps.map(s => s.id) });
		}

		this.storageService.store(walkthroughMetadataConfigurationKey, JSON.stringify([...this.metadata.entries()]), StorageScope.PROFILE, StorageTarget.USER);
	}

	private async registerExtensionWalkthroughContributions(extension: IExtensionDescription) {
		const convertExtensionPathToFileURI = (path: string) => path.startsWith('https://')
			? URI.parse(path, true)
			: FileAccess.asFileUri(joinPath(extension.extensionLocation, path));

		const convertExtensionRelativePathsToBrowserURIs = (path: string | { hc: string; hcLight?: string; dark: string; light: string }): { hcDark: URI; hcLight: URI; dark: URI; light: URI } => {
			const convertPath = (path: string) => path.startsWith('https://')
				? URI.parse(path, true)
				: FileAccess.asBrowserUri(joinPath(extension.extensionLocation, path));

			if (typeof path === 'string') {
				const converted = convertPath(path);
				return { hcDark: converted, hcLight: converted, dark: converted, light: converted };
			} else {
				return {
					hcDark: convertPath(path.hc),
					hcLight: convertPath(path.hcLight ?? path.light),
					light: convertPath(path.light),
					dark: convertPath(path.dark)
				};
			}
		};

		if (!(extension.contributes?.walkthroughs?.length)) {
			return;
		}

		let sectionToOpen: string | undefined;
		let sectionToOpenIndex = Math.min(); // '+Infinity';
		await Promise.all(extension.contributes?.walkthroughs?.map(async (walkthrough, index) => {
			const categoryID = extension.identifier.value + '#' + walkthrough.id;

			const isNewlyInstalled = !this.metadata.get(categoryID);
			if (isNewlyInstalled) {
				this.metadata.set(categoryID, { firstSeen: +new Date(), stepIDs: walkthrough.steps?.map(s => s.id) ?? [], manaullyOpened: false });
			}

			if (
				this.sessionInstalledExtensions.has(extension.identifier.value.toLowerCase())
			) {
				this.sessionInstalledExtensions.delete(extension.identifier.value.toLowerCase());
				if (index < sectionToOpenIndex && isNewlyInstalled) {
					sectionToOpen = categoryID;
					sectionToOpenIndex = index;
				}
			}

			const steps = (walkthrough.steps ?? []).map((step, index) => {
				const description = parseDescription(step.description || '');
				const fullyQualifiedID = extension.identifier.value + '#' + walkthrough.id + '#' + step.id;

				let media: IWalkthroughStep['media'];

				if (!step.media) {
					throw Error('missing media in walkthrough step: ' + walkthrough.id + '@' + step.id);
				}

				if (step.media.image) {
					const altText = step.media.altText;
					if (altText === undefined) {
						console.error('Walkthrough item:', fullyQualifiedID, 'is missing altText for its media element.');
					}
					media = { type: 'image', altText, path: convertExtensionRelativePathsToBrowserURIs(step.media.image) };
				}
				else if (step.media.markdown) {
					media = {
						type: 'markdown',
						path: convertExtensionPathToFileURI(step.media.markdown),
						base: convertExtensionPathToFileURI(dirname(step.media.markdown)),
						root: FileAccess.asFileUri(extension.extensionLocation),
					};
				}
				else if (step.media.svg) {
					media = {
						type: 'svg',
						path: convertExtensionPathToFileURI(step.media.svg),
						altText: step.media.svg,
					};
				}

				// Legacy media config (only in use by remote-wsl at the moment)
				else {
					const legacyMedia = step.media as unknown as { path: string; altText: string };
					if (typeof legacyMedia.path === 'string' && legacyMedia.path.endsWith('.md')) {
						media = {
							type: 'markdown',
							path: convertExtensionPathToFileURI(legacyMedia.path),
							base: convertExtensionPathToFileURI(dirname(legacyMedia.path)),
							root: FileAccess.asFileUri(extension.extensionLocation),
						};
					}
					else {
						const altText = legacyMedia.altText;
						if (altText === undefined) {
							console.error('Walkthrough item:', fullyQualifiedID, 'is missing altText for its media element.');
						}
						media = { type: 'image', altText, path: convertExtensionRelativePathsToBrowserURIs(legacyMedia.path) };
					}
				}

				return ({
					description, media,
					completionEvents: step.completionEvents?.filter(x => typeof x === 'string') ?? [],
					id: fullyQualifiedID,
					title: step.title,
					when: ContextKeyExpr.deserialize(step.when) ?? ContextKeyExpr.true(),
					category: categoryID,
					order: index,
				});
			});

			let isFeatured = false;
			if (walkthrough.featuredFor) {
				const folders = this.workspaceContextService.getWorkspace().folders.map(f => f.uri);
				const token = new CancellationTokenSource();
				setTimeout(() => token.cancel(), 2000);
				isFeatured = await this.instantiationService.invokeFunction(a => checkGlobFileExists(a, folders, walkthrough.featuredFor!, token.token));
			}

			const walkthoughDescriptor: IWalkthrough = {
				description: walkthrough.description,
				title: walkthrough.title,
				id: categoryID,
				isFeatured,
				source: extension.displayName ?? extension.name,
				order: 0,
				steps,
				icon: {
					type: 'image',
					path: extension.icon
						? FileAccess.asBrowserUri(joinPath(extension.extensionLocation, extension.icon)).toString(true)
						: DefaultIconPath
				},
				when: ContextKeyExpr.true(),
			} as const;

			this._registerWalkthrough(walkthoughDescriptor);

			this._onDidAddWalkthrough.fire(this.resolveWalkthrough(walkthoughDescriptor));
		}));

		this.storageService.store(walkthroughMetadataConfigurationKey, JSON.stringify([...this.metadata.entries()]), StorageScope.PROFILE, StorageTarget.USER);

		if (sectionToOpen && this.configurationService.getValue<string>('workbench.welcomePage.walkthroughs.openOnInstall')) {
<<<<<<< HEAD
			this.commandService.executeCommand('workbench.action.openWalkthrough', sectionToOpen);
=======
			type GettingStartedAutoOpenClassification = {
				id: {
					classification: 'PublicNonPersonalData'; purpose: 'FeatureInsight';
					owner: 'lramos15';
					comment: 'Used to understand what walkthroughs are consulted most frequently';
				};
			};
			type GettingStartedAutoOpenEvent = {
				id: string;
			};
			this.telemetryService.publicLog2<GettingStartedAutoOpenEvent, GettingStartedAutoOpenClassification>('gettingStarted.didAutoOpenWalkthrough', { id: sectionToOpen });
			this.commandService.executeCommand('workbench.action.openWalkthrough', sectionToOpen, true);
>>>>>>> 0182e175
		}
	}

	private unregisterExtensionWalkthroughContributions(extension: IExtensionDescription) {
		if (!(extension.contributes?.walkthroughs?.length)) {
			return;
		}

		extension.contributes?.walkthroughs?.forEach(section => {
			const categoryID = extension.identifier.value + '#walkthrough#' + section.id;
			section.steps.forEach(step => {
				const fullyQualifiedID = extension.identifier.value + '#' + section.id + '#' + step.id;
				this.steps.delete(fullyQualifiedID);
			});
			this.gettingStartedContributions.delete(categoryID);
			this._onDidRemoveWalkthrough.fire(categoryID);
		});
	}

	getWalkthrough(id: string): IResolvedWalkthrough {
		const walkthrough = this.gettingStartedContributions.get(id);
		if (!walkthrough) { throw Error('Trying to get unknown walkthrough: ' + id); }
		return this.resolveWalkthrough(walkthrough);
	}

	getWalkthroughs(): IResolvedWalkthrough[] {
		const registeredCategories = [...this.gettingStartedContributions.values()];
		const categoriesWithCompletion = registeredCategories
			.map(category => {
				return {
					...category,
					content: {
						type: 'steps' as const,
						steps: category.steps
					}
				};
			})
			.filter(category => category.content.type !== 'steps' || category.content.steps.length)
			.map(category => this.resolveWalkthrough(category));

		return categoriesWithCompletion;
	}

	private resolveWalkthrough(category: IWalkthrough): IResolvedWalkthrough {

		const stepsWithProgress = category.steps.map(step => this.getStepProgress(step));

		const hasOpened = this.metadata.get(category.id)?.manaullyOpened;
		const firstSeenDate = this.metadata.get(category.id)?.firstSeen;
		const isNew = firstSeenDate && firstSeenDate > (+new Date() - NEW_WALKTHROUGH_TIME);

		const lastStepIDs = this.metadata.get(category.id)?.stepIDs;
		const rawCategory = this.gettingStartedContributions.get(category.id);
		if (!rawCategory) { throw Error('Could not find walkthrough with id ' + category.id); }

		const currentStepIds: string[] = rawCategory.steps.map(s => s.id);

		const hasNewSteps = lastStepIDs && (currentStepIds.length !== lastStepIDs.length || currentStepIds.some((id, index) => id !== lastStepIDs[index]));

		let recencyBonus = 0;
		if (firstSeenDate) {
			const currentDate = +new Date();
			const timeSinceFirstSeen = currentDate - firstSeenDate;
			recencyBonus = Math.max(0, (NEW_WALKTHROUGH_TIME - timeSinceFirstSeen) / NEW_WALKTHROUGH_TIME);
		}

		return {
			...category,
			recencyBonus,
			steps: stepsWithProgress,
			newItems: !!hasNewSteps,
			newEntry: !!(isNew && !hasOpened),
		};
	}

	private getStepProgress(step: IWalkthroughStep): IResolvedWalkthroughStep {
		return {
			...step,
			done: false,
			...this.stepProgress[step.id]
		};
	}

	progressStep(id: string) {
		const oldProgress = this.stepProgress[id];
		if (!oldProgress || oldProgress.done !== true) {
			this.stepProgress[id] = { done: true };
			this.memento.saveMemento();
			const step = this.getStep(id);
			if (!step) { throw Error('Tried to progress unknown step'); }

			this._onDidProgressStep.fire(this.getStepProgress(step));
		}
	}

	deprogressStep(id: string) {
		delete this.stepProgress[id];
		this.memento.saveMemento();
		const step = this.getStep(id);
		this._onDidProgressStep.fire(this.getStepProgress(step));
	}

	progressByEvent(event: string): void {
		if (this.sessionEvents.has(event)) { return; }

		this.sessionEvents.add(event);
		this.completionListeners.get(event)?.forEach(id => this.progressStep(id));
	}

	registerWalkthrough(walkthoughDescriptor: IWalkthroughLoose) {
		this._registerWalkthrough({
			...walkthoughDescriptor,
			steps: walkthoughDescriptor.steps.map(step => ({ ...step, description: parseDescription(step.description) }))
		});
	}

	_registerWalkthrough(walkthroughDescriptor: IWalkthrough): void {
		const oldCategory = this.gettingStartedContributions.get(walkthroughDescriptor.id);
		if (oldCategory) {
			console.error(`Skipping attempt to overwrite walkthrough. (${walkthroughDescriptor.id})`);
			return;
		}

		this.gettingStartedContributions.set(walkthroughDescriptor.id, walkthroughDescriptor);

		walkthroughDescriptor.steps.forEach(step => {
			if (this.steps.has(step.id)) { throw Error('Attempting to register step with id ' + step.id + ' twice. Second is dropped.'); }
			this.steps.set(step.id, step);
			step.when.keys().forEach(key => this.categoryVisibilityContextKeys.add(key));
			this.registerDoneListeners(step);
		});

		walkthroughDescriptor.when.keys().forEach(key => this.categoryVisibilityContextKeys.add(key));
	}

	private registerDoneListeners(step: IWalkthroughStep) {
		if ((step as any).doneOn) {
			console.error(`wakthrough step`, step, `uses deprecated 'doneOn' property. Adopt 'completionEvents' to silence this warning`);
			return;
		}

		if (!step.completionEvents.length) {
			step.completionEvents = coalesce(flatten(
				step.description
					.filter(linkedText => linkedText.nodes.length === 1) // only buttons
					.map(linkedText =>
						linkedText.nodes
							.filter(((node): node is ILink => typeof node !== 'string'))
							.map(({ href }) => {
								if (href.startsWith('command:')) {
									return 'onCommand:' + href.slice('command:'.length, href.includes('?') ? href.indexOf('?') : undefined);
								}
								if (href.startsWith('https://') || href.startsWith('http://')) {
									return 'onLink:' + href;
								}
								return undefined;
							}))));
		}

		if (!step.completionEvents.length) {
			step.completionEvents.push('stepSelected');
		}

		for (let event of step.completionEvents) {
			const [_, eventType, argument] = /^([^:]*):?(.*)$/.exec(event) ?? [];

			if (!eventType) {
				console.error(`Unknown completionEvent ${event} when registering step ${step.id}`);
				continue;
			}

			switch (eventType) {
				case 'onLink': case 'onEvent': case 'onView': case 'onSettingChanged':
					break;
				case 'onContext': {
					const expression = ContextKeyExpr.deserialize(argument);
					if (expression) {
						this.stepCompletionContextKeyExpressions.add(expression);
						expression.keys().forEach(key => this.stepCompletionContextKeys.add(key));
						event = eventType + ':' + expression.serialize();
						if (this.contextService.contextMatchesRules(expression)) {
							this.sessionEvents.add(event);
						}
					} else {
						console.error('Unable to parse context key expression:', expression, 'in walkthrough step', step.id);
					}
					break;
				}
				case 'onStepSelected': case 'stepSelected':
					event = 'stepSelected:' + step.id;
					break;
				case 'onCommand':
					event = eventType + ':' + argument.replace(/^toSide:/, '');
					break;
				case 'onExtensionInstalled': case 'extensionInstalled':
					event = 'extensionInstalled:' + argument.toLowerCase();
					break;
				default:
					console.error(`Unknown completionEvent ${event} when registering step ${step.id}`);
					continue;
			}

			this.registerCompletionListener(event, step);
			if (this.sessionEvents.has(event)) {
				this.progressStep(step.id);
			}
		}
	}

	private registerCompletionListener(event: string, step: IWalkthroughStep) {
		if (!this.completionListeners.has(event)) {
			this.completionListeners.set(event, new Set());
		}
		this.completionListeners.get(event)?.add(step.id);
	}

	private getStep(id: string): IWalkthroughStep {
		const step = this.steps.get(id);
		if (!step) { throw Error('Attempting to access step which does not exist in registry ' + id); }
		return step;
	}
}

const parseDescription = (desc: string): LinkedText[] => desc.split('\n').filter(x => x).map(text => parseLinkedText(text));


export const convertInternalMediaPathToFileURI = (path: string) => path.startsWith('https://')
	? URI.parse(path, true)
	: FileAccess.asFileUri('vs/workbench/contrib/welcomeGettingStarted/common/media/' + path, require);

const convertInternalMediaPathToBrowserURI = (path: string) => path.startsWith('https://')
	? URI.parse(path, true)
	: FileAccess.asBrowserUri('vs/workbench/contrib/welcomeGettingStarted/common/media/' + path, require);
const convertInternalMediaPathsToBrowserURIs = (path: string | { hc: string; hcLight?: string; dark: string; light: string }): { hcDark: URI; hcLight: URI; dark: URI; light: URI } => {
	if (typeof path === 'string') {
		const converted = convertInternalMediaPathToBrowserURI(path);
		return { hcDark: converted, hcLight: converted, dark: converted, light: converted };
	} else {
		return {
			hcDark: convertInternalMediaPathToBrowserURI(path.hc),
			hcLight: convertInternalMediaPathToBrowserURI(path.hcLight ?? path.light),
			light: convertInternalMediaPathToBrowserURI(path.light),
			dark: convertInternalMediaPathToBrowserURI(path.dark)
		};
	}
};

registerAction2(class extends Action2 {
	constructor() {
		super({
			id: 'resetGettingStartedProgress',
			category: 'Developer',
			title: 'Reset Welcome Page Walkthrough Progress',
			f1: true
		});
	}

	run(accessor: ServicesAccessor) {
		const gettingStartedService = accessor.get(IWalkthroughsService);
		const storageService = accessor.get(IStorageService);

		storageService.store(
			hiddenEntriesConfigurationKey,
			JSON.stringify([]),
			StorageScope.PROFILE,
			StorageTarget.USER);

		storageService.store(
			walkthroughMetadataConfigurationKey,
			JSON.stringify([]),
			StorageScope.PROFILE,
			StorageTarget.USER);

		const memento = new Memento('gettingStartedService', accessor.get(IStorageService));
		const record = memento.getMemento(StorageScope.PROFILE, StorageTarget.USER);
		for (const key in record) {
			if (Object.prototype.hasOwnProperty.call(record, key)) {
				try {
					gettingStartedService.deprogressStep(key);
				} catch (e) {
					console.error(e);
				}
			}
		}
		memento.saveMemento();
	}
});

registerSingleton(IWalkthroughsService, WalkthroughsService);<|MERGE_RESOLUTION|>--- conflicted
+++ resolved
@@ -133,12 +133,7 @@
 	private gettingStartedContributions = new Map<string, IWalkthrough>();
 	private steps = new Map<string, IWalkthroughStep>();
 
-<<<<<<< HEAD
-	private sessionInstalledExtensions = new Set<string>();
-=======
-	private tasExperimentService?: IWorkbenchAssignmentService;
 	private sessionInstalledExtensions: Set<string> = new Set<string>();
->>>>>>> 0182e175
 
 	private categoryVisibilityContextKeys = new Set<string>();
 	private stepCompletionContextKeyExpressions = new Set<ContextKeyExpression>();
@@ -420,22 +415,7 @@
 		this.storageService.store(walkthroughMetadataConfigurationKey, JSON.stringify([...this.metadata.entries()]), StorageScope.PROFILE, StorageTarget.USER);
 
 		if (sectionToOpen && this.configurationService.getValue<string>('workbench.welcomePage.walkthroughs.openOnInstall')) {
-<<<<<<< HEAD
-			this.commandService.executeCommand('workbench.action.openWalkthrough', sectionToOpen);
-=======
-			type GettingStartedAutoOpenClassification = {
-				id: {
-					classification: 'PublicNonPersonalData'; purpose: 'FeatureInsight';
-					owner: 'lramos15';
-					comment: 'Used to understand what walkthroughs are consulted most frequently';
-				};
-			};
-			type GettingStartedAutoOpenEvent = {
-				id: string;
-			};
-			this.telemetryService.publicLog2<GettingStartedAutoOpenEvent, GettingStartedAutoOpenClassification>('gettingStarted.didAutoOpenWalkthrough', { id: sectionToOpen });
 			this.commandService.executeCommand('workbench.action.openWalkthrough', sectionToOpen, true);
->>>>>>> 0182e175
 		}
 	}
 
