/*---------------------------------------------------------------------------------------------
 *  Copyright (c) Microsoft Corporation. All rights reserved.
 *  Licensed under the MIT License. See License.txt in the project root for license information.
 *--------------------------------------------------------------------------------------------*/

import { createDecorator, IInstantiationService, ServicesAccessor } from 'vs/platform/instantiation/common/instantiation';
import { Emitter, Event } from 'vs/base/common/event';
import { IStorageService, StorageScope, StorageTarget } from 'vs/platform/storage/common/storage';
import { Memento } from 'vs/workbench/common/memento';
import { Action2, registerAction2 } from 'vs/platform/actions/common/actions';
import { ICommandService } from 'vs/platform/commands/common/commands';
import { ContextKeyExpr, ContextKeyExpression, IContextKeyService, RawContextKey } from 'vs/platform/contextkey/common/contextkey';
import { Disposable } from 'vs/base/common/lifecycle';
import { IUserDataSyncEnablementService } from 'vs/platform/userDataSync/common/userDataSync';
import { IExtensionDescription } from 'vs/platform/extensions/common/extensions';
import { URI } from 'vs/base/common/uri';
import { joinPath } from 'vs/base/common/resources';
import { FileAccess } from 'vs/base/common/network';
import { EXTENSION_INSTALL_DEP_PACK_CONTEXT, EXTENSION_INSTALL_SKIP_WALKTHROUGH_CONTEXT, IExtensionManagementService } from 'vs/platform/extensionManagement/common/extensionManagement';
import { ThemeIcon } from 'vs/base/common/themables';
import { walkthroughs } from 'vs/workbench/contrib/welcomeGettingStarted/common/gettingStartedContent';
import { IHostService } from 'vs/workbench/services/host/browser/host';
import { IConfigurationService } from 'vs/platform/configuration/common/configuration';
import { ILink, LinkedText, parseLinkedText } from 'vs/base/common/linkedText';
import { walkthroughsExtensionPoint } from 'vs/workbench/contrib/welcomeGettingStarted/browser/gettingStartedExtensionPoint';
import { InstantiationType, registerSingleton } from 'vs/platform/instantiation/common/extensions';
import { dirname } from 'vs/base/common/path';
import { coalesce } from 'vs/base/common/arrays';
import { IViewsService } from 'vs/workbench/services/views/common/viewsService';
import { localize, localize2 } from 'vs/nls';
import { checkGlobFileExists } from 'vs/workbench/services/extensions/common/workspaceContains';
import { IWorkspaceContextService } from 'vs/platform/workspace/common/workspace';
import { CancellationTokenSource } from 'vs/base/common/cancellation';
import { DefaultIconPath } from 'vs/workbench/services/extensionManagement/common/extensionManagement';

export const HasMultipleNewFileEntries = new RawContextKey<boolean>('hasMultipleNewFileEntries', false);

export const IWalkthroughsService = createDecorator<IWalkthroughsService>('walkthroughsService');

export const hiddenEntriesConfigurationKey = 'workbench.welcomePage.hiddenCategories';

export const walkthroughMetadataConfigurationKey = 'workbench.welcomePage.walkthroughMetadata';
export type WalkthroughMetaDataType = Map<string, { firstSeen: number; stepIDs: string[]; manaullyOpened: boolean }>;

const BUILT_IN_SOURCE = localize('builtin', "Built-In");

export interface IWalkthrough {
	id: string;
	title: string;
	description: string;
	order: number;
	source: string;
	isFeatured: boolean;
	next?: string;
	when: ContextKeyExpression;
	steps: IWalkthroughStep[];
	icon:
	| { type: 'icon'; icon: ThemeIcon }
	| { type: 'image'; path: string };
}

export type IWalkthroughLoose = Omit<IWalkthrough, 'steps'> & { steps: (Omit<IWalkthroughStep, 'description'> & { description: string })[] };

export interface IResolvedWalkthrough extends IWalkthrough {
	steps: IResolvedWalkthroughStep[];
	newItems: boolean;
	recencyBonus: number;
	newEntry: boolean;
}

export interface IWalkthroughStep {
	id: string;
	title: string;
	description: LinkedText[];
	category: string;
	when: ContextKeyExpression;
	order: number;
	completionEvents: string[];
	media:
	| { type: 'image'; path: { hcDark: URI; hcLight: URI; light: URI; dark: URI }; altText: string }
	| { type: 'svg'; path: URI; altText: string }
	| { type: 'markdown'; path: URI; base: URI; root: URI };
}

type StepProgress = { done: boolean };

export interface IResolvedWalkthroughStep extends IWalkthroughStep, StepProgress { }

export interface IWalkthroughsService {
	_serviceBrand: undefined;

	readonly onDidAddWalkthrough: Event<IResolvedWalkthrough>;
	readonly onDidRemoveWalkthrough: Event<string>;
	readonly onDidChangeWalkthrough: Event<IResolvedWalkthrough>;
	readonly onDidProgressStep: Event<IResolvedWalkthroughStep>;

	getWalkthroughs(): IResolvedWalkthrough[];
	getWalkthrough(id: string): IResolvedWalkthrough;

	registerWalkthrough(descriptor: IWalkthroughLoose): void;

	progressByEvent(eventName: string): void;
	progressStep(id: string): void;
	deprogressStep(id: string): void;

	markWalkthroughOpened(id: string): void;
}

// Show walkthrough as "new" for 7 days after first install
const DAYS = 24 * 60 * 60 * 1000;
const NEW_WALKTHROUGH_TIME = 7 * DAYS;

export class WalkthroughsService extends Disposable implements IWalkthroughsService {
	declare readonly _serviceBrand: undefined;

	private readonly _onDidAddWalkthrough = new Emitter<IResolvedWalkthrough>();
	readonly onDidAddWalkthrough: Event<IResolvedWalkthrough> = this._onDidAddWalkthrough.event;
	private readonly _onDidRemoveWalkthrough = new Emitter<string>();
	readonly onDidRemoveWalkthrough: Event<string> = this._onDidRemoveWalkthrough.event;
	private readonly _onDidChangeWalkthrough = new Emitter<IResolvedWalkthrough>();
	readonly onDidChangeWalkthrough: Event<IResolvedWalkthrough> = this._onDidChangeWalkthrough.event;
	private readonly _onDidProgressStep = new Emitter<IResolvedWalkthroughStep>();
	readonly onDidProgressStep: Event<IResolvedWalkthroughStep> = this._onDidProgressStep.event;

	private memento: Memento;
	private stepProgress: Record<string, StepProgress | undefined>;

	private sessionEvents = new Set<string>();
	private completionListeners = new Map<string, Set<string>>();

	private gettingStartedContributions = new Map<string, IWalkthrough>();
	private steps = new Map<string, IWalkthroughStep>();

	private sessionInstalledExtensions: Set<string> = new Set<string>();

	private categoryVisibilityContextKeys = new Set<string>();
	private stepCompletionContextKeyExpressions = new Set<ContextKeyExpression>();
	private stepCompletionContextKeys = new Set<string>();

	private metadata: WalkthroughMetaDataType;

	constructor(
		@IStorageService private readonly storageService: IStorageService,
		@ICommandService private readonly commandService: ICommandService,
		@IInstantiationService private readonly instantiationService: IInstantiationService,
		@IWorkspaceContextService private readonly workspaceContextService: IWorkspaceContextService,
		@IContextKeyService private readonly contextService: IContextKeyService,
		@IUserDataSyncEnablementService private readonly userDataSyncEnablementService: IUserDataSyncEnablementService,
		@IConfigurationService private readonly configurationService: IConfigurationService,
		@IExtensionManagementService private readonly extensionManagementService: IExtensionManagementService,
		@IHostService private readonly hostService: IHostService,
		@IViewsService private readonly viewsService: IViewsService,
	) {
		super();

		this.metadata = new Map(
			JSON.parse(
				this.storageService.get(walkthroughMetadataConfigurationKey, StorageScope.PROFILE, '[]')));

		this.memento = new Memento('gettingStartedService', this.storageService);
		this.stepProgress = this.memento.getMemento(StorageScope.PROFILE, StorageTarget.USER);

		this.initCompletionEventListeners();

		HasMultipleNewFileEntries.bindTo(this.contextService).set(false);
		this.registerWalkthroughs();

	}

	private registerWalkthroughs() {

		walkthroughs.forEach(async (category, index) => {

			this._registerWalkthrough({
				...category,
				icon: { type: 'icon', icon: category.icon },
				order: walkthroughs.length - index,
				source: BUILT_IN_SOURCE,
				when: ContextKeyExpr.deserialize(category.when) ?? ContextKeyExpr.true(),
				steps:
					category.content.steps.map((step, index) => {
						return ({
							...step,
							completionEvents: step.completionEvents ?? [],
							description: parseDescription(step.description),
							category: category.id,
							order: index,
							when: ContextKeyExpr.deserialize(step.when) ?? ContextKeyExpr.true(),
							media: step.media.type === 'image'
								? {
									type: 'image',
									altText: step.media.altText,
									path: convertInternalMediaPathsToBrowserURIs(step.media.path)
								}
								: step.media.type === 'svg'
									? {
										type: 'svg',
										altText: step.media.altText,
										path: convertInternalMediaPathToFileURI(step.media.path).with({ query: JSON.stringify({ moduleId: 'vs/workbench/contrib/welcomeGettingStarted/common/media/' + step.media.path }) })
									}
									: {
										type: 'markdown',
										path: convertInternalMediaPathToFileURI(step.media.path).with({ query: JSON.stringify({ moduleId: 'vs/workbench/contrib/welcomeGettingStarted/common/media/' + step.media.path }) }),
										base: FileAccess.asFileUri('vs/workbench/contrib/welcomeGettingStarted/common/media/'),
										root: FileAccess.asFileUri('vs/workbench/contrib/welcomeGettingStarted/common/media/'),
									},
						});
					})
			});
		});

		walkthroughsExtensionPoint.setHandler((_, { added, removed }) => {
			added.map(e => this.registerExtensionWalkthroughContributions(e.description));
			removed.map(e => this.unregisterExtensionWalkthroughContributions(e.description));
		});
	}

	private initCompletionEventListeners() {
		this._register(this.commandService.onDidExecuteCommand(command => this.progressByEvent(`onCommand:${command.commandId}`)));

		this.extensionManagementService.getInstalled().then(installed => {
			installed.forEach(ext => this.progressByEvent(`extensionInstalled:${ext.identifier.id.toLowerCase()}`));
		});

		this._register(this.extensionManagementService.onDidInstallExtensions((result) => {
			for (const e of result) {
				const skipWalkthrough = e?.context?.[EXTENSION_INSTALL_SKIP_WALKTHROUGH_CONTEXT] || e?.context?.[EXTENSION_INSTALL_DEP_PACK_CONTEXT];
				// If the window had last focus and the install didn't specify to skip the walkthrough
				// Then add it to the sessionInstallExtensions to be opened
				if (!skipWalkthrough) {
					this.sessionInstalledExtensions.add(e.identifier.id.toLowerCase());
				}
				this.progressByEvent(`extensionInstalled:${e.identifier.id.toLowerCase()}`);
			}
		}));

		this._register(this.contextService.onDidChangeContext(event => {
			if (event.affectsSome(this.stepCompletionContextKeys)) {
				this.stepCompletionContextKeyExpressions.forEach(expression => {
					if (event.affectsSome(new Set(expression.keys())) && this.contextService.contextMatchesRules(expression)) {
						this.progressByEvent(`onContext:` + expression.serialize());
					}
				});
			}
		}));

		this._register(this.viewsService.onDidChangeViewVisibility(e => {
			if (e.visible) { this.progressByEvent('onView:' + e.id); }
		}));

		this._register(this.configurationService.onDidChangeConfiguration(e => {
			e.affectedKeys.forEach(key => { this.progressByEvent('onSettingChanged:' + key); });
		}));

		if (this.userDataSyncEnablementService.isEnabled()) { this.progressByEvent('onEvent:sync-enabled'); }
		this._register(this.userDataSyncEnablementService.onDidChangeEnablement(() => {
			if (this.userDataSyncEnablementService.isEnabled()) { this.progressByEvent('onEvent:sync-enabled'); }
		}));
	}

	markWalkthroughOpened(id: string) {
		const walkthrough = this.gettingStartedContributions.get(id);
		const prior = this.metadata.get(id);
		if (prior && walkthrough) {
			this.metadata.set(id, { ...prior, manaullyOpened: true, stepIDs: walkthrough.steps.map(s => s.id) });
		}

		this.storageService.store(walkthroughMetadataConfigurationKey, JSON.stringify([...this.metadata.entries()]), StorageScope.PROFILE, StorageTarget.USER);
	}

	private async registerExtensionWalkthroughContributions(extension: IExtensionDescription) {
		const convertExtensionPathToFileURI = (path: string) => path.startsWith('https://')
			? URI.parse(path, true)
			: FileAccess.uriToFileUri(joinPath(extension.extensionLocation, path));

		const convertExtensionRelativePathsToBrowserURIs = (path: string | { hc: string; hcLight?: string; dark: string; light: string }): { hcDark: URI; hcLight: URI; dark: URI; light: URI } => {
			const convertPath = (path: string) => path.startsWith('https://')
				? URI.parse(path, true)
				: FileAccess.uriToBrowserUri(joinPath(extension.extensionLocation, path));

			if (typeof path === 'string') {
				const converted = convertPath(path);
				return { hcDark: converted, hcLight: converted, dark: converted, light: converted };
			} else {
				return {
					hcDark: convertPath(path.hc),
					hcLight: convertPath(path.hcLight ?? path.light),
					light: convertPath(path.light),
					dark: convertPath(path.dark)
				};
			}
		};

		if (!(extension.contributes?.walkthroughs?.length)) {
			return;
		}

		let sectionToOpen: string | undefined;
		let sectionToOpenIndex = Math.min(); // '+Infinity';
		await Promise.all(extension.contributes?.walkthroughs?.map(async (walkthrough, index) => {
			const categoryID = extension.identifier.value + '#' + walkthrough.id;

			const isNewlyInstalled = !this.metadata.get(categoryID);
			if (isNewlyInstalled) {
				this.metadata.set(categoryID, { firstSeen: +new Date(), stepIDs: walkthrough.steps?.map(s => s.id) ?? [], manaullyOpened: false });
			}

			const override = await Promise.race([
				new Promise<string | undefined>(resolve => setTimeout(() => resolve(walkthrough.when), 5000))
			]);

			if (this.sessionInstalledExtensions.has(extension.identifier.value.toLowerCase())
				&& this.contextService.contextMatchesRules(ContextKeyExpr.deserialize(override ?? walkthrough.when) ?? ContextKeyExpr.true())
			) {
				this.sessionInstalledExtensions.delete(extension.identifier.value.toLowerCase());
				if (index < sectionToOpenIndex && isNewlyInstalled) {
					sectionToOpen = categoryID;
					sectionToOpenIndex = index;
				}
			}

			const steps = (walkthrough.steps ?? []).map((step, index) => {
				const description = parseDescription(step.description || '');
				const fullyQualifiedID = extension.identifier.value + '#' + walkthrough.id + '#' + step.id;

				let media: IWalkthroughStep['media'];

				if (!step.media) {
					throw Error('missing media in walkthrough step: ' + walkthrough.id + '@' + step.id);
				}

				if (step.media.image) {
					const altText = step.media.altText;
					if (altText === undefined) {
						console.error('Walkthrough item:', fullyQualifiedID, 'is missing altText for its media element.');
					}
					media = { type: 'image', altText, path: convertExtensionRelativePathsToBrowserURIs(step.media.image) };
				}
				else if (step.media.markdown) {
					media = {
						type: 'markdown',
						path: convertExtensionPathToFileURI(step.media.markdown),
						base: convertExtensionPathToFileURI(dirname(step.media.markdown)),
						root: FileAccess.uriToFileUri(extension.extensionLocation),
					};
				}
				else if (step.media.svg) {
					media = {
						type: 'svg',
						path: convertExtensionPathToFileURI(step.media.svg),
						altText: step.media.svg,
					};
				}

				// Throw error for unknown walkthrough format
				else {
					throw new Error('Unknown walkthrough format detected for ' + fullyQualifiedID);
				}

				return ({
					description,
					media,
					completionEvents: step.completionEvents?.filter(x => typeof x === 'string') ?? [],
					id: fullyQualifiedID,
					title: step.title,
					when: ContextKeyExpr.deserialize(step.when) ?? ContextKeyExpr.true(),
					category: categoryID,
					order: index,
				});
			});

			let isFeatured = false;
			if (walkthrough.featuredFor) {
				const folders = this.workspaceContextService.getWorkspace().folders.map(f => f.uri);
				const token = new CancellationTokenSource();
				setTimeout(() => token.cancel(), 2000);
				isFeatured = await this.instantiationService.invokeFunction(a => checkGlobFileExists(a, folders, walkthrough.featuredFor!, token.token));
			}

			const iconStr = walkthrough.icon ?? extension.icon;
			const walkthoughDescriptor: IWalkthrough = {
				description: walkthrough.description,
				title: walkthrough.title,
				id: categoryID,
				isFeatured,
				source: extension.displayName ?? extension.name,
				order: 0,
				steps,
				icon: {
					type: 'image',
					path: iconStr
						? FileAccess.uriToBrowserUri(joinPath(extension.extensionLocation, iconStr)).toString(true)
						: DefaultIconPath
				},
				when: ContextKeyExpr.deserialize(override ?? walkthrough.when) ?? ContextKeyExpr.true(),
			} as const;

			this._registerWalkthrough(walkthoughDescriptor);

			this._onDidAddWalkthrough.fire(this.resolveWalkthrough(walkthoughDescriptor));
		}));

		this.storageService.store(walkthroughMetadataConfigurationKey, JSON.stringify([...this.metadata.entries()]), StorageScope.PROFILE, StorageTarget.USER);

<<<<<<< HEAD
		if (sectionToOpen && this.configurationService.getValue<string>('workbench.welcomePage.walkthroughs.openOnInstall')) {
=======
		const hadLastFoucs = await this.hostService.hadLastFocus();
		if (hadLastFoucs && sectionToOpen && this.configurationService.getValue<string>('workbench.welcomePage.walkthroughs.openOnInstall')) {
			type GettingStartedAutoOpenClassification = {
				owner: 'lramos15';
				comment: 'When a walkthrthrough is opened upon extension installation';
				id: {
					classification: 'PublicNonPersonalData'; purpose: 'FeatureInsight';
					owner: 'lramos15';
					comment: 'Used to understand what walkthroughs are consulted most frequently';
				};
			};
			type GettingStartedAutoOpenEvent = {
				id: string;
			};
			this.telemetryService.publicLog2<GettingStartedAutoOpenEvent, GettingStartedAutoOpenClassification>('gettingStarted.didAutoOpenWalkthrough', { id: sectionToOpen });
>>>>>>> b1c0a14d
			this.commandService.executeCommand('workbench.action.openWalkthrough', sectionToOpen, true);
		}
	}

	private unregisterExtensionWalkthroughContributions(extension: IExtensionDescription) {
		if (!(extension.contributes?.walkthroughs?.length)) {
			return;
		}

		extension.contributes?.walkthroughs?.forEach(section => {
			const categoryID = extension.identifier.value + '#' + section.id;
			section.steps.forEach(step => {
				const fullyQualifiedID = extension.identifier.value + '#' + section.id + '#' + step.id;
				this.steps.delete(fullyQualifiedID);
			});
			this.gettingStartedContributions.delete(categoryID);
			this._onDidRemoveWalkthrough.fire(categoryID);
		});
	}

	getWalkthrough(id: string): IResolvedWalkthrough {

		const walkthrough = this.gettingStartedContributions.get(id);
		if (!walkthrough) { throw Error('Trying to get unknown walkthrough: ' + id); }
		return this.resolveWalkthrough(walkthrough);
	}

	getWalkthroughs(): IResolvedWalkthrough[] {

		const registeredCategories = [...this.gettingStartedContributions.values()];
		const categoriesWithCompletion = registeredCategories
			.map(category => {
				return {
					...category,
					content: {
						type: 'steps' as const,
						steps: category.steps
					}
				};
			})
			.filter(category => category.content.type !== 'steps' || category.content.steps.length)
			.map(category => this.resolveWalkthrough(category));

		return categoriesWithCompletion;
	}

	private resolveWalkthrough(category: IWalkthrough): IResolvedWalkthrough {

		const stepsWithProgress = category.steps.map(step => this.getStepProgress(step));

		const hasOpened = this.metadata.get(category.id)?.manaullyOpened;
		const firstSeenDate = this.metadata.get(category.id)?.firstSeen;
		const isNew = firstSeenDate && firstSeenDate > (+new Date() - NEW_WALKTHROUGH_TIME);

		const lastStepIDs = this.metadata.get(category.id)?.stepIDs;
		const rawCategory = this.gettingStartedContributions.get(category.id);
		if (!rawCategory) { throw Error('Could not find walkthrough with id ' + category.id); }

		const currentStepIds: string[] = rawCategory.steps.map(s => s.id);

		const hasNewSteps = lastStepIDs && (currentStepIds.length !== lastStepIDs.length || currentStepIds.some((id, index) => id !== lastStepIDs[index]));

		let recencyBonus = 0;
		if (firstSeenDate) {
			const currentDate = +new Date();
			const timeSinceFirstSeen = currentDate - firstSeenDate;
			recencyBonus = Math.max(0, (NEW_WALKTHROUGH_TIME - timeSinceFirstSeen) / NEW_WALKTHROUGH_TIME);
		}

		return {
			...category,
			recencyBonus,
			steps: stepsWithProgress,
			newItems: !!hasNewSteps,
			newEntry: !!(isNew && !hasOpened),
		};
	}

	private getStepProgress(step: IWalkthroughStep): IResolvedWalkthroughStep {
		return {
			...step,
			done: false,
			...this.stepProgress[step.id]
		};
	}

	progressStep(id: string) {
		const oldProgress = this.stepProgress[id];
		if (!oldProgress || oldProgress.done !== true) {
			this.stepProgress[id] = { done: true };
			this.memento.saveMemento();
			const step = this.getStep(id);
			if (!step) { throw Error('Tried to progress unknown step'); }

			this._onDidProgressStep.fire(this.getStepProgress(step));
		}
	}

	deprogressStep(id: string) {
		delete this.stepProgress[id];
		this.memento.saveMemento();
		const step = this.getStep(id);
		this._onDidProgressStep.fire(this.getStepProgress(step));
	}

	progressByEvent(event: string): void {
		if (this.sessionEvents.has(event)) { return; }

		this.sessionEvents.add(event);
		this.completionListeners.get(event)?.forEach(id => this.progressStep(id));
	}

	registerWalkthrough(walkthoughDescriptor: IWalkthroughLoose) {
		this._registerWalkthrough({
			...walkthoughDescriptor,
			steps: walkthoughDescriptor.steps.map(step => ({ ...step, description: parseDescription(step.description) }))
		});
	}

	_registerWalkthrough(walkthroughDescriptor: IWalkthrough): void {
		const oldCategory = this.gettingStartedContributions.get(walkthroughDescriptor.id);
		if (oldCategory) {
			console.error(`Skipping attempt to overwrite walkthrough. (${walkthroughDescriptor.id})`);
			return;
		}

		this.gettingStartedContributions.set(walkthroughDescriptor.id, walkthroughDescriptor);

		walkthroughDescriptor.steps.forEach(step => {
			if (this.steps.has(step.id)) { throw Error('Attempting to register step with id ' + step.id + ' twice. Second is dropped.'); }
			this.steps.set(step.id, step);
			step.when.keys().forEach(key => this.categoryVisibilityContextKeys.add(key));
			this.registerDoneListeners(step);
		});

		walkthroughDescriptor.when.keys().forEach(key => this.categoryVisibilityContextKeys.add(key));
	}

	private registerDoneListeners(step: IWalkthroughStep) {
		if ((step as any).doneOn) {
			console.error(`wakthrough step`, step, `uses deprecated 'doneOn' property. Adopt 'completionEvents' to silence this warning`);
			return;
		}

		if (!step.completionEvents.length) {
			step.completionEvents = coalesce(
				step.description
					.filter(linkedText => linkedText.nodes.length === 1) // only buttons
					.flatMap(linkedText =>
						linkedText.nodes
							.filter(((node): node is ILink => typeof node !== 'string'))
							.map(({ href }) => {
								if (href.startsWith('command:')) {
									return 'onCommand:' + href.slice('command:'.length, href.includes('?') ? href.indexOf('?') : undefined);
								}
								if (href.startsWith('https://') || href.startsWith('http://')) {
									return 'onLink:' + href;
								}
								return undefined;
							})));
		}

		if (!step.completionEvents.length) {
			step.completionEvents.push('stepSelected');
		}

		for (let event of step.completionEvents) {
			const [_, eventType, argument] = /^([^:]*):?(.*)$/.exec(event) ?? [];

			if (!eventType) {
				console.error(`Unknown completionEvent ${event} when registering step ${step.id}`);
				continue;
			}

			switch (eventType) {
				case 'onLink': case 'onEvent': case 'onView': case 'onSettingChanged':
					break;
				case 'onContext': {
					const expression = ContextKeyExpr.deserialize(argument);
					if (expression) {
						this.stepCompletionContextKeyExpressions.add(expression);
						expression.keys().forEach(key => this.stepCompletionContextKeys.add(key));
						event = eventType + ':' + expression.serialize();
						if (this.contextService.contextMatchesRules(expression)) {
							this.sessionEvents.add(event);
						}
					} else {
						console.error('Unable to parse context key expression:', expression, 'in walkthrough step', step.id);
					}
					break;
				}
				case 'onStepSelected': case 'stepSelected':
					event = 'stepSelected:' + step.id;
					break;
				case 'onCommand':
					event = eventType + ':' + argument.replace(/^toSide:/, '');
					break;
				case 'onExtensionInstalled': case 'extensionInstalled':
					event = 'extensionInstalled:' + argument.toLowerCase();
					break;
				default:
					console.error(`Unknown completionEvent ${event} when registering step ${step.id}`);
					continue;
			}

			this.registerCompletionListener(event, step);
		}
	}

	private registerCompletionListener(event: string, step: IWalkthroughStep) {
		if (!this.completionListeners.has(event)) {
			this.completionListeners.set(event, new Set());
		}
		this.completionListeners.get(event)?.add(step.id);
	}

	private getStep(id: string): IWalkthroughStep {
		const step = this.steps.get(id);
		if (!step) { throw Error('Attempting to access step which does not exist in registry ' + id); }
		return step;
	}
}

export const parseDescription = (desc: string): LinkedText[] => desc.split('\n').filter(x => x).map(text => parseLinkedText(text));

export const convertInternalMediaPathToFileURI = (path: string) => path.startsWith('https://')
	? URI.parse(path, true)
	: FileAccess.asFileUri(`vs/workbench/contrib/welcomeGettingStarted/common/media/${path}`);

const convertInternalMediaPathToBrowserURI = (path: string) => path.startsWith('https://')
	? URI.parse(path, true)
	: FileAccess.asBrowserUri(`vs/workbench/contrib/welcomeGettingStarted/common/media/${path}`);
const convertInternalMediaPathsToBrowserURIs = (path: string | { hc: string; hcLight?: string; dark: string; light: string }): { hcDark: URI; hcLight: URI; dark: URI; light: URI } => {
	if (typeof path === 'string') {
		const converted = convertInternalMediaPathToBrowserURI(path);
		return { hcDark: converted, hcLight: converted, dark: converted, light: converted };
	} else {
		return {
			hcDark: convertInternalMediaPathToBrowserURI(path.hc),
			hcLight: convertInternalMediaPathToBrowserURI(path.hcLight ?? path.light),
			light: convertInternalMediaPathToBrowserURI(path.light),
			dark: convertInternalMediaPathToBrowserURI(path.dark)
		};
	}
};

registerAction2(class extends Action2 {
	constructor() {
		super({
			id: 'resetGettingStartedProgress',
			category: localize2('developer', "Developer"),
			title: localize2('resetWelcomePageWalkthroughProgress', "Reset Welcome Page Walkthrough Progress"),
			f1: true,
			metadata: {
				description: localize2('resetGettingStartedProgressDescription', 'Reset the progress of all Walkthrough steps on the Welcome Page to make them appear as if they are being viewed for the first time, providing a fresh start to the getting started experience.'),
			}
		});
	}

	run(accessor: ServicesAccessor) {
		const gettingStartedService = accessor.get(IWalkthroughsService);
		const storageService = accessor.get(IStorageService);

		storageService.store(
			hiddenEntriesConfigurationKey,
			JSON.stringify([]),
			StorageScope.PROFILE,
			StorageTarget.USER);

		storageService.store(
			walkthroughMetadataConfigurationKey,
			JSON.stringify([]),
			StorageScope.PROFILE,
			StorageTarget.USER);

		const memento = new Memento('gettingStartedService', accessor.get(IStorageService));
		const record = memento.getMemento(StorageScope.PROFILE, StorageTarget.USER);
		for (const key in record) {
			if (Object.prototype.hasOwnProperty.call(record, key)) {
				try {
					gettingStartedService.deprogressStep(key);
				} catch (e) {
					console.error(e);
				}
			}
		}
		memento.saveMemento();
	}
});

registerSingleton(IWalkthroughsService, WalkthroughsService, InstantiationType.Delayed);<|MERGE_RESOLUTION|>--- conflicted
+++ resolved
@@ -402,25 +402,8 @@
 
 		this.storageService.store(walkthroughMetadataConfigurationKey, JSON.stringify([...this.metadata.entries()]), StorageScope.PROFILE, StorageTarget.USER);
 
-<<<<<<< HEAD
-		if (sectionToOpen && this.configurationService.getValue<string>('workbench.welcomePage.walkthroughs.openOnInstall')) {
-=======
 		const hadLastFoucs = await this.hostService.hadLastFocus();
 		if (hadLastFoucs && sectionToOpen && this.configurationService.getValue<string>('workbench.welcomePage.walkthroughs.openOnInstall')) {
-			type GettingStartedAutoOpenClassification = {
-				owner: 'lramos15';
-				comment: 'When a walkthrthrough is opened upon extension installation';
-				id: {
-					classification: 'PublicNonPersonalData'; purpose: 'FeatureInsight';
-					owner: 'lramos15';
-					comment: 'Used to understand what walkthroughs are consulted most frequently';
-				};
-			};
-			type GettingStartedAutoOpenEvent = {
-				id: string;
-			};
-			this.telemetryService.publicLog2<GettingStartedAutoOpenEvent, GettingStartedAutoOpenClassification>('gettingStarted.didAutoOpenWalkthrough', { id: sectionToOpen });
->>>>>>> b1c0a14d
 			this.commandService.executeCommand('workbench.action.openWalkthrough', sectionToOpen, true);
 		}
 	}
