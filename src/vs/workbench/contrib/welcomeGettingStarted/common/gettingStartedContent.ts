--- conflicted
+++ resolved
@@ -170,13 +170,8 @@
 export const walkthroughs: GettingStartedWalkthroughContent = [
 	{
 		id: 'Setup',
-<<<<<<< HEAD
 		title: localize('gettingStarted.setup.title', "Get Started with VSCodius"),
-		description: localize('gettingStarted.setup.description', "Discover the best customizations to make VSCodius yours."),
-=======
-		title: localize('gettingStarted.setup.title', "Get Started with VS Code"),
 		description: localize('gettingStarted.setup.description', "Customize your editor, learn the basics, and start coding"),
->>>>>>> af28b32d
 		isFeatured: true,
 		icon: setupIcon,
 		when: '!isWeb',
@@ -195,21 +190,9 @@
 					media: { type: 'markdown', path: 'theme_picker', }
 				},
 				{
-<<<<<<< HEAD
-					id: 'commandPaletteTask',
-					title: localize('gettingStarted.commandPalette.title', "One shortcut to access everything"),
-					description: localize('gettingStarted.commandPalette.description.interpolated', "Commands are the keyboard way to accomplish any task in VSCodius. **Practice** by looking up your frequent ones to save time.\n{0}\n__Try searching for 'view toggle'.__", Button(localize('commandPalette', "Open Command Palette"), 'command:workbench.action.showCommands')),
-					media: { type: 'svg', altText: 'Command Palette overlay for searching and executing commands.', path: 'commandPalette.svg' },
-				},
-				{
-					id: 'extensionsWeb',
-					title: localize('gettingStarted.extensions.title', "Limitless extensibility"),
-					description: localize('gettingStarted.extensionsWeb.description.interpolated', "Extensions are VSCodius's power-ups. A growing number are becoming available in the web.\n{0}", Button(localize('browsePopular', "Browse Popular Web Extensions"), 'command:workbench.extensions.action.showPopularExtensions')),
-=======
 					id: 'extensionsWeb',
 					title: localize('gettingStarted.extensions.title', "Code with extensions"),
-					description: localize('gettingStarted.extensionsWeb.description.interpolated', "Extensions are VS Code's power-ups. A growing number are becoming available in the web.\n{0}", Button(localize('browsePopular', "Browse Popular Web Extensions"), 'command:workbench.extensions.action.showPopularExtensions')),
->>>>>>> af28b32d
+					description: localize('gettingStarted.extensionsWeb.description.interpolated', "Extensions are VSCodius's power-ups. A growing number are becoming available in the web.\n{0}", Button(localize('browsePopular', "Browse Popular Web Extensions"), 'command:workbench.extensions.action.showPopularExtensions')),
 					when: 'workspacePlatform == \'webworker\'',
 					media: {
 						type: 'svg', altText: 'VSCodius extension marketplace with featured language extensions', path: 'extensions-web.svg'
@@ -287,13 +270,8 @@
 
 	{
 		id: 'SetupWeb',
-<<<<<<< HEAD
 		title: localize('gettingStarted.setupWeb.title', "Get Started with VSCodius for the Web"),
-		description: localize('gettingStarted.setupWeb.description', "Discover the best customizations to make VSCodius for the Web yours."),
-=======
-		title: localize('gettingStarted.setupWeb.title', "Get Started with VS Code for the Web"),
 		description: localize('gettingStarted.setupWeb.description', "Customize your editor, learn the basics, and start coding"),
->>>>>>> af28b32d
 		isFeatured: true,
 		icon: setupIcon,
 		when: 'isWeb',
@@ -312,15 +290,6 @@
 					media: { type: 'markdown', path: 'theme_picker', }
 				},
 				{
-<<<<<<< HEAD
-					id: 'commandPaletteTaskWeb',
-					title: localize('gettingStarted.commandPalette.title', "One shortcut to access everything"),
-					description: localize('gettingStarted.commandPalette.description.interpolated', "Commands are the keyboard way to accomplish any task in VSCodius. **Practice** by looking up your frequent ones to save time.\n{0}\n__Try searching for 'view toggle'.__", Button(localize('commandPalette', "Open Command Palette"), 'command:workbench.action.showCommands')),
-					media: { type: 'svg', altText: 'Command Palette overlay for searching and executing commands.', path: 'commandPalette.svg' },
-				},
-				{
-=======
->>>>>>> af28b32d
 					id: 'menuBarWeb',
 					title: localize('gettingStarted.menuBar.title', "Just the right amount of UI"),
 					description: localize('gettingStarted.menuBar.description.interpolated', "The full menu bar is available in the dropdown menu to make room for your code. Toggle its appearance for faster access. \n{0}", Button(localize('toggleMenuBar', "Toggle Menu Bar"), 'command:workbench.action.toggleMenuBar')),
@@ -331,13 +300,8 @@
 				},
 				{
 					id: 'extensionsWebWeb',
-<<<<<<< HEAD
-					title: localize('gettingStarted.extensions.title', "Limitless extensibility"),
+					title: localize('gettingStarted.extensions.title', "Code with extensions"),
 					description: localize('gettingStarted.extensionsWeb.description.interpolated', "Extensions are VSCodius's power-ups. A growing number are becoming available in the web.\n{0}", Button(localize('browsePopular', "Browse Popular Web Extensions"), 'command:workbench.extensions.action.showPopularExtensions')),
-=======
-					title: localize('gettingStarted.extensions.title', "Code with extensions"),
-					description: localize('gettingStarted.extensionsWeb.description.interpolated', "Extensions are VS Code's power-ups. A growing number are becoming available in the web.\n{0}", Button(localize('browsePopular', "Browse Popular Web Extensions"), 'command:workbench.extensions.action.showPopularExtensions')),
->>>>>>> af28b32d
 					when: 'workspacePlatform == \'webworker\'',
 					media: {
 						type: 'svg', altText: 'VSCodius extension marketplace with featured language extensions', path: 'extensions-web.svg'
@@ -395,85 +359,24 @@
 		isFeatured: false,
 		title: localize('gettingStarted.beginner.title', "Learn the Fundamentals"),
 		icon: beginnerIcon,
-<<<<<<< HEAD
-		isFeatured: false,
-		next: 'Intermediate',
-		description: localize('gettingStarted.beginner.description', "Jump right into VSCodius and get an overview of the must-have features."),
-=======
 		description: localize('gettingStarted.beginner.description', "Get an overview of the most essential features"),
->>>>>>> af28b32d
 		content: {
 			type: 'steps',
 			steps: [
 				{
 					id: 'extensions',
-<<<<<<< HEAD
-					title: localize('gettingStarted.extensions.title', "Limitless extensibility"),
+					title: localize('gettingStarted.extensions.title', "Code with extensions"),
 					description: localize('gettingStarted.extensions.description.interpolated', "Extensions are VSCodius's power-ups. They range from handy productivity hacks, expanding out-of-the-box features, to adding completely new capabilities.\n{0}", Button(localize('browseRecommended', "Browse Recommended Extensions"), 'command:workbench.extensions.action.showRecommendedExtensions')),
-=======
-					title: localize('gettingStarted.extensions.title', "Code with extensions"),
-					description: localize('gettingStarted.extensions.description.interpolated', "Extensions are VS Code's power-ups. They range from handy productivity hacks, expanding out-of-the-box features, to adding completely new capabilities.\n{0}", Button(localize('browseRecommended', "Browse Recommended Extensions"), 'command:workbench.extensions.action.showRecommendedExtensions')),
->>>>>>> af28b32d
 					when: 'workspacePlatform != \'webworker\'',
 					media: {
 						type: 'svg', altText: 'VSCodius extension marketplace with featured language extensions', path: 'extensions.svg'
 					},
 				},
 				{
-<<<<<<< HEAD
-					id: 'settings',
-					title: localize('gettingStarted.settings.title', "Tune your settings"),
-					description: localize('gettingStarted.settings.description.interpolated', "Tweak every aspect of VSCodius and your extensions to your liking. Commonly used settings are listed first to get you started.\n{0}", Button(localize('tweakSettings', "Tweak my Settings"), 'command:toSide:workbench.action.openSettings')),
-					media: {
-						type: 'svg', altText: 'VSCodius Settings', path: 'settings.svg'
-					},
-				},
-				{
-					id: 'profiles',
-					title: localize('gettingStarted.profiles.title', "Customize VSCodius with Profiles"),
-					description: localize('gettingStarted.profiles.description.interpolated', "Profiles let you create sets of VSCodius customizations that include settings, extensions and UI state. Create your own profile from scratch or use the predefined set of profile templates for your specific workflow.\n{0}", Button(localize('tryProfiles', "Try Profiles"), 'command:workbench.profiles.actions.createProfile')),
-					media: {
-						type: 'svg', altText: 'VSCodius Profiles', path: 'profiles.svg'
-					},
-				},
-				{
-					id: 'workspaceTrust',
-					title: localize('gettingStarted.workspaceTrust.title', "Safely browse and edit code"),
-					description: localize('gettingStarted.workspaceTrust.description.interpolated', "{0} lets you decide whether your project folders should **allow or restrict** automatic code execution __(required for extensions, debugging, etc)__.\nOpening a file/folder will prompt to grant trust. You can always {1} later.", Button(localize('workspaceTrust', "Workspace Trust"), 'https://github.com/microsoft/vscode-docs/blob/workspaceTrust/docs/editor/workspace-trust.md'), Button(localize('enableTrust', "enable trust"), 'command:toSide:workbench.action.manageTrustedDomain')),
-					when: 'workspacePlatform != \'webworker\' && !isWorkspaceTrusted && workspaceFolderCount == 0',
-					media: {
-						type: 'svg', altText: 'Workspace Trust editor in Restricted mode and a primary button for switching to Trusted mode.', path: 'workspaceTrust.svg'
-					},
-				},
-				{
-					id: 'videoTutorial',
-					title: localize('gettingStarted.videoTutorial.title', "Lean back and learn"),
-					description: localize('gettingStarted.videoTutorial.description.interpolated', "Watch the first in a series of short & practical video tutorials for VSCodius's key features.\n{0}", Button(localize('watch', "Watch Tutorial"), 'https://aka.ms/vscode-getting-started-video')),
-					media: { type: 'svg', altText: 'VSCodius Settings', path: 'learn.svg' },
-				}
-			]
-		}
-	},
-
-	{
-		id: 'Intermediate',
-		isFeatured: false,
-		title: localize('gettingStarted.intermediate.title', "Boost your Productivity"),
-		icon: intermediateIcon,
-		description: localize('gettingStarted.intermediate.description', "Optimize your development workflow with these tips & tricks."),
-		content: {
-			type: 'steps',
-			steps: [
-				{
-					id: 'splitview',
-					title: localize('gettingStarted.splitview.title', "Side by side editing"),
-					description: localize('gettingStarted.splitview.description.interpolated', "Make the most of your screen estate by opening files side by side, vertically and horizontally.\n{0}", Button(localize('splitEditor', "Split Editor"), 'command:workbench.action.splitEditor')),
-=======
 					id: 'terminal',
 					title: localize('gettingStarted.terminal.title', "Built-in terminal"),
 					description: localize('gettingStarted.terminal.description.interpolated', "Quickly run shell commands and monitor build output, right next to your code.\n{0}", Button(localize('showTerminal', "Open Terminal"), 'command:workbench.action.terminal.toggleTerminal')),
 					when: 'workspacePlatform != \'webworker\' && remoteName != codespaces && !terminalIsOpen',
->>>>>>> af28b32d
 					media: {
 						type: 'svg', altText: 'Integrated terminal running a few npm commands', path: 'terminal.svg'
 					},
