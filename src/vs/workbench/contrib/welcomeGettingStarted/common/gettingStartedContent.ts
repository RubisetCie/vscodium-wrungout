--- conflicted
+++ resolved
@@ -201,19 +201,6 @@
 					media: { type: 'markdown', path: 'theme_picker', }
 				},
 				{
-<<<<<<< HEAD
-					id: 'settingsSync',
-					title: localize('gettingStarted.settingsSync.title', "Sync to and from other devices"),
-					description: localize('gettingStarted.settingsSync.description.interpolated', "Keep your essential VSCodius customizations backed up and updated across all your devices.\n{0}", Button(localize('enableSync', "Enable Settings Sync"), 'command:workbench.userDataSync.actions.turnOn')),
-					when: 'syncStatus != uninitialized',
-					completionEvents: ['onEvent:sync-enabled'],
-					media: {
-						type: 'svg', altText: 'The "Turn on Sync" entry in the settings gear menu.', path: 'settingsSync.svg'
-					},
-				},
-				{
-=======
->>>>>>> d037ac07
 					id: 'commandPaletteTask',
 					title: localize('gettingStarted.commandPalette.title', "One shortcut to access everything"),
 					description: localize('gettingStarted.commandPalette.description.interpolated', "Commands are the keyboard way to accomplish any task in VSCodius. **Practice** by looking up your frequent ones to save time.\n{0}\n__Try searching for 'view toggle'.__", Button(localize('commandPalette', "Open Command Palette"), 'command:workbench.action.showCommands')),
@@ -300,19 +287,6 @@
 					media: { type: 'markdown', path: 'theme_picker', }
 				},
 				{
-<<<<<<< HEAD
-					id: 'settingsSyncWeb',
-					title: localize('gettingStarted.settingsSync.title', "Sync to and from other devices"),
-					description: localize('gettingStarted.settingsSync.description.interpolated', "Keep your essential VSCodius customizations backed up and updated across all your devices.\n{0}", Button(localize('enableSync', "Enable Settings Sync"), 'command:workbench.userDataSync.actions.turnOn')),
-					when: 'syncStatus != uninitialized',
-					completionEvents: ['onEvent:sync-enabled'],
-					media: {
-						type: 'svg', altText: 'The "Turn on Sync" entry in the settings gear menu.', path: 'settingsSync.svg'
-					},
-				},
-				{
-=======
->>>>>>> d037ac07
 					id: 'commandPaletteTaskWeb',
 					title: localize('gettingStarted.commandPalette.title', "One shortcut to access everything"),
 					description: localize('gettingStarted.commandPalette.description.interpolated', "Commands are the keyboard way to accomplish any task in VSCodius. **Practice** by looking up your frequent ones to save time.\n{0}\n__Try searching for 'view toggle'.__", Button(localize('commandPalette', "Open Command Palette"), 'command:workbench.action.showCommands')),
