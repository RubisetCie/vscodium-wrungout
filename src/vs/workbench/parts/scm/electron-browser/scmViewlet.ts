--- conflicted
+++ resolved
@@ -1299,19 +1299,11 @@
 				return panel;
 			});
 
-<<<<<<< HEAD
 		// Add new selected panels
 		let index = repositoryPanels.length + (this.mainPanel ? 1 : 0);
 		this.repositoryPanels = [...repositoryPanels, ...newRepositoryPanels];
 		newRepositoryPanels.forEach(panel => {
 			this.addPanels([{ panel, size: panel.minimumSize, index: index++ }]);
-=======
-		// Add new selected panels and focus repository panel
-		this.repositoryPanels = [...repositoryPanels, ...newRepositoryPanels];
-		newRepositoryPanels.forEach(panel => {
-			this.addPanel(panel, panel.minimumSize, this.length);
-
->>>>>>> 078b0bee
 			panel.repository.focus();
 			panel.onDidFocus(() => this.lastFocusedRepository = panel.repository);
 			if (newRepositoryPanels.length === 1 || this.lastFocusedRepository === panel.repository) {
