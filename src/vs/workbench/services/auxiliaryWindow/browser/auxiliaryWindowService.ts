--- conflicted
+++ resolved
@@ -274,19 +274,6 @@
 
 		mark('code/auxiliaryWindow/didOpen');
 
-<<<<<<< HEAD
-=======
-		type AuxiliaryWindowClassification = {
-			owner: 'bpasero';
-			comment: 'An event that fires when an auxiliary window is opened';
-			bounds: { classification: 'SystemMetaData'; purpose: 'FeatureInsight'; comment: 'Has window bounds provided.' };
-		};
-		type AuxiliaryWindowOpenEvent = {
-			bounds: boolean;
-		};
-		this.telemetryService.publicLog2<AuxiliaryWindowOpenEvent, AuxiliaryWindowClassification>('auxiliaryWindowOpen', { bounds: !!options?.bounds });
-
->>>>>>> 6319a0b6
 		return auxiliaryWindow;
 	}
 
