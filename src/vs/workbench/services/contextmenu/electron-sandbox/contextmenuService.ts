/*---------------------------------------------------------------------------------------------
 *  Copyright (c) Microsoft Corporation. All rights reserved.
 *  Licensed under the MIT License. See License.txt in the project root for license information.
 *--------------------------------------------------------------------------------------------*/

import { IAction, IActionRunner, ActionRunner, Separator, SubmenuAction } from 'vs/base/common/actions';
import * as dom from 'vs/base/browser/dom';
<<<<<<< HEAD
import { IContextMenuService, IContextViewService } from 'vs/platform/contextview/browser/contextView';
=======
import { IContextMenuMenuDelegate, IContextMenuService, IContextViewService } from 'vs/platform/contextview/browser/contextView';
import { ITelemetryService } from 'vs/platform/telemetry/common/telemetry';
>>>>>>> 8fa188b2
import { IKeybindingService } from 'vs/platform/keybinding/common/keybinding';
import { getZoomFactor } from 'vs/base/browser/browser';
import { unmnemonicLabel } from 'vs/base/common/labels';
import { INotificationService } from 'vs/platform/notification/common/notification';
import { IContextMenuDelegate, IContextMenuEvent } from 'vs/base/browser/contextmenu';
import { once } from 'vs/base/common/functional';
import { IContextMenuItem } from 'vs/base/parts/contextmenu/common/contextmenu';
import { popup } from 'vs/base/parts/contextmenu/electron-sandbox/contextmenu';
import { getTitleBarStyle } from 'vs/platform/window/common/window';
import { isMacintosh, isWindows } from 'vs/base/common/platform';
import { IConfigurationService } from 'vs/platform/configuration/common/configuration';
import { ContextMenuMenuDelegate, ContextMenuService as HTMLContextMenuService } from 'vs/platform/contextview/browser/contextMenuService';
import { IThemeService } from 'vs/platform/theme/common/themeService';
import { InstantiationType, registerSingleton } from 'vs/platform/instantiation/common/extensions';
import { stripIcons } from 'vs/base/common/iconLabels';
import { coalesce } from 'vs/base/common/arrays';
import { Event, Emitter } from 'vs/base/common/event';
import { AnchorAlignment, AnchorAxisAlignment } from 'vs/base/browser/ui/contextview/contextview';
import { IMenuService } from 'vs/platform/actions/common/actions';
import { IContextKeyService } from 'vs/platform/contextkey/common/contextkey';
import { Disposable } from 'vs/base/common/lifecycle';

export class ContextMenuService implements IContextMenuService {

	declare readonly _serviceBrand: undefined;

	private impl: HTMLContextMenuService | NativeContextMenuService;

	get onDidShowContextMenu(): Event<void> { return this.impl.onDidShowContextMenu; }
	get onDidHideContextMenu(): Event<void> { return this.impl.onDidHideContextMenu; }

	constructor(
		@INotificationService notificationService: INotificationService,
		@IKeybindingService keybindingService: IKeybindingService,
		@IConfigurationService configurationService: IConfigurationService,
		@IContextViewService contextViewService: IContextViewService,
		@IThemeService themeService: IThemeService,
		@IMenuService menuService: IMenuService,
		@IContextKeyService contextKeyService: IContextKeyService,
	) {

		// Custom context menu: Linux/Windows if custom title is enabled
		if (!isMacintosh && getTitleBarStyle(configurationService) === 'custom') {
<<<<<<< HEAD
			this.impl = new HTMLContextMenuService(notificationService, contextViewService, keybindingService, themeService);
=======
			this.impl = new HTMLContextMenuService(telemetryService, notificationService, contextViewService, keybindingService, themeService, menuService, contextKeyService);
>>>>>>> 8fa188b2
		}

		// Native context menu: otherwise
		else {
<<<<<<< HEAD
			this.impl = new NativeContextMenuService(notificationService, keybindingService);
=======
			this.impl = new NativeContextMenuService(notificationService, telemetryService, keybindingService, menuService, contextKeyService);
>>>>>>> 8fa188b2
		}
	}

	dispose(): void {
		this.impl.dispose();
	}

	showContextMenu(delegate: IContextMenuDelegate | IContextMenuMenuDelegate): void {
		this.impl.showContextMenu(delegate);
	}
}

class NativeContextMenuService extends Disposable implements IContextMenuService {

	declare readonly _serviceBrand: undefined;

	private readonly _onDidShowContextMenu = this._store.add(new Emitter<void>());
	readonly onDidShowContextMenu = this._onDidShowContextMenu.event;

	private readonly _onDidHideContextMenu = this._store.add(new Emitter<void>());
	readonly onDidHideContextMenu = this._onDidHideContextMenu.event;

	constructor(
		@INotificationService private readonly notificationService: INotificationService,
<<<<<<< HEAD
		@IKeybindingService private readonly keybindingService: IKeybindingService
=======
		@ITelemetryService private readonly telemetryService: ITelemetryService,
		@IKeybindingService private readonly keybindingService: IKeybindingService,
		@IMenuService private readonly menuService: IMenuService,
		@IContextKeyService private readonly contextKeyService: IContextKeyService,
>>>>>>> 8fa188b2
	) {
		super();
	}

	showContextMenu(delegate: IContextMenuDelegate | IContextMenuMenuDelegate): void {

		delegate = ContextMenuMenuDelegate.transform(delegate, this.menuService, this.contextKeyService);

		const actions = delegate.getActions();
		if (actions.length) {
			const onHide = once(() => {
				delegate.onHide?.(false);

				dom.ModifierKeyEmitter.getInstance().resetKeyStatus();
				this._onDidHideContextMenu.fire();
			});

			const menu = this.createMenu(delegate, actions, onHide);
			const anchor = delegate.getAnchor();

			let x: number;
			let y: number;

			let zoom = getZoomFactor();
			if (dom.isHTMLElement(anchor)) {
				const elementPosition = dom.getDomNodePagePosition(anchor);

				// When drawing context menus, we adjust the pixel position for native menus using zoom level
				// In areas where zoom is applied to the element or its ancestors, we need to adjust accordingly
				// e.g. The title bar has counter zoom behavior meaning it applies the inverse of zoom level.
				// Window Zoom Level: 1.5, Title Bar Zoom: 1/1.5, Coordinate Multiplier: 1.5 * 1.0 / 1.5 = 1.0
				zoom *= dom.getDomNodeZoomLevel(anchor);

				// Position according to the axis alignment and the anchor alignment:
				// `HORIZONTAL` aligns at the top left or right of the anchor and
				//  `VERTICAL` aligns at the bottom left of the anchor.
				if (delegate.anchorAxisAlignment === AnchorAxisAlignment.HORIZONTAL) {
					if (delegate.anchorAlignment === AnchorAlignment.LEFT) {
						x = elementPosition.left;
						y = elementPosition.top;
					} else {
						x = elementPosition.left + elementPosition.width;
						y = elementPosition.top;
					}

					if (!isMacintosh) {
						const availableHeightForMenu = window.screen.height - y;
						if (availableHeightForMenu < actions.length * (isWindows ? 45 : 32) /* guess of 1 menu item height */) {
							// this is a guess to detect whether the context menu would
							// open to the bottom from this point or to the top. If the
							// menu opens to the top, make sure to align it to the bottom
							// of the anchor and not to the top.
							// this seems to be only necessary for Windows and Linux.
							y += elementPosition.height;
						}
					}
				} else {
					if (delegate.anchorAlignment === AnchorAlignment.LEFT) {
						x = elementPosition.left;
						y = elementPosition.top + elementPosition.height;
					} else {
						x = elementPosition.left + elementPosition.width;
						y = elementPosition.top + elementPosition.height;
					}
				}

				// Shift macOS menus by a few pixels below elements
				// to account for extra padding on top of native menu
				// https://github.com/microsoft/vscode/issues/84231
				if (isMacintosh) {
					y += 4 / zoom;
				}
			} else {
				const pos: { x: number; y: number } = anchor;
				x = pos.x + 1; /* prevent first item from being selected automatically under mouse */
				y = pos.y;
			}

			x *= zoom;
			y *= zoom;

			popup(menu, {
				x: Math.floor(x),
				y: Math.floor(y),
				positioningItem: delegate.autoSelectFirstItem ? 0 : undefined,
			}, () => onHide());

			this._onDidShowContextMenu.fire();
		}
	}

	private createMenu(delegate: IContextMenuDelegate, entries: readonly IAction[], onHide: () => void, submenuIds = new Set<string>()): IContextMenuItem[] {
		const actionRunner = delegate.actionRunner || new ActionRunner();
		return coalesce(entries.map(entry => this.createMenuItem(delegate, entry, actionRunner, onHide, submenuIds)));
	}

	private createMenuItem(delegate: IContextMenuDelegate, entry: IAction, actionRunner: IActionRunner, onHide: () => void, submenuIds: Set<string>): IContextMenuItem | undefined {
		// Separator
		if (entry instanceof Separator) {
			return { type: 'separator' };
		}

		// Submenu
		if (entry instanceof SubmenuAction) {
			if (submenuIds.has(entry.id)) {
				console.warn(`Found submenu cycle: ${entry.id}`);
				return undefined;
			}

			return {
				label: unmnemonicLabel(stripIcons(entry.label)).trim(),
				submenu: this.createMenu(delegate, entry.actions, onHide, new Set([...submenuIds, entry.id]))
			};
		}

		// Normal Menu Item
		else {
			let type: 'radio' | 'checkbox' | undefined = undefined;
			if (!!entry.checked) {
				if (typeof delegate.getCheckedActionsRepresentation === 'function') {
					type = delegate.getCheckedActionsRepresentation(entry);
				} else {
					type = 'checkbox';
				}
			}

			const item: IContextMenuItem = {
				label: unmnemonicLabel(stripIcons(entry.label)).trim(),
				checked: !!entry.checked,
				type,
				enabled: !!entry.enabled,
				click: event => {

					// To preserve pre-electron-2.x behaviour, we first trigger
					// the onHide callback and then the action.
					// Fixes https://github.com/microsoft/vscode/issues/45601
					onHide();

					// Run action which will close the menu
					this.runAction(actionRunner, entry, delegate, event);
				}
			};

			const keybinding = !!delegate.getKeyBinding ? delegate.getKeyBinding(entry) : this.keybindingService.lookupKeybinding(entry.id);
			if (keybinding) {
				const electronAccelerator = keybinding.getElectronAccelerator();
				if (electronAccelerator) {
					item.accelerator = electronAccelerator;
				} else {
					const label = keybinding.getLabel();
					if (label) {
						item.label = `${item.label} [${label}]`;
					}
				}
			}

			return item;
		}
	}

	private async runAction(actionRunner: IActionRunner, actionToRun: IAction, delegate: IContextMenuDelegate, event: IContextMenuEvent): Promise<void> {
		const context = delegate.getActionsContext ? delegate.getActionsContext(event) : undefined;
		const runnable = actionRunner.run(actionToRun, context);
		try {
			await runnable;
		} catch (error) {
			this.notificationService.error(error);
		}
	}
}

registerSingleton(IContextMenuService, ContextMenuService, InstantiationType.Delayed);<|MERGE_RESOLUTION|>--- conflicted
+++ resolved
@@ -5,12 +5,7 @@
 
 import { IAction, IActionRunner, ActionRunner, Separator, SubmenuAction } from 'vs/base/common/actions';
 import * as dom from 'vs/base/browser/dom';
-<<<<<<< HEAD
-import { IContextMenuService, IContextViewService } from 'vs/platform/contextview/browser/contextView';
-=======
 import { IContextMenuMenuDelegate, IContextMenuService, IContextViewService } from 'vs/platform/contextview/browser/contextView';
-import { ITelemetryService } from 'vs/platform/telemetry/common/telemetry';
->>>>>>> 8fa188b2
 import { IKeybindingService } from 'vs/platform/keybinding/common/keybinding';
 import { getZoomFactor } from 'vs/base/browser/browser';
 import { unmnemonicLabel } from 'vs/base/common/labels';
@@ -54,20 +49,12 @@
 
 		// Custom context menu: Linux/Windows if custom title is enabled
 		if (!isMacintosh && getTitleBarStyle(configurationService) === 'custom') {
-<<<<<<< HEAD
-			this.impl = new HTMLContextMenuService(notificationService, contextViewService, keybindingService, themeService);
-=======
-			this.impl = new HTMLContextMenuService(telemetryService, notificationService, contextViewService, keybindingService, themeService, menuService, contextKeyService);
->>>>>>> 8fa188b2
+			this.impl = new HTMLContextMenuService(notificationService, contextViewService, keybindingService, themeService, menuService, contextKeyService);
 		}
 
 		// Native context menu: otherwise
 		else {
-<<<<<<< HEAD
-			this.impl = new NativeContextMenuService(notificationService, keybindingService);
-=======
-			this.impl = new NativeContextMenuService(notificationService, telemetryService, keybindingService, menuService, contextKeyService);
->>>>>>> 8fa188b2
+			this.impl = new NativeContextMenuService(notificationService, keybindingService, menuService, contextKeyService);
 		}
 	}
 
@@ -92,14 +79,9 @@
 
 	constructor(
 		@INotificationService private readonly notificationService: INotificationService,
-<<<<<<< HEAD
-		@IKeybindingService private readonly keybindingService: IKeybindingService
-=======
-		@ITelemetryService private readonly telemetryService: ITelemetryService,
 		@IKeybindingService private readonly keybindingService: IKeybindingService,
 		@IMenuService private readonly menuService: IMenuService,
 		@IContextKeyService private readonly contextKeyService: IContextKeyService,
->>>>>>> 8fa188b2
 	) {
 		super();
 	}
