/*---------------------------------------------------------------------------------------------
 *  Copyright (c) Microsoft Corporation. All rights reserved.
 *  Licensed under the MIT License. See License.txt in the project root for license information.
 *--------------------------------------------------------------------------------------------*/

import { IAction, IActionRunner, ActionRunner, Separator, SubmenuAction } from 'vs/base/common/actions';
import * as dom from 'vs/base/browser/dom';
import { IContextMenuMenuDelegate, IContextMenuService, IContextViewService } from 'vs/platform/contextview/browser/contextView';
import { IKeybindingService } from 'vs/platform/keybinding/common/keybinding';
import { getZoomFactor } from 'vs/base/browser/browser';
import { unmnemonicLabel } from 'vs/base/common/labels';
import { INotificationService } from 'vs/platform/notification/common/notification';
import { IContextMenuDelegate, IContextMenuEvent } from 'vs/base/browser/contextmenu';
import { createSingleCallFunction } from 'vs/base/common/functional';
import { IContextMenuItem } from 'vs/base/parts/contextmenu/common/contextmenu';
import { popup } from 'vs/base/parts/contextmenu/electron-sandbox/contextmenu';
import { hasNativeTitlebar } from 'vs/platform/window/common/window';
import { isMacintosh, isWindows } from 'vs/base/common/platform';
import { IConfigurationService } from 'vs/platform/configuration/common/configuration';
import { ContextMenuMenuDelegate, ContextMenuService as HTMLContextMenuService } from 'vs/platform/contextview/browser/contextMenuService';
import { InstantiationType, registerSingleton } from 'vs/platform/instantiation/common/extensions';
import { stripIcons } from 'vs/base/common/iconLabels';
import { coalesce } from 'vs/base/common/arrays';
import { Event, Emitter } from 'vs/base/common/event';
import { AnchorAlignment, AnchorAxisAlignment, isAnchor } from 'vs/base/browser/ui/contextview/contextview';
import { IMenuService } from 'vs/platform/actions/common/actions';
import { IContextKeyService } from 'vs/platform/contextkey/common/contextkey';
import { Disposable } from 'vs/base/common/lifecycle';

export class ContextMenuService implements IContextMenuService {

	declare readonly _serviceBrand: undefined;

	private impl: HTMLContextMenuService | NativeContextMenuService;

	get onDidShowContextMenu(): Event<void> { return this.impl.onDidShowContextMenu; }
	get onDidHideContextMenu(): Event<void> { return this.impl.onDidHideContextMenu; }

	constructor(
		@INotificationService notificationService: INotificationService,
		@IKeybindingService keybindingService: IKeybindingService,
		@IConfigurationService configurationService: IConfigurationService,
		@IContextViewService contextViewService: IContextViewService,
		@IMenuService menuService: IMenuService,
		@IContextKeyService contextKeyService: IContextKeyService,
	) {

		// Custom context menu: Linux/Windows if custom title is enabled
<<<<<<< HEAD
		if (!isMacintosh && getTitleBarStyle(configurationService) === 'custom') {
			this.impl = new HTMLContextMenuService(notificationService, contextViewService, keybindingService, menuService, contextKeyService);
=======
		if (!isMacintosh && !hasNativeTitlebar(configurationService)) {
			this.impl = new HTMLContextMenuService(telemetryService, notificationService, contextViewService, keybindingService, menuService, contextKeyService);
>>>>>>> f5442d1f
		}

		// Native context menu: otherwise
		else {
			this.impl = new NativeContextMenuService(notificationService, keybindingService, menuService, contextKeyService);
		}
	}

	dispose(): void {
		this.impl.dispose();
	}

	showContextMenu(delegate: IContextMenuDelegate | IContextMenuMenuDelegate): void {
		this.impl.showContextMenu(delegate);
	}
}

class NativeContextMenuService extends Disposable implements IContextMenuService {

	declare readonly _serviceBrand: undefined;

	private readonly _onDidShowContextMenu = this._store.add(new Emitter<void>());
	readonly onDidShowContextMenu = this._onDidShowContextMenu.event;

	private readonly _onDidHideContextMenu = this._store.add(new Emitter<void>());
	readonly onDidHideContextMenu = this._onDidHideContextMenu.event;

	constructor(
		@INotificationService private readonly notificationService: INotificationService,
		@IKeybindingService private readonly keybindingService: IKeybindingService,
		@IMenuService private readonly menuService: IMenuService,
		@IContextKeyService private readonly contextKeyService: IContextKeyService
	) {
		super();
	}

	showContextMenu(delegate: IContextMenuDelegate | IContextMenuMenuDelegate): void {

		delegate = ContextMenuMenuDelegate.transform(delegate, this.menuService, this.contextKeyService);

		const actions = delegate.getActions();
		if (actions.length) {
			const onHide = createSingleCallFunction(() => {
				delegate.onHide?.(false);

				dom.ModifierKeyEmitter.getInstance().resetKeyStatus();
				this._onDidHideContextMenu.fire();
			});

			const menu = this.createMenu(delegate, actions, onHide);
			const anchor = delegate.getAnchor();

			let x: number | undefined;
			let y: number | undefined;

			let zoom = getZoomFactor(anchor instanceof HTMLElement ? dom.getWindow(anchor) : dom.getActiveWindow());
			if (anchor instanceof HTMLElement) {
				const elementPosition = dom.getDomNodePagePosition(anchor);

				// When drawing context menus, we adjust the pixel position for native menus using zoom level
				// In areas where zoom is applied to the element or its ancestors, we need to adjust accordingly
				// e.g. The title bar has counter zoom behavior meaning it applies the inverse of zoom level.
				// Window Zoom Level: 1.5, Title Bar Zoom: 1/1.5, Coordinate Multiplier: 1.5 * 1.0 / 1.5 = 1.0
				zoom *= dom.getDomNodeZoomLevel(anchor);

				// Position according to the axis alignment and the anchor alignment:
				// `HORIZONTAL` aligns at the top left or right of the anchor and
				//  `VERTICAL` aligns at the bottom left of the anchor.
				if (delegate.anchorAxisAlignment === AnchorAxisAlignment.HORIZONTAL) {
					if (delegate.anchorAlignment === AnchorAlignment.LEFT) {
						x = elementPosition.left;
						y = elementPosition.top;
					} else {
						x = elementPosition.left + elementPosition.width;
						y = elementPosition.top;
					}

					if (!isMacintosh) {
						const window = dom.getWindow(anchor);
						const availableHeightForMenu = window.screen.height - y;
						if (availableHeightForMenu < actions.length * (isWindows ? 45 : 32) /* guess of 1 menu item height */) {
							// this is a guess to detect whether the context menu would
							// open to the bottom from this point or to the top. If the
							// menu opens to the top, make sure to align it to the bottom
							// of the anchor and not to the top.
							// this seems to be only necessary for Windows and Linux.
							y += elementPosition.height;
						}
					}
				} else {
					if (delegate.anchorAlignment === AnchorAlignment.LEFT) {
						x = elementPosition.left;
						y = elementPosition.top + elementPosition.height;
					} else {
						x = elementPosition.left + elementPosition.width;
						y = elementPosition.top + elementPosition.height;
					}
				}

				// Shift macOS menus by a few pixels below elements
				// to account for extra padding on top of native menu
				// https://github.com/microsoft/vscode/issues/84231
				if (isMacintosh) {
					y += 4 / zoom;
				}
			} else if (isAnchor(anchor)) {
				x = anchor.x;
				y = anchor.y;
			} else {
				// We leave x/y undefined in this case which will result in
				// Electron taking care of opening the menu at the cursor position.
			}

			if (typeof x === 'number') {
				x = Math.floor(x * zoom);
			}

			if (typeof y === 'number') {
				y = Math.floor(y * zoom);
			}

			popup(menu, { x, y, positioningItem: delegate.autoSelectFirstItem ? 0 : undefined, }, () => onHide());

			this._onDidShowContextMenu.fire();
		}
	}

	private createMenu(delegate: IContextMenuDelegate, entries: readonly IAction[], onHide: () => void, submenuIds = new Set<string>()): IContextMenuItem[] {
		const actionRunner = delegate.actionRunner || new ActionRunner();
		return coalesce(entries.map(entry => this.createMenuItem(delegate, entry, actionRunner, onHide, submenuIds)));
	}

	private createMenuItem(delegate: IContextMenuDelegate, entry: IAction, actionRunner: IActionRunner, onHide: () => void, submenuIds: Set<string>): IContextMenuItem | undefined {
		// Separator
		if (entry instanceof Separator) {
			return { type: 'separator' };
		}

		// Submenu
		if (entry instanceof SubmenuAction) {
			if (submenuIds.has(entry.id)) {
				console.warn(`Found submenu cycle: ${entry.id}`);
				return undefined;
			}

			return {
				label: unmnemonicLabel(stripIcons(entry.label)).trim(),
				submenu: this.createMenu(delegate, entry.actions, onHide, new Set([...submenuIds, entry.id]))
			};
		}

		// Normal Menu Item
		else {
			let type: 'radio' | 'checkbox' | undefined = undefined;
			if (!!entry.checked) {
				if (typeof delegate.getCheckedActionsRepresentation === 'function') {
					type = delegate.getCheckedActionsRepresentation(entry);
				} else {
					type = 'checkbox';
				}
			}

			const item: IContextMenuItem = {
				label: unmnemonicLabel(stripIcons(entry.label)).trim(),
				checked: !!entry.checked,
				type,
				enabled: !!entry.enabled,
				click: event => {

					// To preserve pre-electron-2.x behaviour, we first trigger
					// the onHide callback and then the action.
					// Fixes https://github.com/microsoft/vscode/issues/45601
					onHide();

					// Run action which will close the menu
					this.runAction(actionRunner, entry, delegate, event);
				}
			};

			const keybinding = !!delegate.getKeyBinding ? delegate.getKeyBinding(entry) : this.keybindingService.lookupKeybinding(entry.id);
			if (keybinding) {
				const electronAccelerator = keybinding.getElectronAccelerator();
				if (electronAccelerator) {
					item.accelerator = electronAccelerator;
				} else {
					const label = keybinding.getLabel();
					if (label) {
						item.label = `${item.label} [${label}]`;
					}
				}
			}

			return item;
		}
	}

	private async runAction(actionRunner: IActionRunner, actionToRun: IAction, delegate: IContextMenuDelegate, event: IContextMenuEvent): Promise<void> {
		const context = delegate.getActionsContext ? delegate.getActionsContext(event) : undefined;

		const runnable = actionRunner.run(actionToRun, context);
		try {
			await runnable;
		} catch (error) {
			this.notificationService.error(error);
		}
	}
}

registerSingleton(IContextMenuService, ContextMenuService, InstantiationType.Delayed);<|MERGE_RESOLUTION|>--- conflicted
+++ resolved
@@ -46,13 +46,8 @@
 	) {
 
 		// Custom context menu: Linux/Windows if custom title is enabled
-<<<<<<< HEAD
-		if (!isMacintosh && getTitleBarStyle(configurationService) === 'custom') {
+		if (!isMacintosh && !hasNativeTitlebar(configurationService)) {
 			this.impl = new HTMLContextMenuService(notificationService, contextViewService, keybindingService, menuService, contextKeyService);
-=======
-		if (!isMacintosh && !hasNativeTitlebar(configurationService)) {
-			this.impl = new HTMLContextMenuService(telemetryService, notificationService, contextViewService, keybindingService, menuService, contextKeyService);
->>>>>>> f5442d1f
 		}
 
 		// Native context menu: otherwise
