/*---------------------------------------------------------------------------------------------
 *  Copyright (c) Microsoft Corporation. All rights reserved.
 *  Licensed under the MIT License. See License.txt in the project root for license information.
 *--------------------------------------------------------------------------------------------*/

import * as dom from 'vs/base/browser/dom';
import { parentOriginHash } from 'vs/base/browser/iframe';
import { mainWindow } from 'vs/base/browser/window';
import { Barrier } from 'vs/base/common/async';
import { VSBuffer } from 'vs/base/common/buffer';
import { canceled, onUnexpectedError } from 'vs/base/common/errors';
import { Emitter, Event } from 'vs/base/common/event';
import { Disposable, toDisposable } from 'vs/base/common/lifecycle';
import { COI, FileAccess } from 'vs/base/common/network';
import * as platform from 'vs/base/common/platform';
import { joinPath } from 'vs/base/common/resources';
import { URI } from 'vs/base/common/uri';
import { generateUuid } from 'vs/base/common/uuid';
import { IMessagePassingProtocol } from 'vs/base/parts/ipc/common/ipc';
import { ILabelService } from 'vs/platform/label/common/label';
import { ILayoutService } from 'vs/platform/layout/browser/layoutService';
import { ILogService, ILoggerService } from 'vs/platform/log/common/log';
import { IProductService } from 'vs/platform/product/common/productService';
import { IStorageService, StorageScope, StorageTarget } from 'vs/platform/storage/common/storage';
import { IUserDataProfilesService } from 'vs/platform/userDataProfile/common/userDataProfile';
import { IWorkspaceContextService, WorkbenchState } from 'vs/platform/workspace/common/workspace';
import { IBrowserWorkbenchEnvironmentService } from 'vs/workbench/services/environment/browser/environmentService';
import { ExtensionHostExitCode, IExtensionHostInitData, MessageType, UIKind, createMessageOfType, isMessageOfType } from 'vs/workbench/services/extensions/common/extensionHostProtocol';
import { LocalWebWorkerRunningLocation } from 'vs/workbench/services/extensions/common/extensionRunningLocation';
import { ExtensionHostExtensions, ExtensionHostStartup, IExtensionHost } from 'vs/workbench/services/extensions/common/extensions';

export interface IWebWorkerExtensionHostInitData {
	readonly extensions: ExtensionHostExtensions;
}

export interface IWebWorkerExtensionHostDataProvider {
	getInitData(): Promise<IWebWorkerExtensionHostInitData>;
}

export class WebWorkerExtensionHost extends Disposable implements IExtensionHost {

	public readonly pid = null;
	public readonly remoteAuthority = null;
	public extensions: ExtensionHostExtensions | null = null;

	private readonly _onDidExit = this._register(new Emitter<[number, string | null]>());
	public readonly onExit: Event<[number, string | null]> = this._onDidExit.event;

	private _isTerminating: boolean;
	private _protocolPromise: Promise<IMessagePassingProtocol> | null;
	private _protocol: IMessagePassingProtocol | null;

	private readonly _extensionHostLogsLocation: URI;

	constructor(
		public readonly runningLocation: LocalWebWorkerRunningLocation,
		public readonly startup: ExtensionHostStartup,
		private readonly _initDataProvider: IWebWorkerExtensionHostDataProvider,
		@IWorkspaceContextService private readonly _contextService: IWorkspaceContextService,
		@ILabelService private readonly _labelService: ILabelService,
		@ILogService private readonly _logService: ILogService,
		@ILoggerService private readonly _loggerService: ILoggerService,
		@IBrowserWorkbenchEnvironmentService private readonly _environmentService: IBrowserWorkbenchEnvironmentService,
		@IUserDataProfilesService private readonly _userDataProfilesService: IUserDataProfilesService,
		@IProductService private readonly _productService: IProductService,
		@ILayoutService private readonly _layoutService: ILayoutService,
		@IStorageService private readonly _storageService: IStorageService,
	) {
		super();
		this._isTerminating = false;
		this._protocolPromise = null;
		this._protocol = null;
		this._extensionHostLogsLocation = joinPath(this._environmentService.extHostLogsPath, 'webWorker');
	}

	private async _getWebWorkerExtensionHostIframeSrc(): Promise<string> {
		const suffixSearchParams = new URLSearchParams();
		if (this._environmentService.debugExtensionHost && this._environmentService.debugRenderer) {
			suffixSearchParams.set('debugged', '1');
		}
		COI.addSearchParam(suffixSearchParams, true, true);

		const suffix = `?${suffixSearchParams.toString()}`;

		const iframeModulePath = 'vs/workbench/services/extensions/worker/webWorkerExtensionHostIframe.html';
		if (platform.isWeb) {
			const webEndpointUrlTemplate = this._productService.webEndpointUrlTemplate;
			const commit = this._productService.commit;
			const quality = this._productService.quality;
			if (webEndpointUrlTemplate && commit && quality) {
				// Try to keep the web worker extension host iframe origin stable by storing it in workspace storage
				const key = 'webWorkerExtensionHostIframeStableOriginUUID';
				let stableOriginUUID = this._storageService.get(key, StorageScope.WORKSPACE);
				if (typeof stableOriginUUID === 'undefined') {
					stableOriginUUID = generateUuid();
					this._storageService.store(key, stableOriginUUID, StorageScope.WORKSPACE, StorageTarget.MACHINE);
				}
				const hash = await parentOriginHash(mainWindow.origin, stableOriginUUID);
				const baseUrl = (
					webEndpointUrlTemplate
						.replace('{{uuid}}', `v--${hash}`) // using `v--` as a marker to require `parentOrigin`/`salt` verification
						.replace('{{commit}}', commit)
						.replace('{{quality}}', quality)
				);

				const res = new URL(`${baseUrl}/out/${iframeModulePath}${suffix}`);
				res.searchParams.set('parentOrigin', mainWindow.origin);
				res.searchParams.set('salt', stableOriginUUID);
				return res.toString();
			}

			console.warn(`The web worker extension host is started in a same-origin iframe!`);
		}

		const relativeExtensionHostIframeSrc = FileAccess.asBrowserUri(iframeModulePath);
		return `${relativeExtensionHostIframeSrc.toString(true)}${suffix}`;
	}

	public async start(): Promise<IMessagePassingProtocol> {
		if (!this._protocolPromise) {
			this._protocolPromise = this._startInsideIframe();
			this._protocolPromise.then(protocol => this._protocol = protocol);
		}
		return this._protocolPromise;
	}

	private async _startInsideIframe(): Promise<IMessagePassingProtocol> {
		const webWorkerExtensionHostIframeSrc = await this._getWebWorkerExtensionHostIframeSrc();
		const emitter = this._register(new Emitter<VSBuffer>());

		const iframe = document.createElement('iframe');
		iframe.setAttribute('class', 'web-worker-ext-host-iframe');
		iframe.setAttribute('sandbox', 'allow-scripts allow-same-origin');
		iframe.setAttribute('allow', 'usb; serial; hid; cross-origin-isolated;');
		iframe.setAttribute('aria-hidden', 'true');
		iframe.style.display = 'none';

		const vscodeWebWorkerExtHostId = generateUuid();
		iframe.setAttribute('src', `${webWorkerExtensionHostIframeSrc}&vscodeWebWorkerExtHostId=${vscodeWebWorkerExtHostId}`);

		const barrier = new Barrier();
		let port!: MessagePort;
		let barrierError: Error | null = null;
		let barrierHasError = false;
		let startTimeout: any = null;

		const rejectBarrier = (exitCode: number, error: Error) => {
			barrierError = error;
			barrierHasError = true;
			onUnexpectedError(barrierError);
			clearTimeout(startTimeout);
			this._onDidExit.fire([ExtensionHostExitCode.UnexpectedError, barrierError.message]);
			barrier.open();
		};

		const resolveBarrier = (messagePort: MessagePort) => {
			port = messagePort;
			clearTimeout(startTimeout);
			barrier.open();
		};

		startTimeout = setTimeout(() => {
			console.warn(`The Web Worker Extension Host did not start in 60s, that might be a problem.`);
		}, 60000);

		this._register(dom.addDisposableListener(mainWindow, 'message', (event) => {
			if (event.source !== iframe.contentWindow) {
				return;
			}
			if (event.data.vscodeWebWorkerExtHostId !== vscodeWebWorkerExtHostId) {
				return;
			}
			if (event.data.error) {
				const { name, message, stack } = event.data.error;
				const err = new Error();
				err.message = message;
				err.name = name;
				err.stack = stack;
				return rejectBarrier(ExtensionHostExitCode.UnexpectedError, err);
			}
			const { data } = event.data;
			if (barrier.isOpen() || !(data instanceof MessagePort)) {
				console.warn('UNEXPECTED message', event);
				const err = new Error('UNEXPECTED message');
				return rejectBarrier(ExtensionHostExitCode.UnexpectedError, err);
			}
			resolveBarrier(data);
		}));

		this._layoutService.mainContainer.appendChild(iframe);
		this._register(toDisposable(() => iframe.remove()));

		// await MessagePort and use it to directly communicate
		// with the worker extension host
		await barrier.wait();

		if (barrierHasError) {
			throw barrierError;
		}

		// Send over message ports for extension API
		const messagePorts = this._environmentService.options?.messagePorts ?? new Map();
		iframe.contentWindow!.postMessage({ type: 'vscode.init', data: messagePorts }, '*', [...messagePorts.values()]);

		port.onmessage = (event) => {
			const { data } = event;
			if (!(data instanceof ArrayBuffer)) {
				console.warn('UNKNOWN data received', data);
				this._onDidExit.fire([77, 'UNKNOWN data received']);
				return;
			}
			emitter.fire(VSBuffer.wrap(new Uint8Array(data, 0, data.byteLength)));
		};

		const protocol: IMessagePassingProtocol = {
			onMessage: emitter.event,
			send: vsbuf => {
				const data = vsbuf.buffer.buffer.slice(vsbuf.buffer.byteOffset, vsbuf.buffer.byteOffset + vsbuf.buffer.byteLength);
				port.postMessage(data, [data]);
			}
		};

		return this._performHandshake(protocol);
	}

	private async _performHandshake(protocol: IMessagePassingProtocol): Promise<IMessagePassingProtocol> {
		// extension host handshake happens below
		// (1) <== wait for: Ready
		// (2) ==> send: init data
		// (3) <== wait for: Initialized

		await Event.toPromise(Event.filter(protocol.onMessage, msg => isMessageOfType(msg, MessageType.Ready)));
		if (this._isTerminating) {
			throw canceled();
		}
		protocol.send(VSBuffer.fromString(JSON.stringify(await this._createExtHostInitData())));
		if (this._isTerminating) {
			throw canceled();
		}
		await Event.toPromise(Event.filter(protocol.onMessage, msg => isMessageOfType(msg, MessageType.Initialized)));
		if (this._isTerminating) {
			throw canceled();
		}

		return protocol;
	}

	public override dispose(): void {
		if (this._isTerminating) {
			return;
		}
		this._isTerminating = true;
		this._protocol?.send(createMessageOfType(MessageType.Terminate));
		super.dispose();
	}

	getInspectPort(): number | undefined {
		return undefined;
	}

	enableInspectPort(): Promise<boolean> {
		return Promise.resolve(false);
	}

	private async _createExtHostInitData(): Promise<IExtensionHostInitData> {
		const initData = await this._initDataProvider.getInitData();
		this.extensions = initData.extensions;
		const workspace = this._contextService.getWorkspace();
		const nlsBaseUrl = this._productService.extensionsGallery?.nlsBaseUrl;
		let nlsUrlWithDetails: URI | undefined = undefined;
		// Only use the nlsBaseUrl if we are using a language other than the default, English.
		if (nlsBaseUrl && this._productService.commit && !platform.Language.isDefaultVariant()) {
			nlsUrlWithDetails = URI.joinPath(URI.parse(nlsBaseUrl), this._productService.commit, this._productService.version, platform.Language.value());
		}
		return {
			commit: this._productService.commit,
			version: this._productService.version,
			quality: this._productService.quality,
			parentPid: 0,
			environment: {
				isExtensionDevelopmentDebug: this._environmentService.debugRenderer,
				appName: this._productService.nameLong,
				appHost: this._productService.embedderIdentifier ?? (platform.isWeb ? 'web' : 'desktop'),
				appUriScheme: this._productService.urlProtocol,
				appLanguage: platform.language,
				extensionDevelopmentLocationURI: this._environmentService.extensionDevelopmentLocationURI,
				extensionTestsLocationURI: this._environmentService.extensionTestsLocationURI,
				globalStorageHome: this._userDataProfilesService.defaultProfile.globalStorageHome,
				workspaceStorageHome: this._environmentService.workspaceStorageHome,
				extensionLogLevel: this._environmentService.extensionLogLevel
			},
			workspace: this._contextService.getWorkbenchState() === WorkbenchState.EMPTY ? undefined : {
				configuration: workspace.configuration || undefined,
				id: workspace.id,
				name: this._labelService.getWorkspaceLabel(workspace),
				transient: workspace.transient
			},
			consoleForward: {
				includeStack: false,
				logNative: this._environmentService.debugRenderer
			},
			extensions: this.extensions.toSnapshot(),
			nlsBaseUrl: nlsUrlWithDetails,
<<<<<<< HEAD
=======
			telemetryInfo: {
				sessionId: this._telemetryService.sessionId,
				machineId: this._telemetryService.machineId,
				sqmId: this._telemetryService.sqmId,
				firstSessionDate: this._telemetryService.firstSessionDate,
				msftInternal: this._telemetryService.msftInternal
			},
>>>>>>> af28b32d
			logLevel: this._logService.getLevel(),
			loggers: [...this._loggerService.getRegisteredLoggers()],
			logsLocation: this._extensionHostLogsLocation,
			autoStart: (this.startup === ExtensionHostStartup.EagerAutoStart),
			remote: {
				authority: this._environmentService.remoteAuthority,
				connectionData: null,
				isRemote: false
			},
			uiKind: platform.isWeb ? UIKind.Web : UIKind.Desktop
		};
	}
}<|MERGE_RESOLUTION|>--- conflicted
+++ resolved
@@ -301,16 +301,6 @@
 			},
 			extensions: this.extensions.toSnapshot(),
 			nlsBaseUrl: nlsUrlWithDetails,
-<<<<<<< HEAD
-=======
-			telemetryInfo: {
-				sessionId: this._telemetryService.sessionId,
-				machineId: this._telemetryService.machineId,
-				sqmId: this._telemetryService.sqmId,
-				firstSessionDate: this._telemetryService.firstSessionDate,
-				msftInternal: this._telemetryService.msftInternal
-			},
->>>>>>> af28b32d
 			logLevel: this._logService.getLevel(),
 			loggers: [...this._loggerService.getRegisteredLoggers()],
 			logsLocation: this._extensionHostLogsLocation,
