--- conflicted
+++ resolved
@@ -1080,30 +1080,6 @@
 		} else {
 			this._logService.info(strMsg);
 		}
-<<<<<<< HEAD
-=======
-
-		if (msg.extensionId && this._environmentService.isBuilt && !this._environmentService.isExtensionDevelopment) {
-			const { type, extensionId, extensionPointId, message } = msg;
-			type ExtensionsMessageClassification = {
-				owner: 'alexdima';
-				comment: 'A validation message for an extension';
-				type: { classification: 'SystemMetaData'; purpose: 'PerformanceAndHealth'; comment: 'Severity of problem.' };
-				extensionId: { classification: 'SystemMetaData'; purpose: 'PerformanceAndHealth'; comment: 'The identifier of the extension that has a problem.' };
-				extensionPointId: { classification: 'SystemMetaData'; purpose: 'PerformanceAndHealth'; comment: 'The extension point that has a problem.' };
-				message: { classification: 'SystemMetaData'; purpose: 'PerformanceAndHealth'; comment: 'The message of the problem.' };
-			};
-			type ExtensionsMessageEvent = {
-				type: Severity;
-				extensionId: string;
-				extensionPointId: string;
-				message: string;
-			};
-			this._telemetryService.publicLog2<ExtensionsMessageEvent, ExtensionsMessageClassification>('extensionsMessage', {
-				type, extensionId: extensionId.value, extensionPointId, message
-			});
-		}
->>>>>>> 6319a0b6
 	}
 
 	private static _handleExtensionPoint<T extends IExtensionContributions[keyof IExtensionContributions]>(extensionPoint: ExtensionPoint<T>, availableExtensions: IExtensionDescription[], messageHandler: (msg: IMessage) => void): void {
