--- conflicted
+++ resolved
@@ -105,46 +105,11 @@
 		this._proxy = this._extensionHost.start().then(
 			(protocol) => {
 				this._hasStarted = true;
-<<<<<<< HEAD
-				return this._createExtensionHostCustomers(protocol);
-=======
-
-				// Track healthy extension host startup
-				const successTelemetryEvent: ExtensionHostStartupEvent = {
-					time: Date.now(),
-					action: 'success',
-					kind: extensionHostKindToString(this.kind)
-				};
-				this._telemetryService.publicLog2<ExtensionHostStartupEvent, ExtensionHostStartupClassification>('extensionHostStartup', successTelemetryEvent);
-
 				return this._createExtensionHostCustomers(this.kind, protocol);
->>>>>>> 5235c6bb
 			},
 			(err) => {
 				this._logService.error(`Error received from starting extension host (kind: ${extensionHostKindToString(this.kind)})`);
 				this._logService.error(err);
-<<<<<<< HEAD
-=======
-
-				// Track errors during extension host startup
-				const failureTelemetryEvent: ExtensionHostStartupEvent = {
-					time: Date.now(),
-					action: 'error',
-					kind: extensionHostKindToString(this.kind)
-				};
-
-				if (err && err.name) {
-					failureTelemetryEvent.errorName = err.name;
-				}
-				if (err && err.message) {
-					failureTelemetryEvent.errorMessage = err.message;
-				}
-				if (err && err.stack) {
-					failureTelemetryEvent.errorStack = err.stack;
-				}
-				this._telemetryService.publicLog2<ExtensionHostStartupEvent, ExtensionHostStartupClassification>('extensionHostStartup', failureTelemetryEvent);
-
->>>>>>> 5235c6bb
 				return null;
 			}
 		);
