/*---------------------------------------------------------------------------------------------
 *  Copyright (c) Microsoft Corporation. All rights reserved.
 *  Licensed under the MIT License. See License.txt in the project root for license information.
 *--------------------------------------------------------------------------------------------*/

import { IntervalTimer } from 'vs/base/common/async';
import { VSBuffer } from 'vs/base/common/buffer';
import * as errors from 'vs/base/common/errors';
import { Emitter, Event } from 'vs/base/common/event';
import { Disposable, IDisposable } from 'vs/base/common/lifecycle';
import { StopWatch } from 'vs/base/common/stopwatch';
import { URI } from 'vs/base/common/uri';
import { IMessagePassingProtocol } from 'vs/base/parts/ipc/common/ipc';
import * as nls from 'vs/nls';
import { Categories } from 'vs/platform/action/common/actionCommonCategories';
import { Action2, registerAction2 } from 'vs/platform/actions/common/actions';
import { ExtensionIdentifier, IExtensionDescription } from 'vs/platform/extensions/common/extensions';
import { IInstantiationService, ServicesAccessor } from 'vs/platform/instantiation/common/instantiation';
import { ILogService } from 'vs/platform/log/common/log';
import { RemoteAuthorityResolverErrorCode, getRemoteAuthorityPrefix } from 'vs/platform/remote/common/remoteAuthorityResolver';
import { IEditorService } from 'vs/workbench/services/editor/common/editorService';
import { IWorkbenchEnvironmentService } from 'vs/workbench/services/environment/common/environmentService';
import { ExtHostCustomersRegistry, IInternalExtHostContext } from 'vs/workbench/services/extensions/common/extHostCustomers';
import { ExtensionHostKind, extensionHostKindToString } from 'vs/workbench/services/extensions/common/extensionHostKind';
import { IExtensionHostManager } from 'vs/workbench/services/extensions/common/extensionHostManagers';
import { IExtensionDescriptionDelta } from 'vs/workbench/services/extensions/common/extensionHostProtocol';
import { IExtensionHostProxy, IResolveAuthorityResult } from 'vs/workbench/services/extensions/common/extensionHostProxy';
import { ExtensionRunningLocation } from 'vs/workbench/services/extensions/common/extensionRunningLocation';
import { ActivationKind, ExtensionActivationReason, ExtensionHostStartup, IExtensionHost, IInternalExtensionService } from 'vs/workbench/services/extensions/common/extensions';
import { Proxied, ProxyIdentifier } from 'vs/workbench/services/extensions/common/proxyIdentifier';
import { IRPCProtocolLogger, RPCProtocol, RequestInitiator, ResponsiveState } from 'vs/workbench/services/extensions/common/rpcProtocol';

// Enable to see detailed message communication between window and extension host
const LOG_EXTENSION_HOST_COMMUNICATION = false;
const LOG_USE_COLORS = true;

export class ExtensionHostManager extends Disposable implements IExtensionHostManager {

	public readonly onDidExit: Event<[number, string | null]>;

	private readonly _onDidChangeResponsiveState: Emitter<ResponsiveState> = this._register(new Emitter<ResponsiveState>());
	public readonly onDidChangeResponsiveState: Event<ResponsiveState> = this._onDidChangeResponsiveState.event;

	/**
	 * A map of already requested activation events to speed things up if the same activation event is triggered multiple times.
	 */
	private readonly _cachedActivationEvents: Map<string, Promise<void>>;
	private readonly _resolvedActivationEvents: Set<string>;
	private _rpcProtocol: RPCProtocol | null;
	private readonly _customers: IDisposable[];
	private readonly _extensionHost: IExtensionHost;
	private _proxy: Promise<IExtensionHostProxy | null> | null;
	private _hasStarted = false;

	public get pid(): number | null {
		return this._extensionHost.pid;
	}

	public get kind(): ExtensionHostKind {
		return this._extensionHost.runningLocation.kind;
	}

	public get startup(): ExtensionHostStartup {
		return this._extensionHost.startup;
	}

	public get friendyName(): string {
		return friendlyExtHostName(this.kind, this.pid);
	}

	constructor(
		extensionHost: IExtensionHost,
		initialActivationEvents: string[],
		private readonly _internalExtensionService: IInternalExtensionService,
		@IInstantiationService private readonly _instantiationService: IInstantiationService,
		@IWorkbenchEnvironmentService private readonly _environmentService: IWorkbenchEnvironmentService,
		@ILogService private readonly _logService: ILogService,
	) {
		super();
		this._cachedActivationEvents = new Map<string, Promise<void>>();
		this._resolvedActivationEvents = new Set<string>();
		this._rpcProtocol = null;
		this._customers = [];

		this._extensionHost = extensionHost;
		this.onDidExit = this._extensionHost.onExit;

		this._proxy = this._extensionHost.start().then(
			(protocol) => {
				this._hasStarted = true;
				return this._createExtensionHostCustomers(this.kind, protocol);
			},
			(err) => {
				this._logService.error(`Error received from starting extension host (kind: ${extensionHostKindToString(this.kind)})`);
				this._logService.error(err);

				return null;
			}
		);
		this._proxy.then(() => {
			initialActivationEvents.forEach((activationEvent) => this.activateByEvent(activationEvent, ActivationKind.Normal));
			this._register(registerLatencyTestProvider({
				measure: () => this.measure()
			}));
		});
	}

	public override dispose(): void {
		if (this._extensionHost) {
			this._extensionHost.dispose();
		}
		if (this._rpcProtocol) {
			this._rpcProtocol.dispose();
		}
		for (let i = 0, len = this._customers.length; i < len; i++) {
			const customer = this._customers[i];
			try {
				customer.dispose();
			} catch (err) {
				errors.onUnexpectedError(err);
			}
		}
		this._proxy = null;

		super.dispose();
	}

	private async measure(): Promise<ExtHostLatencyResult | null> {
		const proxy = await this._proxy;
		if (!proxy) {
			return null;
		}
		const latency = await this._measureLatency(proxy);
		const down = await this._measureDown(proxy);
		const up = await this._measureUp(proxy);
		return {
			remoteAuthority: this._extensionHost.remoteAuthority,
			latency,
			down,
			up
		};
	}

	public async ready(): Promise<void> {
		await this._proxy;
	}

	private async _measureLatency(proxy: IExtensionHostProxy): Promise<number> {
		const COUNT = 10;

		let sum = 0;
		for (let i = 0; i < COUNT; i++) {
			const sw = StopWatch.create();
			await proxy.test_latency(i);
			sw.stop();
			sum += sw.elapsed();
		}
		return (sum / COUNT);
	}

	private static _convert(byteCount: number, elapsedMillis: number): number {
		return (byteCount * 1000 * 8) / elapsedMillis;
	}

	private async _measureUp(proxy: IExtensionHostProxy): Promise<number> {
		const SIZE = 10 * 1024 * 1024; // 10MB

		const buff = VSBuffer.alloc(SIZE);
		const value = Math.ceil(Math.random() * 256);
		for (let i = 0; i < buff.byteLength; i++) {
			buff.writeUInt8(i, value);
		}
		const sw = StopWatch.create();
		await proxy.test_up(buff);
		sw.stop();
		return ExtensionHostManager._convert(SIZE, sw.elapsed());
	}

	private async _measureDown(proxy: IExtensionHostProxy): Promise<number> {
		const SIZE = 10 * 1024 * 1024; // 10MB

		const sw = StopWatch.create();
		await proxy.test_down(SIZE);
		sw.stop();
		return ExtensionHostManager._convert(SIZE, sw.elapsed());
	}

	private _createExtensionHostCustomers(kind: ExtensionHostKind, protocol: IMessagePassingProtocol): IExtensionHostProxy {

		let logger: IRPCProtocolLogger | null = null;
		if (LOG_EXTENSION_HOST_COMMUNICATION || this._environmentService.logExtensionHostCommunication) {
			logger = new RPCLogger(kind);
		}

		this._rpcProtocol = new RPCProtocol(protocol, logger);
		this._register(this._rpcProtocol.onDidChangeResponsiveState((responsiveState: ResponsiveState) => this._onDidChangeResponsiveState.fire(responsiveState)));
		let extensionHostProxy: IExtensionHostProxy | null = null as IExtensionHostProxy | null;
		let mainProxyIdentifiers: ProxyIdentifier<any>[] = [];
		const extHostContext: IInternalExtHostContext = {
			remoteAuthority: this._extensionHost.remoteAuthority,
			extensionHostKind: this.kind,
			getProxy: <T>(identifier: ProxyIdentifier<T>): Proxied<T> => this._rpcProtocol!.getProxy(identifier),
			set: <T, R extends T>(identifier: ProxyIdentifier<T>, instance: R): R => this._rpcProtocol!.set(identifier, instance),
			dispose: (): void => this._rpcProtocol!.dispose(),
			assertRegistered: (identifiers: ProxyIdentifier<any>[]): void => this._rpcProtocol!.assertRegistered(identifiers),
			drain: (): Promise<void> => this._rpcProtocol!.drain(),

			//#region internal
			internalExtensionService: this._internalExtensionService,
			_setExtensionHostProxy: (value: IExtensionHostProxy): void => {
				extensionHostProxy = value;
			},
			_setAllMainProxyIdentifiers: (value: ProxyIdentifier<any>[]): void => {
				mainProxyIdentifiers = value;
			},
			//#endregion
		};

		// Named customers
		const namedCustomers = ExtHostCustomersRegistry.getNamedCustomers();
		for (let i = 0, len = namedCustomers.length; i < len; i++) {
			const [id, ctor] = namedCustomers[i];
			try {
				const instance = this._instantiationService.createInstance(ctor, extHostContext);
				this._customers.push(instance);
				this._rpcProtocol.set(id, instance);
			} catch (err) {
				this._logService.error(`Cannot instantiate named customer: '${id.sid}'`);
				this._logService.error(err);
				errors.onUnexpectedError(err);
			}
		}

		// Customers
		const customers = ExtHostCustomersRegistry.getCustomers();
		for (const ctor of customers) {
			try {
				const instance = this._instantiationService.createInstance(ctor, extHostContext);
				this._customers.push(instance);
			} catch (err) {
				this._logService.error(err);
				errors.onUnexpectedError(err);
			}
		}

		if (!extensionHostProxy) {
			throw new Error(`Missing IExtensionHostProxy!`);
		}

		// Check that no named customers are missing
		this._rpcProtocol.assertRegistered(mainProxyIdentifiers);

		return extensionHostProxy;
	}

	public async activate(extension: ExtensionIdentifier, reason: ExtensionActivationReason): Promise<boolean> {
		const proxy = await this._proxy;
		if (!proxy) {
			return false;
		}
		return proxy.activate(extension, reason);
	}

	public activateByEvent(activationEvent: string, activationKind: ActivationKind): Promise<void> {
		if (activationKind === ActivationKind.Immediate && !this._hasStarted) {
			return Promise.resolve();
		}

		if (!this._cachedActivationEvents.has(activationEvent)) {
			this._cachedActivationEvents.set(activationEvent, this._activateByEvent(activationEvent, activationKind));
		}
		return this._cachedActivationEvents.get(activationEvent)!;
	}

	public activationEventIsDone(activationEvent: string): boolean {
		return this._resolvedActivationEvents.has(activationEvent);
	}

	private async _activateByEvent(activationEvent: string, activationKind: ActivationKind): Promise<void> {
		if (!this._proxy) {
			return;
		}
		const proxy = await this._proxy;
		if (!proxy) {
			// this case is already covered above and logged.
			// i.e. the extension host could not be started
			return;
		}

		if (!this._extensionHost.extensions!.containsActivationEvent(activationEvent)) {
			this._resolvedActivationEvents.add(activationEvent);
			return;
		}

		await proxy.activateByEvent(activationEvent, activationKind);
		this._resolvedActivationEvents.add(activationEvent);
	}

	public async getInspectPort(tryEnableInspector: boolean): Promise<{ port: number; host: string } | undefined> {
		if (this._extensionHost) {
			if (tryEnableInspector) {
				await this._extensionHost.enableInspectPort();
			}
			const port = this._extensionHost.getInspectPort();
			if (port) {
				return port;
			}
		}

		return undefined;
	}

	public async resolveAuthority(remoteAuthority: string, resolveAttempt: number): Promise<IResolveAuthorityResult> {
		const sw = StopWatch.create(false);
		const prefix = () => `[${extensionHostKindToString(this._extensionHost.runningLocation.kind)}${this._extensionHost.runningLocation.affinity}][resolveAuthority(${getRemoteAuthorityPrefix(remoteAuthority)},${resolveAttempt})][${sw.elapsed()}ms] `;
		const logInfo = (msg: string) => this._logService.info(`${prefix()}${msg}`);
		const logError = (msg: string, err: any = undefined) => this._logService.error(`${prefix()}${msg}`, err);

		logInfo(`obtaining proxy...`);
		const proxy = await this._proxy;
		if (!proxy) {
			logError(`no proxy`);
			return {
				type: 'error',
				error: {
					message: `Cannot resolve authority`,
					code: RemoteAuthorityResolverErrorCode.Unknown,
					detail: undefined
				}
			};
		}
		logInfo(`invoking...`);
		const intervalLogger = new IntervalTimer();
		try {
			intervalLogger.cancelAndSet(() => logInfo('waiting...'), 1000);
			const resolverResult = await proxy.resolveAuthority(remoteAuthority, resolveAttempt);
			intervalLogger.dispose();
			if (resolverResult.type === 'ok') {
				logInfo(`returned ${resolverResult.value.authority.connectTo}`);
			} else {
				logError(`returned an error`, resolverResult.error);
			}
			return resolverResult;
		} catch (err) {
			intervalLogger.dispose();
			logError(`returned an error`, err);
			return {
				type: 'error',
				error: {
					message: err.message,
					code: RemoteAuthorityResolverErrorCode.Unknown,
					detail: err
				}
			};
		}
	}

	public async getCanonicalURI(remoteAuthority: string, uri: URI): Promise<URI | null> {
		const proxy = await this._proxy;
		if (!proxy) {
			throw new Error(`Cannot resolve canonical URI`);
		}
		return proxy.getCanonicalURI(remoteAuthority, uri);
	}

	public async start(extensionRegistryVersionId: number, allExtensions: IExtensionDescription[], myExtensions: ExtensionIdentifier[]): Promise<void> {
		const proxy = await this._proxy;
		if (!proxy) {
			return;
		}
		const deltaExtensions = this._extensionHost.extensions!.set(extensionRegistryVersionId, allExtensions, myExtensions);
		return proxy.startExtensionHost(deltaExtensions);
	}

	public async extensionTestsExecute(): Promise<number> {
		const proxy = await this._proxy;
		if (!proxy) {
			throw new Error('Could not obtain Extension Host Proxy');
		}
		return proxy.extensionTestsExecute();
	}

	public representsRunningLocation(runningLocation: ExtensionRunningLocation): boolean {
		return this._extensionHost.runningLocation.equals(runningLocation);
	}

	public async deltaExtensions(incomingExtensionsDelta: IExtensionDescriptionDelta): Promise<void> {
		const proxy = await this._proxy;
		if (!proxy) {
			return;
		}
		const outgoingExtensionsDelta = this._extensionHost.extensions!.delta(incomingExtensionsDelta);
		if (!outgoingExtensionsDelta) {
			// The extension host already has this version of the extensions.
			return;
		}
		return proxy.deltaExtensions(outgoingExtensionsDelta);
	}

	public containsExtension(extensionId: ExtensionIdentifier): boolean {
		return this._extensionHost.extensions?.containsExtension(extensionId) ?? false;
	}

	public async setRemoteEnvironment(env: { [key: string]: string | null }): Promise<void> {
		const proxy = await this._proxy;
		if (!proxy) {
			return;
		}

		return proxy.setRemoteEnvironment(env);
	}
}

export function friendlyExtHostName(kind: ExtensionHostKind, pid: number | null) {
	if (pid) {
		return `${extensionHostKindToString(kind)} pid: ${pid}`;
	}
	return `${extensionHostKindToString(kind)}`;
}

const colorTables = [
	['#2977B1', '#FC802D', '#34A13A', '#D3282F', '#9366BA'],
	['#8B564C', '#E177C0', '#7F7F7F', '#BBBE3D', '#2EBECD']
];

function prettyWithoutArrays(data: any): any {
	if (Array.isArray(data)) {
		return data;
	}
	if (data && typeof data === 'object' && typeof data.toString === 'function') {
		const result = data.toString();
		if (result !== '[object Object]') {
			return result;
		}
	}
	return data;
}

function pretty(data: any): any {
	if (Array.isArray(data)) {
		return data.map(prettyWithoutArrays);
	}
	return prettyWithoutArrays(data);
}

class RPCLogger implements IRPCProtocolLogger {

	private _totalIncoming = 0;
	private _totalOutgoing = 0;

	constructor(
		private readonly _kind: ExtensionHostKind
	) { }

	private _log(direction: string, totalLength: number, msgLength: number, req: number, initiator: RequestInitiator, str: string, data: any): void {
		data = pretty(data);

		const colorTable = colorTables[initiator];
		const color = LOG_USE_COLORS ? colorTable[req % colorTable.length] : '#000000';
		let args = [`%c[${extensionHostKindToString(this._kind)}][${direction}]%c[${String(totalLength).padStart(7)}]%c[len: ${String(msgLength).padStart(5)}]%c${String(req).padStart(5)} - ${str}`, 'color: darkgreen', 'color: grey', 'color: grey', `color: ${color}`];
		if (/\($/.test(str)) {
			args = args.concat(data);
			args.push(')');
		} else {
			args.push(data);
		}
		console.log.apply(console, args as [string, ...string[]]);
	}

	logIncoming(msgLength: number, req: number, initiator: RequestInitiator, str: string, data?: any): void {
		this._totalIncoming += msgLength;
		this._log('Ext \u2192 Win', this._totalIncoming, msgLength, req, initiator, str, data);
	}

	logOutgoing(msgLength: number, req: number, initiator: RequestInitiator, str: string, data?: any): void {
		this._totalOutgoing += msgLength;
		this._log('Win \u2192 Ext', this._totalOutgoing, msgLength, req, initiator, str, data);
	}
}

<<<<<<< HEAD
=======
interface RPCTelemetryData {
	type: string;
	length: number;
}

type RPCTelemetryDataClassification = {
	owner: 'jrieken';
	comment: 'Insights about RPC message sizes';
	type: { classification: 'SystemMetaData'; purpose: 'PerformanceAndHealth'; comment: 'The type of the RPC message' };
	length: { classification: 'SystemMetaData'; purpose: 'PerformanceAndHealth'; comment: 'The byte-length of the RPC message' };
};

class TelemetryRPCLogger implements IRPCProtocolLogger {

	static isEnabled(): boolean {
		// this will be a very high frequency event, so we only log a small percentage of them
		return Math.trunc(Math.random() * 1000) < 0.5;
	}

	private readonly _pendingRequests = new Map<number, string>();

	constructor(@ITelemetryService private readonly _telemetryService: ITelemetryService) { }

	logIncoming(msgLength: number, req: number, initiator: RequestInitiator, str: string): void {

		if (initiator === RequestInitiator.LocalSide && /^receiveReply(Err)?:/.test(str)) {
			// log the size of reply messages
			const requestStr = this._pendingRequests.get(req) ?? 'unknown_reply';
			this._pendingRequests.delete(req);
			this._telemetryService.publicLog2<RPCTelemetryData, RPCTelemetryDataClassification>('extensionhost.incoming', {
				type: `${str} ${requestStr}`,
				length: msgLength
			});
		}

		if (initiator === RequestInitiator.OtherSide && /^receiveRequest /.test(str)) {
			// incoming request
			this._telemetryService.publicLog2<RPCTelemetryData, RPCTelemetryDataClassification>('extensionhost.incoming', {
				type: `${str}`,
				length: msgLength
			});
		}
	}

	logOutgoing(msgLength: number, req: number, initiator: RequestInitiator, str: string): void {

		if (initiator === RequestInitiator.LocalSide && str.startsWith('request: ')) {
			this._pendingRequests.set(req, str);
			this._telemetryService.publicLog2<RPCTelemetryData, RPCTelemetryDataClassification>('extensionhost.outgoing', {
				type: str,
				length: msgLength
			});
		}
	}
}

>>>>>>> 6319a0b6
interface ExtHostLatencyResult {
	remoteAuthority: string | null;
	up: number;
	down: number;
	latency: number;
}

interface ExtHostLatencyProvider {
	measure(): Promise<ExtHostLatencyResult | null>;
}

const providers: ExtHostLatencyProvider[] = [];
function registerLatencyTestProvider(provider: ExtHostLatencyProvider): IDisposable {
	providers.push(provider);
	return {
		dispose: () => {
			for (let i = 0; i < providers.length; i++) {
				if (providers[i] === provider) {
					providers.splice(i, 1);
					return;
				}
			}
		}
	};
}

function getLatencyTestProviders(): ExtHostLatencyProvider[] {
	return providers.slice(0);
}

registerAction2(class MeasureExtHostLatencyAction extends Action2 {

	constructor() {
		super({
			id: 'editor.action.measureExtHostLatency',
			title: nls.localize2('measureExtHostLatency', "Measure Extension Host Latency"),
			category: Categories.Developer,
			f1: true
		});
	}

	async run(accessor: ServicesAccessor) {

		const editorService = accessor.get(IEditorService);

		const measurements = await Promise.all(getLatencyTestProviders().map(provider => provider.measure()));
		editorService.openEditor({ resource: undefined, contents: measurements.map(MeasureExtHostLatencyAction._print).join('\n\n'), options: { pinned: true } });
	}

	private static _print(m: ExtHostLatencyResult | null): string {
		if (!m) {
			return '';
		}
		return `${m.remoteAuthority ? `Authority: ${m.remoteAuthority}\n` : ``}Roundtrip latency: ${m.latency.toFixed(3)}ms\nUp: ${MeasureExtHostLatencyAction._printSpeed(m.up)}\nDown: ${MeasureExtHostLatencyAction._printSpeed(m.down)}\n`;
	}

	private static _printSpeed(n: number): string {
		if (n <= 1024) {
			return `${n} bps`;
		}
		if (n < 1024 * 1024) {
			return `${(n / 1024).toFixed(1)} kbps`;
		}
		return `${(n / 1024 / 1024).toFixed(1)} Mbps`;
	}
});<|MERGE_RESOLUTION|>--- conflicted
+++ resolved
@@ -478,65 +478,6 @@
 	}
 }
 
-<<<<<<< HEAD
-=======
-interface RPCTelemetryData {
-	type: string;
-	length: number;
-}
-
-type RPCTelemetryDataClassification = {
-	owner: 'jrieken';
-	comment: 'Insights about RPC message sizes';
-	type: { classification: 'SystemMetaData'; purpose: 'PerformanceAndHealth'; comment: 'The type of the RPC message' };
-	length: { classification: 'SystemMetaData'; purpose: 'PerformanceAndHealth'; comment: 'The byte-length of the RPC message' };
-};
-
-class TelemetryRPCLogger implements IRPCProtocolLogger {
-
-	static isEnabled(): boolean {
-		// this will be a very high frequency event, so we only log a small percentage of them
-		return Math.trunc(Math.random() * 1000) < 0.5;
-	}
-
-	private readonly _pendingRequests = new Map<number, string>();
-
-	constructor(@ITelemetryService private readonly _telemetryService: ITelemetryService) { }
-
-	logIncoming(msgLength: number, req: number, initiator: RequestInitiator, str: string): void {
-
-		if (initiator === RequestInitiator.LocalSide && /^receiveReply(Err)?:/.test(str)) {
-			// log the size of reply messages
-			const requestStr = this._pendingRequests.get(req) ?? 'unknown_reply';
-			this._pendingRequests.delete(req);
-			this._telemetryService.publicLog2<RPCTelemetryData, RPCTelemetryDataClassification>('extensionhost.incoming', {
-				type: `${str} ${requestStr}`,
-				length: msgLength
-			});
-		}
-
-		if (initiator === RequestInitiator.OtherSide && /^receiveRequest /.test(str)) {
-			// incoming request
-			this._telemetryService.publicLog2<RPCTelemetryData, RPCTelemetryDataClassification>('extensionhost.incoming', {
-				type: `${str}`,
-				length: msgLength
-			});
-		}
-	}
-
-	logOutgoing(msgLength: number, req: number, initiator: RequestInitiator, str: string): void {
-
-		if (initiator === RequestInitiator.LocalSide && str.startsWith('request: ')) {
-			this._pendingRequests.set(req, str);
-			this._telemetryService.publicLog2<RPCTelemetryData, RPCTelemetryDataClassification>('extensionhost.outgoing', {
-				type: str,
-				length: msgLength
-			});
-		}
-	}
-}
-
->>>>>>> 6319a0b6
 interface ExtHostLatencyResult {
 	remoteAuthority: string | null;
 	up: number;
