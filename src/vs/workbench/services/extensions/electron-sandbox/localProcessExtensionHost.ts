/*---------------------------------------------------------------------------------------------
 *  Copyright (c) Microsoft Corporation. All rights reserved.
 *  Licensed under the MIT License. See License.txt in the project root for license information.
 *--------------------------------------------------------------------------------------------*/

import { timeout } from 'vs/base/common/async';
import { VSBuffer } from 'vs/base/common/buffer';
import { CancellationError } from 'vs/base/common/errors';
import { Emitter, Event } from 'vs/base/common/event';
import { DisposableStore, toDisposable } from 'vs/base/common/lifecycle';
import * as objects from 'vs/base/common/objects';
import * as platform from 'vs/base/common/platform';
import { removeDangerousEnvVariables } from 'vs/base/common/processes';
import { StopWatch } from 'vs/base/common/stopwatch';
import { URI } from 'vs/base/common/uri';
import { generateUuid } from 'vs/base/common/uuid';
import { IMessagePassingProtocol } from 'vs/base/parts/ipc/common/ipc';
import { BufferedEmitter } from 'vs/base/parts/ipc/common/ipc.net';
import { acquirePort } from 'vs/base/parts/ipc/electron-sandbox/ipc.mp';
import * as nls from 'vs/nls';
import { IExtensionHostDebugService } from 'vs/platform/debug/common/extensionHostDebug';
import { IExtensionHostProcessOptions, IExtensionHostStarter } from 'vs/platform/extensions/common/extensionHostStarter';
import { ILabelService } from 'vs/platform/label/common/label';
import { ILogService, ILoggerService } from 'vs/platform/log/common/log';
import { INativeHostService } from 'vs/platform/native/common/native';
import { INotificationService, NotificationPriority, Severity } from 'vs/platform/notification/common/notification';
import { IProductService } from 'vs/platform/product/common/productService';
import { IUserDataProfilesService } from 'vs/platform/userDataProfile/common/userDataProfile';
import { IWorkspaceContextService, WorkbenchState, isUntitledWorkspace } from 'vs/platform/workspace/common/workspace';
import { INativeWorkbenchEnvironmentService } from 'vs/workbench/services/environment/electron-sandbox/environmentService';
import { IShellEnvironmentService } from 'vs/workbench/services/environment/electron-sandbox/shellEnvironmentService';
import { MessagePortExtHostConnection, writeExtHostConnection } from 'vs/workbench/services/extensions/common/extensionHostEnv';
import { IExtensionHostInitData, MessageType, NativeLogMarkers, UIKind, isMessageOfType } from 'vs/workbench/services/extensions/common/extensionHostProtocol';
import { LocalProcessRunningLocation } from 'vs/workbench/services/extensions/common/extensionRunningLocation';
import { ExtensionHostExtensions, ExtensionHostStartup, IExtensionHost } from 'vs/workbench/services/extensions/common/extensions';
import { IHostService } from 'vs/workbench/services/host/browser/host';
import { ILifecycleService, WillShutdownEvent } from 'vs/workbench/services/lifecycle/common/lifecycle';
import { parseExtensionDevOptions } from '../common/extensionDevOptions';

export interface ILocalProcessExtensionHostInitData {
	readonly extensions: ExtensionHostExtensions;
}

export interface ILocalProcessExtensionHostDataProvider {
	getInitData(): Promise<ILocalProcessExtensionHostInitData>;
}

export class ExtensionHostProcess {

	private readonly _id: string;

	public get onStdout(): Event<string> {
		return this._extensionHostStarter.onDynamicStdout(this._id);
	}

	public get onStderr(): Event<string> {
		return this._extensionHostStarter.onDynamicStderr(this._id);
	}

	public get onMessage(): Event<any> {
		return this._extensionHostStarter.onDynamicMessage(this._id);
	}

	public get onExit(): Event<{ code: number; signal: string }> {
		return this._extensionHostStarter.onDynamicExit(this._id);
	}

	constructor(
		id: string,
		private readonly _extensionHostStarter: IExtensionHostStarter,
	) {
		this._id = id;
	}

	public start(opts: IExtensionHostProcessOptions): Promise<{ pid: number | undefined }> {
		return this._extensionHostStarter.start(this._id, opts);
	}

	public enableInspectPort(): Promise<boolean> {
		return this._extensionHostStarter.enableInspectPort(this._id);
	}

	public kill(): Promise<void> {
		return this._extensionHostStarter.kill(this._id);
	}
}

export class NativeLocalProcessExtensionHost implements IExtensionHost {

	public pid: number | null = null;
	public readonly remoteAuthority = null;
	public extensions: ExtensionHostExtensions | null = null;

	private readonly _onExit: Emitter<[number, string]> = new Emitter<[number, string]>();
	public readonly onExit: Event<[number, string]> = this._onExit.event;

	private readonly _onDidSetInspectPort = new Emitter<void>();

	private readonly _toDispose = new DisposableStore();

	private readonly _isExtensionDevHost: boolean;
	private readonly _isExtensionDevDebug: boolean;
	private readonly _isExtensionDevDebugBrk: boolean;
	private readonly _isExtensionDevTestFromCli: boolean;

	// State
	private _terminating: boolean;

	// Resources, in order they get acquired/created when .start() is called:
	private _inspectPort: number | null;
	private _extensionHostProcess: ExtensionHostProcess | null;
	private _messageProtocol: Promise<IMessagePassingProtocol> | null;

	constructor(
		public readonly runningLocation: LocalProcessRunningLocation,
		public readonly startup: ExtensionHostStartup.EagerAutoStart | ExtensionHostStartup.EagerManualStart,
		private readonly _initDataProvider: ILocalProcessExtensionHostDataProvider,
		@IWorkspaceContextService private readonly _contextService: IWorkspaceContextService,
		@INotificationService private readonly _notificationService: INotificationService,
		@INativeHostService private readonly _nativeHostService: INativeHostService,
		@ILifecycleService private readonly _lifecycleService: ILifecycleService,
		@INativeWorkbenchEnvironmentService private readonly _environmentService: INativeWorkbenchEnvironmentService,
		@IUserDataProfilesService private readonly _userDataProfilesService: IUserDataProfilesService,
<<<<<<< HEAD
		@ILogService protected readonly _logService: ILogService,
		@ILoggerService protected readonly _loggerService: ILoggerService,
=======
		@ITelemetryService private readonly _telemetryService: ITelemetryService,
		@ILogService private readonly _logService: ILogService,
		@ILoggerService private readonly _loggerService: ILoggerService,
>>>>>>> af28b32d
		@ILabelService private readonly _labelService: ILabelService,
		@IExtensionHostDebugService private readonly _extensionHostDebugService: IExtensionHostDebugService,
		@IHostService private readonly _hostService: IHostService,
		@IProductService private readonly _productService: IProductService,
		@IShellEnvironmentService private readonly _shellEnvironmentService: IShellEnvironmentService,
		@IExtensionHostStarter private readonly _extensionHostStarter: IExtensionHostStarter,
	) {
		const devOpts = parseExtensionDevOptions(this._environmentService);
		this._isExtensionDevHost = devOpts.isExtensionDevHost;
		this._isExtensionDevDebug = devOpts.isExtensionDevDebug;
		this._isExtensionDevDebugBrk = devOpts.isExtensionDevDebugBrk;
		this._isExtensionDevTestFromCli = devOpts.isExtensionDevTestFromCli;

		this._terminating = false;

		this._inspectPort = null;
		this._extensionHostProcess = null;
		this._messageProtocol = null;

		this._toDispose.add(this._onExit);
		this._toDispose.add(this._lifecycleService.onWillShutdown(e => this._onWillShutdown(e)));
		this._toDispose.add(this._extensionHostDebugService.onClose(event => {
			if (this._isExtensionDevHost && this._environmentService.debugExtensionHost.debugId === event.sessionId) {
				this._nativeHostService.closeWindow();
			}
		}));
		this._toDispose.add(this._extensionHostDebugService.onReload(event => {
			if (this._isExtensionDevHost && this._environmentService.debugExtensionHost.debugId === event.sessionId) {
				this._hostService.reload();
			}
		}));
	}

	public dispose(): void {
		if (this._terminating) {
			return;
		}
		this._terminating = true;

		this._toDispose.dispose();
	}

	public start(): Promise<IMessagePassingProtocol> {
		if (this._terminating) {
			// .terminate() was called
			throw new CancellationError();
		}

		if (!this._messageProtocol) {
			this._messageProtocol = this._start();
		}

		return this._messageProtocol;
	}

	private async _start(): Promise<IMessagePassingProtocol> {
		const [extensionHostCreationResult, portNumber, processEnv] = await Promise.all([
			this._extensionHostStarter.createExtensionHost(),
			this._tryFindDebugPort(),
			this._shellEnvironmentService.getShellEnv(),
		]);

		this._extensionHostProcess = new ExtensionHostProcess(extensionHostCreationResult.id, this._extensionHostStarter);

		const env = objects.mixin(processEnv, {
			VSCODE_AMD_ENTRYPOINT: 'vs/workbench/api/node/extensionHostProcess',
			VSCODE_HANDLES_UNCAUGHT_ERRORS: true
		});

		if (this._environmentService.debugExtensionHost.env) {
			objects.mixin(env, this._environmentService.debugExtensionHost.env);
		}

		removeDangerousEnvVariables(env);

		if (this._isExtensionDevHost) {
			// Unset `VSCODE_CODE_CACHE_PATH` when developing extensions because it might
			// be that dependencies, that otherwise would be cached, get modified.
			delete env['VSCODE_CODE_CACHE_PATH'];
		}

		const opts: IExtensionHostProcessOptions = {
			responseWindowId: this._nativeHostService.windowId,
			responseChannel: 'vscode:startExtensionHostMessagePortResult',
			responseNonce: generateUuid(),
			env,
			// We only detach the extension host on windows. Linux and Mac orphan by default
			// and detach under Linux and Mac create another process group.
			// We detach because we have noticed that when the renderer exits, its child processes
			// (i.e. extension host) are taken down in a brutal fashion by the OS
			detached: !!platform.isWindows,
			execArgv: undefined as string[] | undefined,
			silent: true
		};

		if (portNumber !== 0) {
			opts.execArgv = [
				'--nolazy',
				(this._isExtensionDevDebugBrk ? '--inspect-brk=' : '--inspect=') + portNumber
			];
		} else {
			opts.execArgv = ['--inspect-port=0'];
		}

		if (this._environmentService.extensionTestsLocationURI) {
			opts.execArgv.unshift('--expose-gc');
		}

		if (this._environmentService.args['prof-v8-extensions']) {
			opts.execArgv.unshift('--prof');
		}

		// Refs https://github.com/microsoft/vscode/issues/189805
		opts.execArgv.unshift('--dns-result-order=ipv4first');

		// Catch all output coming from the extension host process
		type Output = { data: string; format: string[] };
		const onStdout = this._handleProcessOutputStream(this._extensionHostProcess.onStdout);
		const onStderr = this._handleProcessOutputStream(this._extensionHostProcess.onStderr);
		const onOutput = Event.any(
			Event.map(onStdout.event, o => ({ data: `%c${o}`, format: [''] })),
			Event.map(onStderr.event, o => ({ data: `%c${o}`, format: ['color: red'] }))
		);

		// Debounce all output, so we can render it in the Chrome console as a group
		const onDebouncedOutput = Event.debounce<Output>(onOutput, (r, o) => {
			return r
				? { data: r.data + o.data, format: [...r.format, ...o.format] }
				: { data: o.data, format: o.format };
		}, 100);

		// Print out extension host output
		onDebouncedOutput(output => {
			const inspectorUrlMatch = output.data && output.data.match(/ws:\/\/([^\s]+:(\d+)\/[^\s]+)/);
			if (inspectorUrlMatch) {
				if (!this._environmentService.isBuilt && !this._isExtensionDevTestFromCli) {
					console.log(`%c[Extension Host] %cdebugger inspector at devtools://devtools/bundled/inspector.html?experiments=true&v8only=true&ws=${inspectorUrlMatch[1]}`, 'color: blue', 'color:');
				}
				if (!this._inspectPort) {
					this._inspectPort = Number(inspectorUrlMatch[2]);
					this._onDidSetInspectPort.fire();
				}
			} else {
				if (!this._isExtensionDevTestFromCli) {
					console.group('Extension Host');
					console.log(output.data, ...output.format);
					console.groupEnd();
				}
			}
		});

		// Lifecycle

		this._extensionHostProcess.onExit(({ code, signal }) => this._onExtHostProcessExit(code, signal));

		// Notify debugger that we are ready to attach to the process if we run a development extension
		if (portNumber) {
			if (this._isExtensionDevHost && portNumber && this._isExtensionDevDebug && this._environmentService.debugExtensionHost.debugId) {
				this._extensionHostDebugService.attachSession(this._environmentService.debugExtensionHost.debugId, portNumber);
			}
			this._inspectPort = portNumber;
			this._onDidSetInspectPort.fire();
		}

		// Help in case we fail to start it
		let startupTimeoutHandle: any;
		if (!this._environmentService.isBuilt && !this._environmentService.remoteAuthority || this._isExtensionDevHost) {
			startupTimeoutHandle = setTimeout(() => {
				this._logService.error(`[LocalProcessExtensionHost]: Extension host did not start in 10 seconds (debugBrk: ${this._isExtensionDevDebugBrk})`);

				const msg = this._isExtensionDevDebugBrk
					? nls.localize('extensionHost.startupFailDebug', "Extension host did not start in 10 seconds, it might be stopped on the first line and needs a debugger to continue.")
					: nls.localize('extensionHost.startupFail', "Extension host did not start in 10 seconds, that might be a problem.");

				this._notificationService.prompt(Severity.Warning, msg,
					[{
						label: nls.localize('reloadWindow', "Reload Window"),
						run: () => this._hostService.reload()
					}],
					{
						sticky: true,
						priority: NotificationPriority.URGENT
					}
				);
			}, 10000);
		}

		// Initialize extension host process with hand shakes
		const protocol = await this._establishProtocol(this._extensionHostProcess, opts);
		await this._performHandshake(protocol);
		clearTimeout(startupTimeoutHandle);
		return protocol;
	}

	/**
	 * Find a free port if extension host debugging is enabled.
	 */
	private async _tryFindDebugPort(): Promise<number> {

		if (typeof this._environmentService.debugExtensionHost.port !== 'number') {
			return 0;
		}

		const expected = this._environmentService.debugExtensionHost.port;
		const port = await this._nativeHostService.findFreePort(expected, 10 /* try 10 ports */, 5000 /* try up to 5 seconds */, 2048 /* skip 2048 ports between attempts */);

		if (!this._isExtensionDevTestFromCli) {
			if (!port) {
				console.warn('%c[Extension Host] %cCould not find a free port for debugging', 'color: blue', 'color:');
			} else {
				if (port !== expected) {
					console.warn(`%c[Extension Host] %cProvided debugging port ${expected} is not free, using ${port} instead.`, 'color: blue', 'color:');
				}
				if (this._isExtensionDevDebugBrk) {
					console.warn(`%c[Extension Host] %cSTOPPED on first line for debugging on port ${port}`, 'color: blue', 'color:');
				} else {
					console.info(`%c[Extension Host] %cdebugger listening on port ${port}`, 'color: blue', 'color:');
				}
			}
		}

		return port || 0;
	}

	private _establishProtocol(extensionHostProcess: ExtensionHostProcess, opts: IExtensionHostProcessOptions): Promise<IMessagePassingProtocol> {

		writeExtHostConnection(new MessagePortExtHostConnection(), opts.env);

		// Get ready to acquire the message port from the shared process worker
		const portPromise = acquirePort(undefined /* we trigger the request via service call! */, opts.responseChannel, opts.responseNonce);

		return new Promise<IMessagePassingProtocol>((resolve, reject) => {

			const handle = setTimeout(() => {
				reject('The local extension host took longer than 60s to connect.');
			}, 60 * 1000);

			portPromise.then((port) => {
				this._toDispose.add(toDisposable(() => {
					// Close the message port when the extension host is disposed
					port.close();
				}));
				clearTimeout(handle);

				const onMessage = new BufferedEmitter<VSBuffer>();
				port.onmessage = ((e) => onMessage.fire(VSBuffer.wrap(e.data)));
				port.start();

				resolve({
					onMessage: onMessage.event,
					send: message => port.postMessage(message.buffer),
				});
			});

			// Now that the message port listener is installed, start the ext host process
			const sw = StopWatch.create(false);
			extensionHostProcess.start(opts).then(({ pid }) => {
				if (pid) {
					this.pid = pid;
				}
				this._logService.info(`Started local extension host with pid ${pid}.`);
				const duration = sw.elapsed();
				if (platform.isCI) {
					this._logService.info(`IExtensionHostStarter.start() took ${duration} ms.`);
				}
			}, (err) => {
				// Starting the ext host process resulted in an error
				reject(err);
			});
		});
	}

	private _performHandshake(protocol: IMessagePassingProtocol): Promise<void> {
		// 1) wait for the incoming `ready` event and send the initialization data.
		// 2) wait for the incoming `initialized` event.
		return new Promise<void>((resolve, reject) => {

			let timeoutHandle: any;
			const installTimeoutCheck = () => {
				timeoutHandle = setTimeout(() => {
					reject('The local extension host took longer than 60s to send its ready message.');
				}, 60 * 1000);
			};
			const uninstallTimeoutCheck = () => {
				clearTimeout(timeoutHandle);
			};

			// Wait 60s for the ready message
			installTimeoutCheck();

			const disposable = protocol.onMessage(msg => {

				if (isMessageOfType(msg, MessageType.Ready)) {

					// 1) Extension Host is ready to receive messages, initialize it
					uninstallTimeoutCheck();

					this._createExtHostInitData().then(data => {

						// Wait 60s for the initialized message
						installTimeoutCheck();

						protocol.send(VSBuffer.fromString(JSON.stringify(data)));
					});
					return;
				}

				if (isMessageOfType(msg, MessageType.Initialized)) {

					// 2) Extension Host is initialized
					uninstallTimeoutCheck();

					// stop listening for messages here
					disposable.dispose();

					// release this promise
					resolve();
					return;
				}

				console.error(`received unexpected message during handshake phase from the extension host: `, msg);
			});

		});
	}

	private async _createExtHostInitData(): Promise<IExtensionHostInitData> {
		const initData = await this._initDataProvider.getInitData();
		this.extensions = initData.extensions;
		const workspace = this._contextService.getWorkspace();
		return {
			commit: this._productService.commit,
			version: this._productService.version,
			quality: this._productService.quality,
			parentPid: 0,
			environment: {
				isExtensionDevelopmentDebug: this._isExtensionDevDebug,
				appRoot: this._environmentService.appRoot ? URI.file(this._environmentService.appRoot) : undefined,
				appName: this._productService.nameLong,
				appHost: this._productService.embedderIdentifier || 'desktop',
				appUriScheme: this._productService.urlProtocol,
				appLanguage: platform.language,
				extensionDevelopmentLocationURI: this._environmentService.extensionDevelopmentLocationURI,
				extensionTestsLocationURI: this._environmentService.extensionTestsLocationURI,
				globalStorageHome: this._userDataProfilesService.defaultProfile.globalStorageHome,
				workspaceStorageHome: this._environmentService.workspaceStorageHome,
				extensionLogLevel: this._environmentService.extensionLogLevel
			},
			workspace: this._contextService.getWorkbenchState() === WorkbenchState.EMPTY ? undefined : {
				configuration: workspace.configuration ?? undefined,
				id: workspace.id,
				name: this._labelService.getWorkspaceLabel(workspace),
				isUntitled: workspace.configuration ? isUntitledWorkspace(workspace.configuration, this._environmentService) : false,
				transient: workspace.transient
			},
			remote: {
				authority: this._environmentService.remoteAuthority,
				connectionData: null,
				isRemote: false
			},
			consoleForward: {
				includeStack: !this._isExtensionDevTestFromCli && (this._isExtensionDevHost || !this._environmentService.isBuilt || this._productService.quality !== 'stable' || this._environmentService.verbose),
				logNative: !this._isExtensionDevTestFromCli && this._isExtensionDevHost
			},
			extensions: this.extensions.toSnapshot(),
<<<<<<< HEAD
=======
			telemetryInfo: {
				sessionId: this._telemetryService.sessionId,
				machineId: this._telemetryService.machineId,
				sqmId: this._telemetryService.sqmId,
				firstSessionDate: this._telemetryService.firstSessionDate,
				msftInternal: this._telemetryService.msftInternal
			},
>>>>>>> af28b32d
			logLevel: this._logService.getLevel(),
			loggers: [...this._loggerService.getRegisteredLoggers()],
			logsLocation: this._environmentService.extHostLogsPath,
			autoStart: (this.startup === ExtensionHostStartup.EagerAutoStart),
			uiKind: UIKind.Desktop
		};
	}

	private _onExtHostProcessExit(code: number, signal: string): void {
		if (this._terminating) {
			// Expected termination path (we asked the process to terminate)
			return;
		}

		this._onExit.fire([code, signal]);
	}

	private _handleProcessOutputStream(stream: Event<string>) {
		let last = '';
		let isOmitting = false;
		const event = new Emitter<string>();
		stream((chunk) => {
			// not a fancy approach, but this is the same approach used by the split2
			// module which is well-optimized (https://github.com/mcollina/split2)
			last += chunk;
			const lines = last.split(/\r?\n/g);
			last = lines.pop()!;

			// protected against an extension spamming and leaking memory if no new line is written.
			if (last.length > 10_000) {
				lines.push(last);
				last = '';
			}

			for (const line of lines) {
				if (isOmitting) {
					if (line === NativeLogMarkers.End) {
						isOmitting = false;
					}
				} else if (line === NativeLogMarkers.Start) {
					isOmitting = true;
				} else if (line.length) {
					event.fire(line + '\n');
				}
			}
		});

		return event;
	}

	public async enableInspectPort(): Promise<boolean> {
		if (typeof this._inspectPort === 'number') {
			return true;
		}

		if (!this._extensionHostProcess) {
			return false;
		}

		const result = await this._extensionHostProcess.enableInspectPort();
		if (!result) {
			return false;
		}

		await Promise.race([Event.toPromise(this._onDidSetInspectPort.event), timeout(1000)]);
		return typeof this._inspectPort === 'number';
	}

	public getInspectPort(): number | undefined {
		return this._inspectPort ?? undefined;
	}

	private _onWillShutdown(event: WillShutdownEvent): void {
		// If the extension development host was started without debugger attached we need
		// to communicate this back to the main side to terminate the debug session
		if (this._isExtensionDevHost && !this._isExtensionDevTestFromCli && !this._isExtensionDevDebug && this._environmentService.debugExtensionHost.debugId) {
			this._extensionHostDebugService.terminateSession(this._environmentService.debugExtensionHost.debugId);
			event.join(timeout(100 /* wait a bit for IPC to get delivered */), { id: 'join.extensionDevelopment', label: nls.localize('join.extensionDevelopment', "Terminating extension debug session") });
		}
	}
}<|MERGE_RESOLUTION|>--- conflicted
+++ resolved
@@ -121,14 +121,8 @@
 		@ILifecycleService private readonly _lifecycleService: ILifecycleService,
 		@INativeWorkbenchEnvironmentService private readonly _environmentService: INativeWorkbenchEnvironmentService,
 		@IUserDataProfilesService private readonly _userDataProfilesService: IUserDataProfilesService,
-<<<<<<< HEAD
-		@ILogService protected readonly _logService: ILogService,
-		@ILoggerService protected readonly _loggerService: ILoggerService,
-=======
-		@ITelemetryService private readonly _telemetryService: ITelemetryService,
 		@ILogService private readonly _logService: ILogService,
 		@ILoggerService private readonly _loggerService: ILoggerService,
->>>>>>> af28b32d
 		@ILabelService private readonly _labelService: ILabelService,
 		@IExtensionHostDebugService private readonly _extensionHostDebugService: IExtensionHostDebugService,
 		@IHostService private readonly _hostService: IHostService,
@@ -494,16 +488,6 @@
 				logNative: !this._isExtensionDevTestFromCli && this._isExtensionDevHost
 			},
 			extensions: this.extensions.toSnapshot(),
-<<<<<<< HEAD
-=======
-			telemetryInfo: {
-				sessionId: this._telemetryService.sessionId,
-				machineId: this._telemetryService.machineId,
-				sqmId: this._telemetryService.sqmId,
-				firstSessionDate: this._telemetryService.firstSessionDate,
-				msftInternal: this._telemetryService.msftInternal
-			},
->>>>>>> af28b32d
 			logLevel: this._logService.getLevel(),
 			loggers: [...this._loggerService.getRegisteredLoggers()],
 			logsLocation: this._environmentService.extHostLogsPath,
