/*---------------------------------------------------------------------------------------------
 *  Copyright (c) Microsoft Corporation. All rights reserved.
 *  Licensed under the MIT License. See License.txt in the project root for license information.
 *--------------------------------------------------------------------------------------------*/

import { Disposable } from 'vs/base/common/lifecycle';
import { ILanguageDetectionService } from 'vs/workbench/services/languageDetection/common/languageDetectionWorkerService';
import { AppResourcePath, FileAccess, nodeModulesAsarPath, nodeModulesPath, Schemas } from 'vs/base/common/network';
import { IWorkbenchEnvironmentService } from 'vs/workbench/services/environment/common/environmentService';
import { IConfigurationService } from 'vs/platform/configuration/common/configuration';
import { ILanguageService } from 'vs/editor/common/languages/language';
import { URI } from 'vs/base/common/uri';
import { isWeb } from 'vs/base/common/platform';
import { InstantiationType, registerSingleton } from 'vs/platform/instantiation/common/extensions';
import { IModelService } from 'vs/editor/common/services/model';
<<<<<<< HEAD
import { SimpleWorkerClient } from 'vs/base/common/worker/simpleWorker';
import { EditorWorkerClient, EditorWorkerHost } from 'vs/editor/browser/services/editorWorkerService';
import { ILanguageConfigurationService } from 'vs/editor/common/languages/languageConfigurationRegistry';
=======
import { IWorkerClient } from 'vs/base/common/worker/simpleWorker';
import { ITelemetryService } from 'vs/platform/telemetry/common/telemetry';
>>>>>>> 4849ca9b
import { IDiagnosticsService } from 'vs/platform/diagnostics/common/diagnostics';
import { IWorkspaceContextService } from 'vs/platform/workspace/common/workspace';
import { IEditorService } from 'vs/workbench/services/editor/common/editorService';
import { IStorageService, StorageScope, StorageTarget } from 'vs/platform/storage/common/storage';
import { LRUCache } from 'vs/base/common/map';
import { ILogService } from 'vs/platform/log/common/log';
import { canASAR } from 'vs/base/common/amd';
import { createWebWorker } from 'vs/base/browser/defaultWorkerFactory';
import { WorkerTextModelSyncClient } from 'vs/editor/common/services/textModelSync/textModelSync.impl';
import { ILanguageDetectionWorker, LanguageDetectionWorkerHost } from 'vs/workbench/services/languageDetection/browser/languageDetectionWorker.protocol';

const TOP_LANG_COUNTS = 12;

const regexpModuleLocation: AppResourcePath = `${nodeModulesPath}/vscode-regexp-languagedetection`;
const regexpModuleLocationAsar: AppResourcePath = `${nodeModulesAsarPath}/vscode-regexp-languagedetection`;
const moduleLocation: AppResourcePath = `${nodeModulesPath}/@vscode/vscode-languagedetection`;
const moduleLocationAsar: AppResourcePath = `${nodeModulesAsarPath}/@vscode/vscode-languagedetection`;

export class LanguageDetectionService extends Disposable implements ILanguageDetectionService {
	static readonly enablementSettingKey = 'workbench.editor.languageDetection';
	static readonly historyBasedEnablementConfig = 'workbench.editor.historyBasedLanguageDetection';
	static readonly preferHistoryConfig = 'workbench.editor.preferHistoryBasedLanguageDetection';
	static readonly workspaceOpenedLanguagesStorageKey = 'workbench.editor.languageDetectionOpenedLanguages.workspace';
	static readonly globalOpenedLanguagesStorageKey = 'workbench.editor.languageDetectionOpenedLanguages.global';

	_serviceBrand: undefined;

	private _languageDetectionWorkerClient: LanguageDetectionWorkerClient;

	private hasResolvedWorkspaceLanguageIds = false;
	private workspaceLanguageIds = new Set<string>();
	private sessionOpenedLanguageIds = new Set<string>();
	private historicalGlobalOpenedLanguageIds = new LRUCache<string, true>(TOP_LANG_COUNTS);
	private historicalWorkspaceOpenedLanguageIds = new LRUCache<string, true>(TOP_LANG_COUNTS);
	private dirtyBiases: boolean = true;
	private langBiases: Record<string, number> = {};

	constructor(
		@IWorkbenchEnvironmentService private readonly _environmentService: IWorkbenchEnvironmentService,
		@ILanguageService languageService: ILanguageService,
		@IConfigurationService private readonly _configurationService: IConfigurationService,
		@IDiagnosticsService private readonly _diagnosticsService: IDiagnosticsService,
		@IWorkspaceContextService private readonly _workspaceContextService: IWorkspaceContextService,
		@IModelService modelService: IModelService,
		@IEditorService private readonly _editorService: IEditorService,
		@IStorageService storageService: IStorageService,
		@ILogService private readonly _logService: ILogService
	) {
		super();

		const useAsar = canASAR && this._environmentService.isBuilt && !isWeb;
		this._languageDetectionWorkerClient = this._register(new LanguageDetectionWorkerClient(
			modelService,
			languageService,
<<<<<<< HEAD
			// TODO: See if it's possible to bundle vscode-languagedetection
			this._environmentService.isBuilt && !isWeb
=======
			telemetryService,
			// TODO@esm: See if it's possible to bundle vscode-languagedetection
			useAsar
>>>>>>> 4849ca9b
				? FileAccess.asBrowserUri(`${moduleLocationAsar}/dist/lib/index.js`).toString(true)
				: FileAccess.asBrowserUri(`${moduleLocation}/dist/lib/index.js`).toString(true),
			useAsar
				? FileAccess.asBrowserUri(`${moduleLocationAsar}/model/model.json`).toString(true)
				: FileAccess.asBrowserUri(`${moduleLocation}/model/model.json`).toString(true),
			useAsar
				? FileAccess.asBrowserUri(`${moduleLocationAsar}/model/group1-shard1of1.bin`).toString(true)
				: FileAccess.asBrowserUri(`${moduleLocation}/model/group1-shard1of1.bin`).toString(true),
			useAsar
				? FileAccess.asBrowserUri(`${regexpModuleLocationAsar}/dist/index.js`).toString(true)
				: FileAccess.asBrowserUri(`${regexpModuleLocation}/dist/index.js`).toString(true),
		));

		this.initEditorOpenedListeners(storageService);
	}

	private async resolveWorkspaceLanguageIds() {
		if (this.hasResolvedWorkspaceLanguageIds) { return; }
		this.hasResolvedWorkspaceLanguageIds = true;
		const fileExtensions = await this._diagnosticsService.getWorkspaceFileExtensions(this._workspaceContextService.getWorkspace());

		let count = 0;
		for (const ext of fileExtensions.extensions) {
			const langId = this._languageDetectionWorkerClient.getLanguageId(ext);
			if (langId && count < TOP_LANG_COUNTS) {
				this.workspaceLanguageIds.add(langId);
				count++;
				if (count > TOP_LANG_COUNTS) { break; }
			}
		}
		this.dirtyBiases = true;
	}

	public isEnabledForLanguage(languageId: string): boolean {
		return !!languageId && this._configurationService.getValue<boolean>(LanguageDetectionService.enablementSettingKey, { overrideIdentifier: languageId });
	}


	private getLanguageBiases(): Record<string, number> {
		if (!this.dirtyBiases) { return this.langBiases; }

		const biases: Record<string, number> = {};

		// Give different weight to the biases depending on relevance of source
		this.sessionOpenedLanguageIds.forEach(lang =>
			biases[lang] = (biases[lang] ?? 0) + 7);

		this.workspaceLanguageIds.forEach(lang =>
			biases[lang] = (biases[lang] ?? 0) + 5);

		[...this.historicalWorkspaceOpenedLanguageIds.keys()].forEach(lang =>
			biases[lang] = (biases[lang] ?? 0) + 3);

		[...this.historicalGlobalOpenedLanguageIds.keys()].forEach(lang =>
			biases[lang] = (biases[lang] ?? 0) + 1);

		this._logService.trace('Session Languages:', JSON.stringify([...this.sessionOpenedLanguageIds]));
		this._logService.trace('Workspace Languages:', JSON.stringify([...this.workspaceLanguageIds]));
		this._logService.trace('Historical Workspace Opened Languages:', JSON.stringify([...this.historicalWorkspaceOpenedLanguageIds.keys()]));
		this._logService.trace('Historical Globally Opened Languages:', JSON.stringify([...this.historicalGlobalOpenedLanguageIds.keys()]));
		this._logService.trace('Computed Language Detection Biases:', JSON.stringify(biases));
		this.dirtyBiases = false;
		this.langBiases = biases;
		return biases;
	}

	async detectLanguage(resource: URI, supportedLangs?: string[]): Promise<string | undefined> {
		const useHistory = this._configurationService.getValue<string[]>(LanguageDetectionService.historyBasedEnablementConfig);
		const preferHistory = this._configurationService.getValue<boolean>(LanguageDetectionService.preferHistoryConfig);
		if (useHistory) {
			await this.resolveWorkspaceLanguageIds();
		}
		const biases = useHistory ? this.getLanguageBiases() : undefined;
		return this._languageDetectionWorkerClient.detectLanguage(resource, biases, preferHistory, supportedLangs);
	}

	// TODO: explore using the history service or something similar to provide this list of opened editors
	// so this service can support delayed instantiation. This may be tricky since it seems the IHistoryService
	// only gives history for a workspace... where this takes advantage of history at a global level as well.
	private initEditorOpenedListeners(storageService: IStorageService) {
		try {
			const globalLangHistoryData = JSON.parse(storageService.get(LanguageDetectionService.globalOpenedLanguagesStorageKey, StorageScope.PROFILE, '[]'));
			this.historicalGlobalOpenedLanguageIds.fromJSON(globalLangHistoryData);
		} catch (e) { console.error(e); }

		try {
			const workspaceLangHistoryData = JSON.parse(storageService.get(LanguageDetectionService.workspaceOpenedLanguagesStorageKey, StorageScope.WORKSPACE, '[]'));
			this.historicalWorkspaceOpenedLanguageIds.fromJSON(workspaceLangHistoryData);
		} catch (e) { console.error(e); }

		this._register(this._editorService.onDidActiveEditorChange(() => {
			const activeLanguage = this._editorService.activeTextEditorLanguageId;
			if (activeLanguage && this._editorService.activeEditor?.resource?.scheme !== Schemas.untitled) {
				this.sessionOpenedLanguageIds.add(activeLanguage);
				this.historicalGlobalOpenedLanguageIds.set(activeLanguage, true);
				this.historicalWorkspaceOpenedLanguageIds.set(activeLanguage, true);
				storageService.store(LanguageDetectionService.globalOpenedLanguagesStorageKey, JSON.stringify(this.historicalGlobalOpenedLanguageIds.toJSON()), StorageScope.PROFILE, StorageTarget.MACHINE);
				storageService.store(LanguageDetectionService.workspaceOpenedLanguagesStorageKey, JSON.stringify(this.historicalWorkspaceOpenedLanguageIds.toJSON()), StorageScope.WORKSPACE, StorageTarget.MACHINE);
				this.dirtyBiases = true;
			}
		}));
	}
}

export class LanguageDetectionWorkerClient extends Disposable {
	private worker: {
		workerClient: IWorkerClient<ILanguageDetectionWorker>;
		workerTextModelSyncClient: WorkerTextModelSyncClient;
	} | undefined;

	constructor(
<<<<<<< HEAD
		private _indexJsUri: string,
		private _modelJsonUri: string,
		private _weightsUri: string,
	) {
	}

	async getIndexJsUri() {
		return this._indexJsUri;
	}

	async getModelJsonUri() {
		return this._modelJsonUri;
	}

	async getWeightsUri() {
		return this._weightsUri;
	}
}

export class LanguageDetectionWorkerClient extends EditorWorkerClient {
	private workerPromise: Promise<IWorkerClient<LanguageDetectionSimpleWorker>> | undefined;

	constructor(
		modelService: IModelService,
=======
		private readonly _modelService: IModelService,
>>>>>>> 4849ca9b
		private readonly _languageService: ILanguageService,
		private readonly _indexJsUri: string,
		private readonly _modelJsonUri: string,
		private readonly _weightsUri: string,
		private readonly _regexpModelUri: string,
	) {
		super();
	}

	private _getOrCreateLanguageDetectionWorker(): {
		workerClient: IWorkerClient<ILanguageDetectionWorker>;
		workerTextModelSyncClient: WorkerTextModelSyncClient;
	} {
		if (!this.worker) {
			const workerClient = this._register(createWebWorker<ILanguageDetectionWorker>(
				'vs/workbench/services/languageDetection/browser/languageDetectionSimpleWorker',
				'LanguageDetectionWorker'
			));
			LanguageDetectionWorkerHost.setChannel(workerClient, {
				$getIndexJsUri: async () => this.getIndexJsUri(),
				$getLanguageId: async (languageIdOrExt) => this.getLanguageId(languageIdOrExt),
				$sendTelemetryEvent: async (languages, confidences, timeSpent) => this.sendTelemetryEvent(languages, confidences, timeSpent),
				$getRegexpModelUri: async () => this.getRegexpModelUri(),
				$getModelJsonUri: async () => this.getModelJsonUri(),
				$getWeightsUri: async () => this.getWeightsUri(),
			});
			const workerTextModelSyncClient = WorkerTextModelSyncClient.create(workerClient, this._modelService);
			this.worker = { workerClient, workerTextModelSyncClient };
		}
		return this.worker;
	}

	private _guessLanguageIdByUri(uri: URI): string | undefined {
		const guess = this._languageService.guessLanguageIdByFilepathOrFirstLine(uri);
		if (guess && guess !== 'unknown') {
			return guess;
		}
		return undefined;
	}

<<<<<<< HEAD
	protected override async _getProxy(): Promise<LanguageDetectionSimpleWorker> {
		return (await this._getOrCreateLanguageDetectionWorker()).getProxyObject();
	}

	// foreign host request
	public override async fhr(method: string, args: any[]): Promise<any> {
		switch (method) {
			case 'getIndexJsUri':
				return this.getIndexJsUri();
			case 'getModelJsonUri':
				return this.getModelJsonUri();
			case 'getWeightsUri':
				return this.getWeightsUri();
			case 'getRegexpModelUri':
				return this.getRegexpModelUri();
			case 'getLanguageId':
				return this.getLanguageId(args[0]);
			default:
				return super.fhr(method, args);
		}
	}

=======
>>>>>>> 4849ca9b
	async getIndexJsUri() {
		return this._indexJsUri;
	}

	getLanguageId(languageIdOrExt: string | undefined) {
		if (!languageIdOrExt) {
			return undefined;
		}
		if (this._languageService.isRegisteredLanguageId(languageIdOrExt)) {
			return languageIdOrExt;
		}
		const guessed = this._guessLanguageIdByUri(URI.file(`file.${languageIdOrExt}`));
		if (!guessed || guessed === 'unknown') {
			return undefined;
		}
		return guessed;
	}

	async getModelJsonUri() {
		return this._modelJsonUri;
	}

	async getWeightsUri() {
		return this._weightsUri;
	}

	async getRegexpModelUri() {
		return this._regexpModelUri;
	}

	public async detectLanguage(resource: URI, langBiases: Record<string, number> | undefined, preferHistory: boolean, supportedLangs?: string[]): Promise<string | undefined> {
		const quickGuess = this._guessLanguageIdByUri(resource);
		if (quickGuess) {
			return quickGuess;
		}

		const { workerClient, workerTextModelSyncClient } = this._getOrCreateLanguageDetectionWorker();
		await workerTextModelSyncClient.ensureSyncedResources([resource]);
		const modelId = await workerClient.proxy.$detectLanguage(resource.toString(), langBiases, preferHistory, supportedLangs);
		const languageId = this.getLanguageId(modelId);

		return languageId;
	}
}

// For now we use Eager until we handle keeping track of history better.
registerSingleton(ILanguageDetectionService, LanguageDetectionService, InstantiationType.Eager);<|MERGE_RESOLUTION|>--- conflicted
+++ resolved
@@ -13,14 +13,7 @@
 import { isWeb } from 'vs/base/common/platform';
 import { InstantiationType, registerSingleton } from 'vs/platform/instantiation/common/extensions';
 import { IModelService } from 'vs/editor/common/services/model';
-<<<<<<< HEAD
-import { SimpleWorkerClient } from 'vs/base/common/worker/simpleWorker';
-import { EditorWorkerClient, EditorWorkerHost } from 'vs/editor/browser/services/editorWorkerService';
-import { ILanguageConfigurationService } from 'vs/editor/common/languages/languageConfigurationRegistry';
-=======
 import { IWorkerClient } from 'vs/base/common/worker/simpleWorker';
-import { ITelemetryService } from 'vs/platform/telemetry/common/telemetry';
->>>>>>> 4849ca9b
 import { IDiagnosticsService } from 'vs/platform/diagnostics/common/diagnostics';
 import { IWorkspaceContextService } from 'vs/platform/workspace/common/workspace';
 import { IEditorService } from 'vs/workbench/services/editor/common/editorService';
@@ -75,14 +68,8 @@
 		this._languageDetectionWorkerClient = this._register(new LanguageDetectionWorkerClient(
 			modelService,
 			languageService,
-<<<<<<< HEAD
-			// TODO: See if it's possible to bundle vscode-languagedetection
-			this._environmentService.isBuilt && !isWeb
-=======
-			telemetryService,
 			// TODO@esm: See if it's possible to bundle vscode-languagedetection
 			useAsar
->>>>>>> 4849ca9b
 				? FileAccess.asBrowserUri(`${moduleLocationAsar}/dist/lib/index.js`).toString(true)
 				: FileAccess.asBrowserUri(`${moduleLocation}/dist/lib/index.js`).toString(true),
 			useAsar
@@ -194,34 +181,7 @@
 	} | undefined;
 
 	constructor(
-<<<<<<< HEAD
-		private _indexJsUri: string,
-		private _modelJsonUri: string,
-		private _weightsUri: string,
-	) {
-	}
-
-	async getIndexJsUri() {
-		return this._indexJsUri;
-	}
-
-	async getModelJsonUri() {
-		return this._modelJsonUri;
-	}
-
-	async getWeightsUri() {
-		return this._weightsUri;
-	}
-}
-
-export class LanguageDetectionWorkerClient extends EditorWorkerClient {
-	private workerPromise: Promise<IWorkerClient<LanguageDetectionSimpleWorker>> | undefined;
-
-	constructor(
-		modelService: IModelService,
-=======
 		private readonly _modelService: IModelService,
->>>>>>> 4849ca9b
 		private readonly _languageService: ILanguageService,
 		private readonly _indexJsUri: string,
 		private readonly _modelJsonUri: string,
@@ -243,7 +203,6 @@
 			LanguageDetectionWorkerHost.setChannel(workerClient, {
 				$getIndexJsUri: async () => this.getIndexJsUri(),
 				$getLanguageId: async (languageIdOrExt) => this.getLanguageId(languageIdOrExt),
-				$sendTelemetryEvent: async (languages, confidences, timeSpent) => this.sendTelemetryEvent(languages, confidences, timeSpent),
 				$getRegexpModelUri: async () => this.getRegexpModelUri(),
 				$getModelJsonUri: async () => this.getModelJsonUri(),
 				$getWeightsUri: async () => this.getWeightsUri(),
@@ -262,31 +221,6 @@
 		return undefined;
 	}
 
-<<<<<<< HEAD
-	protected override async _getProxy(): Promise<LanguageDetectionSimpleWorker> {
-		return (await this._getOrCreateLanguageDetectionWorker()).getProxyObject();
-	}
-
-	// foreign host request
-	public override async fhr(method: string, args: any[]): Promise<any> {
-		switch (method) {
-			case 'getIndexJsUri':
-				return this.getIndexJsUri();
-			case 'getModelJsonUri':
-				return this.getModelJsonUri();
-			case 'getWeightsUri':
-				return this.getWeightsUri();
-			case 'getRegexpModelUri':
-				return this.getRegexpModelUri();
-			case 'getLanguageId':
-				return this.getLanguageId(args[0]);
-			default:
-				return super.fhr(method, args);
-		}
-	}
-
-=======
->>>>>>> 4849ca9b
 	async getIndexJsUri() {
 		return this._indexJsUri;
 	}
