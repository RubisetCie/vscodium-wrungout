--- conflicted
+++ resolved
@@ -68,12 +68,7 @@
 		this._languageDetectionWorkerClient = this._register(new LanguageDetectionWorkerClient(
 			modelService,
 			languageService,
-<<<<<<< HEAD
-			// TODO@esm: See if it's possible to bundle vscode-languagedetection
-=======
-			telemetryService,
 			// TODO See if it's possible to bundle vscode-languagedetection
->>>>>>> 912bb683
 			useAsar
 				? FileAccess.asBrowserUri(`${moduleLocationAsar}/dist/lib/index.js`).toString(true)
 				: FileAccess.asBrowserUri(`${moduleLocation}/dist/lib/index.js`).toString(true),
