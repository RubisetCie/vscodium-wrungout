--- conflicted
+++ resolved
@@ -75,14 +75,8 @@
 }
 
 interface ICommonQueryBuilderOptions {
-<<<<<<< HEAD
-	excludePattern?: string | string[];
-	includePattern?: string | string[];
-=======
-	_reason?: string;
 	excludePattern?: ISearchPatternBuilder[];
 	includePattern?: ISearchPathPatternBuilder;
->>>>>>> 4849ca9b
 	extraFileResources?: uri[];
 
 	/** Parse the special ./ syntax supported by the searchview, and expand foo to ** /foo */
