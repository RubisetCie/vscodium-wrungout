/*---------------------------------------------------------------------------------------------
 *  Copyright (c) Microsoft Corporation. All rights reserved.
 *  Licensed under the MIT License. See License.txt in the project root for license information.
 *--------------------------------------------------------------------------------------------*/

import * as nls from 'vs/nls';
import * as types from 'vs/base/common/types';
import { IExtensionService } from 'vs/workbench/services/extensions/common/extensions';
import { IWorkbenchThemeService, IWorkbenchColorTheme, IWorkbenchFileIconTheme, ExtensionData, VS_LIGHT_THEME, VS_DARK_THEME, VS_HC_THEME, VS_HC_LIGHT_THEME, ThemeSettings, IWorkbenchProductIconTheme, ThemeSettingTarget, ThemeSettingDefaults, COLOR_THEME_DARK_INITIAL_COLORS, COLOR_THEME_LIGHT_INITIAL_COLORS } from 'vs/workbench/services/themes/common/workbenchThemeService';
<<<<<<< HEAD
import { IStorageService, StorageScope, StorageTarget } from 'vs/platform/storage/common/storage';
=======
import { IStorageService } from 'vs/platform/storage/common/storage';
import { ITelemetryService } from 'vs/platform/telemetry/common/telemetry';
>>>>>>> 6319a0b6
import { Registry } from 'vs/platform/registry/common/platform';
import * as errors from 'vs/base/common/errors';
import { IConfigurationService, ConfigurationTarget } from 'vs/platform/configuration/common/configuration';
import { ColorThemeData } from 'vs/workbench/services/themes/common/colorThemeData';
import { IColorTheme, Extensions as ThemingExtensions, IThemingRegistry } from 'vs/platform/theme/common/themeService';
import { Event, Emitter } from 'vs/base/common/event';
import { registerFileIconThemeSchemas } from 'vs/workbench/services/themes/common/fileIconThemeSchema';
import { IDisposable, dispose, Disposable } from 'vs/base/common/lifecycle';
import { FileIconThemeData, FileIconThemeLoader } from 'vs/workbench/services/themes/browser/fileIconThemeData';
import { createStyleSheet } from 'vs/base/browser/dom';
import { IBrowserWorkbenchEnvironmentService } from 'vs/workbench/services/environment/browser/environmentService';
import { IFileService, FileChangeType } from 'vs/platform/files/common/files';
import { URI } from 'vs/base/common/uri';
import * as resources from 'vs/base/common/resources';
import { registerColorThemeSchemas } from 'vs/workbench/services/themes/common/colorThemeSchema';
import { InstantiationType, registerSingleton } from 'vs/platform/instantiation/common/extensions';
import { getRemoteAuthority } from 'vs/platform/remote/common/remoteHosts';
import { IWorkbenchLayoutService } from 'vs/workbench/services/layout/browser/layoutService';
import { IExtensionResourceLoaderService } from 'vs/platform/extensionResourceLoader/common/extensionResourceLoader';
import { ThemeRegistry, registerColorThemeExtensionPoint, registerFileIconThemeExtensionPoint, registerProductIconThemeExtensionPoint } from 'vs/workbench/services/themes/common/themeExtensionPoints';
import { updateColorThemeConfigurationSchemas, updateFileIconThemeConfigurationSchemas, ThemeConfiguration, updateProductIconThemeConfigurationSchemas } from 'vs/workbench/services/themes/common/themeConfiguration';
import { ProductIconThemeData, DEFAULT_PRODUCT_ICON_THEME_ID } from 'vs/workbench/services/themes/browser/productIconThemeData';
import { registerProductIconThemeSchemas } from 'vs/workbench/services/themes/common/productIconThemeSchema';
import { ILogService } from 'vs/platform/log/common/log';
import { isWeb } from 'vs/base/common/platform';
import { ColorScheme } from 'vs/platform/theme/common/theme';
import { IHostColorSchemeService } from 'vs/workbench/services/themes/common/hostColorSchemeService';
import { RunOnceScheduler, Sequencer } from 'vs/base/common/async';
import { IUserDataInitializationService } from 'vs/workbench/services/userData/browser/userDataInit';
import { getIconsStyleSheet } from 'vs/platform/theme/browser/iconsStyleSheet';
import { asCssVariableName, getColorRegistry } from 'vs/platform/theme/common/colorRegistry';
import { ILanguageService } from 'vs/editor/common/languages/language';
import { mainWindow } from 'vs/base/browser/window';

// implementation

const defaultThemeExtensionId = 'vscode-theme-defaults';

const DEFAULT_FILE_ICON_THEME_ID = 'vscode.vscode-theme-seti-vs-seti';
const fileIconsEnabledClass = 'file-icons-enabled';

const colorThemeRulesClassName = 'contributedColorTheme';
const fileIconThemeRulesClassName = 'contributedFileIconTheme';
const productIconThemeRulesClassName = 'contributedProductIconTheme';

const themingRegistry = Registry.as<IThemingRegistry>(ThemingExtensions.ThemingContribution);

function validateThemeId(theme: string): string {
	// migrations
	switch (theme) {
		case VS_LIGHT_THEME: return `vs ${defaultThemeExtensionId}-themes-light_vs-json`;
		case VS_DARK_THEME: return `vs-dark ${defaultThemeExtensionId}-themes-dark_vs-json`;
		case VS_HC_THEME: return `hc-black ${defaultThemeExtensionId}-themes-hc_black-json`;
		case VS_HC_LIGHT_THEME: return `hc-light ${defaultThemeExtensionId}-themes-hc_light-json`;
	}
	return theme;
}

const colorThemesExtPoint = registerColorThemeExtensionPoint();
const fileIconThemesExtPoint = registerFileIconThemeExtensionPoint();
const productIconThemesExtPoint = registerProductIconThemeExtensionPoint();

export class WorkbenchThemeService extends Disposable implements IWorkbenchThemeService {
	declare readonly _serviceBrand: undefined;

	private readonly container: HTMLElement;
	private settings: ThemeConfiguration;

	private readonly colorThemeRegistry: ThemeRegistry<ColorThemeData>;
	private currentColorTheme: ColorThemeData;
	private readonly onColorThemeChange: Emitter<IWorkbenchColorTheme>;
	private readonly colorThemeWatcher: ThemeFileWatcher;
	private colorThemingParticipantChangeListener: IDisposable | undefined;
	private readonly colorThemeSequencer: Sequencer;

	private readonly fileIconThemeRegistry: ThemeRegistry<FileIconThemeData>;
	private currentFileIconTheme: FileIconThemeData;
	private readonly onFileIconThemeChange: Emitter<IWorkbenchFileIconTheme>;
	private readonly fileIconThemeLoader: FileIconThemeLoader;
	private readonly fileIconThemeWatcher: ThemeFileWatcher;
	private readonly fileIconThemeSequencer: Sequencer;

	private readonly productIconThemeRegistry: ThemeRegistry<ProductIconThemeData>;
	private currentProductIconTheme: ProductIconThemeData;
	private readonly onProductIconThemeChange: Emitter<IWorkbenchProductIconTheme>;
	private readonly productIconThemeWatcher: ThemeFileWatcher;
	private readonly productIconThemeSequencer: Sequencer;

	private hasDefaultUpdated: boolean = false;

	constructor(
		@IExtensionService extensionService: IExtensionService,
		@IStorageService private readonly storageService: IStorageService,
		@IConfigurationService private readonly configurationService: IConfigurationService,
		@IBrowserWorkbenchEnvironmentService private readonly environmentService: IBrowserWorkbenchEnvironmentService,
		@IFileService fileService: IFileService,
		@IExtensionResourceLoaderService private readonly extensionResourceLoaderService: IExtensionResourceLoaderService,
		@IWorkbenchLayoutService layoutService: IWorkbenchLayoutService,
		@ILogService private readonly logService: ILogService,
		@IHostColorSchemeService private readonly hostColorService: IHostColorSchemeService,
		@IUserDataInitializationService private readonly userDataInitializationService: IUserDataInitializationService,
		@ILanguageService private readonly languageService: ILanguageService
	) {
		super();
		this.container = layoutService.mainContainer;
		this.settings = new ThemeConfiguration(configurationService, hostColorService);

		this.colorThemeRegistry = this._register(new ThemeRegistry(colorThemesExtPoint, ColorThemeData.fromExtensionTheme));
		this.colorThemeWatcher = this._register(new ThemeFileWatcher(fileService, environmentService, this.reloadCurrentColorTheme.bind(this)));
		this.onColorThemeChange = new Emitter<IWorkbenchColorTheme>({ leakWarningThreshold: 400 });
		this.currentColorTheme = ColorThemeData.createUnloadedTheme('');
		this.colorThemeSequencer = new Sequencer();

		this.fileIconThemeWatcher = this._register(new ThemeFileWatcher(fileService, environmentService, this.reloadCurrentFileIconTheme.bind(this)));
		this.fileIconThemeRegistry = this._register(new ThemeRegistry(fileIconThemesExtPoint, FileIconThemeData.fromExtensionTheme, true, FileIconThemeData.noIconTheme));
		this.fileIconThemeLoader = new FileIconThemeLoader(extensionResourceLoaderService, languageService);
		this.onFileIconThemeChange = new Emitter<IWorkbenchFileIconTheme>({ leakWarningThreshold: 400 });
		this.currentFileIconTheme = FileIconThemeData.createUnloadedTheme('');
		this.fileIconThemeSequencer = new Sequencer();

		this.productIconThemeWatcher = this._register(new ThemeFileWatcher(fileService, environmentService, this.reloadCurrentProductIconTheme.bind(this)));
		this.productIconThemeRegistry = this._register(new ThemeRegistry(productIconThemesExtPoint, ProductIconThemeData.fromExtensionTheme, true, ProductIconThemeData.defaultTheme));
		this.onProductIconThemeChange = new Emitter<IWorkbenchProductIconTheme>();
		this.currentProductIconTheme = ProductIconThemeData.createUnloadedTheme('');
		this.productIconThemeSequencer = new Sequencer();

		// In order to avoid paint flashing for tokens, because
		// themes are loaded asynchronously, we need to initialize
		// a color theme document with good defaults until the theme is loaded
		let themeData: ColorThemeData | undefined = ColorThemeData.fromStorageData(this.storageService);
		const colorThemeSetting = this.settings.colorTheme;
		if (themeData && colorThemeSetting !== themeData.settingsId && this.settings.isDefaultColorTheme()) {
			this.hasDefaultUpdated = themeData.settingsId === ThemeSettingDefaults.COLOR_THEME_DARK_OLD || themeData.settingsId === ThemeSettingDefaults.COLOR_THEME_LIGHT_OLD;

			// the web has different defaults than the desktop, therefore do not restore when the setting is the default theme and the storage doesn't match that.
			themeData = undefined;
		}

		const defaultColorMap = colorThemeSetting === ThemeSettingDefaults.COLOR_THEME_LIGHT ? COLOR_THEME_LIGHT_INITIAL_COLORS : colorThemeSetting === ThemeSettingDefaults.COLOR_THEME_DARK ? COLOR_THEME_DARK_INITIAL_COLORS : undefined;

		if (!themeData) {
			const initialColorTheme = environmentService.options?.initialColorTheme;
			if (initialColorTheme) {
				themeData = ColorThemeData.createUnloadedThemeForThemeType(initialColorTheme.themeType, initialColorTheme.colors ?? defaultColorMap);
			}
		}
		if (!themeData) {
			themeData = ColorThemeData.createUnloadedThemeForThemeType(isWeb ? ColorScheme.LIGHT : ColorScheme.DARK, defaultColorMap);
		}
		themeData.setCustomizations(this.settings);
		this.applyTheme(themeData, undefined, true);

		const fileIconData = FileIconThemeData.fromStorageData(this.storageService);
		if (fileIconData) {
			this.applyAndSetFileIconTheme(fileIconData, true);
		}

		const productIconData = ProductIconThemeData.fromStorageData(this.storageService);
		if (productIconData) {
			this.applyAndSetProductIconTheme(productIconData, true);
		}

		extensionService.whenInstalledExtensionsRegistered().then(_ => {
			this.installConfigurationListener();
			this.installPreferredSchemeListener();
			this.installRegistryListeners();
			this.initialize().catch(errors.onUnexpectedError);
		});

		const codiconStyleSheet = createStyleSheet();
		codiconStyleSheet.id = 'codiconStyles';

		const iconsStyleSheet = this._register(getIconsStyleSheet(this));
		function updateAll() {
			codiconStyleSheet.textContent = iconsStyleSheet.getCSS();
		}

		const delayer = this._register(new RunOnceScheduler(updateAll, 0));
		this._register(iconsStyleSheet.onDidChange(() => delayer.schedule()));
		delayer.schedule();
	}

	private initialize(): Promise<[IWorkbenchColorTheme | null, IWorkbenchFileIconTheme | null, IWorkbenchProductIconTheme | null]> {
		const extDevLocs = this.environmentService.extensionDevelopmentLocationURI;
		const extDevLoc = extDevLocs && extDevLocs.length === 1 ? extDevLocs[0] : undefined; // in dev mode, switch to a theme provided by the extension under dev.

		const initializeColorTheme = async () => {
			const devThemes = this.colorThemeRegistry.findThemeByExtensionLocation(extDevLoc);
			if (devThemes.length) {
				const matchedColorTheme = devThemes.find(theme => theme.type === this.currentColorTheme.type);
				return this.setColorTheme(matchedColorTheme ? matchedColorTheme.id : devThemes[0].id, undefined);
			}
			let theme = this.colorThemeRegistry.findThemeBySettingsId(this.settings.colorTheme, undefined);
			if (!theme) {
				// If the current theme is not available, first make sure setting sync is complete
				await this.userDataInitializationService.whenInitializationFinished();
				// try to get the theme again, now with a fallback to the default themes
				const fallbackTheme = this.currentColorTheme.type === ColorScheme.LIGHT ? ThemeSettingDefaults.COLOR_THEME_LIGHT : ThemeSettingDefaults.COLOR_THEME_DARK;
				theme = this.colorThemeRegistry.findThemeBySettingsId(this.settings.colorTheme, fallbackTheme);
			}
			return this.setColorTheme(theme && theme.id, undefined);
		};

		const initializeFileIconTheme = async () => {
			const devThemes = this.fileIconThemeRegistry.findThemeByExtensionLocation(extDevLoc);
			if (devThemes.length) {
				return this.setFileIconTheme(devThemes[0].id, ConfigurationTarget.MEMORY);
			}
			let theme = this.fileIconThemeRegistry.findThemeBySettingsId(this.settings.fileIconTheme);
			if (!theme) {
				// If the current theme is not available, first make sure setting sync is complete
				await this.userDataInitializationService.whenInitializationFinished();
				theme = this.fileIconThemeRegistry.findThemeBySettingsId(this.settings.fileIconTheme);
			}
			return this.setFileIconTheme(theme ? theme.id : DEFAULT_FILE_ICON_THEME_ID, undefined);
		};

		const initializeProductIconTheme = async () => {
			const devThemes = this.productIconThemeRegistry.findThemeByExtensionLocation(extDevLoc);
			if (devThemes.length) {
				return this.setProductIconTheme(devThemes[0].id, ConfigurationTarget.MEMORY);
			}
			let theme = this.productIconThemeRegistry.findThemeBySettingsId(this.settings.productIconTheme);
			if (!theme) {
				// If the current theme is not available, first make sure setting sync is complete
				await this.userDataInitializationService.whenInitializationFinished();
				theme = this.productIconThemeRegistry.findThemeBySettingsId(this.settings.productIconTheme);
			}
			return this.setProductIconTheme(theme ? theme.id : DEFAULT_PRODUCT_ICON_THEME_ID, undefined);
		};


		return Promise.all([initializeColorTheme(), initializeFileIconTheme(), initializeProductIconTheme()]);
	}

	private installConfigurationListener() {
		this._register(this.configurationService.onDidChangeConfiguration(e => {
			if (e.affectsConfiguration(ThemeSettings.COLOR_THEME)
				|| e.affectsConfiguration(ThemeSettings.PREFERRED_DARK_THEME)
				|| e.affectsConfiguration(ThemeSettings.PREFERRED_LIGHT_THEME)
				|| e.affectsConfiguration(ThemeSettings.PREFERRED_HC_DARK_THEME)
				|| e.affectsConfiguration(ThemeSettings.PREFERRED_HC_LIGHT_THEME)
				|| e.affectsConfiguration(ThemeSettings.DETECT_COLOR_SCHEME)
				|| e.affectsConfiguration(ThemeSettings.DETECT_HC)
				|| e.affectsConfiguration(ThemeSettings.SYSTEM_COLOR_THEME)
			) {
				this.restoreColorTheme();
			}
			if (e.affectsConfiguration(ThemeSettings.FILE_ICON_THEME)) {
				this.restoreFileIconTheme();
			}
			if (e.affectsConfiguration(ThemeSettings.PRODUCT_ICON_THEME)) {
				this.restoreProductIconTheme();
			}
			if (this.currentColorTheme) {
				let hasColorChanges = false;
				if (e.affectsConfiguration(ThemeSettings.COLOR_CUSTOMIZATIONS)) {
					this.currentColorTheme.setCustomColors(this.settings.colorCustomizations);
					hasColorChanges = true;
				}
				if (e.affectsConfiguration(ThemeSettings.TOKEN_COLOR_CUSTOMIZATIONS)) {
					this.currentColorTheme.setCustomTokenColors(this.settings.tokenColorCustomizations);
					hasColorChanges = true;
				}
				if (e.affectsConfiguration(ThemeSettings.SEMANTIC_TOKEN_COLOR_CUSTOMIZATIONS)) {
					this.currentColorTheme.setCustomSemanticTokenColors(this.settings.semanticTokenColorCustomizations);
					hasColorChanges = true;
				}
				if (hasColorChanges) {
					this.updateDynamicCSSRules(this.currentColorTheme);
					this.onColorThemeChange.fire(this.currentColorTheme);
				}
			}
		}));
	}

	private installRegistryListeners(): Promise<any> {

		let prevColorId: string | undefined = undefined;

		// update settings schema setting for theme specific settings
		this._register(this.colorThemeRegistry.onDidChange(async event => {
			updateColorThemeConfigurationSchemas(event.themes);
			if (await this.restoreColorTheme()) { // checks if theme from settings exists and is set
				// restore theme
				if (this.currentColorTheme.settingsId === ThemeSettingDefaults.COLOR_THEME_DARK && !types.isUndefined(prevColorId) && await this.colorThemeRegistry.findThemeById(prevColorId)) {
					await this.setColorTheme(prevColorId, 'auto');
					prevColorId = undefined;
				} else if (event.added.some(t => t.settingsId === this.currentColorTheme.settingsId)) {
					await this.reloadCurrentColorTheme();
				}
			} else if (event.removed.some(t => t.settingsId === this.currentColorTheme.settingsId)) {
				// current theme is no longer available
				prevColorId = this.currentColorTheme.id;
				const defaultTheme = this.colorThemeRegistry.findThemeBySettingsId(ThemeSettingDefaults.COLOR_THEME_DARK);
				await this.setColorTheme(defaultTheme, 'auto');
			}
		}));

		let prevFileIconId: string | undefined = undefined;
		this._register(this._register(this.fileIconThemeRegistry.onDidChange(async event => {
			updateFileIconThemeConfigurationSchemas(event.themes);
			if (await this.restoreFileIconTheme()) { // checks if theme from settings exists and is set
				// restore theme
				if (this.currentFileIconTheme.id === DEFAULT_FILE_ICON_THEME_ID && !types.isUndefined(prevFileIconId) && this.fileIconThemeRegistry.findThemeById(prevFileIconId)) {
					await this.setFileIconTheme(prevFileIconId, 'auto');
					prevFileIconId = undefined;
				} else if (event.added.some(t => t.settingsId === this.currentFileIconTheme.settingsId)) {
					await this.reloadCurrentFileIconTheme();
				}
			} else if (event.removed.some(t => t.settingsId === this.currentFileIconTheme.settingsId)) {
				// current theme is no longer available
				prevFileIconId = this.currentFileIconTheme.id;
				await this.setFileIconTheme(DEFAULT_FILE_ICON_THEME_ID, 'auto');
			}

		})));

		let prevProductIconId: string | undefined = undefined;
		this._register(this.productIconThemeRegistry.onDidChange(async event => {
			updateProductIconThemeConfigurationSchemas(event.themes);
			if (await this.restoreProductIconTheme()) { // checks if theme from settings exists and is set
				// restore theme
				if (this.currentProductIconTheme.id === DEFAULT_PRODUCT_ICON_THEME_ID && !types.isUndefined(prevProductIconId) && this.productIconThemeRegistry.findThemeById(prevProductIconId)) {
					await this.setProductIconTheme(prevProductIconId, 'auto');
					prevProductIconId = undefined;
				} else if (event.added.some(t => t.settingsId === this.currentProductIconTheme.settingsId)) {
					await this.reloadCurrentProductIconTheme();
				}
			} else if (event.removed.some(t => t.settingsId === this.currentProductIconTheme.settingsId)) {
				// current theme is no longer available
				prevProductIconId = this.currentProductIconTheme.id;
				await this.setProductIconTheme(DEFAULT_PRODUCT_ICON_THEME_ID, 'auto');
			}
		}));
		this._register(this.languageService.onDidChange(() => this.reloadCurrentFileIconTheme()));

		return Promise.all([this.getColorThemes(), this.getFileIconThemes(), this.getProductIconThemes()]).then(([ct, fit, pit]) => {
			updateColorThemeConfigurationSchemas(ct);
			updateFileIconThemeConfigurationSchemas(fit);
			updateProductIconThemeConfigurationSchemas(pit);
		});
	}


	// preferred scheme handling

	private installPreferredSchemeListener() {
		this._register(this.hostColorService.onDidChangeColorScheme(() => this.restoreColorTheme()));
	}

	public hasUpdatedDefaultThemes(): boolean {
		return this.hasDefaultUpdated;
	}

	public getColorTheme(): IWorkbenchColorTheme {
		return this.currentColorTheme;
	}

	public async getColorThemes(): Promise<IWorkbenchColorTheme[]> {
		return this.colorThemeRegistry.getThemes();
	}

	public getPreferredColorScheme(): ColorScheme | undefined {
		return this.settings.getPreferredColorScheme();
	}

	public async getMarketplaceColorThemes(publisher: string, name: string, version: string): Promise<IWorkbenchColorTheme[]> {
		const extensionLocation = this.extensionResourceLoaderService.getExtensionGalleryResourceURL({ publisher, name, version }, 'extension');
		if (extensionLocation) {
			try {
				const manifestContent = await this.extensionResourceLoaderService.readExtensionResource(resources.joinPath(extensionLocation, 'package.json'));
				return this.colorThemeRegistry.getMarketplaceThemes(JSON.parse(manifestContent), extensionLocation, ExtensionData.fromName(publisher, name));
			} catch (e) {
				this.logService.error('Problem loading themes from marketplace', e);
			}
		}
		return [];
	}

	public get onDidColorThemeChange(): Event<IWorkbenchColorTheme> {
		return this.onColorThemeChange.event;
	}

	public setColorTheme(themeIdOrTheme: string | undefined | IWorkbenchColorTheme, settingsTarget: ThemeSettingTarget): Promise<IWorkbenchColorTheme | null> {
		return this.colorThemeSequencer.queue(async () => {
			return this.internalSetColorTheme(themeIdOrTheme, settingsTarget);
		});
	}

	private async internalSetColorTheme(themeIdOrTheme: string | undefined | IWorkbenchColorTheme, settingsTarget: ThemeSettingTarget): Promise<IWorkbenchColorTheme | null> {
		if (!themeIdOrTheme) {
			return null;
		}
		const themeId = types.isString(themeIdOrTheme) ? validateThemeId(themeIdOrTheme) : themeIdOrTheme.id;
		if (this.currentColorTheme.isLoaded && themeId === this.currentColorTheme.id) {
			if (settingsTarget !== 'preview') {
				this.currentColorTheme.toStorage(this.storageService);
			}
			return this.settings.setColorTheme(this.currentColorTheme, settingsTarget);
		}

		let themeData = this.colorThemeRegistry.findThemeById(themeId);
		if (!themeData) {
			if (themeIdOrTheme instanceof ColorThemeData) {
				themeData = themeIdOrTheme;
			} else {
				return null;
			}
		}
		try {
			await themeData.ensureLoaded(this.extensionResourceLoaderService);
			themeData.setCustomizations(this.settings);
			return this.applyTheme(themeData, settingsTarget);
		} catch (error) {
			throw new Error(nls.localize('error.cannotloadtheme', "Unable to load {0}: {1}", themeData.location?.toString(), error.message));
		}

	}

	private reloadCurrentColorTheme() {
		return this.colorThemeSequencer.queue(async () => {
			try {
				const theme = this.colorThemeRegistry.findThemeBySettingsId(this.currentColorTheme.settingsId) || this.currentColorTheme;
				await theme.reload(this.extensionResourceLoaderService);
				theme.setCustomizations(this.settings);
				await this.applyTheme(theme, undefined, false);
			} catch (error) {
				this.logService.info('Unable to reload {0}: {1}', this.currentColorTheme.location?.toString());
			}
		});
	}

	public async restoreColorTheme(): Promise<boolean> {
		return this.colorThemeSequencer.queue(async () => {
			const settingId = this.settings.colorTheme;
			const theme = this.colorThemeRegistry.findThemeBySettingsId(settingId);
			if (theme) {
				if (settingId !== this.currentColorTheme.settingsId) {
					await this.internalSetColorTheme(theme.id, undefined);
				} else if (theme !== this.currentColorTheme) {
					await theme.ensureLoaded(this.extensionResourceLoaderService);
					theme.setCustomizations(this.settings);
					await this.applyTheme(theme, undefined, true);
				}
				return true;
			}
			return false;
		});
	}

	private updateDynamicCSSRules(themeData: IColorTheme) {
		const cssRules = new Set<string>();
		const ruleCollector = {
			addRule: (rule: string) => {
				if (!cssRules.has(rule)) {
					cssRules.add(rule);
				}
			}
		};
		ruleCollector.addRule(`.monaco-workbench { forced-color-adjust: none; }`);
		themingRegistry.getThemingParticipants().forEach(p => p(themeData, ruleCollector, this.environmentService));

		const colorVariables: string[] = [];
		for (const item of getColorRegistry().getColors()) {
			const color = themeData.getColor(item.id, true);
			if (color) {
				colorVariables.push(`${asCssVariableName(item.id)}: ${color.toString()};`);
			}
		}
		ruleCollector.addRule(`.monaco-workbench { ${colorVariables.join('\n')} }`);

		_applyRules([...cssRules].join('\n'), colorThemeRulesClassName);
	}

	private applyTheme(newTheme: ColorThemeData, settingsTarget: ThemeSettingTarget, silent = false): Promise<IWorkbenchColorTheme | null> {
		this.updateDynamicCSSRules(newTheme);

		if (this.currentColorTheme.id) {
			this.container.classList.remove(...this.currentColorTheme.classNames);
		} else {
			this.container.classList.remove(VS_DARK_THEME, VS_LIGHT_THEME, VS_HC_THEME, VS_HC_LIGHT_THEME);
		}
		this.container.classList.add(...newTheme.classNames);

		this.currentColorTheme.clearCaches();
		this.currentColorTheme = newTheme;
		if (!this.colorThemingParticipantChangeListener) {
			this.colorThemingParticipantChangeListener = themingRegistry.onThemingParticipantAdded(_ => this.updateDynamicCSSRules(this.currentColorTheme));
		}

		this.colorThemeWatcher.update(newTheme);

		if (silent) {
			return Promise.resolve(null);
		}

		this.onColorThemeChange.fire(this.currentColorTheme);

		// remember theme data for a quick restore
		if (newTheme.isLoaded && settingsTarget !== 'preview') {
			newTheme.toStorage(this.storageService);
		}

		return this.settings.setColorTheme(this.currentColorTheme, settingsTarget);
	}


<<<<<<< HEAD
=======
	private themeExtensionsActivated = new Map<string, boolean>();
	private sendTelemetry(themeId: string, themeData: ExtensionData | undefined, themeType: string) {
		if (themeData) {
			const key = themeType + themeData.extensionId;
			if (!this.themeExtensionsActivated.get(key)) {
				type ActivatePluginClassification = {
					owner: 'aeschli';
					comment: 'An event is fired when an color theme extension is first used as it provides the currently shown color theme.';
					id: { classification: 'PublicNonPersonalData'; purpose: 'FeatureInsight'; comment: 'The extension id.' };
					name: { classification: 'PublicNonPersonalData'; purpose: 'FeatureInsight'; comment: 'The extension name.' };
					isBuiltin: { classification: 'SystemMetaData'; purpose: 'FeatureInsight'; comment: 'Whether the extension is a built-in extension.' };
					publisherDisplayName: { classification: 'SystemMetaData'; purpose: 'FeatureInsight'; comment: 'The extension publisher id.' };
					themeId: { classification: 'PublicNonPersonalData'; purpose: 'FeatureInsight'; comment: 'The id of the theme that triggered the first extension use.' };
				};
				type ActivatePluginEvent = {
					id: string;
					name: string;
					isBuiltin: boolean;
					publisherDisplayName: string;
					themeId: string;
				};
				this.telemetryService.publicLog2<ActivatePluginEvent, ActivatePluginClassification>('activatePlugin', {
					id: themeData.extensionId,
					name: themeData.extensionName,
					isBuiltin: themeData.extensionIsBuiltin,
					publisherDisplayName: themeData.extensionPublisher,
					themeId: themeId
				});
				this.themeExtensionsActivated.set(key, true);
			}
		}
	}

>>>>>>> 6319a0b6
	public async getFileIconThemes(): Promise<IWorkbenchFileIconTheme[]> {
		return this.fileIconThemeRegistry.getThemes();
	}

	public getFileIconTheme() {
		return this.currentFileIconTheme;
	}

	public get onDidFileIconThemeChange(): Event<IWorkbenchFileIconTheme> {
		return this.onFileIconThemeChange.event;
	}

	public async setFileIconTheme(iconThemeOrId: string | undefined | IWorkbenchFileIconTheme, settingsTarget: ThemeSettingTarget): Promise<IWorkbenchFileIconTheme> {
		return this.fileIconThemeSequencer.queue(async () => {
			return this.internalSetFileIconTheme(iconThemeOrId, settingsTarget);
		});
	}

	private async internalSetFileIconTheme(iconThemeOrId: string | undefined | IWorkbenchFileIconTheme, settingsTarget: ThemeSettingTarget): Promise<IWorkbenchFileIconTheme> {
		if (iconThemeOrId === undefined) {
			iconThemeOrId = '';
		}
		const themeId = types.isString(iconThemeOrId) ? iconThemeOrId : iconThemeOrId.id;
		if (themeId !== this.currentFileIconTheme.id || !this.currentFileIconTheme.isLoaded) {

			let newThemeData = this.fileIconThemeRegistry.findThemeById(themeId);
			if (!newThemeData && iconThemeOrId instanceof FileIconThemeData) {
				newThemeData = iconThemeOrId;
			}
			if (!newThemeData) {
				newThemeData = FileIconThemeData.noIconTheme;
			}
			await newThemeData.ensureLoaded(this.fileIconThemeLoader);

			this.applyAndSetFileIconTheme(newThemeData); // updates this.currentFileIconTheme
		}

		const themeData = this.currentFileIconTheme;

		// remember theme data for a quick restore
		if (themeData.isLoaded && settingsTarget !== 'preview' && (!themeData.location || !getRemoteAuthority(themeData.location))) {
			themeData.toStorage(this.storageService);
		}
		await this.settings.setFileIconTheme(this.currentFileIconTheme, settingsTarget);

		return themeData;
	}

	public async getMarketplaceFileIconThemes(publisher: string, name: string, version: string): Promise<IWorkbenchFileIconTheme[]> {
		const extensionLocation = this.extensionResourceLoaderService.getExtensionGalleryResourceURL({ publisher, name, version }, 'extension');
		if (extensionLocation) {
			try {
				const manifestContent = await this.extensionResourceLoaderService.readExtensionResource(resources.joinPath(extensionLocation, 'package.json'));
				return this.fileIconThemeRegistry.getMarketplaceThemes(JSON.parse(manifestContent), extensionLocation, ExtensionData.fromName(publisher, name));
			} catch (e) {
				this.logService.error('Problem loading themes from marketplace', e);
			}
		}
		return [];
	}

	private async reloadCurrentFileIconTheme() {
		return this.fileIconThemeSequencer.queue(async () => {
			await this.currentFileIconTheme.reload(this.fileIconThemeLoader);
			this.applyAndSetFileIconTheme(this.currentFileIconTheme);
		});
	}

	public async restoreFileIconTheme(): Promise<boolean> {
		return this.fileIconThemeSequencer.queue(async () => {
			const settingId = this.settings.fileIconTheme;
			const theme = this.fileIconThemeRegistry.findThemeBySettingsId(settingId);
			if (theme) {
				if (settingId !== this.currentFileIconTheme.settingsId) {
					await this.internalSetFileIconTheme(theme.id, undefined);
				} else if (theme !== this.currentFileIconTheme) {
					await theme.ensureLoaded(this.fileIconThemeLoader);
					this.applyAndSetFileIconTheme(theme, true);
				}
				return true;
			}
			return false;
		});
	}

	private applyAndSetFileIconTheme(iconThemeData: FileIconThemeData, silent = false): void {
		this.currentFileIconTheme = iconThemeData;

		_applyRules(iconThemeData.styleSheetContent!, fileIconThemeRulesClassName);

		if (iconThemeData.id) {
			this.container.classList.add(fileIconsEnabledClass);
		} else {
			this.container.classList.remove(fileIconsEnabledClass);
		}

		this.fileIconThemeWatcher.update(iconThemeData);

		if (!silent) {
			this.onFileIconThemeChange.fire(this.currentFileIconTheme);
		}
	}

	public async getProductIconThemes(): Promise<IWorkbenchProductIconTheme[]> {
		return this.productIconThemeRegistry.getThemes();
	}

	public getProductIconTheme() {
		return this.currentProductIconTheme;
	}

	public get onDidProductIconThemeChange(): Event<IWorkbenchProductIconTheme> {
		return this.onProductIconThemeChange.event;
	}

	public async setProductIconTheme(iconThemeOrId: string | undefined | IWorkbenchProductIconTheme, settingsTarget: ThemeSettingTarget): Promise<IWorkbenchProductIconTheme> {
		return this.productIconThemeSequencer.queue(async () => {
			return this.internalSetProductIconTheme(iconThemeOrId, settingsTarget);
		});
	}

	private async internalSetProductIconTheme(iconThemeOrId: string | undefined | IWorkbenchProductIconTheme, settingsTarget: ThemeSettingTarget): Promise<IWorkbenchProductIconTheme> {
		if (iconThemeOrId === undefined) {
			iconThemeOrId = '';
		}
		const themeId = types.isString(iconThemeOrId) ? iconThemeOrId : iconThemeOrId.id;
		if (themeId !== this.currentProductIconTheme.id || !this.currentProductIconTheme.isLoaded) {
			let newThemeData = this.productIconThemeRegistry.findThemeById(themeId);
			if (!newThemeData && iconThemeOrId instanceof ProductIconThemeData) {
				newThemeData = iconThemeOrId;
			}
			if (!newThemeData) {
				newThemeData = ProductIconThemeData.defaultTheme;
			}
			await newThemeData.ensureLoaded(this.extensionResourceLoaderService, this.logService);

			this.applyAndSetProductIconTheme(newThemeData); // updates this.currentProductIconTheme
		}
		const themeData = this.currentProductIconTheme;

		// remember theme data for a quick restore
		if (themeData.isLoaded && settingsTarget !== 'preview' && (!themeData.location || !getRemoteAuthority(themeData.location))) {
			themeData.toStorage(this.storageService);
		}
		await this.settings.setProductIconTheme(this.currentProductIconTheme, settingsTarget);

		return themeData;

	}

	public async getMarketplaceProductIconThemes(publisher: string, name: string, version: string): Promise<IWorkbenchProductIconTheme[]> {
		const extensionLocation = this.extensionResourceLoaderService.getExtensionGalleryResourceURL({ publisher, name, version }, 'extension');
		if (extensionLocation) {
			try {
				const manifestContent = await this.extensionResourceLoaderService.readExtensionResource(resources.joinPath(extensionLocation, 'package.json'));
				return this.productIconThemeRegistry.getMarketplaceThemes(JSON.parse(manifestContent), extensionLocation, ExtensionData.fromName(publisher, name));
			} catch (e) {
				this.logService.error('Problem loading themes from marketplace', e);
			}
		}
		return [];
	}

	private async reloadCurrentProductIconTheme() {
		return this.productIconThemeSequencer.queue(async () => {
			await this.currentProductIconTheme.reload(this.extensionResourceLoaderService, this.logService);
			this.applyAndSetProductIconTheme(this.currentProductIconTheme);
		});
	}

	public async restoreProductIconTheme(): Promise<boolean> {
		return this.productIconThemeSequencer.queue(async () => {
			const settingId = this.settings.productIconTheme;
			const theme = this.productIconThemeRegistry.findThemeBySettingsId(settingId);
			if (theme) {
				if (settingId !== this.currentProductIconTheme.settingsId) {
					await this.internalSetProductIconTheme(theme.id, undefined);
				} else if (theme !== this.currentProductIconTheme) {
					await theme.ensureLoaded(this.extensionResourceLoaderService, this.logService);
					this.applyAndSetProductIconTheme(theme, true);
				}
				return true;
			}
			return false;
		});
	}

	private applyAndSetProductIconTheme(iconThemeData: ProductIconThemeData, silent = false): void {

		this.currentProductIconTheme = iconThemeData;

		_applyRules(iconThemeData.styleSheetContent!, productIconThemeRulesClassName);

		this.productIconThemeWatcher.update(iconThemeData);

		if (!silent) {
			this.onProductIconThemeChange.fire(this.currentProductIconTheme);
		}
	}
}

class ThemeFileWatcher {

	private watchedLocation: URI | undefined;
	private watcherDisposable: IDisposable | undefined;
	private fileChangeListener: IDisposable | undefined;

	constructor(private fileService: IFileService, private environmentService: IBrowserWorkbenchEnvironmentService, private onUpdate: () => void) {
	}

	update(theme: { location?: URI; watch?: boolean }) {
		if (!resources.isEqual(theme.location, this.watchedLocation)) {
			this.dispose();
			if (theme.location && (theme.watch || this.environmentService.isExtensionDevelopment)) {
				this.watchedLocation = theme.location;
				this.watcherDisposable = this.fileService.watch(theme.location);
				this.fileService.onDidFilesChange(e => {
					if (this.watchedLocation && e.contains(this.watchedLocation, FileChangeType.UPDATED)) {
						this.onUpdate();
					}
				});
			}
		}
	}

	dispose() {
		this.watcherDisposable = dispose(this.watcherDisposable);
		this.fileChangeListener = dispose(this.fileChangeListener);
		this.watchedLocation = undefined;
	}
}

function _applyRules(styleSheetContent: string, rulesClassName: string) {
	const themeStyles = mainWindow.document.head.getElementsByClassName(rulesClassName);
	if (themeStyles.length === 0) {
		const elStyle = createStyleSheet();
		elStyle.className = rulesClassName;
		elStyle.textContent = styleSheetContent;
	} else {
		(<HTMLStyleElement>themeStyles[0]).textContent = styleSheetContent;
	}
}

registerColorThemeSchemas();
registerFileIconThemeSchemas();
registerProductIconThemeSchemas();

// The WorkbenchThemeService should stay eager as the constructor restores the
// last used colors / icons from storage. This needs to happen as quickly as possible
// for a flicker-free startup experience.
registerSingleton(IWorkbenchThemeService, WorkbenchThemeService, InstantiationType.Eager);<|MERGE_RESOLUTION|>--- conflicted
+++ resolved
@@ -7,12 +7,7 @@
 import * as types from 'vs/base/common/types';
 import { IExtensionService } from 'vs/workbench/services/extensions/common/extensions';
 import { IWorkbenchThemeService, IWorkbenchColorTheme, IWorkbenchFileIconTheme, ExtensionData, VS_LIGHT_THEME, VS_DARK_THEME, VS_HC_THEME, VS_HC_LIGHT_THEME, ThemeSettings, IWorkbenchProductIconTheme, ThemeSettingTarget, ThemeSettingDefaults, COLOR_THEME_DARK_INITIAL_COLORS, COLOR_THEME_LIGHT_INITIAL_COLORS } from 'vs/workbench/services/themes/common/workbenchThemeService';
-<<<<<<< HEAD
-import { IStorageService, StorageScope, StorageTarget } from 'vs/platform/storage/common/storage';
-=======
 import { IStorageService } from 'vs/platform/storage/common/storage';
-import { ITelemetryService } from 'vs/platform/telemetry/common/telemetry';
->>>>>>> 6319a0b6
 import { Registry } from 'vs/platform/registry/common/platform';
 import * as errors from 'vs/base/common/errors';
 import { IConfigurationService, ConfigurationTarget } from 'vs/platform/configuration/common/configuration';
@@ -521,42 +516,6 @@
 	}
 
 
-<<<<<<< HEAD
-=======
-	private themeExtensionsActivated = new Map<string, boolean>();
-	private sendTelemetry(themeId: string, themeData: ExtensionData | undefined, themeType: string) {
-		if (themeData) {
-			const key = themeType + themeData.extensionId;
-			if (!this.themeExtensionsActivated.get(key)) {
-				type ActivatePluginClassification = {
-					owner: 'aeschli';
-					comment: 'An event is fired when an color theme extension is first used as it provides the currently shown color theme.';
-					id: { classification: 'PublicNonPersonalData'; purpose: 'FeatureInsight'; comment: 'The extension id.' };
-					name: { classification: 'PublicNonPersonalData'; purpose: 'FeatureInsight'; comment: 'The extension name.' };
-					isBuiltin: { classification: 'SystemMetaData'; purpose: 'FeatureInsight'; comment: 'Whether the extension is a built-in extension.' };
-					publisherDisplayName: { classification: 'SystemMetaData'; purpose: 'FeatureInsight'; comment: 'The extension publisher id.' };
-					themeId: { classification: 'PublicNonPersonalData'; purpose: 'FeatureInsight'; comment: 'The id of the theme that triggered the first extension use.' };
-				};
-				type ActivatePluginEvent = {
-					id: string;
-					name: string;
-					isBuiltin: boolean;
-					publisherDisplayName: string;
-					themeId: string;
-				};
-				this.telemetryService.publicLog2<ActivatePluginEvent, ActivatePluginClassification>('activatePlugin', {
-					id: themeData.extensionId,
-					name: themeData.extensionName,
-					isBuiltin: themeData.extensionIsBuiltin,
-					publisherDisplayName: themeData.extensionPublisher,
-					themeId: themeId
-				});
-				this.themeExtensionsActivated.set(key, true);
-			}
-		}
-	}
-
->>>>>>> 6319a0b6
 	public async getFileIconThemes(): Promise<IWorkbenchFileIconTheme[]> {
 		return this.fileIconThemeRegistry.getThemes();
 	}
