--- conflicted
+++ resolved
@@ -494,7 +494,6 @@
 			return this._computeStartupMetrics();
 		}).then(metrics => {
 			this._startupMetrics = metrics;
-			this._reportStartupTimes(metrics);
 			this._barrier.open();
 		});
 
@@ -547,59 +546,10 @@
 		// and because of that we only accept marks that start with 'code/'
 		const codeMarks = marks.filter(mark => mark.name.startsWith('code/'));
 		this._marks.setMarks(source, codeMarks);
-		this._reportPerformanceMarks(source, codeMarks);
 	}
 
 	getPerformanceMarks(): [source: string, marks: readonly perf.PerformanceMark[]][] {
 		return this._marks.getEntries();
-	}
-
-	private _reportStartupTimes(metrics: IStartupMetrics): void {
-		/* __GDPR__
-			"startupTimeVaried" : {
-				"owner": "jrieken",
-				"${include}": [
-					"${IStartupMetrics}"
-				]
-			}
-		*/
-<<<<<<< HEAD
-=======
-		this._telemetryService.publicLog('startupTimeVaried', metrics);
-	}
-
-	private readonly _shouldReportPerfMarks = Math.random() < .3;
-
-	private _reportPerformanceMarks(source: string, marks: perf.PerformanceMark[]) {
-
-		if (!this._shouldReportPerfMarks) {
-			// the `startup.timer.mark` event is send very often. In order to save resources
-			// we let only a third of our instances send this event
-			return;
-		}
-
-		// report raw timers as telemetry. each mark is send a separate telemetry
-		// event and it is "normalized" to a relative timestamp where the first mark
-		// defines the start
-
-		type Mark = { source: string; name: string; startTime: number };
-		type MarkClassification = {
-			owner: 'jrieken';
-			comment: 'Information about a performance marker';
-			source: { classification: 'SystemMetaData'; purpose: 'PerformanceAndHealth'; comment: 'Where this marker was generated, e.g main, renderer, extension host' };
-			name: { classification: 'SystemMetaData'; purpose: 'PerformanceAndHealth'; comment: 'The name of this marker (as defined in source code)' };
-			startTime: { classification: 'SystemMetaData'; purpose: 'PerformanceAndHealth'; isMeasurement: true; comment: 'The absolute timestamp (unix time)' };
-		};
-
-		for (const mark of marks) {
-			this._telemetryService.publicLog2<Mark, MarkClassification>('startup.timer.mark', {
-				source,
-				name: mark.name,
-				startTime: mark.startTime
-			});
-		}
-
->>>>>>> fc4a4cee
 	}
 
 	private async _computeStartupMetrics(): Promise<IStartupMetrics> {
