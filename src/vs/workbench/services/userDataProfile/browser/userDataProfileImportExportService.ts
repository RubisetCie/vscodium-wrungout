/*---------------------------------------------------------------------------------------------
 *  Copyright (c) Microsoft Corporation. All rights reserved.
 *  Licensed under the MIT License. See License.txt in the project root for license information.
 *--------------------------------------------------------------------------------------------*/

import 'vs/css!./media/userDataProfileView';
import { localize } from 'vs/nls';
import { InstantiationType, registerSingleton } from 'vs/platform/instantiation/common/extensions';
import { IInstantiationService } from 'vs/platform/instantiation/common/instantiation';
import { INotificationService } from 'vs/platform/notification/common/notification';
import { Emitter, Event } from 'vs/base/common/event';
import * as DOM from 'vs/base/browser/dom';
import { IUserDataProfileImportExportService, PROFILE_FILTER, PROFILE_EXTENSION, IUserDataProfileContentHandler, IS_PROFILE_IMPORT_IN_PROGRESS_CONTEXT, PROFILES_TITLE, defaultUserDataProfileIcon, IUserDataProfileService, IProfileResourceTreeItem, PROFILES_CATEGORY, IUserDataProfileManagementService, IS_PROFILE_EXPORT_IN_PROGRESS_CONTEXT, ISaveProfileResult, IProfileImportOptions, PROFILE_URL_AUTHORITY, toUserDataProfileUri } from 'vs/workbench/services/userDataProfile/common/userDataProfile';
import { Disposable, DisposableStore, IDisposable, toDisposable } from 'vs/base/common/lifecycle';
import { IDialogService, IFileDialogService, IPromptButton } from 'vs/platform/dialogs/common/dialogs';
import { IUriIdentityService } from 'vs/platform/uriIdentity/common/uriIdentity';
import { ITextFileService } from 'vs/workbench/services/textfile/common/textfiles';
import { IFileService } from 'vs/platform/files/common/files';
import { URI } from 'vs/base/common/uri';
import { Extensions, ITreeItem, ITreeViewDataProvider, ITreeViewDescriptor, IViewContainersRegistry, IViewDescriptorService, IViewsRegistry, IViewsService, TreeItemCollapsibleState, ViewContainer, ViewContainerLocation } from 'vs/workbench/common/views';
import { IUserDataProfile, IUserDataProfileOptions, IUserDataProfilesService, ProfileResourceType, UseDefaultProfileFlags, isUserDataProfile, toUserDataProfile } from 'vs/platform/userDataProfile/common/userDataProfile';
import { ContextKeyExpr, IContextKey, IContextKeyService } from 'vs/platform/contextkey/common/contextkey';
import { Registry } from 'vs/platform/registry/common/platform';
import { SyncDescriptor } from 'vs/platform/instantiation/common/descriptors';
import { ViewPaneContainer } from 'vs/workbench/browser/parts/views/viewPaneContainer';
import { ILogService } from 'vs/platform/log/common/log';
import { TreeView, TreeViewPane } from 'vs/workbench/browser/parts/views/treeView';
import { SettingsResource, SettingsResourceTreeItem } from 'vs/workbench/services/userDataProfile/browser/settingsResource';
import { KeybindingsResource, KeybindingsResourceTreeItem } from 'vs/workbench/services/userDataProfile/browser/keybindingsResource';
import { SnippetsResource, SnippetsResourceTreeItem } from 'vs/workbench/services/userDataProfile/browser/snippetsResource';
import { TasksResource, TasksResourceTreeItem } from 'vs/workbench/services/userDataProfile/browser/tasksResource';
import { ExtensionsResource, ExtensionsResourceExportTreeItem, ExtensionsResourceImportTreeItem, ExtensionsResourceTreeItem } from 'vs/workbench/services/userDataProfile/browser/extensionsResource';
import { GlobalStateResource, GlobalStateResourceExportTreeItem, GlobalStateResourceImportTreeItem, GlobalStateResourceTreeItem } from 'vs/workbench/services/userDataProfile/browser/globalStateResource';
import { InMemoryFileSystemProvider } from 'vs/platform/files/common/inMemoryFilesystemProvider';
import { Button } from 'vs/base/browser/ui/button/button';
import { IViewletViewOptions } from 'vs/workbench/browser/parts/views/viewsViewlet';
import { IKeybindingService } from 'vs/platform/keybinding/common/keybinding';
import { IContextMenuService, IContextViewService } from 'vs/platform/contextview/browser/contextView';
import { IConfigurationService } from 'vs/platform/configuration/common/configuration';
import { IOpenerService } from 'vs/platform/opener/common/opener';
import { IThemeService } from 'vs/platform/theme/common/themeService';
<<<<<<< HEAD
import { defaultButtonStyles, defaultSelectBoxStyles } from 'vs/platform/theme/browser/defaultStyles';
=======
import { ITelemetryService } from 'vs/platform/telemetry/common/telemetry';
import { defaultButtonStyles, defaultInputBoxStyles, defaultSelectBoxStyles } from 'vs/platform/theme/browser/defaultStyles';
>>>>>>> e7e03708
import { generateUuid } from 'vs/base/common/uuid';
import { IEditorService } from 'vs/workbench/services/editor/common/editorService';
import { EditorsOrder } from 'vs/workbench/common/editor';
import { getErrorMessage, onUnexpectedError } from 'vs/base/common/errors';
import { IProgressService, ProgressLocation } from 'vs/platform/progress/common/progress';
import { IExtensionService } from 'vs/workbench/services/extensions/common/extensions';
import { IQuickInputService, IQuickPickItem, QuickPickItem } from 'vs/platform/quickinput/common/quickInput';
import { VSBuffer } from 'vs/base/common/buffer';
import { joinPath } from 'vs/base/common/resources';
import { escapeRegExpCharacters } from 'vs/base/common/strings';
import { Schemas } from 'vs/base/common/network';
import { CancellationToken } from 'vs/base/common/cancellation';
import Severity from 'vs/base/common/severity';
import { IClipboardService } from 'vs/platform/clipboard/common/clipboardService';
import { IURLHandler, IURLService } from 'vs/platform/url/common/url';
import { asText, IRequestService } from 'vs/platform/request/common/request';
import { IProductService } from 'vs/platform/product/common/productService';
import { Mutable, isUndefined } from 'vs/base/common/types';
import { Action, ActionRunner, IAction, IActionRunner } from 'vs/base/common/actions';
import { isWeb } from 'vs/base/common/platform';
import { Action2, MenuId, registerAction2 } from 'vs/platform/actions/common/actions';
import { Codicon, getAllCodicons } from 'vs/base/common/codicons';
import { Barrier } from 'vs/base/common/async';
import { IExtensionManagementService } from 'vs/platform/extensionManagement/common/extensionManagement';
import { ExtensionType } from 'vs/platform/extensions/common/extensions';
import { areSameExtensions } from 'vs/platform/extensionManagement/common/extensionManagementUtil';
import { MarkdownString } from 'vs/base/common/htmlContent';
import { renderMarkdown } from 'vs/base/browser/markdownRenderer';
import { showWindowLogActionId } from 'vs/workbench/services/log/common/logConstants';
import { ISelectOptionItem, SelectBox } from 'vs/base/browser/ui/selectBox/selectBox';
import { ThemeIcon } from 'vs/base/common/themables';
import { IHoverService } from 'vs/workbench/services/hover/browser/hover';
import { HoverPosition } from 'vs/base/browser/ui/hover/hoverWidget';
import { DEFAULT_ICON, ICONS } from 'vs/workbench/services/userDataProfile/common/userDataProfileIcons';
import { WorkbenchIconSelectBox } from 'vs/workbench/browser/iconSelectBox';
import { IHoverWidget } from 'vs/base/browser/ui/iconLabel/iconHoverDelegate';
import { StandardKeyboardEvent } from 'vs/base/browser/keyboardEvent';
import { KeyCode } from 'vs/base/common/keyCodes';

interface IUserDataProfileTemplate {
	readonly name: string;
	readonly icon?: string;
	readonly settings?: string;
	readonly keybindings?: string;
	readonly tasks?: string;
	readonly snippets?: string;
	readonly globalState?: string;
	readonly extensions?: string;
}

function isUserDataProfileTemplate(thing: unknown): thing is IUserDataProfileTemplate {
	const candidate = thing as IUserDataProfileTemplate | undefined;

	return !!(candidate && typeof candidate === 'object'
		&& (candidate.name && typeof candidate.name === 'string')
		&& (isUndefined(candidate.icon) || typeof candidate.icon === 'string')
		&& (isUndefined(candidate.settings) || typeof candidate.settings === 'string')
		&& (isUndefined(candidate.globalState) || typeof candidate.globalState === 'string')
		&& (isUndefined(candidate.extensions) || typeof candidate.extensions === 'string'));
}

const EXPORT_PROFILE_PREVIEW_VIEW = 'workbench.views.profiles.export.preview';
const IMPORT_PROFILE_PREVIEW_VIEW = 'workbench.views.profiles.import.preview';

export class UserDataProfileImportExportService extends Disposable implements IUserDataProfileImportExportService, IURLHandler {

	private static readonly PROFILE_URL_AUTHORITY_PREFIX = 'profile-';

	readonly _serviceBrand: undefined;

	private profileContentHandlers = new Map<string, IUserDataProfileContentHandler>();
	private readonly isProfileExportInProgressContextKey: IContextKey<boolean>;
	private readonly isProfileImportInProgressContextKey: IContextKey<boolean>;

	private readonly viewContainer: ViewContainer;
	private readonly fileUserDataProfileContentHandler: FileUserDataProfileContentHandler;

	constructor(
		@IInstantiationService private readonly instantiationService: IInstantiationService,
		@IUserDataProfileService private readonly userDataProfileService: IUserDataProfileService,
		@IViewsService private readonly viewsService: IViewsService,
		@IEditorService private readonly editorService: IEditorService,
		@IContextKeyService contextKeyService: IContextKeyService,
		@IUserDataProfileManagementService private readonly userDataProfileManagementService: IUserDataProfileManagementService,
		@IUserDataProfilesService private readonly userDataProfilesService: IUserDataProfilesService,
		@IExtensionService private readonly extensionService: IExtensionService,
		@IExtensionManagementService private readonly extensionManagementService: IExtensionManagementService,
		@IQuickInputService private readonly quickInputService: IQuickInputService,
		@INotificationService private readonly notificationService: INotificationService,
		@IProgressService private readonly progressService: IProgressService,
		@IDialogService private readonly dialogService: IDialogService,
		@IClipboardService private readonly clipboardService: IClipboardService,
		@IOpenerService private readonly openerService: IOpenerService,
		@IRequestService private readonly requestService: IRequestService,
		@IURLService urlService: IURLService,
		@IProductService private readonly productService: IProductService,
		@IUriIdentityService private readonly uriIdentityService: IUriIdentityService,
		@IContextViewService private readonly contextViewService: IContextViewService,
		@IHoverService private readonly hoverService: IHoverService,
		@ILogService private readonly logService: ILogService,
	) {
		super();
		this.registerProfileContentHandler(Schemas.file, this.fileUserDataProfileContentHandler = instantiationService.createInstance(FileUserDataProfileContentHandler));
		this.isProfileExportInProgressContextKey = IS_PROFILE_EXPORT_IN_PROGRESS_CONTEXT.bindTo(contextKeyService);
		this.isProfileImportInProgressContextKey = IS_PROFILE_IMPORT_IN_PROGRESS_CONTEXT.bindTo(contextKeyService);

		this.viewContainer = Registry.as<IViewContainersRegistry>(Extensions.ViewContainersRegistry).registerViewContainer(
			{
				id: 'userDataProfiles',
				title: PROFILES_TITLE,
				ctorDescriptor: new SyncDescriptor(
					ViewPaneContainer,
					['userDataProfiles', { mergeViewWithContainerWhenSingleView: true }]
				),
				icon: defaultUserDataProfileIcon,
				hideIfEmpty: true,
			}, ViewContainerLocation.Sidebar);

		urlService.registerHandler(this);
	}

	private isProfileURL(uri: URI): boolean {
		return uri.authority === PROFILE_URL_AUTHORITY || new RegExp(`^${UserDataProfileImportExportService.PROFILE_URL_AUTHORITY_PREFIX}`).test(uri.authority);
	}

	async handleURL(uri: URI): Promise<boolean> {
		if (this.isProfileURL(uri)) {
			try {
				await this.importProfile(uri);
			} catch (error) {
				this.notificationService.error(localize('profile import error', "Error while importing profile: {0}", getErrorMessage(error)));
			}
			return true;
		}
		return false;
	}

	registerProfileContentHandler(id: string, profileContentHandler: IUserDataProfileContentHandler): IDisposable {
		if (this.profileContentHandlers.has(id)) {
			throw new Error(`Profile content handler with id '${id}' already registered.`);
		}
		this.profileContentHandlers.set(id, profileContentHandler);
		return toDisposable(() => this.unregisterProfileContentHandler(id));
	}

	unregisterProfileContentHandler(id: string): void {
		this.profileContentHandlers.delete(id);
	}

	async exportProfile(): Promise<void> {
		if (this.isProfileExportInProgressContextKey.get()) {
			this.logService.warn('Profile export already in progress.');
			return;
		}

		return this.showProfileContents();
	}

	async importProfile(uri: URI, options?: IProfileImportOptions): Promise<void> {
		if (this.isProfileImportInProgressContextKey.get()) {
			this.notificationService.warn('Profile import already in progress.');
			return;
		}

		this.isProfileImportInProgressContextKey.set(true);
		const disposables = new DisposableStore();
		disposables.add(toDisposable(() => this.isProfileImportInProgressContextKey.set(false)));

		try {
			const mode = options?.mode ?? 'preview';
			const profileTemplate = await this.progressService.withProgress({
				location: ProgressLocation.Window,
				command: showWindowLogActionId,
				title: localize('resolving uri', "{0}: Resolving profile content...", options?.mode ? localize('preview profile', "Preview Profile") : localize('import profile', "Create Profile")),
			}, () => this.resolveProfileTemplate(uri, options));
			if (!profileTemplate) {
				return;
			}
			if (mode === 'preview') {
				await this.previewProfile(profileTemplate, options);
			} else if (mode === 'apply') {
				await this.createAndSwitch(profileTemplate, false, true, options, localize('create profile', "Create Profile"));
			} else if (mode === 'both') {
				await this.importAndPreviewProfile(uri, profileTemplate, options);
			}
		} finally {
			disposables.dispose();
		}
	}

	createProfile(from?: IUserDataProfile | URI): Promise<void> {
		return this.saveProfile(undefined, from);
	}

	editProfile(profile: IUserDataProfile): Promise<void> {
		return this.saveProfile(profile);
	}

	private saveProfile(profile: IUserDataProfile): Promise<void>;
	private saveProfile(profile?: IUserDataProfile, source?: IUserDataProfile | URI | IUserDataProfileTemplate): Promise<void>;
	private async saveProfile(profile?: IUserDataProfile, source?: IUserDataProfile | URI | Mutable<IUserDataProfileTemplate>): Promise<void> {

		const disposables = new DisposableStore();
		const title = profile ? localize('save profile', "Edit {0} Profile...", profile.name) : localize('create new profle', "Create New Profile...");

		const settings: IQuickPickItem & { id: ProfileResourceType } = { id: ProfileResourceType.Settings, label: localize('settings', "Settings"), picked: !profile?.useDefaultFlags?.settings };
		const keybindings: IQuickPickItem & { id: ProfileResourceType } = { id: ProfileResourceType.Keybindings, label: localize('keybindings', "Keyboard Shortcuts"), picked: !profile?.useDefaultFlags?.keybindings };
		const snippets: IQuickPickItem & { id: ProfileResourceType } = { id: ProfileResourceType.Snippets, label: localize('snippets', "User Snippets"), picked: !profile?.useDefaultFlags?.snippets };
		const tasks: IQuickPickItem & { id: ProfileResourceType } = { id: ProfileResourceType.Tasks, label: localize('tasks', "User Tasks"), picked: !profile?.useDefaultFlags?.tasks };
		const extensions: IQuickPickItem & { id: ProfileResourceType } = { id: ProfileResourceType.Extensions, label: localize('extensions', "Extensions"), picked: !profile?.useDefaultFlags?.extensions };
		const resources = [settings, keybindings, snippets, tasks, extensions];

		const quickPick = this.quickInputService.createQuickPick();
		quickPick.title = title;
		quickPick.placeholder = localize('name placeholder', "Profile name");
		quickPick.value = profile?.name ?? (isUserDataProfileTemplate(source) ? this.generateProfileName(source.name) : '');
		quickPick.canSelectMany = true;
		quickPick.matchOnDescription = false;
		quickPick.matchOnDetail = false;
		quickPick.matchOnLabel = false;
		quickPick.sortByLabel = false;
		quickPick.hideCountBadge = true;
		quickPick.ok = false;
		quickPick.customButton = true;
		quickPick.hideCheckAll = true;
		quickPick.ignoreFocusOut = true;
		quickPick.customLabel = profile ? localize('save', "Save") : localize('create', "Create");
		quickPick.description = localize('customise the profile', "Choose what to configure in your Profile:");
		quickPick.items = [...resources];

		const update = () => {
			quickPick.items = resources;
			quickPick.selectedItems = resources.filter(item => item.picked);
		};
		update();

		const validate = () => {
			if (!profile && this.userDataProfilesService.profiles.some(p => p.name === quickPick.value)) {
				quickPick.validationMessage = localize('profileExists', "Profile with name {0} already exists.", quickPick.value);
				quickPick.severity = Severity.Warning;
				return;
			}
			if (resources.every(resource => !resource.picked)) {
				quickPick.validationMessage = localize('invalid configurations', "The profile should contain at least one configuration.");
				quickPick.severity = Severity.Warning;
				return;
			}
			quickPick.severity = Severity.Ignore;
			quickPick.validationMessage = undefined;
		};

		disposables.add(quickPick.onDidChangeSelection(items => {
			let needUpdate = false;
			for (const resource of resources) {
				resource.picked = items.includes(resource);
				const description = resource.picked ? undefined : localize('use default profile', "Using Default Profile");
				if (resource.description !== description) {
					resource.description = description;
					needUpdate = true;
				}
			}
			if (needUpdate) {
				update();
			}
			validate();
		}));

		disposables.add(quickPick.onDidChangeValue(validate));

		let icon = DEFAULT_ICON;
		if (profile?.icon) {
			icon = ThemeIcon.fromId(profile.icon);
		}
		if (isUserDataProfileTemplate(source) && source.icon) {
			icon = ThemeIcon.fromId(source.icon);
		}
		if (icon.id !== DEFAULT_ICON.id && !ICONS.some(({ id }) => id === icon.id) && !getAllCodicons().some(({ id }) => id === icon.id)) {
			icon = DEFAULT_ICON;
		}
		let result: { name: string; items: ReadonlyArray<IQuickPickItem>; icon?: string | null } | undefined;
		disposables.add(Event.any(quickPick.onDidCustom, quickPick.onDidAccept)(() => {
			const name = quickPick.value.trim();
			if (!name) {
				quickPick.validationMessage = localize('name required', "Profile name is required and must be a non-empty value.");
				quickPick.severity = Severity.Error;
			}
			if (quickPick.validationMessage) {
				return;
			}
			result = { name, items: quickPick.selectedItems, icon: icon.id === DEFAULT_ICON.id ? null : icon.id };
			quickPick.hide();
			quickPick.severity = Severity.Ignore;
			quickPick.validationMessage = undefined;
		}));

		const domNode = DOM.$('.profile-edit-widget');

		const profileIconContainer = DOM.$('.profile-icon-container');
		DOM.append(profileIconContainer, DOM.$('.profile-icon-label', undefined, localize('icon', "Icon:")));
		const profileIconElement = DOM.append(profileIconContainer, DOM.$(`.profile-icon${ThemeIcon.asCSSSelector(icon)}`));
		profileIconElement.tabIndex = 0;
		profileIconElement.role = 'button';
		profileIconElement.ariaLabel = localize('select icon', "Icon: {0}", icon.id);
		const iconSelectBox = disposables.add(this.instantiationService.createInstance(WorkbenchIconSelectBox, { icons: ICONS, inputBoxStyles: defaultInputBoxStyles }));
		const dimension = new DOM.Dimension(486, 260);
		iconSelectBox.layout(dimension);
		let hoverWidget: IHoverWidget | undefined;

		const updateIcon = (updated: ThemeIcon | undefined) => {
			icon = updated ?? DEFAULT_ICON;
			profileIconElement.className = `profile-icon ${ThemeIcon.asClassName(icon)}`;
			profileIconElement.ariaLabel = localize('select icon', "Icon: {0}", icon.id);
		};
		disposables.add(iconSelectBox.onDidSelect(selectedIcon => {
			if (icon.id !== selectedIcon.id) {
				updateIcon(selectedIcon);
			}
			hoverWidget?.dispose();
			profileIconElement.focus();
		}));
		const showIconSelectBox = () => {
			iconSelectBox.clearInput();
			hoverWidget = this.hoverService.showHover({
				content: iconSelectBox.domNode,
				target: profileIconElement,
				hoverPosition: HoverPosition.BELOW,
				showPointer: true,
				hideOnHover: false,
			}, true);
			if (hoverWidget) {
				iconSelectBox.layout(dimension);
				disposables.add(hoverWidget);
			}
			iconSelectBox.focus();
		};
		disposables.add(DOM.addDisposableListener(profileIconElement, DOM.EventType.CLICK, (e: MouseEvent) => {
			DOM.EventHelper.stop(e, true);
			showIconSelectBox();
		}));
		disposables.add(DOM.addDisposableListener(profileIconElement, DOM.EventType.KEY_DOWN, e => {
			const event = new StandardKeyboardEvent(e);
			if (event.equals(KeyCode.Enter) || event.equals(KeyCode.Space)) {
				DOM.EventHelper.stop(event, true);
				showIconSelectBox();
			}
		}));
		disposables.add(DOM.addDisposableListener(iconSelectBox.domNode, DOM.EventType.KEY_DOWN, e => {
			const event = new StandardKeyboardEvent(e);
			if (event.equals(KeyCode.Escape)) {
				DOM.EventHelper.stop(event, true);
				hoverWidget?.dispose();
				profileIconElement.focus();
			}
		}));

		if (!profile && !isUserDataProfileTemplate(source)) {
			const profileTypeContainer = DOM.append(domNode, DOM.$('.profile-type-container'));
			DOM.append(profileTypeContainer, DOM.$('.profile-type-create-label', undefined, localize('create from', "Copy from:")));
			const separator = { text: '\u2500\u2500\u2500\u2500\u2500\u2500\u2500\u2500\u2500\u2500\u2500', isDisabled: true };
			const profileOptions: (ISelectOptionItem & { id?: string; source?: IUserDataProfile | URI })[] = [];
			profileOptions.push({ text: localize('empty profile', "None") });
			const templates = await this.userDataProfileManagementService.getBuiltinProfileTemplates();
			if (templates.length) {
				profileOptions.push({ ...separator, decoratorRight: localize('from templates', "Profile Templates") });
				for (const template of templates) {
					profileOptions.push({ text: template.name, id: template.url, source: URI.parse(template.url) });
				}
			}
			profileOptions.push({ ...separator, decoratorRight: localize('from existing profiles', "Existing Profiles") });
			for (const profile of this.userDataProfilesService.profiles) {
				profileOptions.push({ text: profile.name, id: profile.id, source: profile });
			}

			const findOptionIndex = () => {
				const index = profileOptions.findIndex(option => {
					if (source instanceof URI) {
						return option.source instanceof URI && this.uriIdentityService.extUri.isEqual(option.source, source);
					} else if (isUserDataProfile(source)) {
						return option.id === source.id;
					}
					return false;
				});
				return index > -1 ? index : 0;
			};

			const initialIndex = findOptionIndex();
			const selectBox = disposables.add(this.instantiationService.createInstance(SelectBox,
				profileOptions,
				initialIndex,
				this.contextViewService,
				defaultSelectBoxStyles,
				{
					useCustomDrawn: true,
					ariaLabel: localize('copy profile from', "Copy profile from"),
				}
			));
			selectBox.render(DOM.append(profileTypeContainer, DOM.$('.profile-type-select-container')));

			if (profileOptions[initialIndex].source) {
				quickPick.value = this.generateProfileName(profileOptions[initialIndex].text);
			}

			const updateOptions = () => {
				const option = profileOptions[findOptionIndex()];
				for (const resource of resources) {
					resource.picked = option.source && !(option.source instanceof URI) ? !option.source?.useDefaultFlags?.[resource.id] : true;
				}
				updateIcon(!(option.source instanceof URI) && option.source?.icon ? ThemeIcon.fromId(option.source.icon) : undefined);
				update();
			};

			updateOptions();
			disposables.add(selectBox.onDidSelect(({ index }) => {
				source = profileOptions[index].source;
				updateOptions();
			}));
		}

		DOM.append(domNode, profileIconContainer);

		quickPick.widget = domNode;
		quickPick.show();

		await new Promise<void>((c, e) => {
			disposables.add(quickPick.onDidHide(() => {
				disposables.dispose();
				c();
			}));
		});

		if (!result) {
			return;
		}

		try {
			const useDefaultFlags: UseDefaultProfileFlags | undefined = result.items.length === resources.length
				? undefined
				: {
					settings: !result.items.includes(settings),
					keybindings: !result.items.includes(keybindings),
					snippets: !result.items.includes(snippets),
					tasks: !result.items.includes(tasks),
					extensions: !result.items.includes(extensions)
				};
			if (profile) {
				await this.userDataProfileManagementService.updateProfile(profile, { name: result.name, icon: result.icon, useDefaultFlags: profile.useDefaultFlags && !useDefaultFlags ? {} : useDefaultFlags });
			} else {
				if (source instanceof URI) {
<<<<<<< HEAD
					await this.importProfile(source, { mode: 'apply', name: result.name, useDefaultFlags });
				} else if (isUserDataProfile(source)) {
					await this.createFromProfile(source, result.name, { useDefaultFlags });
				} else if (isUserDataProfileTemplate(source)) {
					source.name = result.name;
					await this.createAndSwitch(source, false, true, { useDefaultFlags }, localize('create profile', "Create Profile"));
				} else {
					await this.userDataProfileManagementService.createAndEnterProfile(result.name, { useDefaultFlags });
=======
					this.telemetryService.publicLog2<CreateProfileInfoEvent, CreateProfileInfoClassification>('userDataProfile.createFromTemplate', createProfileTelemetryData);
					await this.importProfile(source, { mode: 'apply', name: result.name, useDefaultFlags, icon: result.icon ? result.icon : undefined });
				} else if (isUserDataProfile(source)) {
					this.telemetryService.publicLog2<CreateProfileInfoEvent, CreateProfileInfoClassification>('userDataProfile.createFromProfile', createProfileTelemetryData);
					await this.createFromProfile(source, result.name, { useDefaultFlags, icon: result.icon ? result.icon : undefined });
				} else if (isUserDataProfileTemplate(source)) {
					source.name = result.name;
					this.telemetryService.publicLog2<CreateProfileInfoEvent, CreateProfileInfoClassification>('userDataProfile.createFromExternalTemplate', createProfileTelemetryData);
					await this.createAndSwitch(source, false, true, { useDefaultFlags, icon: result.icon ? result.icon : undefined }, localize('create profile', "Create Profile"));
				} else {
					this.telemetryService.publicLog2<CreateProfileInfoEvent, CreateProfileInfoClassification>('userDataProfile.createEmptyProfile', createProfileTelemetryData);
					await this.userDataProfileManagementService.createAndEnterProfile(result.name, { useDefaultFlags, icon: result.icon ? result.icon : undefined });
>>>>>>> e7e03708
				}
			}
		} catch (error) {
			this.notificationService.error(error);
		}
	}

	async showProfileContents(): Promise<void> {
		const view = this.viewsService.getViewWithId(EXPORT_PROFILE_PREVIEW_VIEW);
		if (view) {
			this.viewsService.openView(view.id, true);
			return;
		}
		const disposables = new DisposableStore();
		try {
			const userDataProfilesExportState = disposables.add(this.instantiationService.createInstance(UserDataProfileExportState, this.userDataProfileService.currentProfile));
			const barrier = new Barrier();
			const exportAction = new BarrierAction(barrier, new Action('export', localize('export', "Export"), undefined, true, async () => {
				exportAction.enabled = false;
				try {
					await this.doExportProfile(userDataProfilesExportState);
				} catch (error) {
					this.notificationService.error(error);
					throw error;
				}
			}), this.notificationService);
			const closeAction = new BarrierAction(barrier, new Action('close', localize('close', "Close")), this.notificationService);
			await this.showProfilePreviewView(EXPORT_PROFILE_PREVIEW_VIEW, userDataProfilesExportState.profile.name, exportAction, closeAction, true, userDataProfilesExportState);
			disposables.add(this.userDataProfileService.onDidChangeCurrentProfile(e => barrier.open()));
			await barrier.wait();
			await this.hideProfilePreviewView(EXPORT_PROFILE_PREVIEW_VIEW);
		} finally {
			disposables.dispose();
		}
	}

	private async createFromProfile(profile: IUserDataProfile, name: string, options?: IUserDataProfileOptions): Promise<void> {
		const userDataProfilesExportState = this.instantiationService.createInstance(UserDataProfileExportState, profile);
		try {
			const profileTemplate = await userDataProfilesExportState.getProfileTemplate(name, options?.icon);
			await this.progressService.withProgress({
				location: ProgressLocation.Notification,
				delay: 500,
				sticky: true,
			}, async progress => {
				const reportProgress = (message: string) => progress.report({ message: localize('create from profile', "Create Profile: {0}", message) });
				const profile = await this.doCreateProfile(profileTemplate, false, false, { useDefaultFlags: options?.useDefaultFlags, icon: options?.icon }, reportProgress);
				if (profile) {
					reportProgress(localize('progress extensions', "Applying Extensions..."));
					await this.instantiationService.createInstance(ExtensionsResource).copy(this.userDataProfileService.currentProfile, profile, false);

					reportProgress(localize('switching profile', "Switching Profile..."));
					await this.userDataProfileManagementService.switchProfile(profile);
				}
			});
		} finally {
			userDataProfilesExportState.dispose();
		}
	}

	async createTroubleshootProfile(): Promise<void> {
		const userDataProfilesExportState = this.instantiationService.createInstance(UserDataProfileExportState, this.userDataProfileService.currentProfile);
		try {
			const profileTemplate = await userDataProfilesExportState.getProfileTemplate(localize('troubleshoot issue', "Troubleshoot Issue"), undefined);
			await this.progressService.withProgress({
				location: ProgressLocation.Notification,
				delay: 1000,
				sticky: true,
			}, async progress => {
				const reportProgress = (message: string) => progress.report({ message: localize('troubleshoot profile progress', "Setting up Troubleshoot Profile: {0}", message) });
				const profile = await this.doCreateProfile(profileTemplate, true, false, { useDefaultFlags: this.userDataProfileService.currentProfile.useDefaultFlags }, reportProgress);
				if (profile) {
					reportProgress(localize('progress extensions', "Applying Extensions..."));
					await this.instantiationService.createInstance(ExtensionsResource).copy(this.userDataProfileService.currentProfile, profile, true);

					reportProgress(localize('switching profile', "Switching Profile..."));
					await this.userDataProfileManagementService.switchProfile(profile);
				}
			});
		} finally {
			userDataProfilesExportState.dispose();
		}
	}

	private async doExportProfile(userDataProfilesExportState: UserDataProfileExportState): Promise<void> {
		const profile = await userDataProfilesExportState.getProfileToExport();
		if (!profile) {
			return;
		}

		this.isProfileExportInProgressContextKey.set(true);
		const disposables = new DisposableStore();
		disposables.add(toDisposable(() => this.isProfileExportInProgressContextKey.set(false)));

		try {
			await this.progressService.withProgress({
				location: EXPORT_PROFILE_PREVIEW_VIEW,
				title: localize('profiles.exporting', "{0}: Exporting...", PROFILES_CATEGORY.value),
			}, async progress => {
				const id = await this.pickProfileContentHandler(profile.name);
				if (!id) {
					return;
				}
				const profileContentHandler = this.profileContentHandlers.get(id);
				if (!profileContentHandler) {
					return;
				}
				const saveResult = await profileContentHandler.saveProfile(profile.name.replace('/', '-'), JSON.stringify(profile), CancellationToken.None);
				if (!saveResult) {
					return;
				}
				const message = localize('export success', "Profile '{0}' was exported successfully.", profile.name);
				if (profileContentHandler.extensionId) {
					const buttons: IPromptButton<void>[] = [];
					const link = this.productService.webUrl ? `${this.productService.webUrl}/${PROFILE_URL_AUTHORITY}/${id}/${saveResult.id}` : toUserDataProfileUri(`/${id}/${saveResult.id}`, this.productService).toString();
					buttons.push({
						label: localize({ key: 'copy', comment: ['&& denotes a mnemonic'] }, "&&Copy Link"),
						run: () => this.clipboardService.writeText(link)
					});
					if (this.productService.webUrl) {
						buttons.push({
							label: localize({ key: 'open', comment: ['&& denotes a mnemonic'] }, "&&Open Link"),
							run: async () => {
								await this.openerService.open(link);
							}
						});
					} else {
						buttons.push({
							label: localize({ key: 'open in', comment: ['&& denotes a mnemonic'] }, "&&Open in {0}", profileContentHandler.name),
							run: async () => {
								await this.openerService.open(saveResult.link.toString());
							}
						});
					}
					await this.dialogService.prompt({
						type: Severity.Info,
						message,
						buttons,
						cancelButton: localize('close', "Close")
					});
				} else {
					await this.dialogService.info(message);
				}
			});
		} finally {
			disposables.dispose();
		}
	}

	private async resolveProfileTemplate(uri: URI, options?: IProfileImportOptions): Promise<IUserDataProfileTemplate | null> {
		const profileContent = await this.resolveProfileContent(uri);
		if (profileContent === null) {
			return null;
		}

		const profileTemplate: Mutable<IUserDataProfileTemplate> = JSON.parse(profileContent);
		if (!isUserDataProfileTemplate(profileTemplate)) {
			throw new Error('Invalid profile content.');
		}

		if (options?.name) {
			profileTemplate.name = options.name;
		}

		if (options?.icon) {
			profileTemplate.icon = options.icon;
		}

		return profileTemplate;
	}

	private async importAndPreviewProfile(uri: URI, profileTemplate: IUserDataProfileTemplate, options: IUserDataProfileOptions | undefined): Promise<void> {
		const disposables = new DisposableStore();

		try {
			const userDataProfileImportState = disposables.add(this.instantiationService.createInstance(UserDataProfileImportState, profileTemplate));
			profileTemplate = await userDataProfileImportState.getProfileTemplateToImport();

			const importedProfile = await this.createAndSwitch(profileTemplate, true, false, options, localize('preview profile', "Preview Profile"));

			if (!importedProfile) {
				return;
			}

			const barrier = new Barrier();
			const importAction = this.getCreateAction(barrier, userDataProfileImportState);
			const primaryAction = isWeb
				? new Action('importInDesktop', localize('import in desktop', "Create Profile in {0}", this.productService.nameLong), undefined, true, async () => this.openerService.open(uri, { openExternal: true }))
				: importAction;
			const secondaryAction = isWeb
				? importAction
				: new BarrierAction(barrier, new Action('close', localize('close', "Close")), this.notificationService);

			const view = await this.showProfilePreviewView(IMPORT_PROFILE_PREVIEW_VIEW, importedProfile.name, primaryAction, secondaryAction, false, userDataProfileImportState);
			const message = new MarkdownString();
			message.appendMarkdown(localize('preview profile message', "By default, extensions aren't installed when previewing a profile on the web. You can still install them manually before importing the profile. "));
			message.appendMarkdown(`[${localize('learn more', "Learn more")}](https://aka.ms/vscode-extension-marketplace#_can-i-trust-extensions-from-the-marketplace).`);
			view.setMessage(message);

			const that = this;
			const disposable = disposables.add(registerAction2(class extends Action2 {
				constructor() {
					super({
						id: 'previewProfile.installExtensions',
						title: localize('install extensions title', "Install Extensions"),
						icon: Codicon.cloudDownload,
						menu: {
							id: MenuId.ViewItemContext,
							group: 'inline',
							when: ContextKeyExpr.and(ContextKeyExpr.equals('view', IMPORT_PROFILE_PREVIEW_VIEW), ContextKeyExpr.equals('viewItem', ProfileResourceType.Extensions)),
						}
					});
				}
				override async run(): Promise<void> {
					return that.progressService.withProgress({
						location: IMPORT_PROFILE_PREVIEW_VIEW,
					}, async progress => {
						view.setMessage(undefined);
						const profileTemplate = await userDataProfileImportState.getProfileTemplateToImport();
						if (profileTemplate.extensions) {
							await that.instantiationService.createInstance(ExtensionsResource).apply(profileTemplate.extensions, importedProfile);
						}
						disposable.dispose();
					});
				}
			}));
			disposables.add(Event.debounce(this.extensionManagementService.onDidInstallExtensions, () => undefined, 100)(async () => {
				const profileTemplate = await userDataProfileImportState.getProfileTemplateToImport();
				if (profileTemplate.extensions) {
					const profileExtensions = await that.instantiationService.createInstance(ExtensionsResource).getProfileExtensions(profileTemplate.extensions!);
					const installed = await this.extensionManagementService.getInstalled(ExtensionType.User);
					if (profileExtensions.every(e => installed.some(i => areSameExtensions(e.identifier, i.identifier)))) {
						disposable.dispose();
					}
				}
			}));

			await barrier.wait();
			await this.hideProfilePreviewView(IMPORT_PROFILE_PREVIEW_VIEW);
		} finally {
			disposables.dispose();
		}
	}

	private async previewProfile(profileTemplate: IUserDataProfileTemplate, options: IUserDataProfileOptions | undefined): Promise<void> {
		const disposables = new DisposableStore();
		try {
			const userDataProfileImportState = disposables.add(this.instantiationService.createInstance(UserDataProfileImportState, profileTemplate));
			if (userDataProfileImportState.isEmpty()) {
				await this.createAndSwitch(profileTemplate, false, true, options, localize('create profile', "Create Profile"));
			} else {
				const barrier = new Barrier();
				const cancelAction = new BarrierAction(barrier, new Action('cancel', localize('cancel', "Cancel")), this.notificationService);
				const importAction = this.getCreateAction(barrier, userDataProfileImportState, cancelAction);
				await this.showProfilePreviewView(IMPORT_PROFILE_PREVIEW_VIEW, profileTemplate.name, importAction, cancelAction, false, userDataProfileImportState);
				await barrier.wait();
				await this.hideProfilePreviewView(IMPORT_PROFILE_PREVIEW_VIEW);
			}
		} finally {
			disposables.dispose();
		}
	}

	private getCreateAction(barrier: Barrier, userDataProfileImportState: UserDataProfileImportState, cancelAction?: IAction): IAction {
		const importAction = new BarrierAction(barrier, new Action('title', localize('import', "Create Profile"), undefined, true, async () => {
			importAction.enabled = false;
			if (cancelAction) {
				cancelAction.enabled = false;
			}
			const profileTemplate = await userDataProfileImportState.getProfileTemplateToImport();
			return this.saveProfile(undefined, profileTemplate);
		}), this.notificationService);
		return importAction;
	}

	private async createAndSwitch(profileTemplate: IUserDataProfileTemplate, temporaryProfile: boolean, extensions: boolean, options: IUserDataProfileOptions | undefined, title: string): Promise<IUserDataProfile | undefined> {
		return this.progressService.withProgress({
			location: ProgressLocation.Notification,
			delay: 500,
			sticky: true,
		}, async (progress) => {
			title = `${title} (${profileTemplate.name})`;
			progress.report({ message: title });
			const reportProgress = (message: string) => progress.report({ message: `${title}: ${message}` });
			const profile = await this.doCreateProfile(profileTemplate, temporaryProfile, extensions, options, reportProgress);
			if (profile) {
				reportProgress(localize('switching profile', "Switching Profile..."));
				await this.userDataProfileManagementService.switchProfile(profile);
			}
			return profile;
		});
	}

	private async doCreateProfile(profileTemplate: IUserDataProfileTemplate, temporaryProfile: boolean, extensions: boolean, options: IUserDataProfileOptions | undefined, progress: (message: string) => void): Promise<IUserDataProfile | undefined> {
		const profile = await this.getProfileToImport(profileTemplate, temporaryProfile, options);
		if (!profile) {
			return undefined;
		}

		if (profileTemplate.settings && !profile.useDefaultFlags?.settings) {
			progress(localize('progress settings', "Applying Settings..."));
			await this.instantiationService.createInstance(SettingsResource).apply(profileTemplate.settings, profile);
		}
		if (profileTemplate.keybindings && !profile.useDefaultFlags?.keybindings) {
			progress(localize('progress keybindings', "Applying Keyboard Shortcuts..."));
			await this.instantiationService.createInstance(KeybindingsResource).apply(profileTemplate.keybindings, profile);
		}
		if (profileTemplate.tasks && !profile.useDefaultFlags?.tasks) {
			progress(localize('progress tasks', "Applying Tasks..."));
			await this.instantiationService.createInstance(TasksResource).apply(profileTemplate.tasks, profile);
		}
		if (profileTemplate.snippets && !profile.useDefaultFlags?.snippets) {
			progress(localize('progress snippets', "Applying Snippets..."));
			await this.instantiationService.createInstance(SnippetsResource).apply(profileTemplate.snippets, profile);
		}
		if (profileTemplate.globalState && !profile.useDefaultFlags?.globalState) {
			progress(localize('progress global state', "Applying State..."));
			await this.instantiationService.createInstance(GlobalStateResource).apply(profileTemplate.globalState, profile);
		}
		if (profileTemplate.extensions && extensions && !profile.useDefaultFlags?.extensions) {
			progress(localize('progress extensions', "Applying Extensions..."));
			await this.instantiationService.createInstance(ExtensionsResource).apply(profileTemplate.extensions, profile);
		}

		return profile;
	}

	private async resolveProfileContent(resource: URI): Promise<string | null> {
		if (await this.fileUserDataProfileContentHandler.canHandle(resource)) {
			return this.fileUserDataProfileContentHandler.readProfile(resource, CancellationToken.None);
		}

		if (this.isProfileURL(resource)) {
			let handlerId: string, idOrUri: string | URI;
			if (resource.authority === PROFILE_URL_AUTHORITY) {
				idOrUri = this.uriIdentityService.extUri.basename(resource);
				handlerId = this.uriIdentityService.extUri.basename(this.uriIdentityService.extUri.dirname(resource));
			} else {
				handlerId = resource.authority.substring(UserDataProfileImportExportService.PROFILE_URL_AUTHORITY_PREFIX.length);
				idOrUri = URI.parse(resource.path.substring(1));
			}
			await this.extensionService.activateByEvent(`onProfile:${handlerId}`);
			const profileContentHandler = this.profileContentHandlers.get(handlerId);
			if (profileContentHandler) {
				return profileContentHandler.readProfile(idOrUri, CancellationToken.None);
			}
		}

		await this.extensionService.activateByEvent('onProfile');
		for (const profileContentHandler of this.profileContentHandlers.values()) {
			const content = await profileContentHandler.readProfile(resource, CancellationToken.None);
			if (content !== null) {
				return content;
			}
		}

		const context = await this.requestService.request({ type: 'GET', url: resource.toString(true) }, CancellationToken.None);
		if (context.res.statusCode === 200) {
			return await asText(context);
		} else {
			const message = await asText(context);
			throw new Error(`Failed to get profile from URL: ${resource.toString()}. Status code: ${context.res.statusCode}. Message: ${message}`);
		}
	}

	private async pickProfileContentHandler(name: string): Promise<string | undefined> {
		await this.extensionService.activateByEvent('onProfile');
		if (this.profileContentHandlers.size === 1) {
			return this.profileContentHandlers.keys().next().value;
		}
		const options: QuickPickItem[] = [];
		for (const [id, profileContentHandler] of this.profileContentHandlers) {
			options.push({ id, label: profileContentHandler.name, description: profileContentHandler.description });
		}
		const result = await this.quickInputService.pick(options.reverse(),
			{
				title: localize('select profile content handler', "Export '{0}' profile as...", name),
				hideInput: true
			});
		return result?.id;
	}

	private async getProfileToImport(profileTemplate: IUserDataProfileTemplate, temp: boolean, options: IUserDataProfileOptions | undefined): Promise<IUserDataProfile | undefined> {
		const profileName = profileTemplate.name;
		const profile = this.userDataProfilesService.profiles.find(p => p.name === profileName);
		if (profile) {
			if (temp) {
				return this.userDataProfilesService.createNamedProfile(`${profileName} ${this.getProfileNameIndex(profileName)}`, { ...options, transient: temp });
			}

			enum ImportProfileChoice {
				Overwrite = 0,
				CreateNew = 1,
				Cancel = 2
			}
			const { result } = await this.dialogService.prompt<ImportProfileChoice>({
				type: Severity.Info,
				message: localize('profile already exists', "Profile with name '{0}' already exists. Do you want to overwrite it?", profileName),
				buttons: [
					{
						label: localize({ key: 'overwrite', comment: ['&& denotes a mnemonic'] }, "&&Overwrite"),
						run: () => ImportProfileChoice.Overwrite
					},
					{
						label: localize({ key: 'create new', comment: ['&& denotes a mnemonic'] }, "&&Create New Profile"),
						run: () => ImportProfileChoice.CreateNew
					},
				],
				cancelButton: {
					run: () => ImportProfileChoice.Cancel
				}
			});

			if (result === ImportProfileChoice.Overwrite) {
				return profile;
			}

			if (result === ImportProfileChoice.Cancel) {
				return undefined;
			}

			// Create new profile
			const name = await this.quickInputService.input({
				placeHolder: localize('name', "Profile name"),
				title: localize('create new title', "Create New Profile"),
				value: `${profileName} ${this.getProfileNameIndex(profileName)}`,
				validateInput: async (value: string) => {
					if (this.userDataProfilesService.profiles.some(p => p.name === value)) {
						return localize('profileExists', "Profile with name {0} already exists.", value);
					}
					return undefined;
				}
			});
			if (!name) {
				return undefined;
			}
			return this.userDataProfilesService.createNamedProfile(name);
		} else {
			return this.userDataProfilesService.createNamedProfile(profileName, { ...options, transient: temp });
		}
	}

	private generateProfileName(profileName: string): string {
		const existingProfile = this.userDataProfilesService.profiles.find(p => p.name === profileName);
		return existingProfile ? `${profileName} ${this.getProfileNameIndex(profileName)}` : profileName;
	}

	private getProfileNameIndex(name: string): number {
		const nameRegEx = new RegExp(`${escapeRegExpCharacters(name)}\\s(\\d+)`);
		let nameIndex = 0;
		for (const profile of this.userDataProfilesService.profiles) {
			const matches = nameRegEx.exec(profile.name);
			const index = matches ? parseInt(matches[1]) : 0;
			nameIndex = index > nameIndex ? index : nameIndex;
		}
		return nameIndex + 1;
	}

	private async showProfilePreviewView(id: string, name: string, primary: IAction, secondary: IAction, refreshAction: boolean, userDataProfilesData: UserDataProfileImportExportState): Promise<UserDataProfilePreviewViewPane> {
		const viewsRegistry = Registry.as<IViewsRegistry>(Extensions.ViewsRegistry);
		const treeView = this.instantiationService.createInstance(TreeView, id, name);
		if (refreshAction) {
			treeView.showRefreshAction = true;
		}
		const actionRunner = new ActionRunner();
		const descriptor: ITreeViewDescriptor = {
			id,
			name,
			ctorDescriptor: new SyncDescriptor(UserDataProfilePreviewViewPane, [userDataProfilesData, primary, secondary, actionRunner]),
			canToggleVisibility: false,
			canMoveView: false,
			treeView,
			collapsed: false,
		};

		viewsRegistry.registerViews([descriptor], this.viewContainer);
		return (await this.viewsService.openView<UserDataProfilePreviewViewPane>(id, true))!;
	}

	private async hideProfilePreviewView(id: string): Promise<void> {
		const viewsRegistry = Registry.as<IViewsRegistry>(Extensions.ViewsRegistry);
		const viewDescriptor = viewsRegistry.getView(id);
		if (viewDescriptor) {
			(viewDescriptor as ITreeViewDescriptor).treeView.dispose();
			viewsRegistry.deregisterViews([viewDescriptor], this.viewContainer);
		}
		await this.closeAllImportExportPreviewEditors();
	}

	private async closeAllImportExportPreviewEditors(): Promise<void> {
		const editorsToColse = this.editorService.getEditors(EditorsOrder.SEQUENTIAL).filter(({ editor }) => editor.resource?.scheme === USER_DATA_PROFILE_EXPORT_SCHEME || editor.resource?.scheme === USER_DATA_PROFILE_EXPORT_PREVIEW_SCHEME || editor.resource?.scheme === USER_DATA_PROFILE_IMPORT_PREVIEW_SCHEME);
		if (editorsToColse.length) {
			await this.editorService.closeEditors(editorsToColse);
		}
	}

	async setProfile(profile: IUserDataProfileTemplate): Promise<void> {
		await this.progressService.withProgress({
			location: ProgressLocation.Notification,
			title: localize('profiles.applying', "{0}: Applying...", PROFILES_CATEGORY.value),
		}, async progress => {
			if (profile.settings) {
				await this.instantiationService.createInstance(SettingsResource).apply(profile.settings, this.userDataProfileService.currentProfile);
			}
			if (profile.globalState) {
				await this.instantiationService.createInstance(GlobalStateResource).apply(profile.globalState, this.userDataProfileService.currentProfile);
			}
			if (profile.extensions) {
				await this.instantiationService.createInstance(ExtensionsResource).apply(profile.extensions, this.userDataProfileService.currentProfile);
			}
		});
		this.notificationService.info(localize('applied profile', "{0}: Applied successfully.", PROFILES_CATEGORY.value));
	}

}

class FileUserDataProfileContentHandler implements IUserDataProfileContentHandler {

	readonly name = localize('local', "Local");
	readonly description = localize('file', "file");

	constructor(
		@IFileDialogService private readonly fileDialogService: IFileDialogService,
		@IUriIdentityService private readonly uriIdentityService: IUriIdentityService,
		@IFileService private readonly fileService: IFileService,
		@ITextFileService private readonly textFileService: ITextFileService,
	) { }

	async saveProfile(name: string, content: string, token: CancellationToken): Promise<ISaveProfileResult | null> {
		const link = await this.fileDialogService.showSaveDialog({
			title: localize('export profile dialog', "Save Profile"),
			filters: PROFILE_FILTER,
			defaultUri: this.uriIdentityService.extUri.joinPath(await this.fileDialogService.defaultFilePath(), `${name}.${PROFILE_EXTENSION}`),
		});
		if (!link) {
			return null;
		}
		await this.textFileService.create([{ resource: link, value: content, options: { overwrite: true } }]);
		return { link, id: link.toString() };
	}

	async canHandle(uri: URI): Promise<boolean> {
		return uri.scheme !== Schemas.http && uri.scheme !== Schemas.https && await this.fileService.canHandleResource(uri);
	}

	async readProfile(uri: URI, token: CancellationToken): Promise<string | null> {
		if (await this.canHandle(uri)) {
			return (await this.fileService.readFile(uri, undefined, token)).value.toString();
		}
		return null;
	}

	async selectProfile(): Promise<URI | null> {
		const profileLocation = await this.fileDialogService.showOpenDialog({
			canSelectFolders: false,
			canSelectFiles: true,
			canSelectMany: false,
			filters: PROFILE_FILTER,
			title: localize('select profile', "Select Profile"),
		});
		return profileLocation ? profileLocation[0] : null;
	}

}

class UserDataProfilePreviewViewPane extends TreeViewPane {

	private buttonsContainer!: HTMLElement;
	private primaryButton!: Button;
	private secondaryButton!: Button;
	private messageContainer!: HTMLElement;
	private dimension: DOM.Dimension | undefined;
	private totalTreeItemsCount: number = 0;

	constructor(
		private readonly userDataProfileData: UserDataProfileImportExportState,
		private readonly primaryAction: Action,
		private readonly secondaryAction: Action,
		private readonly actionRunner: IActionRunner,
		options: IViewletViewOptions,
		@IKeybindingService keybindingService: IKeybindingService,
		@IContextMenuService contextMenuService: IContextMenuService,
		@IConfigurationService configurationService: IConfigurationService,
		@IContextKeyService contextKeyService: IContextKeyService,
		@IViewDescriptorService viewDescriptorService: IViewDescriptorService,
		@IInstantiationService instantiationService: IInstantiationService,
		@IOpenerService openerService: IOpenerService,
		@IThemeService themeService: IThemeService,
		@INotificationService notificationService: INotificationService,
	) {
		super(options, keybindingService, contextMenuService, configurationService, contextKeyService, viewDescriptorService, instantiationService, openerService, themeService, notificationService);
	}

	protected override renderTreeView(container: HTMLElement): void {
		this.treeView.dataProvider = this.userDataProfileData;
		super.renderTreeView(DOM.append(container, DOM.$('.profile-view-tree-container')));
		this.messageContainer = DOM.append(container, DOM.$('.profile-view-message-container.hide'));
		this.createButtons(container);
		this._register(this.treeView.onDidChangeCheckboxState(() => this.updateConfirmButtonEnablement()));
		this.computeAndLayout();
		this._register(Event.any(this.userDataProfileData.onDidChangeRoots, this.treeView.onDidCollapseItem, this.treeView.onDidExpandItem)(() => this.computeAndLayout()));
	}

	private async computeAndLayout() {
		const roots = await this.userDataProfileData.getRoots();
		const children = await Promise.all(roots.map(async (root) => {
			let expanded = root.collapsibleState === TreeItemCollapsibleState.Expanded;
			try {
				expanded = !this.treeView.isCollapsed(root);
			} catch (error) { /* Ignore because element might not be added yet */ }
			if (expanded) {
				const children = await root.getChildren();
				return children ?? [];
			}
			return [];
		}));
		this.totalTreeItemsCount = roots.length + children.flat().length;
		this.updateConfirmButtonEnablement();
		if (this.dimension) {
			this.layoutTreeView(this.dimension.height, this.dimension.width);
		}
	}

	private createButtons(container: HTMLElement): void {
		this.buttonsContainer = DOM.append(container, DOM.$('.profile-view-buttons-container'));

		this.primaryButton = this._register(new Button(this.buttonsContainer, { ...defaultButtonStyles }));
		this.primaryButton.element.classList.add('profile-view-button');
		this.primaryButton.label = this.primaryAction.label;
		this.primaryButton.enabled = this.primaryAction.enabled;
		this._register(this.primaryButton.onDidClick(() => this.actionRunner.run(this.primaryAction)));
		this._register(this.primaryAction.onDidChange(e => {
			if (e.enabled !== undefined) {
				this.primaryButton.enabled = e.enabled;
			}
		}));

		this.secondaryButton = this._register(new Button(this.buttonsContainer, { secondary: true, ...defaultButtonStyles }));
		this.secondaryButton.label = this.secondaryAction.label;
		this.secondaryButton.element.classList.add('profile-view-button');
		this.secondaryButton.enabled = this.secondaryAction.enabled;
		this._register(this.secondaryButton.onDidClick(() => this.actionRunner.run(this.secondaryAction)));
		this._register(this.secondaryAction.onDidChange(e => {
			if (e.enabled !== undefined) {
				this.secondaryButton.enabled = e.enabled;
			}
		}));
	}

	protected override layoutTreeView(height: number, width: number): void {
		this.dimension = new DOM.Dimension(width, height);

		let messageContainerHeight = 0;
		if (!this.messageContainer.classList.contains('hide')) {
			messageContainerHeight = DOM.getClientArea(this.messageContainer).height;
		}

		const buttonContainerHeight = 108;
		this.buttonsContainer.style.height = `${buttonContainerHeight}px`;
		this.buttonsContainer.style.width = `${width}px`;

		super.layoutTreeView(Math.min(height - buttonContainerHeight - messageContainerHeight, 22 * this.totalTreeItemsCount), width);
	}

	private updateConfirmButtonEnablement(): void {
		this.primaryButton.enabled = this.primaryAction.enabled && this.userDataProfileData.isEnabled();
	}

	private readonly renderDisposables = this._register(new DisposableStore());
	setMessage(message: MarkdownString | undefined): void {
		this.messageContainer.classList.toggle('hide', !message);
		DOM.clearNode(this.messageContainer);
		if (message) {
			this.renderDisposables.clear();
			const rendered = this.renderDisposables.add(renderMarkdown(message, {
				actionHandler: {
					callback: (content) => {
						this.openerService.open(content, { allowCommands: true }).catch(onUnexpectedError);
					},
					disposables: this.renderDisposables
				}
			}));
			DOM.append(this.messageContainer, rendered.element);
		}
	}

	refresh(): Promise<void> {
		return this.treeView.refresh();
	}
}

const USER_DATA_PROFILE_EXPORT_SCHEME = 'userdataprofileexport';
const USER_DATA_PROFILE_EXPORT_PREVIEW_SCHEME = 'userdataprofileexportpreview';
const USER_DATA_PROFILE_IMPORT_PREVIEW_SCHEME = 'userdataprofileimportpreview';

abstract class UserDataProfileImportExportState extends Disposable implements ITreeViewDataProvider {

	private readonly _onDidChangeRoots = this._register(new Emitter<void>());
	readonly onDidChangeRoots = this._onDidChangeRoots.event;

	constructor(
		@IQuickInputService protected readonly quickInputService: IQuickInputService,
	) {
		super();
	}

	async getChildren(element?: ITreeItem): Promise<ITreeItem[] | undefined> {
		if (element) {
			const children = await (<IProfileResourceTreeItem>element).getChildren();
			if (children) {
				for (const child of children) {
					if (child.parent.checkbox && child.checkbox) {
						child.checkbox.isChecked = child.parent.checkbox.isChecked && child.checkbox.isChecked;
					}
				}
			}
			return children;
		} else {
			this.rootsPromise = undefined;
			this._onDidChangeRoots.fire();
			return this.getRoots();
		}
	}

	private roots: IProfileResourceTreeItem[] = [];
	private rootsPromise: Promise<IProfileResourceTreeItem[]> | undefined;
	getRoots(): Promise<IProfileResourceTreeItem[]> {
		if (!this.rootsPromise) {
			this.rootsPromise = (async () => {
				this.roots = await this.fetchRoots();
				for (const root of this.roots) {
					root.checkbox = {
						isChecked: !root.isFromDefaultProfile(),
						tooltip: localize('select', "Select {0}", root.label.label),
						accessibilityInformation: {
							label: localize('select', "Select {0}", root.label.label),
						}
					};
					if (root.isFromDefaultProfile()) {
						root.description = localize('from default', "From Default Profile");
					}
				}
				return this.roots;
			})();
		}
		return this.rootsPromise;
	}

	isEnabled(resourceType?: ProfileResourceType): boolean {
		if (resourceType !== undefined) {
			return this.roots.some(root => root.type === resourceType && this.isSelected(root));
		}
		return this.roots.some(root => this.isSelected(root));
	}

	async getProfileTemplate(name: string, icon: string | undefined): Promise<IUserDataProfileTemplate> {
		const roots = await this.getRoots();
		let settings: string | undefined;
		let keybindings: string | undefined;
		let tasks: string | undefined;
		let snippets: string | undefined;
		let extensions: string | undefined;
		let globalState: string | undefined;
		for (const root of roots) {
			if (!this.isSelected(root)) {
				continue;
			}
			if (root instanceof SettingsResourceTreeItem) {
				settings = await root.getContent();
			} else if (root instanceof KeybindingsResourceTreeItem) {
				keybindings = await root.getContent();
			} else if (root instanceof TasksResourceTreeItem) {
				tasks = await root.getContent();
			} else if (root instanceof SnippetsResourceTreeItem) {
				snippets = await root.getContent();
			} else if (root instanceof ExtensionsResourceTreeItem) {
				extensions = await root.getContent();
			} else if (root instanceof GlobalStateResourceTreeItem) {
				globalState = await root.getContent();
			}
		}

		return {
			name,
			icon,
			settings,
			keybindings,
			tasks,
			snippets,
			extensions,
			globalState
		};
	}

	private isSelected(treeItem: IProfileResourceTreeItem): boolean {
		if (treeItem.checkbox) {
			return treeItem.checkbox.isChecked || !!treeItem.children?.some(child => child.checkbox?.isChecked);
		}
		return true;
	}

	protected abstract fetchRoots(): Promise<IProfileResourceTreeItem[]>;
}

class UserDataProfileExportState extends UserDataProfileImportExportState {

	private readonly disposables = this._register(new DisposableStore());

	constructor(
		readonly profile: IUserDataProfile,
		@IQuickInputService quickInputService: IQuickInputService,
		@IFileService private readonly fileService: IFileService,
		@IInstantiationService private readonly instantiationService: IInstantiationService
	) {
		super(quickInputService);
	}

	protected async fetchRoots(): Promise<IProfileResourceTreeItem[]> {
		this.disposables.clear();
		this.disposables.add(this.fileService.registerProvider(USER_DATA_PROFILE_EXPORT_SCHEME, this._register(new InMemoryFileSystemProvider())));
		const previewFileSystemProvider = this._register(new InMemoryFileSystemProvider());
		this.disposables.add(this.fileService.registerProvider(USER_DATA_PROFILE_EXPORT_PREVIEW_SCHEME, previewFileSystemProvider));
		const roots: IProfileResourceTreeItem[] = [];
		const exportPreviewProfle = this.createExportPreviewProfile(this.profile);

		const settingsResource = this.instantiationService.createInstance(SettingsResource);
		const settingsContent = await settingsResource.getContent(this.profile);
		await settingsResource.apply(settingsContent, exportPreviewProfle);
		const settingsResourceTreeItem = this.instantiationService.createInstance(SettingsResourceTreeItem, exportPreviewProfle);
		if (await settingsResourceTreeItem.hasContent()) {
			roots.push(settingsResourceTreeItem);
		}

		const keybindingsResource = this.instantiationService.createInstance(KeybindingsResource);
		const keybindingsContent = await keybindingsResource.getContent(this.profile);
		await keybindingsResource.apply(keybindingsContent, exportPreviewProfle);
		const keybindingsResourceTreeItem = this.instantiationService.createInstance(KeybindingsResourceTreeItem, exportPreviewProfle);
		if (await keybindingsResourceTreeItem.hasContent()) {
			roots.push(keybindingsResourceTreeItem);
		}

		const snippetsResource = this.instantiationService.createInstance(SnippetsResource);
		const snippetsContent = await snippetsResource.getContent(this.profile);
		await snippetsResource.apply(snippetsContent, exportPreviewProfle);
		const snippetsResourceTreeItem = this.instantiationService.createInstance(SnippetsResourceTreeItem, exportPreviewProfle);
		if (await snippetsResourceTreeItem.hasContent()) {
			roots.push(snippetsResourceTreeItem);
		}

		const tasksResource = this.instantiationService.createInstance(TasksResource);
		const tasksContent = await tasksResource.getContent(this.profile);
		await tasksResource.apply(tasksContent, exportPreviewProfle);
		const tasksResourceTreeItem = this.instantiationService.createInstance(TasksResourceTreeItem, exportPreviewProfle);
		if (await tasksResourceTreeItem.hasContent()) {
			roots.push(tasksResourceTreeItem);
		}

		const globalStateResource = joinPath(exportPreviewProfle.globalStorageHome, 'globalState.json').with({ scheme: USER_DATA_PROFILE_EXPORT_PREVIEW_SCHEME });
		const globalStateResourceTreeItem = this.instantiationService.createInstance(GlobalStateResourceExportTreeItem, exportPreviewProfle, globalStateResource);
		const content = await globalStateResourceTreeItem.getContent();
		if (content) {
			await this.fileService.writeFile(globalStateResource, VSBuffer.fromString(JSON.stringify(JSON.parse(content), null, '\t')));
			roots.push(globalStateResourceTreeItem);
		}

		const extensionsResourceTreeItem = this.instantiationService.createInstance(ExtensionsResourceExportTreeItem, exportPreviewProfle);
		if (await extensionsResourceTreeItem.hasContent()) {
			roots.push(extensionsResourceTreeItem);
		}

		previewFileSystemProvider.setReadOnly(true);

		return roots;
	}

	private createExportPreviewProfile(profile: IUserDataProfile): IUserDataProfile {
		return {
			id: profile.id,
			name: profile.name,
			location: profile.location,
			isDefault: profile.isDefault,
			shortName: profile.shortName,
			icon: profile.icon,
			globalStorageHome: profile.globalStorageHome,
			settingsResource: profile.settingsResource.with({ scheme: USER_DATA_PROFILE_EXPORT_SCHEME }),
			keybindingsResource: profile.keybindingsResource.with({ scheme: USER_DATA_PROFILE_EXPORT_SCHEME }),
			tasksResource: profile.tasksResource.with({ scheme: USER_DATA_PROFILE_EXPORT_SCHEME }),
			snippetsHome: profile.snippetsHome.with({ scheme: USER_DATA_PROFILE_EXPORT_SCHEME }),
			extensionsResource: profile.extensionsResource,
			cacheHome: profile.cacheHome,
			useDefaultFlags: profile.useDefaultFlags,
			isTransient: profile.isTransient
		};
	}

	async getProfileToExport(): Promise<IUserDataProfileTemplate | null> {
		let name: string | undefined = this.profile.name;
		if (this.profile.isDefault) {
			name = await this.quickInputService.input({
				placeHolder: localize('export profile name', "Name the profile"),
				title: localize('export profile title', "Export Profile"),
				async validateInput(input) {
					if (!input.trim()) {
						return localize('profile name required', "Profile name must be provided.");
					}
					return undefined;
				},
			});
			if (!name) {
				return null;
			}
		}

		return super.getProfileTemplate(name, this.profile.icon);
	}

}

class UserDataProfileImportState extends UserDataProfileImportExportState {

	private readonly disposables = this._register(new DisposableStore());

	constructor(
		readonly profile: IUserDataProfileTemplate,
		@IFileService private readonly fileService: IFileService,
		@IQuickInputService quickInputService: IQuickInputService,
		@IInstantiationService private readonly instantiationService: IInstantiationService
	) {
		super(quickInputService);
	}

	protected async fetchRoots(): Promise<IProfileResourceTreeItem[]> {
		this.disposables.clear();

		const inMemoryProvider = this._register(new InMemoryFileSystemProvider());
		this.disposables.add(this.fileService.registerProvider(USER_DATA_PROFILE_IMPORT_PREVIEW_SCHEME, inMemoryProvider));
		const roots: IProfileResourceTreeItem[] = [];
		const importPreviewProfle = toUserDataProfile(generateUuid(), this.profile.name, URI.file('/root').with({ scheme: USER_DATA_PROFILE_IMPORT_PREVIEW_SCHEME }), URI.file('/cache').with({ scheme: USER_DATA_PROFILE_IMPORT_PREVIEW_SCHEME }));

		if (this.profile.settings) {
			const settingsResource = this.instantiationService.createInstance(SettingsResource);
			await settingsResource.apply(this.profile.settings, importPreviewProfle);
			const settingsResourceTreeItem = this.instantiationService.createInstance(SettingsResourceTreeItem, importPreviewProfle);
			if (await settingsResourceTreeItem.hasContent()) {
				roots.push(settingsResourceTreeItem);
			}
		}

		if (this.profile.keybindings) {
			const keybindingsResource = this.instantiationService.createInstance(KeybindingsResource);
			await keybindingsResource.apply(this.profile.keybindings, importPreviewProfle);
			const keybindingsResourceTreeItem = this.instantiationService.createInstance(KeybindingsResourceTreeItem, importPreviewProfle);
			if (await keybindingsResourceTreeItem.hasContent()) {
				roots.push(keybindingsResourceTreeItem);
			}
		}

		if (this.profile.snippets) {
			const snippetsResource = this.instantiationService.createInstance(SnippetsResource);
			await snippetsResource.apply(this.profile.snippets, importPreviewProfle);
			const snippetsResourceTreeItem = this.instantiationService.createInstance(SnippetsResourceTreeItem, importPreviewProfle);
			if (await snippetsResourceTreeItem.hasContent()) {
				roots.push(snippetsResourceTreeItem);
			}
		}

		if (this.profile.tasks) {
			const tasksResource = this.instantiationService.createInstance(TasksResource);
			await tasksResource.apply(this.profile.tasks, importPreviewProfle);
			const tasksResourceTreeItem = this.instantiationService.createInstance(TasksResourceTreeItem, importPreviewProfle);
			if (await tasksResourceTreeItem.hasContent()) {
				roots.push(tasksResourceTreeItem);
			}
		}

		if (this.profile.globalState) {
			const globalStateResource = joinPath(importPreviewProfle.globalStorageHome, 'globalState.json');
			const content = VSBuffer.fromString(JSON.stringify(JSON.parse(this.profile.globalState), null, '\t'));
			if (content) {
				await this.fileService.writeFile(globalStateResource, content);
				roots.push(this.instantiationService.createInstance(GlobalStateResourceImportTreeItem, this.profile.globalState, globalStateResource));
			}
		}

		if (this.profile.extensions) {
			const extensionsResourceTreeItem = this.instantiationService.createInstance(ExtensionsResourceImportTreeItem, this.profile.extensions);
			if (await extensionsResourceTreeItem.hasContent()) {
				roots.push(extensionsResourceTreeItem);
			}
		}

		inMemoryProvider.setReadOnly(true);

		return roots;
	}

	isEmpty(): boolean {
		return !(this.profile.settings || this.profile.keybindings || this.profile.tasks || this.profile.snippets || this.profile.globalState || this.profile.extensions);
	}

	async getProfileTemplateToImport(): Promise<IUserDataProfileTemplate> {
		return this.getProfileTemplate(this.profile.name, this.profile.icon);
	}

}

class BarrierAction extends Action {
	constructor(barrier: Barrier, action: Action,
		notificationService: INotificationService) {
		super(action.id, action.label, action.class, action.enabled, async () => {
			try {
				await action.run();
			} catch (error) {
				notificationService.error(error);
				throw error;
			}
			barrier.open();
		});
	}
}

registerSingleton(IUserDataProfileImportExportService, UserDataProfileImportExportService, InstantiationType.Delayed);<|MERGE_RESOLUTION|>--- conflicted
+++ resolved
@@ -39,12 +39,7 @@
 import { IConfigurationService } from 'vs/platform/configuration/common/configuration';
 import { IOpenerService } from 'vs/platform/opener/common/opener';
 import { IThemeService } from 'vs/platform/theme/common/themeService';
-<<<<<<< HEAD
-import { defaultButtonStyles, defaultSelectBoxStyles } from 'vs/platform/theme/browser/defaultStyles';
-=======
-import { ITelemetryService } from 'vs/platform/telemetry/common/telemetry';
 import { defaultButtonStyles, defaultInputBoxStyles, defaultSelectBoxStyles } from 'vs/platform/theme/browser/defaultStyles';
->>>>>>> e7e03708
 import { generateUuid } from 'vs/base/common/uuid';
 import { IEditorService } from 'vs/workbench/services/editor/common/editorService';
 import { EditorsOrder } from 'vs/workbench/common/editor';
@@ -493,29 +488,14 @@
 				await this.userDataProfileManagementService.updateProfile(profile, { name: result.name, icon: result.icon, useDefaultFlags: profile.useDefaultFlags && !useDefaultFlags ? {} : useDefaultFlags });
 			} else {
 				if (source instanceof URI) {
-<<<<<<< HEAD
-					await this.importProfile(source, { mode: 'apply', name: result.name, useDefaultFlags });
-				} else if (isUserDataProfile(source)) {
-					await this.createFromProfile(source, result.name, { useDefaultFlags });
-				} else if (isUserDataProfileTemplate(source)) {
-					source.name = result.name;
-					await this.createAndSwitch(source, false, true, { useDefaultFlags }, localize('create profile', "Create Profile"));
-				} else {
-					await this.userDataProfileManagementService.createAndEnterProfile(result.name, { useDefaultFlags });
-=======
-					this.telemetryService.publicLog2<CreateProfileInfoEvent, CreateProfileInfoClassification>('userDataProfile.createFromTemplate', createProfileTelemetryData);
 					await this.importProfile(source, { mode: 'apply', name: result.name, useDefaultFlags, icon: result.icon ? result.icon : undefined });
 				} else if (isUserDataProfile(source)) {
-					this.telemetryService.publicLog2<CreateProfileInfoEvent, CreateProfileInfoClassification>('userDataProfile.createFromProfile', createProfileTelemetryData);
 					await this.createFromProfile(source, result.name, { useDefaultFlags, icon: result.icon ? result.icon : undefined });
 				} else if (isUserDataProfileTemplate(source)) {
 					source.name = result.name;
-					this.telemetryService.publicLog2<CreateProfileInfoEvent, CreateProfileInfoClassification>('userDataProfile.createFromExternalTemplate', createProfileTelemetryData);
 					await this.createAndSwitch(source, false, true, { useDefaultFlags, icon: result.icon ? result.icon : undefined }, localize('create profile', "Create Profile"));
 				} else {
-					this.telemetryService.publicLog2<CreateProfileInfoEvent, CreateProfileInfoClassification>('userDataProfile.createEmptyProfile', createProfileTelemetryData);
 					await this.userDataProfileManagementService.createAndEnterProfile(result.name, { useDefaultFlags, icon: result.icon ? result.icon : undefined });
->>>>>>> e7e03708
 				}
 			}
 		} catch (error) {
