--- conflicted
+++ resolved
@@ -25,15 +25,6 @@
 import { GlobalStateResource, GlobalStateResourceExportTreeItem, GlobalStateResourceTreeItem } from 'vs/workbench/services/userDataProfile/browser/globalStateResource';
 import { InMemoryFileSystemProvider } from 'vs/platform/files/common/inMemoryFilesystemProvider';
 import { IOpenerService } from 'vs/platform/opener/common/opener';
-<<<<<<< HEAD
-import { IThemeService } from 'vs/platform/theme/common/themeService';
-import { defaultButtonStyles, defaultInputBoxStyles, defaultSelectBoxStyles } from 'vs/platform/theme/browser/defaultStyles';
-import { generateUuid } from 'vs/base/common/uuid';
-import { IEditorService } from 'vs/workbench/services/editor/common/editorService';
-import { EditorsOrder } from 'vs/workbench/common/editor';
-import { getErrorMessage, onUnexpectedError } from 'vs/base/common/errors';
-=======
->>>>>>> 4849ca9b
 import { IProgressService, ProgressLocation } from 'vs/platform/progress/common/progress';
 import { IExtensionService } from 'vs/workbench/services/extensions/common/extensions';
 import { IQuickInputService, QuickPickItem } from 'vs/platform/quickinput/common/quickInput';
@@ -93,12 +84,6 @@
 		@IRequestService private readonly requestService: IRequestService,
 		@IProductService private readonly productService: IProductService,
 		@IUriIdentityService private readonly uriIdentityService: IUriIdentityService,
-<<<<<<< HEAD
-		@IContextViewService private readonly contextViewService: IContextViewService,
-		@IHoverService private readonly hoverService: IHoverService,
-		@ILogService private readonly logService: ILogService,
-=======
->>>>>>> 4849ca9b
 	) {
 		super();
 		this.registerProfileContentHandler(Schemas.file, this.fileUserDataProfileContentHandler = instantiationService.createInstance(FileUserDataProfileContentHandler));
@@ -233,318 +218,10 @@
 		}
 	}
 
-<<<<<<< HEAD
-	private saveProfile(profile: IUserDataProfile): Promise<void>;
-	private saveProfile(profile?: IUserDataProfile, source?: IUserDataProfile | URI | IUserDataProfileTemplate): Promise<void>;
-	private async saveProfile(profile?: IUserDataProfile, source?: IUserDataProfile | URI | Mutable<IUserDataProfileTemplate>): Promise<void> {
-
-		const disposables = new DisposableStore();
-		const title = profile ? localize('save profile', "Edit {0} Profile...", profile.name) : localize('create new profle', "Create New Profile...");
-
-		const settings: IQuickPickItem & { id: ProfileResourceType } = { id: ProfileResourceType.Settings, label: localize('settings', "Settings"), picked: !profile?.useDefaultFlags?.settings };
-		const keybindings: IQuickPickItem & { id: ProfileResourceType } = { id: ProfileResourceType.Keybindings, label: localize('keybindings', "Keyboard Shortcuts"), picked: !profile?.useDefaultFlags?.keybindings };
-		const snippets: IQuickPickItem & { id: ProfileResourceType } = { id: ProfileResourceType.Snippets, label: localize('snippets', "Snippets"), picked: !profile?.useDefaultFlags?.snippets };
-		const tasks: IQuickPickItem & { id: ProfileResourceType } = { id: ProfileResourceType.Tasks, label: localize('tasks', "Tasks"), picked: !profile?.useDefaultFlags?.tasks };
-		const extensions: IQuickPickItem & { id: ProfileResourceType } = { id: ProfileResourceType.Extensions, label: localize('extensions', "Extensions"), picked: !profile?.useDefaultFlags?.extensions };
-		const resources = [settings, keybindings, snippets, tasks, extensions];
-
-		const quickPick = this.quickInputService.createQuickPick();
-		quickPick.title = title;
-		quickPick.placeholder = localize('name placeholder', "Profile name");
-		quickPick.value = profile?.name ?? (isUserDataProfileTemplate(source) ? this.generateProfileName(source.name) : '');
-		quickPick.canSelectMany = true;
-		quickPick.matchOnDescription = false;
-		quickPick.matchOnDetail = false;
-		quickPick.matchOnLabel = false;
-		quickPick.sortByLabel = false;
-		quickPick.hideCountBadge = true;
-		quickPick.ok = false;
-		quickPick.customButton = true;
-		quickPick.hideCheckAll = true;
-		quickPick.ignoreFocusOut = true;
-		quickPick.customLabel = profile ? localize('save', "Save") : localize('create', "Create");
-		quickPick.description = localize('customise the profile', "Choose what to configure in your Profile:");
-		quickPick.items = [...resources];
-
-		const update = () => {
-			quickPick.items = resources;
-			quickPick.selectedItems = resources.filter(item => item.picked);
-		};
-		update();
-
-		const validate = () => {
-			if (!profile && this.userDataProfilesService.profiles.some(p => p.name === quickPick.value)) {
-				quickPick.validationMessage = localize('profileExists', "Profile with name {0} already exists.", quickPick.value);
-				quickPick.severity = Severity.Warning;
-				return;
-			}
-			if (resources.every(resource => !resource.picked)) {
-				quickPick.validationMessage = localize('invalid configurations', "The profile should contain at least one configuration.");
-				quickPick.severity = Severity.Warning;
-				return;
-			}
-			quickPick.severity = Severity.Ignore;
-			quickPick.validationMessage = undefined;
-		};
-
-		disposables.add(quickPick.onDidChangeSelection(items => {
-			let needUpdate = false;
-			for (const resource of resources) {
-				resource.picked = items.includes(resource);
-				const description = resource.picked ? undefined : localize('use default profile', "Using Default Profile");
-				if (resource.description !== description) {
-					resource.description = description;
-					needUpdate = true;
-				}
-			}
-			if (needUpdate) {
-				update();
-			}
-			validate();
-		}));
-
-		disposables.add(quickPick.onDidChangeValue(validate));
-
-		let icon = DEFAULT_ICON;
-		if (profile?.icon) {
-			icon = ThemeIcon.fromId(profile.icon);
-		}
-		if (isUserDataProfileTemplate(source) && source.icon) {
-			icon = ThemeIcon.fromId(source.icon);
-		}
-		if (icon.id !== DEFAULT_ICON.id && !ICONS.some(({ id }) => id === icon.id) && !getAllCodicons().some(({ id }) => id === icon.id)) {
-			icon = DEFAULT_ICON;
-		}
-		let result: { name: string; items: ReadonlyArray<IQuickPickItem>; icon?: string | null } | undefined;
-		disposables.add(Event.any(quickPick.onDidCustom, quickPick.onDidAccept)(() => {
-			const name = quickPick.value.trim();
-			if (!name) {
-				quickPick.validationMessage = localize('name required', "Profile name is required and must be a non-empty value.");
-				quickPick.severity = Severity.Error;
-			}
-			if (quickPick.validationMessage) {
-				return;
-			}
-			result = { name, items: quickPick.selectedItems, icon: icon.id === DEFAULT_ICON.id ? null : icon.id };
-			quickPick.hide();
-			quickPick.severity = Severity.Ignore;
-			quickPick.validationMessage = undefined;
-		}));
-
-		const domNode = DOM.$('.profile-edit-widget');
-
-		const profileIconContainer = DOM.$('.profile-icon-container');
-		DOM.append(profileIconContainer, DOM.$('.profile-icon-label', undefined, localize('icon', "Icon:")));
-		const profileIconElement = DOM.append(profileIconContainer, DOM.$(`.profile-icon${ThemeIcon.asCSSSelector(icon)}`));
-		profileIconElement.tabIndex = 0;
-		profileIconElement.role = 'button';
-		profileIconElement.ariaLabel = localize('select icon', "Icon: {0}", icon.id);
-		const iconSelectBox = disposables.add(this.instantiationService.createInstance(WorkbenchIconSelectBox, { icons: ICONS, inputBoxStyles: defaultInputBoxStyles }));
-		const dimension = new DOM.Dimension(486, 260);
-		iconSelectBox.layout(dimension);
-		let hoverWidget: IHoverWidget | undefined;
-
-		const updateIcon = (updated: ThemeIcon | undefined) => {
-			icon = updated ?? DEFAULT_ICON;
-			profileIconElement.className = `profile-icon ${ThemeIcon.asClassName(icon)}`;
-			profileIconElement.ariaLabel = localize('select icon', "Icon: {0}", icon.id);
-		};
-		disposables.add(iconSelectBox.onDidSelect(selectedIcon => {
-			if (icon.id !== selectedIcon.id) {
-				updateIcon(selectedIcon);
-			}
-			hoverWidget?.dispose();
-			profileIconElement.focus();
-		}));
-		const showIconSelectBox = () => {
-			iconSelectBox.clearInput();
-			hoverWidget = this.hoverService.showHover({
-				content: iconSelectBox.domNode,
-				target: profileIconElement,
-				position: {
-					hoverPosition: HoverPosition.BELOW,
-				},
-				persistence: {
-					sticky: true,
-				},
-				appearance: {
-					showPointer: true,
-				},
-			}, true);
-			if (hoverWidget) {
-				iconSelectBox.layout(dimension);
-				disposables.add(hoverWidget);
-			}
-			iconSelectBox.focus();
-		};
-		disposables.add(DOM.addDisposableListener(profileIconElement, DOM.EventType.CLICK, (e: MouseEvent) => {
-			DOM.EventHelper.stop(e, true);
-			showIconSelectBox();
-		}));
-		disposables.add(DOM.addDisposableListener(profileIconElement, DOM.EventType.KEY_DOWN, e => {
-			const event = new StandardKeyboardEvent(e);
-			if (event.equals(KeyCode.Enter) || event.equals(KeyCode.Space)) {
-				DOM.EventHelper.stop(event, true);
-				showIconSelectBox();
-			}
-		}));
-		disposables.add(DOM.addDisposableListener(iconSelectBox.domNode, DOM.EventType.KEY_DOWN, e => {
-			const event = new StandardKeyboardEvent(e);
-			if (event.equals(KeyCode.Escape)) {
-				DOM.EventHelper.stop(event, true);
-				hoverWidget?.dispose();
-				profileIconElement.focus();
-			}
-		}));
-
-		if (!profile && !isUserDataProfileTemplate(source)) {
-			const profileTypeContainer = DOM.append(domNode, DOM.$('.profile-type-container'));
-			DOM.append(profileTypeContainer, DOM.$('.profile-type-create-label', undefined, localize('create from', "Copy from:")));
-			const separator = { text: '\u2500\u2500\u2500\u2500\u2500\u2500\u2500\u2500\u2500\u2500\u2500', isDisabled: true };
-			const profileOptions: (ISelectOptionItem & { id?: string; source?: IUserDataProfile | URI })[] = [];
-			profileOptions.push({ text: localize('empty profile', "None") });
-			const templates = await this.userDataProfileManagementService.getBuiltinProfileTemplates();
-			if (templates.length) {
-				profileOptions.push({ ...separator, decoratorRight: localize('from templates', "Profile Templates") });
-				for (const template of templates) {
-					profileOptions.push({ text: template.name, id: template.url, source: URI.parse(template.url) });
-				}
-			}
-			profileOptions.push({ ...separator, decoratorRight: localize('from existing profiles', "Existing Profiles") });
-			for (const profile of this.userDataProfilesService.profiles) {
-				profileOptions.push({ text: profile.name, id: profile.id, source: profile });
-			}
-
-			const findOptionIndex = () => {
-				const index = profileOptions.findIndex(option => {
-					if (source instanceof URI) {
-						return option.source instanceof URI && this.uriIdentityService.extUri.isEqual(option.source, source);
-					} else if (isUserDataProfile(source)) {
-						return option.id === source.id;
-					}
-					return false;
-				});
-				return index > -1 ? index : 0;
-			};
-
-			const initialIndex = findOptionIndex();
-			const selectBox = disposables.add(this.instantiationService.createInstance(SelectBox,
-				profileOptions,
-				initialIndex,
-				this.contextViewService,
-				defaultSelectBoxStyles,
-				{
-					useCustomDrawn: true,
-					ariaLabel: localize('copy profile from', "Copy profile from"),
-				}
-			));
-			selectBox.render(DOM.append(profileTypeContainer, DOM.$('.profile-type-select-container')));
-
-			if (profileOptions[initialIndex].source) {
-				quickPick.value = this.generateProfileName(profileOptions[initialIndex].text);
-			}
-
-			const updateOptions = () => {
-				const option = profileOptions[findOptionIndex()];
-				for (const resource of resources) {
-					resource.picked = option.source && !(option.source instanceof URI) ? !option.source?.useDefaultFlags?.[resource.id] : true;
-				}
-				updateIcon(!(option.source instanceof URI) && option.source?.icon ? ThemeIcon.fromId(option.source.icon) : undefined);
-				update();
-			};
-
-			updateOptions();
-			disposables.add(selectBox.onDidSelect(({ index }) => {
-				source = profileOptions[index].source;
-				updateOptions();
-			}));
-		}
-
-		DOM.append(domNode, profileIconContainer);
-
-		quickPick.widget = domNode;
-		quickPick.show();
-
-		await new Promise<void>((c, e) => {
-			disposables.add(quickPick.onDidHide(() => {
-				disposables.dispose();
-				c();
-			}));
-		});
-
-		if (!result) {
-			return;
-		}
-
-		try {
-			const useDefaultFlags: UseDefaultProfileFlags | undefined = result.items.length === resources.length
-				? undefined
-				: {
-					settings: !result.items.includes(settings),
-					keybindings: !result.items.includes(keybindings),
-					snippets: !result.items.includes(snippets),
-					tasks: !result.items.includes(tasks),
-					extensions: !result.items.includes(extensions)
-				};
-			if (profile) {
-				await this.userDataProfileManagementService.updateProfile(profile, { name: result.name, icon: result.icon, useDefaultFlags: profile.useDefaultFlags && !useDefaultFlags ? {} : useDefaultFlags });
-			} else {
-				if (source instanceof URI) {
-					await this.importProfile(source, { mode: 'apply', name: result.name, useDefaultFlags, icon: result.icon ? result.icon : undefined });
-				} else if (isUserDataProfile(source)) {
-					await this._createFromProfile(source, result.name, { useDefaultFlags, icon: result.icon ? result.icon : undefined });
-				} else if (isUserDataProfileTemplate(source)) {
-					source.name = result.name;
-					await this.createAndSwitch(source, false, true, { useDefaultFlags, icon: result.icon ? result.icon : undefined }, localize('create profile', "Create Profile"));
-				} else {
-					await this.userDataProfileManagementService.createAndEnterProfile(result.name, { useDefaultFlags, icon: result.icon ? result.icon : undefined });
-				}
-			}
-		} catch (error) {
-			this.notificationService.error(error);
-		}
-	}
-
-	async showProfileContents(): Promise<void> {
-		const view = this.viewsService.getViewWithId(EXPORT_PROFILE_PREVIEW_VIEW);
-		if (view) {
-			this.viewsService.openView(view.id, true);
-			return;
-		}
-		const disposables = new DisposableStore();
-		try {
-			const userDataProfilesExportState = disposables.add(this.instantiationService.createInstance(UserDataProfileExportState, this.userDataProfileService.currentProfile, undefined));
-			const barrier = new Barrier();
-			const exportAction = new BarrierAction(barrier, new Action('export', localize('export', "Export"), undefined, true, async () => {
-				exportAction.enabled = false;
-				try {
-					await this.doExportProfile(userDataProfilesExportState, EXPORT_PROFILE_PREVIEW_VIEW);
-				} catch (error) {
-					exportAction.enabled = true;
-					this.notificationService.error(error);
-					throw error;
-				}
-			}), this.notificationService);
-			const closeAction = new BarrierAction(barrier, new Action('close', localize('close', "Close")), this.notificationService);
-			await this.showProfilePreviewView(EXPORT_PROFILE_PREVIEW_VIEW, userDataProfilesExportState.profile.name, exportAction, closeAction, true, userDataProfilesExportState);
-			disposables.add(this.userDataProfileService.onDidChangeCurrentProfile(e => barrier.open()));
-			await barrier.wait();
-			await this.hideProfilePreviewView(EXPORT_PROFILE_PREVIEW_VIEW);
-		} finally {
-			disposables.dispose();
-		}
-	}
-
-	async exportProfile(profile: IUserDataProfile): Promise<void> {
-		const disposables = new DisposableStore();
-		try {
-			const userDataProfilesExportState = disposables.add(this.instantiationService.createInstance(UserDataProfileExportState, profile, undefined));
-=======
 	async exportProfile(profile: IUserDataProfile, exportFlags?: ProfileResourceTypeFlags): Promise<void> {
 		const disposables = new DisposableStore();
 		try {
 			const userDataProfilesExportState = disposables.add(this.instantiationService.createInstance(UserDataProfileExportState, profile, exportFlags));
->>>>>>> 4849ca9b
 			await this.doExportProfile(userDataProfilesExportState, ProgressLocation.Notification);
 		} finally {
 			disposables.dispose();
@@ -864,137 +541,6 @@
 
 }
 
-<<<<<<< HEAD
-class UserDataProfilePreviewViewPane extends TreeViewPane {
-
-	private buttonsContainer!: HTMLElement;
-	private primaryButton!: Button;
-	private secondaryButton!: Button;
-	private messageContainer!: HTMLElement;
-	private dimension: DOM.Dimension | undefined;
-	private totalTreeItemsCount: number = 0;
-
-	constructor(
-		private readonly userDataProfileData: UserDataProfileImportExportState,
-		private readonly primaryAction: Action,
-		private readonly secondaryAction: Action,
-		private readonly actionRunner: IActionRunner,
-		options: IViewletViewOptions,
-		@IKeybindingService keybindingService: IKeybindingService,
-		@IContextMenuService contextMenuService: IContextMenuService,
-		@IConfigurationService configurationService: IConfigurationService,
-		@IContextKeyService contextKeyService: IContextKeyService,
-		@IViewDescriptorService viewDescriptorService: IViewDescriptorService,
-		@IInstantiationService instantiationService: IInstantiationService,
-		@IOpenerService openerService: IOpenerService,
-		@IThemeService themeService: IThemeService,
-		@INotificationService notificationService: INotificationService,
-		@IHoverService hoverService: IHoverService,
-		@IAccessibleViewInformationService accessibleViewService: IAccessibleViewInformationService,
-	) {
-		super(options, keybindingService, contextMenuService, configurationService, contextKeyService, viewDescriptorService, instantiationService, openerService, themeService, notificationService, hoverService, accessibleViewService);
-	}
-
-	protected override renderTreeView(container: HTMLElement): void {
-		this.treeView.dataProvider = this.userDataProfileData;
-		super.renderTreeView(DOM.append(container, DOM.$('.profile-view-tree-container')));
-		this.messageContainer = DOM.append(container, DOM.$('.profile-view-message-container.hide'));
-		this.createButtons(container);
-		this._register(this.treeView.onDidChangeCheckboxState(() => this.updateConfirmButtonEnablement()));
-		this.computeAndLayout();
-		this._register(Event.any(this.userDataProfileData.onDidChangeRoots, this.treeView.onDidCollapseItem, this.treeView.onDidExpandItem)(() => this.computeAndLayout()));
-	}
-
-	private async computeAndLayout() {
-		const roots = await this.userDataProfileData.getRoots();
-		const children = await Promise.all(roots.map(async (root) => {
-			let expanded = root.collapsibleState === TreeItemCollapsibleState.Expanded;
-			try {
-				expanded = !this.treeView.isCollapsed(root);
-			} catch (error) { /* Ignore because element might not be added yet */ }
-			if (expanded) {
-				const children = await root.getChildren();
-				return children ?? [];
-			}
-			return [];
-		}));
-		this.totalTreeItemsCount = roots.length + children.flat().length;
-		this.updateConfirmButtonEnablement();
-		if (this.dimension) {
-			this.layoutTreeView(this.dimension.height, this.dimension.width);
-		}
-	}
-
-	private createButtons(container: HTMLElement): void {
-		this.buttonsContainer = DOM.append(container, DOM.$('.profile-view-buttons-container'));
-
-		this.primaryButton = this._register(new Button(this.buttonsContainer, { ...defaultButtonStyles }));
-		this.primaryButton.element.classList.add('profile-view-button');
-		this.primaryButton.label = this.primaryAction.label;
-		this.primaryButton.enabled = this.primaryAction.enabled;
-		this._register(this.primaryButton.onDidClick(() => this.actionRunner.run(this.primaryAction)));
-		this._register(this.primaryAction.onDidChange(e => {
-			if (e.enabled !== undefined) {
-				this.primaryButton.enabled = e.enabled;
-			}
-		}));
-
-		this.secondaryButton = this._register(new Button(this.buttonsContainer, { secondary: true, ...defaultButtonStyles }));
-		this.secondaryButton.label = this.secondaryAction.label;
-		this.secondaryButton.element.classList.add('profile-view-button');
-		this.secondaryButton.enabled = this.secondaryAction.enabled;
-		this._register(this.secondaryButton.onDidClick(() => this.actionRunner.run(this.secondaryAction)));
-		this._register(this.secondaryAction.onDidChange(e => {
-			if (e.enabled !== undefined) {
-				this.secondaryButton.enabled = e.enabled;
-			}
-		}));
-	}
-
-	protected override layoutTreeView(height: number, width: number): void {
-		this.dimension = new DOM.Dimension(width, height);
-
-		let messageContainerHeight = 0;
-		if (!this.messageContainer.classList.contains('hide')) {
-			messageContainerHeight = DOM.getClientArea(this.messageContainer).height;
-		}
-
-		const buttonContainerHeight = 108;
-		this.buttonsContainer.style.height = `${buttonContainerHeight}px`;
-		this.buttonsContainer.style.width = `${width}px`;
-
-		super.layoutTreeView(Math.min(height - buttonContainerHeight - messageContainerHeight, 22 * this.totalTreeItemsCount), width);
-	}
-
-	private updateConfirmButtonEnablement(): void {
-		this.primaryButton.enabled = this.primaryAction.enabled && this.userDataProfileData.isEnabled();
-	}
-
-	private readonly renderDisposables = this._register(new DisposableStore());
-	setMessage(message: MarkdownString | undefined): void {
-		this.messageContainer.classList.toggle('hide', !message);
-		DOM.clearNode(this.messageContainer);
-		if (message) {
-			this.renderDisposables.clear();
-			const rendered = this.renderDisposables.add(renderMarkdown(message, {
-				actionHandler: {
-					callback: (content) => {
-						this.openerService.open(content, { allowCommands: true }).catch(onUnexpectedError);
-					},
-					disposables: this.renderDisposables
-				}
-			}));
-			DOM.append(this.messageContainer, rendered.element);
-		}
-	}
-
-	refresh(): Promise<void> {
-		return this.treeView.refresh();
-	}
-}
-
-=======
->>>>>>> 4849ca9b
 const USER_DATA_PROFILE_EXPORT_SCHEME = 'userdataprofileexport';
 const USER_DATA_PROFILE_EXPORT_PREVIEW_SCHEME = 'userdataprofileexportpreview';
 
