--- conflicted
+++ resolved
@@ -52,25 +52,8 @@
 		}
 	}
 
-<<<<<<< HEAD
-	private onDidChangeProfiles(e: DidChangeProfilesEvent): void {
-		if (e.removed.some(profile => profile.id === this.userDataProfileService.currentProfile.id)) {
-			this.enterProfile(this.userDataProfilesService.defaultProfile, false, localize('reload message when removed', "The current profile has been removed. Please reload to switch back to default profile"));
-			return;
-		}
-		if (this.userDataProfileService.currentProfile.isDefault) {
-			this.userDataProfileService.updateCurrentProfile(this.userDataProfilesService.defaultProfile, false);
-			return;
-		}
-	}
-
 	async createAndEnterProfile(name: string, useDefaultFlags?: UseDefaultProfileFlags, fromExisting?: boolean): Promise<IUserDataProfile> {
 		const workspaceIdentifier = this.getWorkspaceIdentifier();
-		const promises: Promise<any>[] = [];
-=======
-	async createAndEnterProfile(name: string, useDefaultFlags?: UseDefaultProfileFlags, fromExisting?: boolean): Promise<IUserDataProfile> {
-		const workspaceIdentifier = this.getWorkspaceIdentifier();
->>>>>>> 510a74fc
 		const newProfile = this.userDataProfilesService.newProfile(name, useDefaultFlags);
 		await this.fileService.createFolder(newProfile.location);
 		if (!this.userDataProfilesService.defaultProfile.extensionsResource) {
