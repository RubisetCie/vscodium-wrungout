--- conflicted
+++ resolved
@@ -157,19 +157,10 @@
 		// In a remote window update current profile before reloading so that data is preserved from current profile if asked to preserve
 		await this.userDataProfileService.updateCurrentProfile(profile);
 
-<<<<<<< HEAD
-		if (isRemoteWindow) {
-			const { confirmed } = await this.dialogService.confirm({
-				message: reloadMessage ?? localize('reload message', "Switching a profile requires reloading VSCodius."),
-				primaryButton: localize('reload button', "&&Reload"),
-			});
-			if (confirmed) {
-				await this.hostService.reload();
-=======
 		if (shouldRestartExtensionHosts) {
 			if (isRemoteWindow) {
 				const { confirmed } = await this.dialogService.confirm({
-					message: reloadMessage ?? localize('reload message', "Switching a profile requires reloading VS Code."),
+					message: reloadMessage ?? localize('reload message', "Switching a profile requires reloading VSCodius."),
 					primaryButton: localize('reload button', "&&Reload"),
 				});
 				if (confirmed) {
@@ -177,7 +168,6 @@
 				}
 			} else {
 				await this.extensionService.startExtensionHosts();
->>>>>>> e7e03708
 			}
 		}
 	}
