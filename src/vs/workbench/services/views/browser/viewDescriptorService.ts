/*---------------------------------------------------------------------------------------------
 *  Copyright (c) Microsoft Corporation. All rights reserved.
 *  Licensed under the MIT License. See License.txt in the project root for license information.
 *--------------------------------------------------------------------------------------------*/

import { ViewContainerLocation, IViewDescriptorService, ViewContainer, IViewsRegistry, IViewContainersRegistry, IViewDescriptor, Extensions as ViewExtensions, ViewVisibilityState, defaultViewIcon, ViewContainerLocationToString, VIEWS_LOG_ID, VIEWS_LOG_NAME } from 'vs/workbench/common/views';
import { IContextKey, RawContextKey, IContextKeyService, ContextKeyExpr } from 'vs/platform/contextkey/common/contextkey';
import { IStorageService, StorageScope, StorageTarget } from 'vs/platform/storage/common/storage';
import { IExtensionService } from 'vs/workbench/services/extensions/common/extensions';
import { Registry } from 'vs/platform/registry/common/platform';
import { toDisposable, DisposableStore, Disposable, IDisposable, DisposableMap } from 'vs/base/common/lifecycle';
import { ViewPaneContainer, ViewPaneContainerAction, ViewsSubMenu } from 'vs/workbench/browser/parts/views/viewPaneContainer';
import { SyncDescriptor } from 'vs/platform/instantiation/common/descriptors';
import { InstantiationType, registerSingleton } from 'vs/platform/instantiation/common/extensions';
import { Event, Emitter } from 'vs/base/common/event';
import { generateUuid } from 'vs/base/common/uuid';
import { IInstantiationService, ServicesAccessor } from 'vs/platform/instantiation/common/instantiation';
import { getViewsStateStorageId, ViewContainerModel } from 'vs/workbench/services/views/common/viewContainerModel';
import { registerAction2, Action2, MenuId } from 'vs/platform/actions/common/actions';
import { localize } from 'vs/nls';
import { IStringDictionary } from 'vs/base/common/collections';
import { ILogger, ILoggerService } from 'vs/platform/log/common/log';

interface IViewsCustomizations {
	viewContainerLocations: IStringDictionary<ViewContainerLocation>;
	viewLocations: IStringDictionary<string>;
	viewContainerBadgeEnablementStates: IStringDictionary<boolean>;
}

function getViewContainerStorageId(viewContainerId: string): string { return `${viewContainerId}.state`; }

export class ViewDescriptorService extends Disposable implements IViewDescriptorService {

	declare readonly _serviceBrand: undefined;

	private static readonly VIEWS_CUSTOMIZATIONS = 'views.customizations';
	private static readonly COMMON_CONTAINER_ID_PREFIX = 'workbench.views.service';

	private readonly _onDidChangeContainer: Emitter<{ views: IViewDescriptor[]; from: ViewContainer; to: ViewContainer }> = this._register(new Emitter<{ views: IViewDescriptor[]; from: ViewContainer; to: ViewContainer }>());
	readonly onDidChangeContainer: Event<{ views: IViewDescriptor[]; from: ViewContainer; to: ViewContainer }> = this._onDidChangeContainer.event;

	private readonly _onDidChangeLocation: Emitter<{ views: IViewDescriptor[]; from: ViewContainerLocation; to: ViewContainerLocation }> = this._register(new Emitter<{ views: IViewDescriptor[]; from: ViewContainerLocation; to: ViewContainerLocation }>());
	readonly onDidChangeLocation: Event<{ views: IViewDescriptor[]; from: ViewContainerLocation; to: ViewContainerLocation }> = this._onDidChangeLocation.event;

	private readonly _onDidChangeContainerLocation: Emitter<{ viewContainer: ViewContainer; from: ViewContainerLocation; to: ViewContainerLocation }> = this._register(new Emitter<{ viewContainer: ViewContainer; from: ViewContainerLocation; to: ViewContainerLocation }>());
	readonly onDidChangeContainerLocation: Event<{ viewContainer: ViewContainer; from: ViewContainerLocation; to: ViewContainerLocation }> = this._onDidChangeContainerLocation.event;

	private readonly viewContainerModels = this._register(new DisposableMap<ViewContainer, { viewContainerModel: ViewContainerModel; disposables: DisposableStore } & IDisposable>());
	private readonly viewsVisibilityActionDisposables = this._register(new DisposableMap<ViewContainer, IDisposable>());
	private canRegisterViewsVisibilityActions: boolean = false;
	private readonly activeViewContextKeys: Map<string, IContextKey<boolean>>;
	private readonly movableViewContextKeys: Map<string, IContextKey<boolean>>;
	private readonly defaultViewLocationContextKeys: Map<string, IContextKey<boolean>>;
	private readonly defaultViewContainerLocationContextKeys: Map<string, IContextKey<boolean>>;

	private readonly viewsRegistry: IViewsRegistry;
	private readonly viewContainersRegistry: IViewContainersRegistry;

	private viewContainersCustomLocations: Map<string, ViewContainerLocation>;
	private viewDescriptorsCustomLocations: Map<string, string>;
	private viewContainerBadgeEnablementStates: Map<string, boolean>;

	private readonly _onDidChangeViewContainers = this._register(new Emitter<{ added: ReadonlyArray<{ container: ViewContainer; location: ViewContainerLocation }>; removed: ReadonlyArray<{ container: ViewContainer; location: ViewContainerLocation }> }>());
	readonly onDidChangeViewContainers = this._onDidChangeViewContainers.event;
	get viewContainers(): ReadonlyArray<ViewContainer> { return this.viewContainersRegistry.all; }

	private readonly logger: ILogger;

	constructor(
		@IInstantiationService private readonly instantiationService: IInstantiationService,
		@IContextKeyService private readonly contextKeyService: IContextKeyService,
		@IStorageService private readonly storageService: IStorageService,
		@IExtensionService private readonly extensionService: IExtensionService,
<<<<<<< HEAD
=======
		@ITelemetryService private readonly telemetryService: ITelemetryService,
		@ILoggerService loggerService: ILoggerService,
>>>>>>> d037ac07
	) {
		super();

		this.logger = loggerService.createLogger(VIEWS_LOG_ID, { name: VIEWS_LOG_NAME, hidden: true });

		this.activeViewContextKeys = new Map<string, IContextKey<boolean>>();
		this.movableViewContextKeys = new Map<string, IContextKey<boolean>>();
		this.defaultViewLocationContextKeys = new Map<string, IContextKey<boolean>>();
		this.defaultViewContainerLocationContextKeys = new Map<string, IContextKey<boolean>>();

		this.viewContainersRegistry = Registry.as<IViewContainersRegistry>(ViewExtensions.ViewContainersRegistry);
		this.viewsRegistry = Registry.as<IViewsRegistry>(ViewExtensions.ViewsRegistry);

		this.migrateToViewsCustomizationsStorage();
		this.viewContainersCustomLocations = new Map<string, ViewContainerLocation>(Object.entries(this.viewCustomizations.viewContainerLocations));
		this.viewDescriptorsCustomLocations = new Map<string, string>(Object.entries(this.viewCustomizations.viewLocations));
		this.viewContainerBadgeEnablementStates = new Map<string, boolean>(Object.entries(this.viewCustomizations.viewContainerBadgeEnablementStates));

		// Register all containers that were registered before this ctor
		this.viewContainers.forEach(viewContainer => this.onDidRegisterViewContainer(viewContainer));

		this._register(this.viewsRegistry.onViewsRegistered(views => this.onDidRegisterViews(views)));
		this._register(this.viewsRegistry.onViewsDeregistered(({ views, viewContainer }) => this.onDidDeregisterViews(views, viewContainer)));

		this._register(this.viewsRegistry.onDidChangeContainer(({ views, from, to }) => this.onDidChangeDefaultContainer(views, from, to)));

		this._register(this.viewContainersRegistry.onDidRegister(({ viewContainer }) => {
			this.onDidRegisterViewContainer(viewContainer);
			this._onDidChangeViewContainers.fire({ added: [{ container: viewContainer, location: this.getViewContainerLocation(viewContainer) }], removed: [] });
		}));

		this._register(this.viewContainersRegistry.onDidDeregister(({ viewContainer, viewContainerLocation }) => {
			this.onDidDeregisterViewContainer(viewContainer);
			this._onDidChangeViewContainers.fire({ removed: [{ container: viewContainer, location: viewContainerLocation }], added: [] });
		}));

		this._register(this.storageService.onDidChangeValue(StorageScope.PROFILE, ViewDescriptorService.VIEWS_CUSTOMIZATIONS, this._register(new DisposableStore()))(() => this.onDidStorageChange()));

		this.extensionService.whenInstalledExtensionsRegistered().then(() => this.whenExtensionsRegistered());

	}

	private migrateToViewsCustomizationsStorage(): void {
		if (this.storageService.get(ViewDescriptorService.VIEWS_CUSTOMIZATIONS, StorageScope.PROFILE)) {
			return;
		}

		const viewContainerLocationsValue = this.storageService.get('views.cachedViewContainerLocations', StorageScope.PROFILE);
		const viewDescriptorLocationsValue = this.storageService.get('views.cachedViewPositions', StorageScope.PROFILE);
		if (!viewContainerLocationsValue && !viewDescriptorLocationsValue) {
			return;
		}

		const viewContainerLocations: [string, ViewContainerLocation][] = viewContainerLocationsValue ? JSON.parse(viewContainerLocationsValue) : [];
		const viewDescriptorLocations: [string, { containerId: string }][] = viewDescriptorLocationsValue ? JSON.parse(viewDescriptorLocationsValue) : [];
		const viewsCustomizations: IViewsCustomizations = {
			viewContainerLocations: viewContainerLocations.reduce<IStringDictionary<ViewContainerLocation>>((result, [id, location]) => { result[id] = location; return result; }, {}),
			viewLocations: viewDescriptorLocations.reduce<IStringDictionary<string>>((result, [id, { containerId }]) => { result[id] = containerId; return result; }, {}),
			viewContainerBadgeEnablementStates: {}
		};
		this.storageService.store(ViewDescriptorService.VIEWS_CUSTOMIZATIONS, JSON.stringify(viewsCustomizations), StorageScope.PROFILE, StorageTarget.USER);
		this.storageService.remove('views.cachedViewContainerLocations', StorageScope.PROFILE);
		this.storageService.remove('views.cachedViewPositions', StorageScope.PROFILE);
	}

	private registerGroupedViews(groupedViews: Map<string, IViewDescriptor[]>): void {
		for (const [containerId, views] of groupedViews.entries()) {
			const viewContainer = this.viewContainersRegistry.get(containerId);

			// The container has not been registered yet
			if (!viewContainer || !this.viewContainerModels.has(viewContainer)) {
				// Register if the container is a genarated container
				if (this.isGeneratedContainerId(containerId)) {
					const viewContainerLocation = this.viewContainersCustomLocations.get(containerId);
					if (viewContainerLocation !== undefined) {
						this.registerGeneratedViewContainer(viewContainerLocation, containerId);
					}
				}
				// Registration of the container handles registration of its views
				continue;
			}

			// Filter out views that have already been added to the view container model
			// This is needed when statically-registered views are moved to
			// other statically registered containers as they will both try to add on startup
			const viewsToAdd = views.filter(view => this.getViewContainerModel(viewContainer).allViewDescriptors.filter(vd => vd.id === view.id).length === 0);
			this.addViews(viewContainer, viewsToAdd);
		}
	}

	private deregisterGroupedViews(groupedViews: Map<string, IViewDescriptor[]>): void {
		for (const [viewContainerId, views] of groupedViews.entries()) {
			const viewContainer = this.viewContainersRegistry.get(viewContainerId);

			// The container has not been registered yet
			if (!viewContainer || !this.viewContainerModels.has(viewContainer)) {
				continue;
			}

			this.removeViews(viewContainer, views);
		}
	}

	private moveOrphanViewsToDefaultLocation(): void {
		for (const [viewId, containerId] of this.viewDescriptorsCustomLocations.entries()) {
			// check if the view container exists
			if (this.viewContainersRegistry.get(containerId)) {
				continue;
			}

			// check if view has been registered to default location
			const viewContainer = this.viewsRegistry.getViewContainer(viewId);
			const viewDescriptor = this.getViewDescriptorById(viewId);
			if (viewContainer && viewDescriptor) {
				this.addViews(viewContainer, [viewDescriptor]);
			}
		}
	}

	whenExtensionsRegistered(): void {

		// Handle those views whose custom parent view container does not exist anymore
		// May be the extension contributing this view container is no longer installed
		// Or the parent view container is generated and no longer available.
		this.moveOrphanViewsToDefaultLocation();

		// Clean up empty generated view containers
		for (const viewContainerId of [...this.viewContainersCustomLocations.keys()]) {
			this.cleanUpGeneratedViewContainer(viewContainerId);
		}

		// Save updated view customizations after cleanup
		this.saveViewCustomizations();

		// Register visibility actions for all views
		for (const [key, value] of this.viewContainerModels) {
			this.registerViewsVisibilityActions(key, value);
		}
		this.canRegisterViewsVisibilityActions = true;
	}

	private onDidRegisterViews(views: { views: IViewDescriptor[]; viewContainer: ViewContainer }[]): void {
		this.contextKeyService.bufferChangeEvents(() => {
			views.forEach(({ views, viewContainer }) => {
				// When views are registered, we need to regroup them based on the customizations
				const regroupedViews = this.regroupViews(viewContainer.id, views);

				// Once they are grouped, try registering them which occurs
				// if the container has already been registered within this service
				// or we can generate the container from the source view id
				this.registerGroupedViews(regroupedViews);

				views.forEach(viewDescriptor => this.getOrCreateMovableViewContextKey(viewDescriptor).set(!!viewDescriptor.canMoveView));
			});
		});
	}

	private isGeneratedContainerId(id: string): boolean {
		return id.startsWith(ViewDescriptorService.COMMON_CONTAINER_ID_PREFIX);
	}

	private onDidDeregisterViews(views: IViewDescriptor[], viewContainer: ViewContainer): void {
		// When views are registered, we need to regroup them based on the customizations
		const regroupedViews = this.regroupViews(viewContainer.id, views);
		this.deregisterGroupedViews(regroupedViews);
		this.contextKeyService.bufferChangeEvents(() => {
			views.forEach(viewDescriptor => this.getOrCreateMovableViewContextKey(viewDescriptor).set(false));
		});
	}

	private regroupViews(containerId: string, views: IViewDescriptor[]): Map<string, IViewDescriptor[]> {
		const viewsByContainer = new Map<string, IViewDescriptor[]>();

		for (const viewDescriptor of views) {
			const correctContainerId = this.viewDescriptorsCustomLocations.get(viewDescriptor.id) ?? containerId;
			let containerViews = viewsByContainer.get(correctContainerId);
			if (!containerViews) {
				viewsByContainer.set(correctContainerId, containerViews = []);
			}
			containerViews.push(viewDescriptor);
		}

		return viewsByContainer;
	}

	getViewDescriptorById(viewId: string): IViewDescriptor | null {
		return this.viewsRegistry.getView(viewId);
	}

	getViewLocationById(viewId: string): ViewContainerLocation | null {
		const container = this.getViewContainerByViewId(viewId);
		if (container === null) {
			return null;
		}

		return this.getViewContainerLocation(container);
	}

	getViewContainerByViewId(viewId: string): ViewContainer | null {
		const containerId = this.viewDescriptorsCustomLocations.get(viewId);

		return containerId ?
			this.viewContainersRegistry.get(containerId) ?? null :
			this.getDefaultContainerById(viewId);
	}

	getViewContainerLocation(viewContainer: ViewContainer): ViewContainerLocation {
		return this.viewContainersCustomLocations.get(viewContainer.id) ?? this.getDefaultViewContainerLocation(viewContainer);
	}

	getDefaultViewContainerLocation(viewContainer: ViewContainer): ViewContainerLocation {
		return this.viewContainersRegistry.getViewContainerLocation(viewContainer);
	}

	getDefaultContainerById(viewId: string): ViewContainer | null {
		return this.viewsRegistry.getViewContainer(viewId) ?? null;
	}

	getViewContainerModel(container: ViewContainer): ViewContainerModel {
		return this.getOrRegisterViewContainerModel(container);
	}

	getViewContainerById(id: string): ViewContainer | null {
		return this.viewContainersRegistry.get(id) || null;
	}

	getViewContainersByLocation(location: ViewContainerLocation): ViewContainer[] {
		return this.viewContainers.filter(v => this.getViewContainerLocation(v) === location);
	}

	getDefaultViewContainer(location: ViewContainerLocation): ViewContainer | undefined {
		return this.viewContainersRegistry.getDefaultViewContainer(location);
	}

	moveViewContainerToLocation(viewContainer: ViewContainer, location: ViewContainerLocation, requestedIndex?: number, reason?: string): void {
		this.logger.info(`moveViewContainerToLocation: viewContainer:${viewContainer.id} location:${location} reason:${reason}`);
		this.moveViewContainerToLocationWithoutSaving(viewContainer, location, requestedIndex);
		this.saveViewCustomizations();
	}

	getViewContainerBadgeEnablementState(id: string): boolean {
		return this.viewContainerBadgeEnablementStates.get(id) ?? true;
	}

	setViewContainerBadgeEnablementState(id: string, badgesEnabled: boolean): void {
		this.viewContainerBadgeEnablementStates.set(id, badgesEnabled);
		this.saveViewCustomizations();
	}

	moveViewToLocation(view: IViewDescriptor, location: ViewContainerLocation, reason?: string): void {
		this.logger.info(`moveViewToLocation: view:${view.id} location:${location} reason:${reason}`);
		const container = this.registerGeneratedViewContainer(location);
		this.moveViewsToContainer([view], container);
	}

	moveViewsToContainer(views: IViewDescriptor[], viewContainer: ViewContainer, visibilityState?: ViewVisibilityState, reason?: string): void {
		if (!views.length) {
			return;
		}

		this.logger.info(`moveViewsToContainer: views:${views.map(view => view.id).join(',')} viewContainer:${viewContainer.id} reason:${reason}`);

		const from = this.getViewContainerByViewId(views[0].id);
		const to = viewContainer;

		if (from && to && from !== to) {
			// Move views
			this.moveViewsWithoutSaving(views, from, to, visibilityState);
			this.cleanUpGeneratedViewContainer(from.id);

			// Save new locations
			this.saveViewCustomizations();
		}
	}

	reset(): void {
		for (const viewContainer of this.viewContainers) {
			const viewContainerModel = this.getViewContainerModel(viewContainer);

			for (const viewDescriptor of viewContainerModel.allViewDescriptors) {
				const defaultContainer = this.getDefaultContainerById(viewDescriptor.id);
				const currentContainer = this.getViewContainerByViewId(viewDescriptor.id);
				if (currentContainer && defaultContainer && currentContainer !== defaultContainer) {
					this.moveViewsWithoutSaving([viewDescriptor], currentContainer, defaultContainer);
				}
			}

			const defaultContainerLocation = this.getDefaultViewContainerLocation(viewContainer);
			const currentContainerLocation = this.getViewContainerLocation(viewContainer);
			if (defaultContainerLocation !== null && currentContainerLocation !== defaultContainerLocation) {
				this.moveViewContainerToLocationWithoutSaving(viewContainer, defaultContainerLocation);
			}

			this.cleanUpGeneratedViewContainer(viewContainer.id);
		}

		this.viewContainersCustomLocations.clear();
		this.viewDescriptorsCustomLocations.clear();
		this.saveViewCustomizations();
	}

	isViewContainerRemovedPermanently(viewContainerId: string): boolean {
		return this.isGeneratedContainerId(viewContainerId) && !this.viewContainersCustomLocations.has(viewContainerId);
	}

	private onDidChangeDefaultContainer(views: IViewDescriptor[], from: ViewContainer, to: ViewContainer): void {
		const viewsToMove = views.filter(view =>
			!this.viewDescriptorsCustomLocations.has(view.id) // Move views which are not already moved
			|| (!this.viewContainers.includes(from) && this.viewDescriptorsCustomLocations.get(view.id) === from.id) // Move views which are moved from a removed container
		);
		if (viewsToMove.length) {
			this.moveViewsWithoutSaving(viewsToMove, from, to);
		}
	}

	private moveViewsWithoutSaving(views: IViewDescriptor[], from: ViewContainer, to: ViewContainer, visibilityState: ViewVisibilityState = ViewVisibilityState.Expand): void {
		this.removeViews(from, views);
		this.addViews(to, views, visibilityState);

		const oldLocation = this.getViewContainerLocation(from);
		const newLocation = this.getViewContainerLocation(to);

		if (oldLocation !== newLocation) {
			this._onDidChangeLocation.fire({ views, from: oldLocation, to: newLocation });
		}

		this._onDidChangeContainer.fire({ views, from, to });
	}

	private moveViewContainerToLocationWithoutSaving(viewContainer: ViewContainer, location: ViewContainerLocation, requestedIndex?: number): void {
		const from = this.getViewContainerLocation(viewContainer);
		const to = location;
		if (from !== to) {
			const isGeneratedViewContainer = this.isGeneratedContainerId(viewContainer.id);
			const isDefaultViewContainerLocation = to === this.getDefaultViewContainerLocation(viewContainer);
			if (isGeneratedViewContainer || !isDefaultViewContainerLocation) {
				this.viewContainersCustomLocations.set(viewContainer.id, to);
			} else {
				this.viewContainersCustomLocations.delete(viewContainer.id);
			}
			this.getOrCreateDefaultViewContainerLocationContextKey(viewContainer).set(isGeneratedViewContainer || isDefaultViewContainerLocation);

			viewContainer.requestedIndex = requestedIndex;
			this._onDidChangeContainerLocation.fire({ viewContainer, from, to });

			const views = this.getViewsByContainer(viewContainer);
			this._onDidChangeLocation.fire({ views, from, to });
		}
	}

	private cleanUpGeneratedViewContainer(viewContainerId: string): void {
		// Skip if container is not generated
		if (!this.isGeneratedContainerId(viewContainerId)) {
			return;
		}

		// Skip if container has views registered
		const viewContainer = this.getViewContainerById(viewContainerId);
		if (viewContainer && this.getViewContainerModel(viewContainer)?.allViewDescriptors.length) {
			return;
		}

		// Skip if container has moved views
		if ([...this.viewDescriptorsCustomLocations.values()].includes(viewContainerId)) {
			return;
		}

		// Deregister the container
		if (viewContainer) {
			this.viewContainersRegistry.deregisterViewContainer(viewContainer);
		}

		this.viewContainersCustomLocations.delete(viewContainerId);
		this.viewContainerBadgeEnablementStates.delete(viewContainerId);

		// Clean up caches of container
		this.storageService.remove(getViewsStateStorageId(viewContainer?.storageId || getViewContainerStorageId(viewContainerId)), StorageScope.PROFILE);
	}

	private registerGeneratedViewContainer(location: ViewContainerLocation, existingId?: string): ViewContainer {
		const id = existingId || this.generateContainerId(location);

		const container = this.viewContainersRegistry.registerViewContainer({
			id,
			ctorDescriptor: new SyncDescriptor(ViewPaneContainer, [id, { mergeViewWithContainerWhenSingleView: true }]),
			title: { value: id, original: id }, // we don't want to see this so using id
			icon: location === ViewContainerLocation.Sidebar ? defaultViewIcon : undefined,
			storageId: getViewContainerStorageId(id),
			hideIfEmpty: true
		}, location, { doNotRegisterOpenCommand: true });

		if (this.viewContainersCustomLocations.get(container.id) !== location) {
			this.viewContainersCustomLocations.set(container.id, location);
		}

		this.getOrCreateDefaultViewContainerLocationContextKey(container).set(true);

		return container;
	}

	private onDidStorageChange(): void {
		if (JSON.stringify(this.viewCustomizations) !== this.getStoredViewCustomizationsValue() /* This checks if current window changed the value or not */) {
			this.onDidViewCustomizationsStorageChange();
		}
	}

	private onDidViewCustomizationsStorageChange(): void {
		this._viewCustomizations = undefined;

		const newViewContainerCustomizations = new Map<string, ViewContainerLocation>(Object.entries(this.viewCustomizations.viewContainerLocations));
		const newViewDescriptorCustomizations = new Map<string, string>(Object.entries(this.viewCustomizations.viewLocations));
		const viewContainersToMove: [ViewContainer, ViewContainerLocation][] = [];
		const viewsToMove: { views: IViewDescriptor[]; from: ViewContainer; to: ViewContainer }[] = [];

		for (const [containerId, location] of newViewContainerCustomizations.entries()) {
			const container = this.getViewContainerById(containerId);
			if (container) {
				if (location !== this.getViewContainerLocation(container)) {
					viewContainersToMove.push([container, location]);
				}
			}
			// If the container is generated and not registered, we register it now
			else if (this.isGeneratedContainerId(containerId)) {
				this.registerGeneratedViewContainer(location, containerId);
			}
		}

		for (const viewContainer of this.viewContainers) {
			if (!newViewContainerCustomizations.has(viewContainer.id)) {
				const currentLocation = this.getViewContainerLocation(viewContainer);
				const defaultLocation = this.getDefaultViewContainerLocation(viewContainer);
				if (currentLocation !== defaultLocation) {
					viewContainersToMove.push([viewContainer, defaultLocation]);
				}
			}
		}

		for (const [viewId, viewContainerId] of newViewDescriptorCustomizations.entries()) {
			const viewDescriptor = this.getViewDescriptorById(viewId);
			if (viewDescriptor) {
				const prevViewContainer = this.getViewContainerByViewId(viewId);
				const newViewContainer = this.viewContainersRegistry.get(viewContainerId);
				if (prevViewContainer && newViewContainer && newViewContainer !== prevViewContainer) {
					viewsToMove.push({ views: [viewDescriptor], from: prevViewContainer, to: newViewContainer });
				}
			}
		}

		// If a value is not present in the cache, it must be reset to default
		for (const viewContainer of this.viewContainers) {
			const viewContainerModel = this.getViewContainerModel(viewContainer);
			for (const viewDescriptor of viewContainerModel.allViewDescriptors) {
				if (!newViewDescriptorCustomizations.has(viewDescriptor.id)) {
					const currentContainer = this.getViewContainerByViewId(viewDescriptor.id);
					const defaultContainer = this.getDefaultContainerById(viewDescriptor.id);
					if (currentContainer && defaultContainer && currentContainer !== defaultContainer) {
						viewsToMove.push({ views: [viewDescriptor], from: currentContainer, to: defaultContainer });
					}
				}
			}
		}

		// Execute View Container Movements
		for (const [container, location] of viewContainersToMove) {
			this.moveViewContainerToLocationWithoutSaving(container, location);
		}
		// Execute View Movements
		for (const { views, from, to } of viewsToMove) {
			this.moveViewsWithoutSaving(views, from, to, ViewVisibilityState.Default);
		}

		this.viewContainersCustomLocations = newViewContainerCustomizations;
		this.viewDescriptorsCustomLocations = newViewDescriptorCustomizations;
	}

	// Generated Container Id Format
	// {Common Prefix}.{Location}.{Uniqueness Id}
	// Old Format (deprecated)
	// {Common Prefix}.{Uniqueness Id}.{Source View Id}
	private generateContainerId(location: ViewContainerLocation): string {
		return `${ViewDescriptorService.COMMON_CONTAINER_ID_PREFIX}.${ViewContainerLocationToString(location)}.${generateUuid()}`;
	}

	private saveViewCustomizations(): void {
		const viewCustomizations: IViewsCustomizations = { viewContainerLocations: {}, viewLocations: {}, viewContainerBadgeEnablementStates: {} };

		for (const [containerId, location] of this.viewContainersCustomLocations) {
			const container = this.getViewContainerById(containerId);
			// Skip if the view container is not a generated container and in default location
			if (container && !this.isGeneratedContainerId(containerId) && location === this.getDefaultViewContainerLocation(container)) {
				continue;
			}
			viewCustomizations.viewContainerLocations[containerId] = location;
		}

		for (const [viewId, viewContainerId] of this.viewDescriptorsCustomLocations) {
			const viewContainer = this.getViewContainerById(viewContainerId);
			if (viewContainer) {
				const defaultContainer = this.getDefaultContainerById(viewId);
				// Skip if the view is at default location
				// https://github.com/microsoft/vscode/issues/90414
				if (defaultContainer?.id === viewContainer.id) {
					continue;
				}
			}
			viewCustomizations.viewLocations[viewId] = viewContainerId;
		}

		// Loop through viewContainerBadgeEnablementStates and save only the ones that are disabled
		for (const [viewContainerId, badgeEnablementState] of this.viewContainerBadgeEnablementStates) {
			if (badgeEnablementState === false) {
				viewCustomizations.viewContainerBadgeEnablementStates[viewContainerId] = badgeEnablementState;
			}
		}
		this.viewCustomizations = viewCustomizations;
	}

	private _viewCustomizations: IViewsCustomizations | undefined;
	private get viewCustomizations(): IViewsCustomizations {
		if (!this._viewCustomizations) {
			this._viewCustomizations = JSON.parse(this.getStoredViewCustomizationsValue()) as IViewsCustomizations;
			this._viewCustomizations.viewContainerLocations = this._viewCustomizations.viewContainerLocations ?? {};
			this._viewCustomizations.viewLocations = this._viewCustomizations.viewLocations ?? {};
			this._viewCustomizations.viewContainerBadgeEnablementStates = this._viewCustomizations.viewContainerBadgeEnablementStates ?? {};
		}
		return this._viewCustomizations;
	}

	private set viewCustomizations(viewCustomizations: IViewsCustomizations) {
		const value = JSON.stringify(viewCustomizations);
		if (JSON.stringify(this.viewCustomizations) !== value) {
			this._viewCustomizations = viewCustomizations;
			this.setStoredViewCustomizationsValue(value);
		}
	}

	private getStoredViewCustomizationsValue(): string {
		return this.storageService.get(ViewDescriptorService.VIEWS_CUSTOMIZATIONS, StorageScope.PROFILE, '{}');
	}

	private setStoredViewCustomizationsValue(value: string): void {
		this.storageService.store(ViewDescriptorService.VIEWS_CUSTOMIZATIONS, value, StorageScope.PROFILE, StorageTarget.USER);
	}

	private getViewsByContainer(viewContainer: ViewContainer): IViewDescriptor[] {
		const result = this.viewsRegistry.getViews(viewContainer).filter(viewDescriptor => {
			const viewDescriptorViewContainerId = this.viewDescriptorsCustomLocations.get(viewDescriptor.id) ?? viewContainer.id;
			return viewDescriptorViewContainerId === viewContainer.id;
		});

		for (const [viewId, viewContainerId] of this.viewDescriptorsCustomLocations.entries()) {
			if (viewContainerId !== viewContainer.id) {
				continue;
			}

			if (this.viewsRegistry.getViewContainer(viewId) === viewContainer) {
				continue;
			}

			const viewDescriptor = this.getViewDescriptorById(viewId);
			if (viewDescriptor) {
				result.push(viewDescriptor);
			}
		}

		return result;
	}

	private onDidRegisterViewContainer(viewContainer: ViewContainer): void {
		const defaultLocation = this.isGeneratedContainerId(viewContainer.id) ? true : this.getViewContainerLocation(viewContainer) === this.getDefaultViewContainerLocation(viewContainer);
		this.getOrCreateDefaultViewContainerLocationContextKey(viewContainer).set(defaultLocation);
		this.getOrRegisterViewContainerModel(viewContainer);
	}

	private getOrRegisterViewContainerModel(viewContainer: ViewContainer): ViewContainerModel {
		let viewContainerModel = this.viewContainerModels.get(viewContainer)?.viewContainerModel;

		if (!viewContainerModel) {
			const disposables = new DisposableStore();
			viewContainerModel = disposables.add(this.instantiationService.createInstance(ViewContainerModel, viewContainer));

			this.onDidChangeActiveViews({ added: viewContainerModel.activeViewDescriptors, removed: [] });
			viewContainerModel.onDidChangeActiveViewDescriptors(changed => this.onDidChangeActiveViews(changed), this, disposables);

			this.onDidChangeVisibleViews({ added: [...viewContainerModel.visibleViewDescriptors], removed: [] });
			viewContainerModel.onDidAddVisibleViewDescriptors(added => this.onDidChangeVisibleViews({ added: added.map(({ viewDescriptor }) => viewDescriptor), removed: [] }), this, disposables);
			viewContainerModel.onDidRemoveVisibleViewDescriptors(removed => this.onDidChangeVisibleViews({ added: [], removed: removed.map(({ viewDescriptor }) => viewDescriptor) }), this, disposables);

			disposables.add(toDisposable(() => this.viewsVisibilityActionDisposables.deleteAndDispose(viewContainer)));

			disposables.add(this.registerResetViewContainerAction(viewContainer));

			const value = { viewContainerModel: viewContainerModel, disposables, dispose: () => disposables.dispose() };
			this.viewContainerModels.set(viewContainer, value);

			// Register all views that were statically registered to this container
			// Potentially, this is registering something that was handled by another container
			// addViews() handles this by filtering views that are already registered
			this.onDidRegisterViews([{ views: this.viewsRegistry.getViews(viewContainer), viewContainer }]);

			// Add views that were registered prior to this view container
			const viewsToRegister = this.getViewsByContainer(viewContainer).filter(view => this.getDefaultContainerById(view.id) !== viewContainer);
			if (viewsToRegister.length) {
				this.addViews(viewContainer, viewsToRegister);
				this.contextKeyService.bufferChangeEvents(() => {
					viewsToRegister.forEach(viewDescriptor => this.getOrCreateMovableViewContextKey(viewDescriptor).set(!!viewDescriptor.canMoveView));
				});
			}

			if (this.canRegisterViewsVisibilityActions) {
				this.registerViewsVisibilityActions(viewContainer, value);
			}
		}

		return viewContainerModel;
	}

	private onDidDeregisterViewContainer(viewContainer: ViewContainer): void {
		this.viewContainerModels.deleteAndDispose(viewContainer);
		this.viewsVisibilityActionDisposables.deleteAndDispose(viewContainer);
	}

	private onDidChangeActiveViews({ added, removed }: { added: ReadonlyArray<IViewDescriptor>; removed: ReadonlyArray<IViewDescriptor> }): void {
		this.contextKeyService.bufferChangeEvents(() => {
			added.forEach(viewDescriptor => this.getOrCreateActiveViewContextKey(viewDescriptor).set(true));
			removed.forEach(viewDescriptor => this.getOrCreateActiveViewContextKey(viewDescriptor).set(false));
		});
	}

	private onDidChangeVisibleViews({ added, removed }: { added: IViewDescriptor[]; removed: IViewDescriptor[] }): void {
		this.contextKeyService.bufferChangeEvents(() => {
			added.forEach(viewDescriptor => this.getOrCreateVisibleViewContextKey(viewDescriptor).set(true));
			removed.forEach(viewDescriptor => this.getOrCreateVisibleViewContextKey(viewDescriptor).set(false));
		});
	}

	private registerViewsVisibilityActions(viewContainer: ViewContainer, { viewContainerModel, disposables }: { viewContainerModel: ViewContainerModel; disposables: DisposableStore }): void {
		this.viewsVisibilityActionDisposables.set(viewContainer, this.registerViewsVisibilityActionsForContainer(viewContainerModel));
		disposables.add(Event.any(
			viewContainerModel.onDidChangeActiveViewDescriptors,
			viewContainerModel.onDidAddVisibleViewDescriptors,
			viewContainerModel.onDidRemoveVisibleViewDescriptors,
			viewContainerModel.onDidMoveVisibleViewDescriptors
		)(e => this.viewsVisibilityActionDisposables.set(viewContainer, this.registerViewsVisibilityActionsForContainer(viewContainerModel))));
	}

	private registerViewsVisibilityActionsForContainer(viewContainerModel: ViewContainerModel): IDisposable {
		const disposables = new DisposableStore();
		viewContainerModel.activeViewDescriptors.forEach((viewDescriptor, index) => {
			if (!viewDescriptor.remoteAuthority) {
				disposables.add(registerAction2(class extends ViewPaneContainerAction<ViewPaneContainer> {
					constructor() {
						super({
							id: `${viewDescriptor.id}.toggleVisibility`,
							viewPaneContainerId: viewContainerModel.viewContainer.id,
							precondition: viewDescriptor.canToggleVisibility && (!viewContainerModel.isVisible(viewDescriptor.id) || viewContainerModel.visibleViewDescriptors.length > 1) ? ContextKeyExpr.true() : ContextKeyExpr.false(),
							toggled: ContextKeyExpr.has(`${viewDescriptor.id}.visible`),
							title: viewDescriptor.name,
							menu: [{
								id: ViewsSubMenu,
								when: ContextKeyExpr.equals('viewContainer', viewContainerModel.viewContainer.id),
								order: index,
							}, {
								id: MenuId.ViewContainerTitleContext,
								when: ContextKeyExpr.and(
									ContextKeyExpr.equals('viewContainer', viewContainerModel.viewContainer.id),
								),
								order: index,
								group: '1_toggleVisibility'
							}, {
								id: MenuId.ViewTitleContext,
								when: ContextKeyExpr.and(
									viewContainerModel.visibleViewDescriptors.length > 1 ? ContextKeyExpr.or(...viewContainerModel.visibleViewDescriptors.map(v => ContextKeyExpr.equals('view', v.id))) : ContextKeyExpr.false()
								),
								order: index,
								group: '2_toggleVisibility'
							}]
						});
					}
					async runInViewPaneContainer(serviceAccessor: ServicesAccessor, viewPaneContainer: ViewPaneContainer): Promise<void> {
						viewPaneContainer.toggleViewVisibility(viewDescriptor.id);
					}
				}));
				disposables.add(registerAction2(class extends ViewPaneContainerAction<ViewPaneContainer> {
					constructor() {
						super({
							id: `${viewDescriptor.id}.removeView`,
							viewPaneContainerId: viewContainerModel.viewContainer.id,
							title: localize('hideView', "Hide '{0}'", viewDescriptor.name.value),
							precondition: viewDescriptor.canToggleVisibility && (!viewContainerModel.isVisible(viewDescriptor.id) || viewContainerModel.visibleViewDescriptors.length > 1) ? ContextKeyExpr.true() : ContextKeyExpr.false(),
							menu: [{
								id: MenuId.ViewTitleContext,
								when: ContextKeyExpr.and(
									ContextKeyExpr.equals('view', viewDescriptor.id),
									ContextKeyExpr.has(`${viewDescriptor.id}.visible`),
								),
								group: '1_hide',
								order: 1
							}]
						});
					}
					async runInViewPaneContainer(serviceAccessor: ServicesAccessor, viewPaneContainer: ViewPaneContainer): Promise<void> {
						viewPaneContainer.toggleViewVisibility(viewDescriptor.id);
					}
				}));
			}
		});
		return disposables;
	}

	private registerResetViewContainerAction(viewContainer: ViewContainer): IDisposable {
		const that = this;
		return registerAction2(class ResetViewLocationAction extends Action2 {
			constructor() {
				super({
					id: `${viewContainer.id}.resetViewContainerLocation`,
					title: {
						original: 'Reset Location',
						value: localize('resetViewLocation', "Reset Location")
					},
					menu: [{
						id: MenuId.ViewContainerTitleContext,
						when: ContextKeyExpr.or(
							ContextKeyExpr.and(
								ContextKeyExpr.equals('viewContainer', viewContainer.id),
								ContextKeyExpr.equals(`${viewContainer.id}.defaultViewContainerLocation`, false)
							)
						)
					}],
				});
			}
			run(): void {
				that.moveViewContainerToLocation(viewContainer, that.getDefaultViewContainerLocation(viewContainer), undefined, this.desc.id);
			}
		});
	}

	private addViews(container: ViewContainer, views: IViewDescriptor[], visibilityState: ViewVisibilityState = ViewVisibilityState.Default): void {
		this.contextKeyService.bufferChangeEvents(() => {
			views.forEach(view => {
				const isDefaultContainer = this.getDefaultContainerById(view.id) === container;
				this.getOrCreateDefaultViewLocationContextKey(view).set(isDefaultContainer);
				if (isDefaultContainer) {
					this.viewDescriptorsCustomLocations.delete(view.id);
				} else {
					this.viewDescriptorsCustomLocations.set(view.id, container.id);
				}
			});
		});

		this.getViewContainerModel(container).add(views.map(view => {
			return {
				viewDescriptor: view,
				collapsed: visibilityState === ViewVisibilityState.Default ? undefined : false,
				visible: visibilityState === ViewVisibilityState.Default ? undefined : true
			};
		}));
	}

	private removeViews(container: ViewContainer, views: IViewDescriptor[]): void {
		// Set view default location keys to false
		this.contextKeyService.bufferChangeEvents(() => {
			views.forEach(view => {
				if (this.viewDescriptorsCustomLocations.get(view.id) === container.id) {
					this.viewDescriptorsCustomLocations.delete(view.id);
				}
				this.getOrCreateDefaultViewLocationContextKey(view).set(false);
			});
		});

		// Remove the views
		this.getViewContainerModel(container).remove(views);
	}

	private getOrCreateActiveViewContextKey(viewDescriptor: IViewDescriptor): IContextKey<boolean> {
		const activeContextKeyId = `${viewDescriptor.id}.active`;
		let contextKey = this.activeViewContextKeys.get(activeContextKeyId);
		if (!contextKey) {
			contextKey = new RawContextKey(activeContextKeyId, false).bindTo(this.contextKeyService);
			this.activeViewContextKeys.set(activeContextKeyId, contextKey);
		}
		return contextKey;
	}

	private getOrCreateVisibleViewContextKey(viewDescriptor: IViewDescriptor): IContextKey<boolean> {
		const activeContextKeyId = `${viewDescriptor.id}.visible`;
		let contextKey = this.activeViewContextKeys.get(activeContextKeyId);
		if (!contextKey) {
			contextKey = new RawContextKey(activeContextKeyId, false).bindTo(this.contextKeyService);
			this.activeViewContextKeys.set(activeContextKeyId, contextKey);
		}
		return contextKey;
	}

	private getOrCreateMovableViewContextKey(viewDescriptor: IViewDescriptor): IContextKey<boolean> {
		const movableViewContextKeyId = `${viewDescriptor.id}.canMove`;
		let contextKey = this.movableViewContextKeys.get(movableViewContextKeyId);
		if (!contextKey) {
			contextKey = new RawContextKey(movableViewContextKeyId, false).bindTo(this.contextKeyService);
			this.movableViewContextKeys.set(movableViewContextKeyId, contextKey);
		}
		return contextKey;
	}

	private getOrCreateDefaultViewLocationContextKey(viewDescriptor: IViewDescriptor): IContextKey<boolean> {
		const defaultViewLocationContextKeyId = `${viewDescriptor.id}.defaultViewLocation`;
		let contextKey = this.defaultViewLocationContextKeys.get(defaultViewLocationContextKeyId);
		if (!contextKey) {
			contextKey = new RawContextKey(defaultViewLocationContextKeyId, false).bindTo(this.contextKeyService);
			this.defaultViewLocationContextKeys.set(defaultViewLocationContextKeyId, contextKey);
		}
		return contextKey;
	}

	private getOrCreateDefaultViewContainerLocationContextKey(viewContainer: ViewContainer): IContextKey<boolean> {
		const defaultViewContainerLocationContextKeyId = `${viewContainer.id}.defaultViewContainerLocation`;
		let contextKey = this.defaultViewContainerLocationContextKeys.get(defaultViewContainerLocationContextKeyId);
		if (!contextKey) {
			contextKey = new RawContextKey(defaultViewContainerLocationContextKeyId, false).bindTo(this.contextKeyService);
			this.defaultViewContainerLocationContextKeys.set(defaultViewContainerLocationContextKeyId, contextKey);
		}
		return contextKey;
	}
}

registerSingleton(IViewDescriptorService, ViewDescriptorService, InstantiationType.Delayed);<|MERGE_RESOLUTION|>--- conflicted
+++ resolved
@@ -71,11 +71,7 @@
 		@IContextKeyService private readonly contextKeyService: IContextKeyService,
 		@IStorageService private readonly storageService: IStorageService,
 		@IExtensionService private readonly extensionService: IExtensionService,
-<<<<<<< HEAD
-=======
-		@ITelemetryService private readonly telemetryService: ITelemetryService,
 		@ILoggerService loggerService: ILoggerService,
->>>>>>> d037ac07
 	) {
 		super();
 
